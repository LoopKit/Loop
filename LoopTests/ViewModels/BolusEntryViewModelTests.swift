//
//  BolusEntryViewModelTests.swift
//  LoopTests
//
//  Created by Rick Pasetto on 9/28/20.
//  Copyright © 2020 LoopKit Authors. All rights reserved.
//

import HealthKit
import LoopCore
import LoopKit
import LoopKitUI
import SwiftUI
import XCTest
@testable import Loop

class BolusEntryViewModelTests: XCTestCase {
   
<<<<<<< HEAD
    // Some of the tests depend on a date on the hour
=======
>>>>>>> 0d98b006
    static let now = ISO8601DateFormatter().date(from: "2020-03-11T07:00:00-0700")!
    static let exampleStartDate = now - .hours(2)
    static let exampleEndDate = now - .hours(1)
    static fileprivate let exampleGlucoseValue = MockGlucoseValue(quantity: exampleManualGlucoseQuantity, startDate: exampleStartDate)
    static let exampleManualGlucoseQuantity = HKQuantity(unit: .milligramsPerDeciliter, doubleValue: 123.4)
    static let exampleManualGlucoseSample =
        HKQuantitySample(type: HKQuantityType.quantityType(forIdentifier: .bloodGlucose)!,
                         quantity: exampleManualGlucoseQuantity,
                         start: exampleStartDate,
                         end: exampleEndDate)
    static let exampleManualStoredGlucoseSample = StoredGlucoseSample(sample: exampleManualGlucoseSample)

    static let exampleCGMGlucoseQuantity = HKQuantity(unit: .milligramsPerDeciliter, doubleValue: 100.4)
    static let exampleCGMGlucoseSample =
        HKQuantitySample(type: HKQuantityType.quantityType(forIdentifier: .bloodGlucose)!,
                         quantity: exampleCGMGlucoseQuantity,
                         start: exampleStartDate,
                         end: exampleEndDate)

    static let exampleCarbQuantity = HKQuantity(unit: .gram(), doubleValue: 234.5)
    
    static let exampleBolusQuantity = HKQuantity(unit: .internationalUnit(), doubleValue: 1.0)
    static let noBolus = HKQuantity(unit: .internationalUnit(), doubleValue: 0.0)

    static let mockUUID = UUID()

    static let exampleScheduleOverrideSettings = TemporaryScheduleOverrideSettings(unit: .millimolesPerLiter, targetRange: nil, insulinNeedsScaleFactor: nil)
    static let examplePreMealOverride = TemporaryScheduleOverride(context: .preMeal, settings: exampleScheduleOverrideSettings, startDate: exampleStartDate, duration: .indefinite, enactTrigger: .local, syncIdentifier: mockUUID)
    static let exampleCustomScheduleOverride = TemporaryScheduleOverride(context: .custom, settings: exampleScheduleOverrideSettings, startDate: exampleStartDate, duration: .indefinite, enactTrigger: .local, syncIdentifier: mockUUID)
    
    var bolusEntryViewModel: BolusEntryViewModel!
    fileprivate var delegate: MockBolusEntryViewModelDelegate!
    var now: Date = BolusEntryViewModelTests.now
    
    let mockOriginalCarbEntry = StoredCarbEntry(uuid: UUID(), provenanceIdentifier: "provenanceIdentifier", syncIdentifier: "syncIdentifier", syncVersion: 0, startDate: BolusEntryViewModelTests.exampleStartDate, quantity: BolusEntryViewModelTests.exampleCarbQuantity, foodType: "foodType", absorptionTime: 1, createdByCurrentApp: true, userCreatedDate: BolusEntryViewModelTests.now, userUpdatedDate: BolusEntryViewModelTests.now)
    let mockPotentialCarbEntry = NewCarbEntry(quantity: BolusEntryViewModelTests.exampleCarbQuantity, startDate: BolusEntryViewModelTests.exampleStartDate, foodType: "foodType", absorptionTime: 1)
    let mockFinalCarbEntry = StoredCarbEntry(uuid: UUID(), provenanceIdentifier: "provenanceIdentifier", syncIdentifier: "syncIdentifier", syncVersion: 1, startDate: BolusEntryViewModelTests.exampleStartDate, quantity: BolusEntryViewModelTests.exampleCarbQuantity, foodType: "foodType", absorptionTime: 1, createdByCurrentApp: true, userCreatedDate: BolusEntryViewModelTests.now, userUpdatedDate: BolusEntryViewModelTests.now)
    let mockUUID = BolusEntryViewModelTests.mockUUID.uuidString
    let queue = DispatchQueue(label: "BolusEntryViewModelTests")
    var saveAndDeliverSuccess = false
    
    override func setUpWithError() throws {
        now = Self.now
        delegate = MockBolusEntryViewModelDelegate()
        delegate.mostRecentGlucoseDataDate = now
        delegate.mostRecentPumpDataDate = now
        saveAndDeliverSuccess = false
        setUpViewModel()
    }
    
    func setUpViewModel(originalCarbEntry: StoredCarbEntry? = nil, potentialCarbEntry: NewCarbEntry? = nil, selectedCarbAbsorptionTimeEmoji: String? = nil) {
        bolusEntryViewModel = BolusEntryViewModel(delegate: delegate,
                                                  now: { self.now },
                                                  screenWidth: 512,
                                                  debounceIntervalMilliseconds: 0,
                                                  uuidProvider: { self.mockUUID },
                                                  timeZone: TimeZone(abbreviation: "GMT")!,
                                                  originalCarbEntry: originalCarbEntry,
                                                  potentialCarbEntry: potentialCarbEntry,
                                                  selectedCarbAbsorptionTimeEmoji: selectedCarbAbsorptionTimeEmoji)
        bolusEntryViewModel.authenticate = authenticateOverride
        bolusEntryViewModel.maximumBolus = HKQuantity(unit: .internationalUnit(), doubleValue: 10)
    }

    var authenticateOverrideCompletion: ((Swift.Result<Void, Error>) -> Void)?
    private func authenticateOverride(_ message: String, _ completion: @escaping (Swift.Result<Void, Error>) -> Void) {
        authenticateOverrideCompletion = completion
    }

    func testInitialConditions() throws {
        XCTAssertEqual(0, bolusEntryViewModel.glucoseValues.count)
        XCTAssertEqual(0, bolusEntryViewModel.predictedGlucoseValues.count)
        XCTAssertNil(bolusEntryViewModel.activeCarbs)
        XCTAssertNil(bolusEntryViewModel.activeInsulin)
        XCTAssertNil(bolusEntryViewModel.targetGlucoseSchedule)
        XCTAssertNil(bolusEntryViewModel.preMealOverride)
        XCTAssertNil(bolusEntryViewModel.scheduleOverride)
       
        XCTAssertFalse(bolusEntryViewModel.isManualGlucoseEntryEnabled)

        XCTAssertNil(bolusEntryViewModel.enteredManualGlucose)
        XCTAssertNil(bolusEntryViewModel.recommendedBolus)
        XCTAssertEqual(HKQuantity(unit: .internationalUnit(), doubleValue: 0), bolusEntryViewModel.enteredBolus)

        XCTAssertNil(bolusEntryViewModel.activeAlert)
        XCTAssertNil(bolusEntryViewModel.activeNotice)

        XCTAssertFalse(bolusEntryViewModel.isRefreshingPump)
    }
    
    func testChartDateInterval() throws {
        // TODO: Test different screen widths
        // TODO: Test different insulin models
        // TODO: Test different chart history settings
        let expected = DateInterval(start: now - .hours(2), duration: .hours(8))
        XCTAssertEqual(expected, bolusEntryViewModel.chartDateInterval)
    }

    // MARK: updating state
    
    func testUpdateDisableManualGlucoseEntryIfNecessary() throws {
        bolusEntryViewModel.isManualGlucoseEntryEnabled = true
        bolusEntryViewModel.enteredManualGlucose = Self.exampleManualGlucoseQuantity
        try triggerLoopStateUpdated(with: MockLoopState())
        XCTAssertFalse(bolusEntryViewModel.isManualGlucoseEntryEnabled)
        XCTAssertNil(bolusEntryViewModel.enteredManualGlucose)
        XCTAssertEqual(.glucoseNoLongerStale, bolusEntryViewModel.activeAlert)
    }
    
    func testUpdateDisableManualGlucoseEntryIfNecessaryStaleGlucose() throws {
        delegate.mostRecentGlucoseDataDate = Date.distantPast
        bolusEntryViewModel.isManualGlucoseEntryEnabled = true
        bolusEntryViewModel.enteredManualGlucose = Self.exampleManualGlucoseQuantity
        try triggerLoopStateUpdated(with: MockLoopState())
        XCTAssertTrue(bolusEntryViewModel.isManualGlucoseEntryEnabled)
        XCTAssertEqual(Self.exampleManualGlucoseQuantity, bolusEntryViewModel.enteredManualGlucose)
        XCTAssertNil(bolusEntryViewModel.activeAlert)
    }

    func testUpdateGlucoseValues() throws {
        XCTAssertEqual(0, bolusEntryViewModel.glucoseValues.count)
        try triggerLoopStateUpdatedWithDataAndWait()
        XCTAssertEqual(1, bolusEntryViewModel.glucoseValues.count)
        XCTAssertEqual([100.4], bolusEntryViewModel.glucoseValues.map {
            return $0.quantity.doubleValue(for: .milligramsPerDeciliter)
        })
    }
    
    func testUpdateGlucoseValuesWithManual() throws {
        XCTAssertEqual(0, bolusEntryViewModel.glucoseValues.count)
        bolusEntryViewModel.enteredManualGlucose = Self.exampleManualGlucoseQuantity
        try triggerLoopStateUpdatedWithDataAndWait()
        XCTAssertEqual([100.4, 123.4], bolusEntryViewModel.glucoseValues.map {
            return $0.quantity.doubleValue(for: .milligramsPerDeciliter)
        })
    }
    
    func testManualEntryClearsEnteredBolus() throws {
        bolusEntryViewModel.enteredBolus = Self.exampleBolusQuantity
        bolusEntryViewModel.enteredManualGlucose = Self.exampleManualGlucoseQuantity
        XCTAssertEqual(Self.exampleBolusQuantity, bolusEntryViewModel.enteredBolus)
        waitOnMain()
        XCTAssertEqual(HKQuantity(unit: .internationalUnit(), doubleValue: 0), bolusEntryViewModel.enteredBolus)
    }
    
    func testUpdatePredictedGlucoseValues() throws {
        let mockLoopState = MockLoopState()
        mockLoopState.predictGlucoseValueResult = [PredictedGlucoseValue(startDate: Self.exampleStartDate, quantity: Self.exampleCGMGlucoseQuantity)]
        try triggerLoopStateUpdated(with: mockLoopState)
        waitOnMain()
        XCTAssertEqual(mockLoopState.predictGlucoseValueResult,
                       bolusEntryViewModel.predictedGlucoseValues.map {
                        PredictedGlucoseValue(startDate: $0.startDate, quantity: $0.quantity)
        })
    }
    
    func testUpdatePredictedGlucoseValuesWithManual() throws {
        bolusEntryViewModel.enteredManualGlucose = Self.exampleManualGlucoseQuantity
        let mockLoopState = MockLoopState()
        mockLoopState.predictGlucoseValueResult = [PredictedGlucoseValue(startDate: Self.exampleStartDate, quantity: Self.exampleCGMGlucoseQuantity)]
        try triggerLoopStateUpdated(with: mockLoopState)
        waitOnMain()
        XCTAssertEqual(mockLoopState.predictGlucoseValueResult,
                       bolusEntryViewModel.predictedGlucoseValues.map {
                        PredictedGlucoseValue(startDate: $0.startDate, quantity: $0.quantity)
        })
    }
    
    func testUpdateSettings() throws {
        XCTAssertNil(bolusEntryViewModel.preMealOverride)
        XCTAssertNil(bolusEntryViewModel.scheduleOverride)
        XCTAssertNil(bolusEntryViewModel.targetGlucoseSchedule)
        let newGlucoseTargetRangeSchedule = GlucoseRangeSchedule(unit: .milligramsPerDeciliter, dailyItems: [
            RepeatingScheduleValue(startTime: TimeInterval(0), value: DoubleRange(minValue: 100, maxValue: 110)),
            RepeatingScheduleValue(startTime: TimeInterval(28800), value: DoubleRange(minValue: 90, maxValue: 100)),
            RepeatingScheduleValue(startTime: TimeInterval(75600), value: DoubleRange(minValue: 100, maxValue: 110))
        ], timeZone: .utcTimeZone)!
        var newSettings = LoopSettings(dosingEnabled: true,
                                       glucoseTargetRangeSchedule: newGlucoseTargetRangeSchedule,
                                       maximumBasalRatePerHour: 1.0,
                                       maximumBolus: 10.0,
                                       suspendThreshold: GlucoseThreshold(unit: .milligramsPerDeciliter, value: 100.0))
        let settings = TemporaryScheduleOverrideSettings(unit: .millimolesPerLiter, targetRange: nil, insulinNeedsScaleFactor: nil)
        newSettings.preMealOverride = TemporaryScheduleOverride(context: .preMeal, settings: settings, startDate: Self.exampleStartDate, duration: .indefinite, enactTrigger: .local, syncIdentifier: UUID())
        newSettings.scheduleOverride = TemporaryScheduleOverride(context: .custom, settings: settings, startDate: Self.exampleStartDate, duration: .indefinite, enactTrigger: .local, syncIdentifier: UUID())
        delegate.settings = newSettings
        try triggerLoopStateUpdatedWithDataAndWait()
        waitOnMain()

        XCTAssertEqual(newSettings.preMealOverride, bolusEntryViewModel.preMealOverride)
        XCTAssertEqual(newSettings.scheduleOverride, bolusEntryViewModel.scheduleOverride)
        XCTAssertEqual(newGlucoseTargetRangeSchedule, bolusEntryViewModel.targetGlucoseSchedule)
    }

    func testUpdateSettingsWithCarbs() throws {
        setUpViewModel(originalCarbEntry: mockOriginalCarbEntry, potentialCarbEntry: mockPotentialCarbEntry)
        XCTAssertNil(bolusEntryViewModel.preMealOverride)
        XCTAssertNil(bolusEntryViewModel.scheduleOverride)
        XCTAssertNil(bolusEntryViewModel.targetGlucoseSchedule)
        let newGlucoseTargetRangeSchedule = GlucoseRangeSchedule(unit: .milligramsPerDeciliter, dailyItems: [
            RepeatingScheduleValue(startTime: TimeInterval(0), value: DoubleRange(minValue: 100, maxValue: 110)),
            RepeatingScheduleValue(startTime: TimeInterval(28800), value: DoubleRange(minValue: 90, maxValue: 100)),
            RepeatingScheduleValue(startTime: TimeInterval(75600), value: DoubleRange(minValue: 100, maxValue: 110))
        ], timeZone: .utcTimeZone)!
        var newSettings = LoopSettings(dosingEnabled: true,
                                       glucoseTargetRangeSchedule: newGlucoseTargetRangeSchedule,
                                       maximumBasalRatePerHour: 1.0,
                                       maximumBolus: 10.0,
                                       suspendThreshold: GlucoseThreshold(unit: .milligramsPerDeciliter, value: 100.0))
        newSettings.preMealOverride = Self.examplePreMealOverride
        newSettings.scheduleOverride = Self.exampleCustomScheduleOverride
        delegate.settings = newSettings
        try triggerLoopStateUpdatedWithDataAndWait()
        waitOnMain()
        
        // Pre-meal override should be ignored if we have carbs (LOOP-1964), and cleared in settings
        XCTAssertEqual(newSettings.scheduleOverride, bolusEntryViewModel.scheduleOverride)
        XCTAssertEqual(newGlucoseTargetRangeSchedule, bolusEntryViewModel.targetGlucoseSchedule)
        
        // ... but restored if we cancel without bolusing
        bolusEntryViewModel = nil
    }
    
    func testManualGlucoseChangesPredictedGlucoseValues() throws {
        bolusEntryViewModel.enteredManualGlucose = Self.exampleManualGlucoseQuantity
        let mockLoopState = MockLoopState()
        mockLoopState.predictGlucoseValueResult = [PredictedGlucoseValue(startDate: Self.exampleStartDate, quantity: Self.exampleCGMGlucoseQuantity)]
        waitOnMain()
        try triggerLoopStateUpdatedWithDataAndWait(with: mockLoopState)
        waitOnMain()

        XCTAssertEqual(mockLoopState.predictGlucoseValueResult,
                       bolusEntryViewModel.predictedGlucoseValues.map {
                        PredictedGlucoseValue(startDate: $0.startDate, quantity: $0.quantity)
        })
    }
    
    func testUpdateInsulinOnBoard() throws {
        delegate.insulinOnBoardResult = .success(InsulinValue(startDate: Self.exampleStartDate, value: 1.5))
        XCTAssertNil(bolusEntryViewModel.activeInsulin)
        try triggerLoopStateUpdatedWithDataAndWait()
        XCTAssertEqual(HKQuantity(unit: .internationalUnit(), doubleValue: 1.5), bolusEntryViewModel.activeInsulin)
    }
    
    func testUpdateCarbsOnBoard() throws {
        delegate.carbsOnBoardResult = .success(CarbValue(startDate: Self.exampleStartDate, endDate: Self.exampleEndDate, quantity: Self.exampleCarbQuantity))
        XCTAssertNil(bolusEntryViewModel.activeCarbs)
        try triggerLoopStateUpdatedWithDataAndWait()
        XCTAssertEqual(Self.exampleCarbQuantity, bolusEntryViewModel.activeCarbs)
    }
    
    func testUpdateCarbsOnBoardFailure() throws {
        delegate.carbsOnBoardResult = .failure(CarbStore.CarbStoreError.notConfigured)
        try triggerLoopStateUpdatedWithDataAndWait()
        XCTAssertNil(bolusEntryViewModel.activeCarbs)
    }

    func testUpdateRecommendedBolusNoNotice() throws {
        setUpViewModel(originalCarbEntry: mockOriginalCarbEntry, potentialCarbEntry: mockPotentialCarbEntry)
        let mockState = MockLoopState()
        XCTAssertFalse(bolusEntryViewModel.isBolusRecommended)
        mockState.bolusRecommendationResult = ManualBolusRecommendation(amount: 1.234, pendingInsulin: 4.321)
        try triggerLoopStateUpdatedWithDataAndWait(with: mockState)
        XCTAssertTrue(bolusEntryViewModel.isBolusRecommended)
        let recommendedBolus = bolusEntryViewModel.recommendedBolus
        XCTAssertNotNil(recommendedBolus)
        XCTAssertEqual(mockState.bolusRecommendationResult?.amount, recommendedBolus?.doubleValue(for: .internationalUnit()))
        let consideringPotentialCarbEntryPassed = try XCTUnwrap(mockState.consideringPotentialCarbEntryPassed)
        XCTAssertEqual(mockPotentialCarbEntry, consideringPotentialCarbEntryPassed)
        let replacingCarbEntryPassed = try XCTUnwrap(mockState.replacingCarbEntryPassed)
        XCTAssertEqual(mockOriginalCarbEntry, replacingCarbEntryPassed)
        XCTAssertNil(bolusEntryViewModel.activeNotice)
    }
            
    func testUpdateRecommendedBolusWithNotice() throws {
        let mockState = MockLoopState()
        delegate.settings.suspendThreshold = GlucoseThreshold(unit: .milligramsPerDeciliter, value: Self.exampleCGMGlucoseQuantity.doubleValue(for: .milligramsPerDeciliter))
        XCTAssertFalse(bolusEntryViewModel.isBolusRecommended)
        mockState.bolusRecommendationResult = ManualBolusRecommendation(amount: 1.234, pendingInsulin: 4.321, notice: BolusRecommendationNotice.glucoseBelowSuspendThreshold(minGlucose: Self.exampleGlucoseValue))
        try triggerLoopStateUpdatedWithDataAndWait(with: mockState)
        XCTAssertTrue(bolusEntryViewModel.isBolusRecommended)
        let recommendedBolus = bolusEntryViewModel.recommendedBolus
        XCTAssertNotNil(recommendedBolus)
        XCTAssertEqual(mockState.bolusRecommendationResult?.amount, recommendedBolus?.doubleValue(for: .internationalUnit()))
        XCTAssertEqual(BolusEntryViewModel.Notice.predictedGlucoseBelowSuspendThreshold(suspendThreshold: Self.exampleCGMGlucoseQuantity), bolusEntryViewModel.activeNotice)
    }
    
    func testUpdateRecommendedBolusWithNoticeMissingSuspendThreshold() throws {
        let mockState = MockLoopState()
        XCTAssertFalse(bolusEntryViewModel.isBolusRecommended)
        mockState.bolusRecommendationResult = ManualBolusRecommendation(amount: 1.234, pendingInsulin: 4.321, notice: BolusRecommendationNotice.glucoseBelowSuspendThreshold(minGlucose: Self.exampleGlucoseValue))
        try triggerLoopStateUpdatedWithDataAndWait(with: mockState)
        XCTAssertTrue(bolusEntryViewModel.isBolusRecommended)
        let recommendedBolus = bolusEntryViewModel.recommendedBolus
        XCTAssertNotNil(recommendedBolus)
        XCTAssertEqual(mockState.bolusRecommendationResult?.amount, recommendedBolus?.doubleValue(for: .internationalUnit()))
        XCTAssertNil(bolusEntryViewModel.activeNotice)
    }

    func testUpdateRecommendedBolusWithOtherNotice() throws {
        let mockState = MockLoopState()
        XCTAssertFalse(bolusEntryViewModel.isBolusRecommended)
        mockState.bolusRecommendationResult = ManualBolusRecommendation(amount: 1.234, pendingInsulin: 4.321, notice: BolusRecommendationNotice.currentGlucoseBelowTarget(glucose: Self.exampleGlucoseValue))
        try triggerLoopStateUpdatedWithDataAndWait(with: mockState)
        XCTAssertTrue(bolusEntryViewModel.isBolusRecommended)
        let recommendedBolus = bolusEntryViewModel.recommendedBolus
        XCTAssertNotNil(recommendedBolus)
        XCTAssertEqual(mockState.bolusRecommendationResult?.amount, recommendedBolus?.doubleValue(for: .internationalUnit()))
        XCTAssertNil(bolusEntryViewModel.activeNotice)
    }
        
    func testUpdateRecommendedBolusThrowsMissingDataError() throws {
        let mockState = MockLoopState()
        XCTAssertFalse(bolusEntryViewModel.isBolusRecommended)
        mockState.bolusRecommendationError = LoopError.missingDataError(.glucose)
        try triggerLoopStateUpdatedWithDataAndWait(with: mockState)
        XCTAssertFalse(bolusEntryViewModel.isBolusRecommended)
        let recommendedBolus = bolusEntryViewModel.recommendedBolus
        XCTAssertNil(recommendedBolus)
        XCTAssertEqual(.staleGlucoseData, bolusEntryViewModel.activeNotice)
    }
    
    func testUpdateRecommendedBolusThrowsPumpDataTooOld() throws {
        let mockState = MockLoopState()
        XCTAssertFalse(bolusEntryViewModel.isBolusRecommended)
        mockState.bolusRecommendationError = LoopError.pumpDataTooOld(date: now)
        try triggerLoopStateUpdatedWithDataAndWait(with: mockState)
        XCTAssertFalse(bolusEntryViewModel.isBolusRecommended)
        let recommendedBolus = bolusEntryViewModel.recommendedBolus
        XCTAssertNil(recommendedBolus)
        XCTAssertEqual(.stalePumpData, bolusEntryViewModel.activeNotice)
    }

    func testUpdateRecommendedBolusThrowsOtherError() throws {
        let mockState = MockLoopState()
        XCTAssertFalse(bolusEntryViewModel.isBolusRecommended)
        mockState.bolusRecommendationError = LoopError.invalidData(details: "")
        try triggerLoopStateUpdatedWithDataAndWait(with: mockState)
        XCTAssertFalse(bolusEntryViewModel.isBolusRecommended)
        let recommendedBolus = bolusEntryViewModel.recommendedBolus
        XCTAssertNil(recommendedBolus)
        XCTAssertNil(bolusEntryViewModel.activeNotice)
    }
    
    func testUpdateRecommendedBolusWithManual() throws {
        setUpViewModel(originalCarbEntry: mockOriginalCarbEntry, potentialCarbEntry: mockPotentialCarbEntry)
        let mockState = MockLoopState()
        bolusEntryViewModel.enteredManualGlucose = Self.exampleManualGlucoseQuantity
        XCTAssertFalse(bolusEntryViewModel.isBolusRecommended)
        mockState.bolusRecommendationResult = ManualBolusRecommendation(amount: 1.234, pendingInsulin: 4.321)
        try triggerLoopStateUpdatedWithDataAndWait(with: mockState)
        XCTAssertTrue(bolusEntryViewModel.isBolusRecommended)
        let recommendedBolus = bolusEntryViewModel.recommendedBolus
        XCTAssertNotNil(recommendedBolus)
        XCTAssertEqual(mockState.bolusRecommendationResult?.amount, recommendedBolus?.doubleValue(for: .internationalUnit()))
        let consideringPotentialCarbEntryPassed = try XCTUnwrap(mockState.consideringPotentialCarbEntryPassed)
        XCTAssertEqual(mockPotentialCarbEntry, consideringPotentialCarbEntryPassed)
        let replacingCarbEntryPassed = try XCTUnwrap(mockState.replacingCarbEntryPassed)
        XCTAssertEqual(mockOriginalCarbEntry, replacingCarbEntryPassed)
        XCTAssertNil(bolusEntryViewModel.activeNotice)
    }

    func testUpdateDoesNotRefreshPumpIfDataIsFresh() throws {
        XCTAssertFalse(bolusEntryViewModel.isRefreshingPump)
        try triggerLoopStateUpdatedWithDataAndWait()
        XCTAssertFalse(bolusEntryViewModel.isRefreshingPump)
        XCTAssertNil(delegate.ensureCurrentPumpDataCompletion)
    }

    func testUpdateIsRefreshingPump() throws {
        delegate.mostRecentPumpDataDate = Date.distantPast
        XCTAssertFalse(bolusEntryViewModel.isRefreshingPump)
        try triggerLoopStateUpdatedWithDataAndWait()
        XCTAssertTrue(bolusEntryViewModel.isRefreshingPump)
        let completion = try XCTUnwrap(delegate.ensureCurrentPumpDataCompletion)
        completion()
        // Need to once again trigger loop state
        try triggerLoopStateResult(with: MockLoopState())
        // then wait on main again (sigh)
        waitOnMain()
        XCTAssertFalse(bolusEntryViewModel.isRefreshingPump)
    }
        
    func testRecommendedBolusSetsEnteredBolus() throws {
        XCTAssertNil(bolusEntryViewModel.recommendedBolus)
        bolusEntryViewModel.enteredBolus = Self.exampleBolusQuantity
        let mockState = MockLoopState()
        mockState.bolusRecommendationResult = ManualBolusRecommendation(amount: 1.234, pendingInsulin: 4.321)
        try triggerLoopStateUpdatedWithDataAndWait(with: mockState)
        // Now, through the magic of `observeRecommendedBolusChanges` and the recommendedBolus publisher it should update to 1.234.  But we have to wait twice on main to make this reliable...
        waitOnMain()
        waitOnMain()
        XCTAssertEqual(HKQuantity(unit: .internationalUnit(), doubleValue: 1.234), bolusEntryViewModel.enteredBolus)
    }

    // MARK: save data and bolus delivery

    func testDeliverBolusOnly() throws {
        bolusEntryViewModel.enteredBolus = Self.exampleBolusQuantity
        var success = false
        bolusEntryViewModel.saveAndDeliver {
            success = true
        }
        // Pretend authentication succeeded
        let authenticateOverrideCompletion = try XCTUnwrap(self.authenticateOverrideCompletion)
        authenticateOverrideCompletion(.success(()))
        
        XCTAssertEqual(1.0, delegate.enactedBolusUnits)
        XCTAssertEqual(false, delegate.enactedBolusAutomatic)
        XCTAssertTrue(success)
        XCTAssertTrue(delegate.glucoseSamplesAdded.isEmpty)
        XCTAssertTrue(delegate.carbEntriesAdded.isEmpty)
        XCTAssertEqual(1, delegate.bolusDosingDecisionsAdded.count)
        XCTAssertEqual(delegate.bolusDosingDecisionsAdded.first?.0, BolusDosingDecision(requestedBolus: 1.0))
        XCTAssertEqual(delegate.bolusDosingDecisionsAdded.first?.1, now)
    }
    
    struct MockError: Error {}
    func testDeliverBolusAuthFail() throws {
        bolusEntryViewModel.enteredBolus = Self.exampleBolusQuantity
        var success = false
        bolusEntryViewModel.saveAndDeliver {
            success = true
        }
        // Pretend authentication succeeded
        let authenticateOverrideCompletion = try XCTUnwrap(self.authenticateOverrideCompletion)
        authenticateOverrideCompletion(.failure(MockError()))
        
        XCTAssertNil(delegate.enactedBolusUnits)
        XCTAssertNil(delegate.enactedBolusAutomatic)
        XCTAssertFalse(success)
        XCTAssertTrue(delegate.glucoseSamplesAdded.isEmpty)
        XCTAssertTrue(delegate.carbEntriesAdded.isEmpty)
        XCTAssertTrue(delegate.bolusDosingDecisionsAdded.isEmpty)
    }
    
    private func saveAndDeliver(_ bolus: HKQuantity, file: StaticString = #file, line: UInt = #line) throws {
        bolusEntryViewModel.enteredBolus = bolus
        bolusEntryViewModel.saveAndDeliver { self.saveAndDeliverSuccess = true }
        if bolus != BolusEntryViewModelTests.noBolus {
            let authenticateOverrideCompletion = try XCTUnwrap(self.authenticateOverrideCompletion, file: file, line: line)
            authenticateOverrideCompletion(.success(()))
        }
    }
    
    func testSaveManualGlucoseNoBolus() throws {
        bolusEntryViewModel.enteredManualGlucose = Self.exampleManualGlucoseQuantity
        // manualGlucoseSample updates asynchronously on main
        waitOnMain()

        try saveAndDeliver(BolusEntryViewModelTests.noBolus)

        let expectedGlucoseSample = NewGlucoseSample(date: now, quantity: Self.exampleManualGlucoseQuantity, isDisplayOnly: false, wasUserEntered: true, syncIdentifier: mockUUID)
        XCTAssertEqual([expectedGlucoseSample], delegate.glucoseSamplesAdded)

        delegate.addGlucoseCompletion?(.success([Self.exampleManualStoredGlucoseSample]))
        waitOnMain()

        XCTAssertTrue(delegate.carbEntriesAdded.isEmpty)
        XCTAssertEqual(1, delegate.bolusDosingDecisionsAdded.count)
        XCTAssertEqual(delegate.bolusDosingDecisionsAdded.first?.0, BolusDosingDecision(manualGlucose: Self.exampleManualStoredGlucoseSample,
                                                                                        requestedBolus: 0.0))
        XCTAssertEqual(delegate.bolusDosingDecisionsAdded.first?.1, now)
        XCTAssertNil(delegate.enactedBolusUnits)
        XCTAssertNil(delegate.enactedBolusAutomatic)
        XCTAssertTrue(saveAndDeliverSuccess)
    }
    
    func testSaveCarbGlucoseNoBolus() throws {
        setUpViewModel(originalCarbEntry: mockOriginalCarbEntry, potentialCarbEntry: mockPotentialCarbEntry)

        try saveAndDeliver(BolusEntryViewModelTests.noBolus)
        delegate.addGlucoseCompletion?(.success([Self.exampleManualStoredGlucoseSample]))
        waitOnMain()
        let addCarbEntryCompletion = try XCTUnwrap(delegate.addCarbEntryCompletion)
        addCarbEntryCompletion(.success(mockFinalCarbEntry))
        waitOnMain()

        XCTAssertTrue(delegate.glucoseSamplesAdded.isEmpty)
        XCTAssertEqual(1, delegate.carbEntriesAdded.count)
        XCTAssertEqual(delegate.bolusDosingDecisionsAdded.first?.0, BolusDosingDecision(originalCarbEntry: mockOriginalCarbEntry,
                                                                                        carbEntry: mockFinalCarbEntry,
                                                                                        requestedBolus: 0.0))
        XCTAssertEqual(mockOriginalCarbEntry, delegate.carbEntriesAdded.first?.1)
        XCTAssertEqual(1, delegate.bolusDosingDecisionsAdded.count)
        XCTAssertEqual(delegate.bolusDosingDecisionsAdded.first?.0, BolusDosingDecision(originalCarbEntry: mockOriginalCarbEntry,
                                                                                        carbEntry: mockFinalCarbEntry,
                                                                                        requestedBolus: 0.0))
        XCTAssertEqual(delegate.bolusDosingDecisionsAdded.first?.1, now)
        XCTAssertNil(delegate.enactedBolusUnits)
        XCTAssertNil(delegate.enactedBolusAutomatic)
        XCTAssertTrue(saveAndDeliverSuccess)
    }
    
    func testSaveManualGlucoseAndBolus() throws {
        bolusEntryViewModel.enteredManualGlucose = Self.exampleManualGlucoseQuantity
        // manualGlucoseSample updates asynchronously on main
        waitOnMain()
        
        try saveAndDeliver(BolusEntryViewModelTests.exampleBolusQuantity)
        
        let expectedGlucoseSample = NewGlucoseSample(date: now, quantity: Self.exampleManualGlucoseQuantity, isDisplayOnly: false, wasUserEntered: true, syncIdentifier: mockUUID)
        XCTAssertEqual([expectedGlucoseSample], delegate.glucoseSamplesAdded)
        
        delegate.addGlucoseCompletion?(.success([Self.exampleManualStoredGlucoseSample]))
        waitOnMain()
        
        XCTAssertTrue(delegate.carbEntriesAdded.isEmpty)
        XCTAssertEqual(1, delegate.bolusDosingDecisionsAdded.count)
        XCTAssertEqual(delegate.bolusDosingDecisionsAdded.first?.0, BolusDosingDecision(manualGlucose: Self.exampleManualStoredGlucoseSample,
                                                                                        requestedBolus: 1.0))
        XCTAssertEqual(delegate.bolusDosingDecisionsAdded.first?.1, now)
        XCTAssertEqual(1.0, delegate.enactedBolusUnits)
        XCTAssertEqual(false, delegate.enactedBolusAutomatic)
        XCTAssertTrue(saveAndDeliverSuccess)
    }
    
    func testSaveCarbAndBolus() throws {
        setUpViewModel(originalCarbEntry: mockOriginalCarbEntry, potentialCarbEntry: mockPotentialCarbEntry)
        // manualGlucoseSample updates asynchronously on main
        waitOnMain()
                
        try saveAndDeliver(BolusEntryViewModelTests.exampleBolusQuantity)
        
        let addCarbEntryCompletion = try XCTUnwrap(delegate.addCarbEntryCompletion)
        addCarbEntryCompletion(.success(mockFinalCarbEntry))
        waitOnMain()
        
        XCTAssertTrue(delegate.glucoseSamplesAdded.isEmpty)
        XCTAssertEqual(1, delegate.carbEntriesAdded.count)
        XCTAssertEqual(mockPotentialCarbEntry, delegate.carbEntriesAdded.first?.0)
        XCTAssertEqual(mockOriginalCarbEntry, delegate.carbEntriesAdded.first?.1)
        XCTAssertEqual(1, delegate.bolusDosingDecisionsAdded.count)
        XCTAssertEqual(delegate.bolusDosingDecisionsAdded.first?.0, BolusDosingDecision(originalCarbEntry: mockOriginalCarbEntry,
                                                                                        carbEntry: mockFinalCarbEntry,
                                                                                        requestedBolus: 1.0))
        XCTAssertEqual(delegate.bolusDosingDecisionsAdded.first?.1, now)
        XCTAssertEqual(1.0, delegate.enactedBolusUnits)
        XCTAssertEqual(false, delegate.enactedBolusAutomatic)
        XCTAssertTrue(saveAndDeliverSuccess)
    }
    
    func testSaveCarbAndBolusClearsSavedPreMealOverride() throws {
        setUpViewModel(originalCarbEntry: mockOriginalCarbEntry, potentialCarbEntry: mockPotentialCarbEntry)
        // set up user specified pre-meal override
        let newGlucoseTargetRangeSchedule = GlucoseRangeSchedule(unit: .millimolesPerLiter, dailyItems: [
            RepeatingScheduleValue(startTime: TimeInterval(0), value: DoubleRange(minValue: 100, maxValue: 110)),
            RepeatingScheduleValue(startTime: TimeInterval(28800), value: DoubleRange(minValue: 90, maxValue: 100)),
            RepeatingScheduleValue(startTime: TimeInterval(75600), value: DoubleRange(minValue: 100, maxValue: 110))
        ], timeZone: .utcTimeZone)!
        var newSettings = LoopSettings(dosingEnabled: true,
                                       glucoseTargetRangeSchedule: newGlucoseTargetRangeSchedule,
                                       maximumBasalRatePerHour: 1.0,
                                       maximumBolus: 10.0,
                                       suspendThreshold: GlucoseThreshold(unit: .milligramsPerDeciliter, value: 100.0))
        newSettings.preMealOverride = Self.examplePreMealOverride
        newSettings.scheduleOverride = Self.exampleCustomScheduleOverride
        delegate.settings = newSettings
        try triggerLoopStateUpdatedWithDataAndWait()
        waitOnMain()

        try saveAndDeliver(BolusEntryViewModelTests.exampleBolusQuantity)
        let addCarbEntryCompletion = try XCTUnwrap(delegate.addCarbEntryCompletion)
        addCarbEntryCompletion(.success(mockFinalCarbEntry))
        waitOnMain()
        XCTAssertTrue(saveAndDeliverSuccess)

        // ... make sure the "restoring" of the saved pre-meal override does not happen
        bolusEntryViewModel = nil
    }

    func testSaveManualGlucoseAndCarbAndBolus() throws {
        setUpViewModel(originalCarbEntry: mockOriginalCarbEntry, potentialCarbEntry: mockPotentialCarbEntry)
        bolusEntryViewModel.enteredManualGlucose = Self.exampleManualGlucoseQuantity
        // manualGlucoseSample updates asynchronously on main
        waitOnMain()
        
        try saveAndDeliver(BolusEntryViewModelTests.exampleBolusQuantity)
        
        let expectedGlucoseSample = NewGlucoseSample(date: now, quantity: Self.exampleManualGlucoseQuantity, isDisplayOnly: false, wasUserEntered: true, syncIdentifier: mockUUID)
        XCTAssertEqual([expectedGlucoseSample], delegate.glucoseSamplesAdded)
        
        delegate.addGlucoseCompletion?(.success([Self.exampleManualStoredGlucoseSample]))
        waitOnMain()
        
        let addCarbEntryCompletion = try XCTUnwrap(delegate.addCarbEntryCompletion)
        addCarbEntryCompletion(.success(mockFinalCarbEntry))
        waitOnMain()

        XCTAssertEqual(1, delegate.carbEntriesAdded.count)
        XCTAssertEqual(mockPotentialCarbEntry, delegate.carbEntriesAdded.first?.0)
        XCTAssertEqual(mockOriginalCarbEntry, delegate.carbEntriesAdded.first?.1)
        XCTAssertEqual(1, delegate.bolusDosingDecisionsAdded.count)
        XCTAssertEqual(delegate.bolusDosingDecisionsAdded.first?.0, BolusDosingDecision(manualGlucose: Self.exampleManualStoredGlucoseSample,
                                                                                        originalCarbEntry: mockOriginalCarbEntry,
                                                                                        carbEntry: mockFinalCarbEntry,
                                                                                        requestedBolus: 1.0))
        XCTAssertEqual(delegate.bolusDosingDecisionsAdded.first?.1, now)
        XCTAssertEqual(1.0, delegate.enactedBolusUnits)
        XCTAssertEqual(false, delegate.enactedBolusAutomatic)
        XCTAssertTrue(saveAndDeliverSuccess)
    }
    
    // MARK: Display strings
    
    func testEnteredBolusAmountString() throws {
        XCTAssertEqual("0", bolusEntryViewModel.enteredBolusAmountString)
    }

    func testMaximumBolusAmountString() throws {
        XCTAssertEqual("10", bolusEntryViewModel.maximumBolusAmountString)
    }
    
    func testCarbEntryAmountAndEmojiStringNil() throws {
        XCTAssertNil(bolusEntryViewModel.carbEntryAmountAndEmojiString)
    }
    
    func testCarbEntryAmountAndEmojiString() throws {
        setUpViewModel(originalCarbEntry: mockOriginalCarbEntry, potentialCarbEntry: mockPotentialCarbEntry)

        XCTAssertEqual("234 g foodType", bolusEntryViewModel.carbEntryAmountAndEmojiString)
    }
    
    func testCarbEntryAmountAndEmojiStringNoFoodType() throws {
        let potentialCarbEntry = NewCarbEntry(quantity: BolusEntryViewModelTests.exampleCarbQuantity, startDate: Self.exampleStartDate, foodType: nil, absorptionTime: 1)
        setUpViewModel(originalCarbEntry: mockOriginalCarbEntry, potentialCarbEntry: potentialCarbEntry)

        XCTAssertEqual("234 g", bolusEntryViewModel.carbEntryAmountAndEmojiString)
    }
    
    func testCarbEntryAmountAndEmojiStringWithEmoji() throws {
        let potentialCarbEntry = NewCarbEntry(quantity: BolusEntryViewModelTests.exampleCarbQuantity, startDate: Self.exampleStartDate, foodType: nil, absorptionTime: 1)
        setUpViewModel(originalCarbEntry: mockOriginalCarbEntry, potentialCarbEntry: potentialCarbEntry, selectedCarbAbsorptionTimeEmoji: "😀")

        XCTAssertEqual("234 g 😀", bolusEntryViewModel.carbEntryAmountAndEmojiString)
    }
    
    func testCarbEntryDateAndAbsorptionTimeStringNil() throws {
        XCTAssertNil(bolusEntryViewModel.carbEntryDateAndAbsorptionTimeString)
    }
    
    func testCarbEntryDateAndAbsorptionTimeString() throws {
        setUpViewModel(originalCarbEntry: mockOriginalCarbEntry, potentialCarbEntry: mockPotentialCarbEntry)

        XCTAssertEqual("12:00 PM + 0m", bolusEntryViewModel.carbEntryDateAndAbsorptionTimeString)
    }
    
    func testCarbEntryDateAndAbsorptionTimeString2() throws {
        let potentialCarbEntry = NewCarbEntry(quantity: BolusEntryViewModelTests.exampleCarbQuantity, startDate: Self.exampleStartDate, foodType: nil, absorptionTime: nil)
        setUpViewModel(originalCarbEntry: mockOriginalCarbEntry, potentialCarbEntry: potentialCarbEntry)

        XCTAssertEqual("12:00 PM", bolusEntryViewModel.carbEntryDateAndAbsorptionTimeString)
    }

    func testIsManualGlucosePromptVisible() throws {
        XCTAssertFalse(bolusEntryViewModel.isManualGlucosePromptVisible)
        bolusEntryViewModel.activeNotice = .staleGlucoseData
        bolusEntryViewModel.isManualGlucoseEntryEnabled = true
        XCTAssertFalse(bolusEntryViewModel.isManualGlucosePromptVisible)
        bolusEntryViewModel.activeNotice = .staleGlucoseData
        bolusEntryViewModel.isManualGlucoseEntryEnabled = false
        XCTAssertTrue(bolusEntryViewModel.isManualGlucosePromptVisible)
    }
    
    func testIsNoticeVisible() throws {
        XCTAssertFalse(bolusEntryViewModel.isNoticeVisible)
        bolusEntryViewModel.activeNotice = .stalePumpData
        XCTAssertTrue(bolusEntryViewModel.isNoticeVisible)
        bolusEntryViewModel.activeNotice = .staleGlucoseData
        bolusEntryViewModel.isManualGlucoseEntryEnabled = false
        XCTAssertTrue(bolusEntryViewModel.isNoticeVisible)
        bolusEntryViewModel.isManualGlucoseEntryEnabled = true
        XCTAssertFalse(bolusEntryViewModel.isNoticeVisible)
    }
    
    // MARK: action button tests
    
    func testPrimaryButtonDefault() {
        XCTAssertEqual(.actionButton, bolusEntryViewModel.primaryButton)
    }
    
    func testPrimaryButtonBolusEntry() {
        bolusEntryViewModel.enteredBolus = Self.exampleBolusQuantity
        XCTAssertEqual(.actionButton, bolusEntryViewModel.primaryButton)
    }

    func testPrimaryButtonManual() {
        bolusEntryViewModel.activeNotice = .staleGlucoseData
        bolusEntryViewModel.isManualGlucoseEntryEnabled = false
        XCTAssertEqual(.manualGlucoseEntry, bolusEntryViewModel.primaryButton)
    }

    func testPrimaryButtonManualPrompt() {
        bolusEntryViewModel.isManualGlucoseEntryEnabled = true
        XCTAssertEqual(.actionButton, bolusEntryViewModel.primaryButton)
    }

    func testActionButtonDefault() {
        XCTAssertEqual(.enterBolus, bolusEntryViewModel.actionButtonAction)
    }
    
    func testActionButtonManualGlucose() {
        bolusEntryViewModel.enteredManualGlucose = Self.exampleManualGlucoseQuantity
        XCTAssertEqual(.saveWithoutBolusing, bolusEntryViewModel.actionButtonAction)
    }
    
    func testActionButtonPotentialCarbEntry() {
        setUpViewModel(potentialCarbEntry: mockPotentialCarbEntry)
        XCTAssertEqual(.saveWithoutBolusing, bolusEntryViewModel.actionButtonAction)
    }
    
    func testActionButtonManualGlucoseAndPotentialCarbEntry() {
        setUpViewModel(potentialCarbEntry: mockPotentialCarbEntry)
        bolusEntryViewModel.enteredManualGlucose = Self.exampleManualGlucoseQuantity
        XCTAssertEqual(.saveWithoutBolusing, bolusEntryViewModel.actionButtonAction)
    }
    
    func testActionButtonDeliverOnly() {
        bolusEntryViewModel.enteredBolus = Self.exampleBolusQuantity
        XCTAssertEqual(.deliver, bolusEntryViewModel.actionButtonAction)
    }
    
    func testActionButtonSaveAndDeliverManualGlucose() {
        bolusEntryViewModel.enteredManualGlucose = Self.exampleManualGlucoseQuantity
        bolusEntryViewModel.enteredBolus = Self.exampleBolusQuantity
        XCTAssertEqual(.saveAndDeliver, bolusEntryViewModel.actionButtonAction)
    }
    
    func testActionButtonSaveAndDeliverPotentialCarbEntry() {
        setUpViewModel(potentialCarbEntry: mockPotentialCarbEntry)
        bolusEntryViewModel.enteredBolus = Self.exampleBolusQuantity
        XCTAssertEqual(.saveAndDeliver, bolusEntryViewModel.actionButtonAction)
    }

    func testActionButtonSaveAndDeliverBothManualGlucoseAndPotentialCarbEntry() {
        setUpViewModel(potentialCarbEntry: mockPotentialCarbEntry)
        bolusEntryViewModel.enteredManualGlucose = Self.exampleManualGlucoseQuantity
        bolusEntryViewModel.enteredBolus = Self.exampleBolusQuantity
        XCTAssertEqual(.saveAndDeliver, bolusEntryViewModel.actionButtonAction)
    }    
}

// MARK: utilities

extension BolusEntryViewModelTests {
    
    func triggerLoopStateUpdatedWithDataAndWait(with state: LoopState = MockLoopState(), function: String = #function) throws {
        delegate.getGlucoseSamplesResponse = [StoredGlucoseSample(sample: Self.exampleCGMGlucoseSample)]
        try triggerLoopStateUpdated(with: state)
        waitOnMain()
    }
    
    func triggerLoopStateUpdated(with state: LoopState, function: String = #function) throws {
        NotificationCenter.default.post(name: .LoopDataUpdated, object: nil)
        try triggerLoopStateResult(with: state, function: function)
    }
    
    func triggerLoopStateResult(with state: LoopState, function: String = #function) throws {
        let exp = expectation(description: function)
        let block = try XCTUnwrap(delegate.loopStateCallBlock)
        queue.async {
            block(state)
            exp.fulfill()
        }
        wait(for: [exp], timeout: 1.0)
    }
}


fileprivate class MockLoopState: LoopState {
    
    var carbsOnBoard: CarbValue?
    
    var error: Error?
    
    var insulinCounteractionEffects: [GlucoseEffectVelocity] = []
    
    var predictedGlucose: [PredictedGlucoseValue]?
    
    var predictedGlucoseIncludingPendingInsulin: [PredictedGlucoseValue]?
    
    var recommendedAutomaticDose: (recommendation: AutomaticDoseRecommendation, date: Date)?
    
    var recommendedBolus: (recommendation: ManualBolusRecommendation, date: Date)?
    
    var retrospectiveGlucoseDiscrepancies: [GlucoseChange]?
    
    var totalRetrospectiveCorrection: HKQuantity?
    
    var predictGlucoseValueResult: [PredictedGlucoseValue] = []
    func predictGlucose(using inputs: PredictionInputEffect, potentialBolus: DoseEntry?, potentialCarbEntry: NewCarbEntry?, replacingCarbEntry replacedCarbEntry: StoredCarbEntry?, includingPendingInsulin: Bool) throws -> [PredictedGlucoseValue] {
        return predictGlucoseValueResult
    }

    func predictGlucoseFromManualGlucose(_ glucose: NewGlucoseSample, potentialBolus: DoseEntry?, potentialCarbEntry: NewCarbEntry?, replacingCarbEntry replacedCarbEntry: StoredCarbEntry?, includingPendingInsulin: Bool) throws -> [PredictedGlucoseValue] {
        return predictGlucoseValueResult
    }
    
    var bolusRecommendationResult: ManualBolusRecommendation?
    var bolusRecommendationError: Error?
    var consideringPotentialCarbEntryPassed: NewCarbEntry??
    var replacingCarbEntryPassed: StoredCarbEntry??
    func recommendBolus(consideringPotentialCarbEntry potentialCarbEntry: NewCarbEntry?, replacingCarbEntry replacedCarbEntry: StoredCarbEntry?) throws -> ManualBolusRecommendation? {
        consideringPotentialCarbEntryPassed = potentialCarbEntry
        replacingCarbEntryPassed = replacedCarbEntry
        if let error = bolusRecommendationError { throw error }
        return bolusRecommendationResult
    }
    
    func recommendBolusForManualGlucose(_ glucose: NewGlucoseSample, consideringPotentialCarbEntry potentialCarbEntry: NewCarbEntry?, replacingCarbEntry replacedCarbEntry: StoredCarbEntry?) throws -> ManualBolusRecommendation? {
        consideringPotentialCarbEntryPassed = potentialCarbEntry
        replacingCarbEntryPassed = replacedCarbEntry
        if let error = bolusRecommendationError { throw error }
        return bolusRecommendationResult
    }
}

fileprivate class MockBolusEntryViewModelDelegate: BolusEntryViewModelDelegate {
    func insulinActivityDuration(for type: InsulinType?) -> TimeInterval {
        return .hours(6) + .minutes(10)
    }
    
    var pumpInsulinType: InsulinType?
    
    var loggedBolusUnits: Double?
    var loggedDate: Date?
    var loggedDoseModel: InsulinType?
    func logOutsideInsulinDose(startDate: Date, units: Double, insulinType: InsulinType?) {
        loggedBolusUnits = units
        loggedDate = startDate
        loggedDoseModel = insulinType
    }
    
    var loopStateCallBlock: ((LoopState) -> Void)?
    func withLoopState(do block: @escaping (LoopState) -> Void) {
        loopStateCallBlock = block
    }
    
    var glucoseSamplesAdded = [NewGlucoseSample]()
    var addGlucoseCompletion: ((Swift.Result<[StoredGlucoseSample], Error>) -> Void)?
    func addGlucoseSamples(_ samples: [NewGlucoseSample], completion: ((Swift.Result<[StoredGlucoseSample], Error>) -> Void)?) {
        glucoseSamplesAdded.append(contentsOf: samples)
        addGlucoseCompletion = completion
    }
    
    var carbEntriesAdded = [(NewCarbEntry, StoredCarbEntry?)]()
    var addCarbEntryCompletion: ((Result<StoredCarbEntry>) -> Void)?
    func addCarbEntry(_ carbEntry: NewCarbEntry, replacing replacingEntry: StoredCarbEntry?, completion: @escaping (Result<StoredCarbEntry>) -> Void) {
        carbEntriesAdded.append((carbEntry, replacingEntry))
        addCarbEntryCompletion = completion
    }
    
    var bolusDosingDecisionsAdded = [(BolusDosingDecision, Date)]()
    func storeBolusDosingDecision(_ bolusDosingDecision: BolusDosingDecision, withDate date: Date) {
        bolusDosingDecisionsAdded.append((bolusDosingDecision, date))
    }

    var enactedBolusUnits: Double?
    var enactedBolusAutomatic: Bool?
    func enactBolus(units: Double, automatic: Bool, completion: @escaping (Error?) -> Void) {
        enactedBolusUnits = units
        enactedBolusAutomatic = automatic
    }
    
    var getGlucoseSamplesResponse: [StoredGlucoseSample] = []
    func getGlucoseSamples(start: Date?, end: Date?, completion: @escaping (Swift.Result<[StoredGlucoseSample], Error>) -> Void) {
        completion(.success(getGlucoseSamplesResponse))
    }
    
    var insulinOnBoardResult: DoseStoreResult<InsulinValue>?
    func insulinOnBoard(at date: Date, completion: @escaping (DoseStoreResult<InsulinValue>) -> Void) {
        if let insulinOnBoardResult = insulinOnBoardResult {
            completion(insulinOnBoardResult)
        }
    }
    
    var carbsOnBoardResult: CarbStoreResult<CarbValue>?
    func carbsOnBoard(at date: Date, effectVelocities: [GlucoseEffectVelocity]?, completion: @escaping (CarbStoreResult<CarbValue>) -> Void) {
        if let carbsOnBoardResult = carbsOnBoardResult {
            completion(carbsOnBoardResult)
        }
    }
    
    var ensureCurrentPumpDataCompletion: (() -> Void)?
    func ensureCurrentPumpData(completion: @escaping () -> Void) {
        ensureCurrentPumpDataCompletion = completion
    }
    
    var mostRecentGlucoseDataDate: Date?
    
    var mostRecentPumpDataDate: Date?
    
    var isPumpConfigured: Bool = true
    
    var preferredGlucoseUnit: HKUnit = .milligramsPerDeciliter
    
    var insulinModel: InsulinModel? = MockInsulinModel()
    
    var settings: LoopSettings = LoopSettings()
}

fileprivate struct MockInsulinModel: InsulinModel {
    func percentEffectRemaining(at time: TimeInterval) -> Double { 0 }
    var effectDuration: TimeInterval = 0
    var delay: TimeInterval = 0
    var debugDescription: String = ""
}

fileprivate struct MockGlucoseValue: GlucoseValue {
    var quantity: HKQuantity
    var startDate: Date
}

fileprivate extension TimeInterval {
    static func milliseconds(_ milliseconds: Double) -> TimeInterval {
        return milliseconds / 1000
    }
}

extension BolusDosingDecision: Equatable {
    init(manualGlucose: GlucoseValue? = nil, originalCarbEntry: StoredCarbEntry? = nil, carbEntry: StoredCarbEntry? = nil, requestedBolus: Double? = nil) {
        self.init()
        self.manualGlucose = manualGlucose
        self.originalCarbEntry = originalCarbEntry
        self.carbEntry = carbEntry
        self.requestedBolus = requestedBolus
    }

    public static func ==(lhs: BolusDosingDecision, rhs: BolusDosingDecision) -> Bool {
        return lhs.insulinOnBoard == rhs.insulinOnBoard &&
            lhs.carbsOnBoard == rhs.carbsOnBoard &&
            lhs.scheduleOverride == rhs.scheduleOverride &&
            lhs.glucoseTargetRangeSchedule == rhs.glucoseTargetRangeSchedule &&
            lhs.effectiveGlucoseTargetRangeSchedule == rhs.effectiveGlucoseTargetRangeSchedule &&
            lhs.predictedGlucoseIncludingPendingInsulin == rhs.predictedGlucoseIncludingPendingInsulin &&
            lhs.manualGlucose?.startDate == rhs.manualGlucose?.startDate &&
            lhs.manualGlucose?.endDate == rhs.manualGlucose?.endDate &&
            lhs.manualGlucose?.quantity == rhs.manualGlucose?.quantity &&
            lhs.originalCarbEntry == rhs.originalCarbEntry &&
            lhs.carbEntry == rhs.carbEntry &&
            lhs.recommendedBolus == rhs.recommendedBolus &&
            lhs.requestedBolus == rhs.requestedBolus
    }
}<|MERGE_RESOLUTION|>--- conflicted
+++ resolved
@@ -16,10 +16,7 @@
 
 class BolusEntryViewModelTests: XCTestCase {
    
-<<<<<<< HEAD
     // Some of the tests depend on a date on the hour
-=======
->>>>>>> 0d98b006
     static let now = ISO8601DateFormatter().date(from: "2020-03-11T07:00:00-0700")!
     static let exampleStartDate = now - .hours(2)
     static let exampleEndDate = now - .hours(1)
