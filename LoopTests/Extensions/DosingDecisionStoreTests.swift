//
//  DosingDecisionStoreTests.swift
//  LoopTests
//
//  Created by Darin Krauss on 5/12/20.
//  Copyright © 2020 LoopKit Authors. All rights reserved.
//

import XCTest
import HealthKit

@testable import Loop
// LoopKit is not compiled for Testing in carthage builds. LoopKit private units should be tested in LoopKit
//@testable import LoopKit

<<<<<<< HEAD
//class DosingDecisionStorePersistenceTests: PersistenceControllerTestCase {
//    func testSettingsObjectEncodable() throws {
//        cacheStore.managedObjectContext.performAndWait {
//            do {
//                let object = DosingDecisionObject(context: cacheStore.managedObjectContext)
//                object.data = try PropertyListEncoder().encode(StoredDosingDecision.test)
//                object.date = dateFormatter.date(from: "2100-01-02T03:03:00Z")!
//                object.modificationCounter = 123
//                try assertDosingDecisionObjectEncodable(object, encodesJSON: """
//{
//  "data" : {
//    "automaticDoseRecommendation" : {
//      "date" : "2020-05-14T22:38:15Z",
//      "recommendation" : {
//        "basalAdjustment" : {
//          "duration" : 1800,
//          "unitsPerHour" : 0.75
//        },
//        "bolusUnits" : 0
//      }
//    },
//    "carbEntry" : {
//      "absorptionTime" : 18000,
//      "createdByCurrentApp" : true,
//      "foodType" : "Pizza",
//      "provenanceIdentifier" : "com.loopkit.loop",
//      "quantity" : 29,
//      "startDate" : "2020-01-02T03:00:23Z",
//      "syncIdentifier" : "2B03D96C-6F5D-4140-99CD-80C3E64D6010",
//      "syncVersion" : 2,
//      "userCreatedDate" : "2020-05-14T22:06:12Z",
//      "userUpdatedDate" : "2020-05-14T22:07:32Z",
//      "uuid" : "135CDABE-9343-7242-4233-1020384789AE"
//    },
//    "carbsOnBoard" : {
//      "endDate" : "2020-05-14T23:18:41Z",
//      "quantity" : 45.5,
//      "quantityUnit" : "g",
//      "startDate" : "2020-05-14T22:48:41Z"
//    },
//    "date" : "2020-05-14T22:38:14Z",
//    "deviceSettings" : {
//      "batteryLevel" : 0.5,
//      "batteryState" : "charging",
//      "model" : "Device Model",
//      "modelIdentifier" : "Device Model Identifier",
//      "name" : "Device Name",
//      "systemName" : "Device System Name",
//      "systemVersion" : "Device System Version"
//    },
//    "effectiveGlucoseTargetRangeSchedule" : {
//      "override" : {
//        "end" : "2020-05-14T23:12:17Z",
//        "start" : "2020-05-14T21:12:17Z",
//        "value" : {
//          "maxValue" : 115,
//          "minValue" : 105
//        }
//      },
//      "rangeSchedule" : {
//        "unit" : "mg/dL",
//        "valueSchedule" : {
//          "items" : [
//            {
//              "startTime" : 0,
//              "value" : {
//                "maxValue" : 110,
//                "minValue" : 100
//              }
//            },
//            {
//              "startTime" : 25200,
//              "value" : {
//                "maxValue" : 100,
//                "minValue" : 90
//              }
//            },
//            {
//              "startTime" : 75600,
//              "value" : {
//                "maxValue" : 120,
//                "minValue" : 110
//              }
//            }
//          ],
//          "referenceTimeInterval" : 0,
//          "repeatInterval" : 86400,
//          "timeZone" : {
//            "identifier" : "America/Los_Angeles"
//          }
//        }
//      }
//    },
//    "errors" : [
//      {
//        "carbStoreError" : "notConfigured"
//      },
//      {
//        "doseStoreError" : "configurationError"
//      },
//      {
//        "loopError" : "connectionError"
//      },
//      {
//        "pumpManagerError" : {
//          "configuration" : {
//
//          }
//        }
//      },
//      {
//        "unknownError" : {
//          "errorDescription" : "StoredDosingDecision.errors.errorDescription",
//          "failureReason" : "StoredDosingDecision.errors.failureReason",
//          "helpAnchor" : "StoredDosingDecision.errors.helpAnchor",
//          "recoverySuggestion" : "StoredDosingDecision.errors.recoverySuggestion"
//        }
//      }
//    ],
//    "glucoseTargetRangeSchedule" : {
//      "override" : {
//        "end" : "2020-05-14T23:12:17Z",
//        "start" : "2020-05-14T21:12:17Z",
//        "value" : {
//          "maxValue" : 115,
//          "minValue" : 105
//        }
//      },
//      "rangeSchedule" : {
//        "unit" : "mg/dL",
//        "valueSchedule" : {
//          "items" : [
//            {
//              "startTime" : 0,
//              "value" : {
//                "maxValue" : 110,
//                "minValue" : 100
//              }
//            },
//            {
//              "startTime" : 25200,
//              "value" : {
//                "maxValue" : 100,
//                "minValue" : 90
//              }
//            },
//            {
//              "startTime" : 75600,
//              "value" : {
//                "maxValue" : 120,
//                "minValue" : 110
//              }
//            }
//          ],
//          "referenceTimeInterval" : 0,
//          "repeatInterval" : 86400,
//          "timeZone" : {
//            "identifier" : "America/Los_Angeles"
//          }
//        }
//      }
//    },
//    "insulinOnBoard" : {
//      "startDate" : "2020-05-14T22:38:26Z",
//      "value" : 1.5
//    },
//    "lastReservoirValue" : {
//      "startDate" : "2020-05-14T22:07:19Z",
//      "unitVolume" : 113.3
//    },
//    "manualGlucose" : {
//      "endDate" : "2020-05-14T22:09:00Z",
//      "quantity" : 153,
//      "quantityUnit" : "mg/dL",
//      "startDate" : "2020-05-14T22:09:00Z"
//    },
//    "notificationSettings" : {
//      "alertSetting" : "disabled",
//      "alertStyle" : "banner",
//      "announcementSetting" : "enabled",
//      "authorizationStatus" : "authorized",
//      "badgeSetting" : "enabled",
//      "carPlaySetting" : "notSupported",
//      "criticalAlertSetting" : "enabled",
//      "lockScreenSetting" : "disabled",
//      "notificationCenterSetting" : "notSupported",
//      "providesAppNotificationSettings" : true,
//      "showPreviewsSetting" : "whenAuthenticated",
//      "soundSetting" : "enabled"
//    },
//    "originalCarbEntry" : {
//      "absorptionTime" : 18000,
//      "createdByCurrentApp" : true,
//      "foodType" : "Pizza",
//      "provenanceIdentifier" : "com.loopkit.loop",
//      "quantity" : 19,
//      "startDate" : "2020-01-02T03:00:23Z",
//      "syncIdentifier" : "2B03D96C-6F5D-4140-99CD-80C3E64D6010",
//      "syncVersion" : 1,
//      "userCreatedDate" : "2020-05-14T22:06:12Z",
//      "uuid" : "18CF3948-0B3D-4B12-8BFE-14986B0E6784"
//    },
//    "predictedGlucose" : [
//      {
//        "quantity" : 123.3,
//        "quantityUnit" : "mg/dL",
//        "startDate" : "2020-05-14T22:43:15Z"
//      },
//      {
//        "quantity" : 125.5,
//        "quantityUnit" : "mg/dL",
//        "startDate" : "2020-05-14T22:48:15Z"
//      },
//      {
//        "quantity" : 127.8,
//        "quantityUnit" : "mg/dL",
//        "startDate" : "2020-05-14T22:53:15Z"
//      }
//    ],
//    "predictedGlucoseIncludingPendingInsulin" : [
//      {
//        "quantity" : 113.3,
//        "quantityUnit" : "mg/dL",
//        "startDate" : "2020-05-14T22:43:15Z"
//      },
//      {
//        "quantity" : 115.5,
//        "quantityUnit" : "mg/dL",
//        "startDate" : "2020-05-14T22:48:15Z"
//      },
//      {
//        "quantity" : 117.8,
//        "quantityUnit" : "mg/dL",
//        "startDate" : "2020-05-14T22:53:15Z"
//      }
//    ],
//    "pumpManagerStatus" : {
//      "basalDeliveryState" : "initiatingTempBasal",
//      "bolusState" : "noBolus",
//      "deliveryIsUncertain" : false,
//      "device" : {
//        "firmwareVersion" : "Device Firmware Version",
//        "hardwareVersion" : "Device Hardware Version",
//        "localIdentifier" : "Device Local Identifier",
//        "manufacturer" : "Device Manufacturer",
//        "model" : "Device Model",
//        "name" : "Device Name",
//        "softwareVersion" : "Device Software Version",
//        "udiDeviceIdentifier" : "Device UDI Device Identifier"
//      },
//      "insulinType" : 0,
//      "pumpBatteryChargeRemaining" : 3.5,
//      "pumpLifecycleProgress" : {
//        "percentComplete" : 0.5,
//        "progressState" : "warning"
//      },
//      "pumpStatusHighlight" : {
//        "imageName" : "test.image",
//        "localizedMessage" : "Test message",
//        "state" : "normalPump"
//      },
//      "timeZone" : {
//        "identifier" : "America/Los_Angeles"
//      }
//    },
//    "recommendedBolus" : {
//      "date" : "2020-05-14T22:38:16Z",
//      "recommendation" : {
//        "amount" : 1.2,
//        "notice" : {
//          "predictedGlucoseBelowTarget" : {
//            "minGlucose" : {
//              "endDate" : "2020-05-14T23:03:15Z",
//              "quantity" : 75.5,
//              "quantityUnit" : "mg/dL",
//              "startDate" : "2020-05-14T23:03:15Z"
//            }
//          }
//        },
//        "pendingInsulin" : 0.75
//      }
//    },
//    "requestedBolus" : 0.80000000000000004,
//    "scheduleOverride" : {
//      "actualEnd" : {
//        "type" : "natural"
//      },
//      "context" : "custom",
//      "duration" : {
//        "finite" : {
//          "duration" : 2700
//        }
//      },
//      "enactTrigger" : "local",
//      "settings" : {
//        "insulinNeedsScaleFactor" : 0.75,
//        "targetRangeInMgdl" : {
//          "maxValue" : 90,
//          "minValue" : 80
//        }
//      },
//      "startDate" : "2020-05-14T22:01:23Z",
//      "syncIdentifier" : "238E41EA-9576-4981-A1A4-51E10228584F"
//    },
//    "syncIdentifier" : "2A67A303-5203-4CB8-8263-79498265368E"
//  },
//  "date" : "2100-01-02T03:03:00Z",
//  "modificationCounter" : 123
//}
//"""
//                )
//            } catch let error {
//                XCTFail("Unexpected failure: \(error)")
//            }
//        }
//    }
//
//    private func assertDosingDecisionObjectEncodable(_ original: DosingDecisionObject, encodesJSON string: String) throws {
//        let data = try encoder.encode(original)
//        XCTAssertEqual(String(data: data, encoding: .utf8), string)
//    }
//
//    private let dateFormatter = ISO8601DateFormatter()
//
//    private let encoder: JSONEncoder = {
//        let encoder = JSONEncoder()
//        encoder.outputFormatting = [.prettyPrinted, .sortedKeys, .withoutEscapingSlashes]
//        encoder.dateEncodingStrategy = .iso8601
//        return encoder
//    }()
//}
//
//class DosingDecisionStoreCriticalEventLogTests: PersistenceControllerTestCase {
//    var dosingDecisionStore: DosingDecisionStore!
//    var outputStream: MockOutputStream!
//    var progress: Progress!
//    
//    override func setUp() {
//        super.setUp()
//        
//        let dosingDecisions = [StoredDosingDecision(date: dateFormatter.date(from: "2100-01-02T03:08:00Z")!, syncIdentifier: "18CF3948-0B3D-4B12-8BFE-14986B0E6784"),
//                               StoredDosingDecision(date: dateFormatter.date(from: "2100-01-02T03:10:00Z")!, syncIdentifier: "C86DEB61-68E9-464E-9DD5-96A9CB445FD3"),
//                               StoredDosingDecision(date: dateFormatter.date(from: "2100-01-02T03:04:00Z")!, syncIdentifier: "2B03D96C-6F5D-4140-99CD-80C3E64D6010"),
//                               StoredDosingDecision(date: dateFormatter.date(from: "2100-01-02T03:06:00Z")!, syncIdentifier: "FF1C4F01-3558-4FB2-957E-FA1522C4735E"),
//                               StoredDosingDecision(date: dateFormatter.date(from: "2100-01-02T03:02:00Z")!, syncIdentifier: "71B699D7-0E8F-4B13-B7A1-E7751EB78E74")]
//        
//        dosingDecisionStore = DosingDecisionStore(store: cacheStore, expireAfter: .hours(1))
//
//        let dispatchGroup = DispatchGroup()
//        dispatchGroup.enter()
//        dosingDecisionStore.addStoredDosingDecisions(dosingDecisions: dosingDecisions) { error in
//            XCTAssertNil(error)
//            dispatchGroup.leave()
//        }
//        dispatchGroup.wait()
//        
//        outputStream = MockOutputStream()
//        progress = Progress()
//    }
//    
//    override func tearDown() {
//        dosingDecisionStore = nil
//        
//        super.tearDown()
//    }
//    
//    func testExportProgressTotalUnitCount() {
//        switch dosingDecisionStore.exportProgressTotalUnitCount(startDate: dateFormatter.date(from: "2100-01-02T03:03:00Z")!,
//                                                                endDate: dateFormatter.date(from: "2100-01-02T03:09:00Z")!) {
//        case .failure(let error):
//            XCTFail("Unexpected failure: \(error)")
//        case .success(let progressTotalUnitCount):
//            XCTAssertEqual(progressTotalUnitCount, 3 * 33)
//        }
//    }
//    
//    func testExportProgressTotalUnitCountEmpty() {
//        switch dosingDecisionStore.exportProgressTotalUnitCount(startDate: dateFormatter.date(from: "2100-01-02T03:00:00Z")!,
//                                                                endDate: dateFormatter.date(from: "2100-01-02T03:01:00Z")!) {
//        case .failure(let error):
//            XCTFail("Unexpected failure: \(error)")
//        case .success(let progressTotalUnitCount):
//            XCTAssertEqual(progressTotalUnitCount, 0)
//        }
//    }
//    
//    func testExport() {
//        XCTAssertNil(dosingDecisionStore.export(startDate: dateFormatter.date(from: "2100-01-02T03:03:00Z")!,
//                                                endDate: dateFormatter.date(from: "2100-01-02T03:09:00Z")!,
//                                                to: outputStream,
//                                                progress: progress))
//        XCTAssertEqual(outputStream.string, """
//[
//{"data":{"date":"2100-01-02T03:08:00.000Z","syncIdentifier":"18CF3948-0B3D-4B12-8BFE-14986B0E6784"},"date":"2100-01-02T03:08:00.000Z","modificationCounter":1},
//{"data":{"date":"2100-01-02T03:04:00.000Z","syncIdentifier":"2B03D96C-6F5D-4140-99CD-80C3E64D6010"},"date":"2100-01-02T03:04:00.000Z","modificationCounter":3},
//{"data":{"date":"2100-01-02T03:06:00.000Z","syncIdentifier":"FF1C4F01-3558-4FB2-957E-FA1522C4735E"},"date":"2100-01-02T03:06:00.000Z","modificationCounter":4}
//]
//"""
//        )
//        XCTAssertEqual(progress.completedUnitCount, 3 * 33)
//    }
//    
//    func testExportEmpty() {
//        XCTAssertNil(dosingDecisionStore.export(startDate: dateFormatter.date(from: "2100-01-02T03:00:00Z")!,
//                                                endDate: dateFormatter.date(from: "2100-01-02T03:01:00Z")!,
//                                                to: outputStream,
//                                                progress: progress))
//        XCTAssertEqual(outputStream.string, "[]")
//        XCTAssertEqual(progress.completedUnitCount, 0)
//    }
//    
//    func testExportCancelled() {
//        progress.cancel()
//        XCTAssertEqual(dosingDecisionStore.export(startDate: dateFormatter.date(from: "2100-01-02T03:03:00Z")!,
//                                                  endDate: dateFormatter.date(from: "2100-01-02T03:09:00Z")!,
//                                                  to: outputStream,
//                                                  progress: progress) as? CriticalEventLogError, CriticalEventLogError.cancelled)
//    }
//    
//    private let dateFormatter = ISO8601DateFormatter()
//}
//
//class StoredDosingDecisionCodableTests: XCTestCase {
//    func testCodable() throws {
//        try assertStoredDosingDecisionCodable(StoredDosingDecision.test, encodesJSON: """
//{
//  "automaticDoseRecommendation" : {
//    "date" : "2020-05-14T22:38:15Z",
//    "recommendation" : {
//      "basalAdjustment" : {
//        "duration" : 1800,
//        "unitsPerHour" : 0.75
//      },
//      "bolusUnits" : 0
//    }
//  },
//  "carbEntry" : {
//    "absorptionTime" : 18000,
//    "createdByCurrentApp" : true,
//    "foodType" : "Pizza",
//    "provenanceIdentifier" : "com.loopkit.loop",
//    "quantity" : 29,
//    "startDate" : "2020-01-02T03:00:23Z",
//    "syncIdentifier" : "2B03D96C-6F5D-4140-99CD-80C3E64D6010",
//    "syncVersion" : 2,
//    "userCreatedDate" : "2020-05-14T22:06:12Z",
//    "userUpdatedDate" : "2020-05-14T22:07:32Z",
//    "uuid" : "135CDABE-9343-7242-4233-1020384789AE"
//  },
//  "carbsOnBoard" : {
//    "endDate" : "2020-05-14T23:18:41Z",
//    "quantity" : 45.5,
//    "quantityUnit" : "g",
//    "startDate" : "2020-05-14T22:48:41Z"
//  },
//  "date" : "2020-05-14T22:38:14Z",
//  "deviceSettings" : {
//    "batteryLevel" : 0.5,
//    "batteryState" : "charging",
//    "model" : "Device Model",
//    "modelIdentifier" : "Device Model Identifier",
//    "name" : "Device Name",
//    "systemName" : "Device System Name",
//    "systemVersion" : "Device System Version"
//  },
//  "effectiveGlucoseTargetRangeSchedule" : {
//    "override" : {
//      "end" : "2020-05-14T23:12:17Z",
//      "start" : "2020-05-14T21:12:17Z",
//      "value" : {
//        "maxValue" : 115,
//        "minValue" : 105
//      }
//    },
//    "rangeSchedule" : {
//      "unit" : "mg/dL",
//      "valueSchedule" : {
//        "items" : [
//          {
//            "startTime" : 0,
//            "value" : {
//              "maxValue" : 110,
//              "minValue" : 100
//            }
//          },
//          {
//            "startTime" : 25200,
//            "value" : {
//              "maxValue" : 100,
//              "minValue" : 90
//            }
//          },
//          {
//            "startTime" : 75600,
//            "value" : {
//              "maxValue" : 120,
//              "minValue" : 110
//            }
//          }
//        ],
//        "referenceTimeInterval" : 0,
//        "repeatInterval" : 86400,
//        "timeZone" : {
//          "identifier" : "America/Los_Angeles"
//        }
//      }
//    }
//  },
//  "errors" : [
//    {
//      "carbStoreError" : "notConfigured"
//    },
//    {
//      "doseStoreError" : "configurationError"
//    },
//    {
//      "loopError" : "connectionError"
//    },
//    {
//      "pumpManagerError" : {
//        "configuration" : {
//
//        }
//      }
//    },
//    {
//      "unknownError" : {
//        "errorDescription" : "StoredDosingDecision.errors.errorDescription",
//        "failureReason" : "StoredDosingDecision.errors.failureReason",
//        "helpAnchor" : "StoredDosingDecision.errors.helpAnchor",
//        "recoverySuggestion" : "StoredDosingDecision.errors.recoverySuggestion"
//      }
//    }
//  ],
//  "glucoseTargetRangeSchedule" : {
//    "override" : {
//      "end" : "2020-05-14T23:12:17Z",
//      "start" : "2020-05-14T21:12:17Z",
//      "value" : {
//        "maxValue" : 115,
//        "minValue" : 105
//      }
//    },
//    "rangeSchedule" : {
//      "unit" : "mg/dL",
//      "valueSchedule" : {
//        "items" : [
//          {
//            "startTime" : 0,
//            "value" : {
//              "maxValue" : 110,
//              "minValue" : 100
//            }
//          },
//          {
//            "startTime" : 25200,
//            "value" : {
//              "maxValue" : 100,
//              "minValue" : 90
//            }
//          },
//          {
//            "startTime" : 75600,
//            "value" : {
//              "maxValue" : 120,
//              "minValue" : 110
//            }
//          }
//        ],
//        "referenceTimeInterval" : 0,
//        "repeatInterval" : 86400,
//        "timeZone" : {
//          "identifier" : "America/Los_Angeles"
//        }
//      }
//    }
//  },
//  "insulinOnBoard" : {
//    "startDate" : "2020-05-14T22:38:26Z",
//    "value" : 1.5
//  },
//  "lastReservoirValue" : {
//    "startDate" : "2020-05-14T22:07:19Z",
//    "unitVolume" : 113.3
//  },
//  "manualGlucose" : {
//    "endDate" : "2020-05-14T22:09:00Z",
//    "quantity" : 153,
//    "quantityUnit" : "mg/dL",
//    "startDate" : "2020-05-14T22:09:00Z"
//  },
//  "notificationSettings" : {
//    "alertSetting" : "disabled",
//    "alertStyle" : "banner",
//    "announcementSetting" : "enabled",
//    "authorizationStatus" : "authorized",
//    "badgeSetting" : "enabled",
//    "carPlaySetting" : "notSupported",
//    "criticalAlertSetting" : "enabled",
//    "lockScreenSetting" : "disabled",
//    "notificationCenterSetting" : "notSupported",
//    "providesAppNotificationSettings" : true,
//    "showPreviewsSetting" : "whenAuthenticated",
//    "soundSetting" : "enabled"
//  },
//  "originalCarbEntry" : {
//    "absorptionTime" : 18000,
//    "createdByCurrentApp" : true,
//    "foodType" : "Pizza",
//    "provenanceIdentifier" : "com.loopkit.loop",
//    "quantity" : 19,
//    "startDate" : "2020-01-02T03:00:23Z",
//    "syncIdentifier" : "2B03D96C-6F5D-4140-99CD-80C3E64D6010",
//    "syncVersion" : 1,
//    "userCreatedDate" : "2020-05-14T22:06:12Z",
//    "uuid" : "18CF3948-0B3D-4B12-8BFE-14986B0E6784"
//  },
//  "predictedGlucose" : [
//    {
//      "quantity" : 123.3,
//      "quantityUnit" : "mg/dL",
//      "startDate" : "2020-05-14T22:43:15Z"
//    },
//    {
//      "quantity" : 125.5,
//      "quantityUnit" : "mg/dL",
//      "startDate" : "2020-05-14T22:48:15Z"
//    },
//    {
//      "quantity" : 127.8,
//      "quantityUnit" : "mg/dL",
//      "startDate" : "2020-05-14T22:53:15Z"
//    }
//  ],
//  "predictedGlucoseIncludingPendingInsulin" : [
//    {
//      "quantity" : 113.3,
//      "quantityUnit" : "mg/dL",
//      "startDate" : "2020-05-14T22:43:15Z"
//    },
//    {
//      "quantity" : 115.5,
//      "quantityUnit" : "mg/dL",
//      "startDate" : "2020-05-14T22:48:15Z"
//    },
//    {
//      "quantity" : 117.8,
//      "quantityUnit" : "mg/dL",
//      "startDate" : "2020-05-14T22:53:15Z"
//    }
//  ],
//  "pumpManagerStatus" : {
//    "basalDeliveryState" : "initiatingTempBasal",
//    "bolusState" : "noBolus",
//    "deliveryIsUncertain" : false,
//    "device" : {
//      "firmwareVersion" : "Device Firmware Version",
//      "hardwareVersion" : "Device Hardware Version",
//      "localIdentifier" : "Device Local Identifier",
//      "manufacturer" : "Device Manufacturer",
//      "model" : "Device Model",
//      "name" : "Device Name",
//      "softwareVersion" : "Device Software Version",
//      "udiDeviceIdentifier" : "Device UDI Device Identifier"
//    },
//    "insulinType" : 0,
//    "pumpBatteryChargeRemaining" : 3.5,
//    "pumpLifecycleProgress" : {
//      "percentComplete" : 0.5,
//      "progressState" : "warning"
//    },
//    "pumpStatusHighlight" : {
//      "imageName" : "test.image",
//      "localizedMessage" : "Test message",
//      "state" : "normalPump"
//    },
//    "timeZone" : {
//      "identifier" : "America/Los_Angeles"
//    }
//  },
//  "recommendedBolus" : {
//    "date" : "2020-05-14T22:38:16Z",
//    "recommendation" : {
//      "amount" : 1.2,
//      "notice" : {
//        "predictedGlucoseBelowTarget" : {
//          "minGlucose" : {
//            "endDate" : "2020-05-14T23:03:15Z",
//            "quantity" : 75.5,
//            "quantityUnit" : "mg/dL",
//            "startDate" : "2020-05-14T23:03:15Z"
//          }
//        }
//      },
//      "pendingInsulin" : 0.75
//    }
//  },
//  "requestedBolus" : 0.80000000000000004,
//  "scheduleOverride" : {
//    "actualEnd" : {
//      "type" : "natural"
//    },
//    "context" : "custom",
//    "duration" : {
//      "finite" : {
//        "duration" : 2700
//      }
//    },
//    "enactTrigger" : "local",
//    "settings" : {
//      "insulinNeedsScaleFactor" : 0.75,
//      "targetRangeInMgdl" : {
//        "maxValue" : 90,
//        "minValue" : 80
//      }
//    },
//    "startDate" : "2020-05-14T22:01:23Z",
//    "syncIdentifier" : "238E41EA-9576-4981-A1A4-51E10228584F"
//  },
//  "syncIdentifier" : "2A67A303-5203-4CB8-8263-79498265368E"
//}
//"""
//        )
//    }
//    
//    private func assertStoredDosingDecisionCodable(_ original: StoredDosingDecision, encodesJSON string: String) throws {
//        let data = try encoder.encode(original)
//        XCTAssertEqual(String(data: data, encoding: .utf8), string)
//        let decoded = try decoder.decode(StoredDosingDecision.self, from: data)
//        XCTAssertEqual(decoded, original)
//    }
//    
//    private let dateFormatter = ISO8601DateFormatter()
//    
//    private let encoder: JSONEncoder = {
//        let encoder = JSONEncoder()
//        encoder.outputFormatting = [.prettyPrinted, .sortedKeys, .withoutEscapingSlashes]
//        encoder.dateEncodingStrategy = .iso8601
//        return encoder
//    }()
//    
//    private let decoder: JSONDecoder = {
//        let decoder = JSONDecoder()
//        decoder.dateDecodingStrategy = .iso8601
//        return decoder
//    }()
//}
//
//extension StoredDosingDecision: Equatable {
//    public static func == (lhs: StoredDosingDecision, rhs: StoredDosingDecision) -> Bool {
//        return lhs.date == rhs.date &&
//            lhs.insulinOnBoard == rhs.insulinOnBoard &&
//            lhs.carbsOnBoard == rhs.carbsOnBoard &&
//            lhs.scheduleOverride == rhs.scheduleOverride &&
//            lhs.glucoseTargetRangeSchedule == rhs.glucoseTargetRangeSchedule &&
//            lhs.effectiveGlucoseTargetRangeSchedule == rhs.effectiveGlucoseTargetRangeSchedule &&
//            lhs.predictedGlucose == rhs.predictedGlucose &&
//            lhs.predictedGlucoseIncludingPendingInsulin == rhs.predictedGlucoseIncludingPendingInsulin &&
//            lhs.lastReservoirValue == rhs.lastReservoirValue &&
//            lhs.automaticDoseRecommendation == rhs.automaticDoseRecommendation &&
//            lhs.recommendedBolus == rhs.recommendedBolus &&
//            lhs.pumpManagerStatus == rhs.pumpManagerStatus &&
//            lhs.notificationSettings == rhs.notificationSettings &&
//            lhs.deviceSettings == rhs.deviceSettings &&
//            errorsEqual(lhs.errors, rhs.errors) &&
//            lhs.syncIdentifier == rhs.syncIdentifier
//    }
//    
//    private static func errorsEqual(_ lhs: [Error]?, _ rhs: [Error]?) -> Bool {
//        guard let lhs = lhs else {
//            return rhs == nil
//        }
//        guard let rhs = rhs else {
//            return false
//        }
//        guard lhs.count == rhs.count else {
//            return false
//        }
//        return zip(lhs, rhs).allSatisfy { errorsEqual($0, $1) }
//    }
//    
//    private static func errorsEqual(_ lhs: Error, _ rhs: Error) -> Bool {
//        switch (lhs, rhs) {
//        case (let lhs as CarbStore.CarbStoreError, let rhs as CarbStore.CarbStoreError):
//            return lhs == rhs
//        case (let lhs as DoseStore.DoseStoreError, let rhs as DoseStore.DoseStoreError):
//            return lhs == rhs
//        case (let lhs as LoopError, let rhs as LoopError):
//            return lhs == rhs
//        case (let lhs as PumpManagerError, let rhs as PumpManagerError):
//            return lhs == rhs
//        case (let lhs as LocalizedError, let rhs as LocalizedError):
//            return lhs.localizedDescription == rhs.localizedDescription &&
//                lhs.errorDescription == rhs.errorDescription &&
//                lhs.failureReason == rhs.failureReason &&
//                lhs.recoverySuggestion == rhs.recoverySuggestion &&
//                lhs.helpAnchor == rhs.helpAnchor
//        default:
//            return lhs.localizedDescription == rhs.localizedDescription
//        }
//    }
//}
//
//extension StoredDosingDecision.LastReservoirValue: Equatable {
//    public static func == (lhs: StoredDosingDecision.LastReservoirValue, rhs: StoredDosingDecision.LastReservoirValue) -> Bool {
//        return lhs.startDate == rhs.startDate && lhs.unitVolume == rhs.unitVolume
//    }
//}
//
//extension StoredDosingDecision.AutomaticDoseRecommendationWithDate: Equatable {
//    public static func == (lhs: StoredDosingDecision.AutomaticDoseRecommendationWithDate, rhs: StoredDosingDecision.AutomaticDoseRecommendationWithDate) -> Bool {
//        return lhs.recommendation == rhs.recommendation && lhs.date == rhs.date
//    }
//}
//
//extension StoredDosingDecision.BolusRecommendationWithDate: Equatable {
//    public static func == (lhs: StoredDosingDecision.BolusRecommendationWithDate, rhs: StoredDosingDecision.BolusRecommendationWithDate) -> Bool {
//        return lhs.recommendation == rhs.recommendation && lhs.date == rhs.date
//    }
//}
//
//fileprivate extension StoredDosingDecision {
//    static var test: StoredDosingDecision {
//        let insulinOnBoard = InsulinValue(startDate: dateFormatter.date(from: "2020-05-14T22:38:26Z")!, value: 1.5)
//        let carbsOnBoard = CarbValue(startDate: dateFormatter.date(from: "2020-05-14T22:48:41Z")!,
//                                     endDate: dateFormatter.date(from: "2020-05-14T23:18:41Z")!,
//                                     quantity: HKQuantity(unit: .gram(), doubleValue: 45.5))
//        let scheduleOverride = TemporaryScheduleOverride(context: .custom,
//                                                         settings: TemporaryScheduleOverrideSettings(unit: .milligramsPerDeciliter,
//                                                                                                     targetRange: DoubleRange(minValue: 80.0,
//                                                                                                                              maxValue: 90.0),
//                                                                                                     insulinNeedsScaleFactor: 0.75),
//                                                         startDate: dateFormatter.date(from: "2020-05-14T22:01:23Z")!,
//                                                         duration: .finite(.minutes(45)),
//                                                         enactTrigger: .local,
//                                                         syncIdentifier: UUID(uuidString: "238E41EA-9576-4981-A1A4-51E10228584F")!)
//        let glucoseTargetRangeSchedule = GlucoseRangeSchedule(rangeSchedule: DailyQuantitySchedule(unit: .milligramsPerDeciliter,
//                                                                                                   dailyItems: [RepeatingScheduleValue(startTime: .hours(0), value: DoubleRange(minValue: 100.0, maxValue: 110.0)),
//                                                                                                                RepeatingScheduleValue(startTime: .hours(7), value: DoubleRange(minValue: 90.0, maxValue: 100.0)),
//                                                                                                                RepeatingScheduleValue(startTime: .hours(21), value: DoubleRange(minValue: 110.0, maxValue: 120.0))],
//                                                                                                   timeZone: TimeZone(identifier: "America/Los_Angeles")!)!,
//                                                              override: GlucoseRangeSchedule.Override(value: DoubleRange(minValue: 105.0, maxValue: 115.0),
//                                                                                                      start: dateFormatter.date(from: "2020-05-14T21:12:17Z")!,
//                                                                                                      end: dateFormatter.date(from: "2020-05-14T23:12:17Z")!))
//        let effectiveGlucoseTargetRangeSchedule = GlucoseRangeSchedule(rangeSchedule: DailyQuantitySchedule(unit: .milligramsPerDeciliter,
//                                                                                                                           dailyItems: [RepeatingScheduleValue(startTime: .hours(0), value: DoubleRange(minValue: 100.0, maxValue: 110.0)),
//                                                                                                                                        RepeatingScheduleValue(startTime: .hours(7), value: DoubleRange(minValue: 90.0, maxValue: 100.0)),
//                                                                                                                                        RepeatingScheduleValue(startTime: .hours(21), value: DoubleRange(minValue: 110.0, maxValue: 120.0))],
//                                                                                                                           timeZone: TimeZone(identifier: "America/Los_Angeles")!)!,
//                                                                                      override: GlucoseRangeSchedule.Override(value: DoubleRange(minValue: 105.0, maxValue: 115.0),
//                                                                                                                              start: dateFormatter.date(from: "2020-05-14T21:12:17Z")!,
//                                                                                                                              end: dateFormatter.date(from: "2020-05-14T23:12:17Z")!))
//        let predictedGlucose = [PredictedGlucoseValue(startDate: dateFormatter.date(from: "2020-05-14T22:43:15Z")!,
//                                                      quantity: HKQuantity(unit: .milligramsPerDeciliter, doubleValue: 123.3)),
//                                PredictedGlucoseValue(startDate: dateFormatter.date(from: "2020-05-14T22:48:15Z")!,
//                                                      quantity: HKQuantity(unit: .milligramsPerDeciliter, doubleValue: 125.5)),
//                                PredictedGlucoseValue(startDate: dateFormatter.date(from: "2020-05-14T22:53:15Z")!,
//                                                      quantity: HKQuantity(unit: .milligramsPerDeciliter, doubleValue: 127.8))]
//        let predictedGlucoseIncludingPendingInsulin = [PredictedGlucoseValue(startDate: dateFormatter.date(from: "2020-05-14T22:43:15Z")!,
//                                                                             quantity: HKQuantity(unit: .milligramsPerDeciliter, doubleValue: 113.3)),
//                                                       PredictedGlucoseValue(startDate: dateFormatter.date(from: "2020-05-14T22:48:15Z")!,
//                                                                             quantity: HKQuantity(unit: .milligramsPerDeciliter, doubleValue: 115.5)),
//                                                       PredictedGlucoseValue(startDate: dateFormatter.date(from: "2020-05-14T22:53:15Z")!,
//                                                                             quantity: HKQuantity(unit: .milligramsPerDeciliter, doubleValue: 117.8))]
//        let lastReservoirValue = StoredDosingDecision.LastReservoirValue(startDate: dateFormatter.date(from: "2020-05-14T22:07:19Z")!,
//                                                                         unitVolume: 113.3)
//        let manualGlucose = SimpleGlucoseValue(startDate: dateFormatter.date(from: "2020-05-14T22:09:00Z")!,
//                                               quantity: HKQuantity(unit: .milligramsPerDeciliter, doubleValue: 153))
//        let originalCarbEntry = StoredCarbEntry(uuid: UUID(uuidString: "18CF3948-0B3D-4B12-8BFE-14986B0E6784")!,
//                                                provenanceIdentifier: "com.loopkit.loop",
//                                                syncIdentifier: "2B03D96C-6F5D-4140-99CD-80C3E64D6010",
//                                                syncVersion: 1,
//                                                startDate: dateFormatter.date(from: "2020-01-02T03:00:23Z")!,
//                                                quantity: HKQuantity(unit: .gram(), doubleValue: 19),
//                                                foodType: "Pizza",
//                                                absorptionTime: .hours(5),
//                                                createdByCurrentApp: true,
//                                                userCreatedDate: dateFormatter.date(from: "2020-05-14T22:06:12Z")!,
//                                                userUpdatedDate: nil)
//        let carbEntry = StoredCarbEntry(uuid: UUID(uuidString: "135CDABE-9343-7242-4233-1020384789AE")!,
//                                        provenanceIdentifier: "com.loopkit.loop",
//                                        syncIdentifier: "2B03D96C-6F5D-4140-99CD-80C3E64D6010",
//                                        syncVersion: 2,
//                                        startDate: dateFormatter.date(from: "2020-01-02T03:00:23Z")!,
//                                        quantity: HKQuantity(unit: .gram(), doubleValue: 29),
//                                        foodType: "Pizza",
//                                        absorptionTime: .hours(5),
//                                        createdByCurrentApp: true,
//                                        userCreatedDate: dateFormatter.date(from: "2020-05-14T22:06:12Z")!,
//                                        userUpdatedDate: dateFormatter.date(from: "2020-05-14T22:07:32Z")!)
//        let automaticDosingRecommendation = StoredDosingDecision.AutomaticDoseRecommendationWithDate(
//            recommendation: AutomaticDoseRecommendation(
//                basalAdjustment: TempBasalRecommendation(
//                    unitsPerHour: 0.75,
//                    duration: .minutes(30)),
//                bolusUnits: 0),
//            date: dateFormatter.date(from: "2020-05-14T22:38:15Z")!)
//        
//        let recommendedBolus = StoredDosingDecision.BolusRecommendationWithDate(recommendation: ManualBolusRecommendation(amount: 1.2,
//                                                                                                                    pendingInsulin: 0.75,
//                                                                                                                    notice: .predictedGlucoseBelowTarget(minGlucose: PredictedGlucoseValue(startDate: dateFormatter.date(from: "2020-05-14T23:03:15Z")!,
//                                                                                                                                                                                           quantity: HKQuantity(unit: .milligramsPerDeciliter, doubleValue: 75.5)))),
//                                                                                date: dateFormatter.date(from: "2020-05-14T22:38:16Z")!)
//        let requestedBolus = 0.8
//        let pumpManagerStatus = PumpManagerStatus(timeZone: TimeZone(identifier: "America/Los_Angeles")!,
//                                                  device: HKDevice(name: "Device Name",
//                                                                   manufacturer: "Device Manufacturer",
//                                                                   model: "Device Model",
//                                                                   hardwareVersion: "Device Hardware Version",
//                                                                   firmwareVersion: "Device Firmware Version",
//                                                                   softwareVersion: "Device Software Version",
//                                                                   localIdentifier: "Device Local Identifier",
//                                                                   udiDeviceIdentifier: "Device UDI Device Identifier"),
//                                                  pumpBatteryChargeRemaining: 3.5,
//                                                  basalDeliveryState: .initiatingTempBasal,
//                                                  bolusState: .noBolus,
//                                                  insulinType: .novolog,
//                                                  pumpStatusHighlight: PumpManagerStatus.PumpStatusHighlight(localizedMessage: "Test message",
//                                                                                                             imageName: "test.image",
//                                                                                                             state: .normalPump),
//                                                  pumpLifecycleProgress: PumpManagerStatus.PumpLifecycleProgress(percentComplete: 0.5,
//                                                                                                                 progressState: .warning))
//        let notificationSettings = NotificationSettings(authorizationStatus: .authorized,
//                                                        soundSetting: .enabled,
//                                                        badgeSetting: .enabled,
//                                                        alertSetting: .disabled,
//                                                        notificationCenterSetting: .notSupported,
//                                                        lockScreenSetting: .disabled,
//                                                        carPlaySetting: .notSupported,
//                                                        alertStyle: .banner,
//                                                        showPreviewsSetting: .whenAuthenticated,
//                                                        criticalAlertSetting: .enabled,
//                                                        providesAppNotificationSettings: true,
//                                                        announcementSetting: .enabled)
//        let deviceSettings = StoredDosingDecision.DeviceSettings(name: "Device Name",
//                                                                 systemName: "Device System Name",
//                                                                 systemVersion: "Device System Version",
//                                                                 model: "Device Model",
//                                                                 modelIdentifier: "Device Model Identifier",
//                                                                 batteryLevel: 0.5,
//                                                                 batteryState: .charging)
//        let errors: [Error] = [CarbStore.CarbStoreError.notConfigured,
//                               DoseStore.DoseStoreError.configurationError,
//                               LoopError.connectionError,
//                               PumpManagerError.configuration(nil),
//                               TestLocalizedError(errorDescription: "StoredDosingDecision.errors.errorDescription",
//                                                  failureReason: "StoredDosingDecision.errors.failureReason",
//                                                  helpAnchor: "StoredDosingDecision.errors.helpAnchor",
//                                                  recoverySuggestion: "StoredDosingDecision.errors.recoverySuggestion")]
//        return StoredDosingDecision(date: dateFormatter.date(from: "2020-05-14T22:38:14Z")!,
//                                    insulinOnBoard: insulinOnBoard,
//                                    carbsOnBoard: carbsOnBoard,
//                                    scheduleOverride: scheduleOverride,
//                                    glucoseTargetRangeSchedule: glucoseTargetRangeSchedule,
//                                    effectiveGlucoseTargetRangeSchedule: effectiveGlucoseTargetRangeSchedule,
//                                    predictedGlucose: predictedGlucose,
//                                    predictedGlucoseIncludingPendingInsulin: predictedGlucoseIncludingPendingInsulin,
//                                    lastReservoirValue: lastReservoirValue,
//                                    manualGlucose: manualGlucose,
//                                    originalCarbEntry: originalCarbEntry,
//                                    carbEntry: carbEntry,
//                                    automaticDoseRecommendation: automaticDosingRecommendation,
//                                    recommendedBolus: recommendedBolus,
//                                    requestedBolus: requestedBolus,
//                                    pumpManagerStatus: pumpManagerStatus,
//                                    notificationSettings: notificationSettings,
//                                    deviceSettings: deviceSettings,
//                                    errors: errors,
//                                    syncIdentifier: "2A67A303-5203-4CB8-8263-79498265368E")
//    }
//
//    private static let dateFormatter = ISO8601DateFormatter()
//}
=======
class DosingDecisionStorePersistenceTests: PersistenceControllerTestCase {
    func testSettingsObjectEncodable() throws {
        cacheStore.managedObjectContext.performAndWait {
            do {
                let object = DosingDecisionObject(context: cacheStore.managedObjectContext)
                object.data = try PropertyListEncoder().encode(StoredDosingDecision.test)
                object.date = dateFormatter.date(from: "2100-01-02T03:03:00Z")!
                object.modificationCounter = 123
                try assertDosingDecisionObjectEncodable(object, encodesJSON: """
{
  "data" : {
    "carbEntry" : {
      "absorptionTime" : 18000,
      "createdByCurrentApp" : true,
      "foodType" : "Pizza",
      "provenanceIdentifier" : "com.loopkit.loop",
      "quantity" : 29,
      "startDate" : "2020-01-02T03:00:23Z",
      "syncIdentifier" : "2B03D96C-6F5D-4140-99CD-80C3E64D6010",
      "syncVersion" : 2,
      "userCreatedDate" : "2020-05-14T22:06:12Z",
      "userUpdatedDate" : "2020-05-14T22:07:32Z",
      "uuid" : "135CDABE-9343-7242-4233-1020384789AE"
    },
    "carbsOnBoard" : {
      "endDate" : "2020-05-14T23:18:41Z",
      "quantity" : 45.5,
      "quantityUnit" : "g",
      "startDate" : "2020-05-14T22:48:41Z"
    },
    "date" : "2020-05-14T22:38:14Z",
    "deviceSettings" : {
      "batteryLevel" : 0.5,
      "batteryState" : "charging",
      "model" : "Device Model",
      "modelIdentifier" : "Device Model Identifier",
      "name" : "Device Name",
      "systemName" : "Device System Name",
      "systemVersion" : "Device System Version"
    },
    "effectiveGlucoseTargetRangeSchedule" : {
      "override" : {
        "end" : "2020-05-14T23:12:17Z",
        "start" : "2020-05-14T21:12:17Z",
        "value" : {
          "maxValue" : 115,
          "minValue" : 105
        }
      },
      "rangeSchedule" : {
        "unit" : "mg/dL",
        "valueSchedule" : {
          "items" : [
            {
              "startTime" : 0,
              "value" : {
                "maxValue" : 110,
                "minValue" : 100
              }
            },
            {
              "startTime" : 25200,
              "value" : {
                "maxValue" : 100,
                "minValue" : 90
              }
            },
            {
              "startTime" : 75600,
              "value" : {
                "maxValue" : 120,
                "minValue" : 110
              }
            }
          ],
          "referenceTimeInterval" : 0,
          "repeatInterval" : 86400,
          "timeZone" : {
            "identifier" : "America/Los_Angeles"
          }
        }
      }
    },
    "errors" : [
      {
        "carbStoreError" : "notConfigured"
      },
      {
        "doseStoreError" : "configurationError"
      },
      {
        "loopError" : "connectionError"
      },
      {
        "pumpManagerError" : {
          "configuration" : {

          }
        }
      },
      {
        "unknownError" : {
          "errorDescription" : "StoredDosingDecision.errors.errorDescription",
          "failureReason" : "StoredDosingDecision.errors.failureReason",
          "helpAnchor" : "StoredDosingDecision.errors.helpAnchor",
          "recoverySuggestion" : "StoredDosingDecision.errors.recoverySuggestion"
        }
      }
    ],
    "glucoseTargetRangeSchedule" : {
      "override" : {
        "end" : "2020-05-14T23:12:17Z",
        "start" : "2020-05-14T21:12:17Z",
        "value" : {
          "maxValue" : 115,
          "minValue" : 105
        }
      },
      "rangeSchedule" : {
        "unit" : "mg/dL",
        "valueSchedule" : {
          "items" : [
            {
              "startTime" : 0,
              "value" : {
                "maxValue" : 110,
                "minValue" : 100
              }
            },
            {
              "startTime" : 25200,
              "value" : {
                "maxValue" : 100,
                "minValue" : 90
              }
            },
            {
              "startTime" : 75600,
              "value" : {
                "maxValue" : 120,
                "minValue" : 110
              }
            }
          ],
          "referenceTimeInterval" : 0,
          "repeatInterval" : 86400,
          "timeZone" : {
            "identifier" : "America/Los_Angeles"
          }
        }
      }
    },
    "insulinOnBoard" : {
      "startDate" : "2020-05-14T22:38:26Z",
      "value" : 1.5
    },
    "lastReservoirValue" : {
      "startDate" : "2020-05-14T22:07:19Z",
      "unitVolume" : 113.3
    },
    "manualGlucose" : {
      "endDate" : "2020-05-14T22:09:00Z",
      "quantity" : 153,
      "quantityUnit" : "mg/dL",
      "startDate" : "2020-05-14T22:09:00Z"
    },
    "notificationSettings" : {
      "alertSetting" : "disabled",
      "alertStyle" : "banner",
      "announcementSetting" : "enabled",
      "authorizationStatus" : "authorized",
      "badgeSetting" : "enabled",
      "carPlaySetting" : "notSupported",
      "criticalAlertSetting" : "enabled",
      "lockScreenSetting" : "disabled",
      "notificationCenterSetting" : "notSupported",
      "providesAppNotificationSettings" : true,
      "showPreviewsSetting" : "whenAuthenticated",
      "soundSetting" : "enabled"
    },
    "originalCarbEntry" : {
      "absorptionTime" : 18000,
      "createdByCurrentApp" : true,
      "foodType" : "Pizza",
      "provenanceIdentifier" : "com.loopkit.loop",
      "quantity" : 19,
      "startDate" : "2020-01-02T03:00:23Z",
      "syncIdentifier" : "2B03D96C-6F5D-4140-99CD-80C3E64D6010",
      "syncVersion" : 1,
      "userCreatedDate" : "2020-05-14T22:06:12Z",
      "uuid" : "18CF3948-0B3D-4B12-8BFE-14986B0E6784"
    },
    "predictedGlucose" : [
      {
        "quantity" : 123.3,
        "quantityUnit" : "mg/dL",
        "startDate" : "2020-05-14T22:43:15Z"
      },
      {
        "quantity" : 125.5,
        "quantityUnit" : "mg/dL",
        "startDate" : "2020-05-14T22:48:15Z"
      },
      {
        "quantity" : 127.8,
        "quantityUnit" : "mg/dL",
        "startDate" : "2020-05-14T22:53:15Z"
      }
    ],
    "predictedGlucoseIncludingPendingInsulin" : [
      {
        "quantity" : 113.3,
        "quantityUnit" : "mg/dL",
        "startDate" : "2020-05-14T22:43:15Z"
      },
      {
        "quantity" : 115.5,
        "quantityUnit" : "mg/dL",
        "startDate" : "2020-05-14T22:48:15Z"
      },
      {
        "quantity" : 117.8,
        "quantityUnit" : "mg/dL",
        "startDate" : "2020-05-14T22:53:15Z"
      }
    ],
    "pumpManagerStatus" : {
      "basalDeliveryState" : "initiatingTempBasal",
      "bolusState" : "noBolus",
      "deliveryIsUncertain" : false,
      "device" : {
        "firmwareVersion" : "Device Firmware Version",
        "hardwareVersion" : "Device Hardware Version",
        "localIdentifier" : "Device Local Identifier",
        "manufacturer" : "Device Manufacturer",
        "model" : "Device Model",
        "name" : "Device Name",
        "softwareVersion" : "Device Software Version",
        "udiDeviceIdentifier" : "Device UDI Device Identifier"
      },
      "pumpBatteryChargeRemaining" : 3.5,
      "timeZone" : {
        "identifier" : "America/Los_Angeles"
      }
    },
    "recommendedBolus" : {
      "date" : "2020-05-14T22:38:16Z",
      "recommendation" : {
        "amount" : 1.2,
        "notice" : {
          "predictedGlucoseBelowTarget" : {
            "minGlucose" : {
              "endDate" : "2020-05-14T23:03:15Z",
              "quantity" : 75.5,
              "quantityUnit" : "mg/dL",
              "startDate" : "2020-05-14T23:03:15Z"
            }
          }
        },
        "pendingInsulin" : 0.75
      }
    },
    "recommendedTempBasal" : {
      "date" : "2020-05-14T22:38:15Z",
      "recommendation" : {
        "duration" : 1800,
        "unitsPerHour" : 0.75
      }
    },
    "requestedBolus" : 0.80000000000000004,
    "scheduleOverride" : {
      "context" : "custom",
      "duration" : {
        "finite" : {
          "duration" : 2700
        }
      },
      "enactTrigger" : "local",
      "settings" : {
        "insulinNeedsScaleFactor" : 0.75,
        "targetRangeInMgdl" : {
          "maxValue" : 90,
          "minValue" : 80
        }
      },
      "startDate" : "2020-05-14T22:01:23Z",
      "syncIdentifier" : "238E41EA-9576-4981-A1A4-51E10228584F"
    },
    "syncIdentifier" : "2A67A303-5203-4CB8-8263-79498265368E"
  },
  "date" : "2100-01-02T03:03:00Z",
  "modificationCounter" : 123
}
"""
                )
            } catch let error {
                XCTFail("Unexpected failure: \(error)")
            }
        }
    }

    private func assertDosingDecisionObjectEncodable(_ original: DosingDecisionObject, encodesJSON string: String) throws {
        let data = try encoder.encode(original)
        XCTAssertEqual(String(data: data, encoding: .utf8), string)
    }

    private let dateFormatter = ISO8601DateFormatter()

    private let encoder: JSONEncoder = {
        let encoder = JSONEncoder()
        encoder.outputFormatting = [.prettyPrinted, .sortedKeys, .withoutEscapingSlashes]
        encoder.dateEncodingStrategy = .iso8601
        return encoder
    }()
}

class DosingDecisionStoreCriticalEventLogTests: PersistenceControllerTestCase {
    var dosingDecisionStore: DosingDecisionStore!
    var outputStream: MockOutputStream!
    var progress: Progress!
    
    override func setUp() {
        super.setUp()
        
        let dosingDecisions = [StoredDosingDecision(date: dateFormatter.date(from: "2100-01-02T03:08:00Z")!, syncIdentifier: "18CF3948-0B3D-4B12-8BFE-14986B0E6784"),
                               StoredDosingDecision(date: dateFormatter.date(from: "2100-01-02T03:10:00Z")!, syncIdentifier: "C86DEB61-68E9-464E-9DD5-96A9CB445FD3"),
                               StoredDosingDecision(date: dateFormatter.date(from: "2100-01-02T03:04:00Z")!, syncIdentifier: "2B03D96C-6F5D-4140-99CD-80C3E64D6010"),
                               StoredDosingDecision(date: dateFormatter.date(from: "2100-01-02T03:06:00Z")!, syncIdentifier: "FF1C4F01-3558-4FB2-957E-FA1522C4735E"),
                               StoredDosingDecision(date: dateFormatter.date(from: "2100-01-02T03:02:00Z")!, syncIdentifier: "71B699D7-0E8F-4B13-B7A1-E7751EB78E74")]
        
        dosingDecisionStore = DosingDecisionStore(store: cacheStore, expireAfter: .hours(1))

        let dispatchGroup = DispatchGroup()
        dispatchGroup.enter()
        dosingDecisionStore.addStoredDosingDecisions(dosingDecisions: dosingDecisions) { error in
            XCTAssertNil(error)
            dispatchGroup.leave()
        }
        dispatchGroup.wait()
        
        outputStream = MockOutputStream()
        progress = Progress()
    }
    
    override func tearDown() {
        dosingDecisionStore = nil
        
        super.tearDown()
    }
    
    func testExportProgressTotalUnitCount() {
        switch dosingDecisionStore.exportProgressTotalUnitCount(startDate: dateFormatter.date(from: "2100-01-02T03:03:00Z")!,
                                                                endDate: dateFormatter.date(from: "2100-01-02T03:09:00Z")!) {
        case .failure(let error):
            XCTFail("Unexpected failure: \(error)")
        case .success(let progressTotalUnitCount):
            XCTAssertEqual(progressTotalUnitCount, 3 * 33)
        }
    }
    
    func testExportProgressTotalUnitCountEmpty() {
        switch dosingDecisionStore.exportProgressTotalUnitCount(startDate: dateFormatter.date(from: "2100-01-02T03:00:00Z")!,
                                                                endDate: dateFormatter.date(from: "2100-01-02T03:01:00Z")!) {
        case .failure(let error):
            XCTFail("Unexpected failure: \(error)")
        case .success(let progressTotalUnitCount):
            XCTAssertEqual(progressTotalUnitCount, 0)
        }
    }
    
    func testExport() {
        XCTAssertNil(dosingDecisionStore.export(startDate: dateFormatter.date(from: "2100-01-02T03:03:00Z")!,
                                                endDate: dateFormatter.date(from: "2100-01-02T03:09:00Z")!,
                                                to: outputStream,
                                                progress: progress))
        XCTAssertEqual(outputStream.string, """
[
{"data":{"date":"2100-01-02T03:08:00.000Z","syncIdentifier":"18CF3948-0B3D-4B12-8BFE-14986B0E6784"},"date":"2100-01-02T03:08:00.000Z","modificationCounter":1},
{"data":{"date":"2100-01-02T03:04:00.000Z","syncIdentifier":"2B03D96C-6F5D-4140-99CD-80C3E64D6010"},"date":"2100-01-02T03:04:00.000Z","modificationCounter":3},
{"data":{"date":"2100-01-02T03:06:00.000Z","syncIdentifier":"FF1C4F01-3558-4FB2-957E-FA1522C4735E"},"date":"2100-01-02T03:06:00.000Z","modificationCounter":4}
]
"""
        )
        XCTAssertEqual(progress.completedUnitCount, 3 * 33)
    }
    
    func testExportEmpty() {
        XCTAssertNil(dosingDecisionStore.export(startDate: dateFormatter.date(from: "2100-01-02T03:00:00Z")!,
                                                endDate: dateFormatter.date(from: "2100-01-02T03:01:00Z")!,
                                                to: outputStream,
                                                progress: progress))
        XCTAssertEqual(outputStream.string, "[]")
        XCTAssertEqual(progress.completedUnitCount, 0)
    }
    
    func testExportCancelled() {
        progress.cancel()
        XCTAssertEqual(dosingDecisionStore.export(startDate: dateFormatter.date(from: "2100-01-02T03:03:00Z")!,
                                                  endDate: dateFormatter.date(from: "2100-01-02T03:09:00Z")!,
                                                  to: outputStream,
                                                  progress: progress) as? CriticalEventLogError, CriticalEventLogError.cancelled)
    }
    
    private let dateFormatter = ISO8601DateFormatter()
}

class StoredDosingDecisionCodableTests: XCTestCase {
    func testCodable() throws {
        try assertStoredDosingDecisionCodable(StoredDosingDecision.test, encodesJSON: """
{
  "carbEntry" : {
    "absorptionTime" : 18000,
    "createdByCurrentApp" : true,
    "foodType" : "Pizza",
    "provenanceIdentifier" : "com.loopkit.loop",
    "quantity" : 29,
    "startDate" : "2020-01-02T03:00:23Z",
    "syncIdentifier" : "2B03D96C-6F5D-4140-99CD-80C3E64D6010",
    "syncVersion" : 2,
    "userCreatedDate" : "2020-05-14T22:06:12Z",
    "userUpdatedDate" : "2020-05-14T22:07:32Z",
    "uuid" : "135CDABE-9343-7242-4233-1020384789AE"
  },
  "carbsOnBoard" : {
    "endDate" : "2020-05-14T23:18:41Z",
    "quantity" : 45.5,
    "quantityUnit" : "g",
    "startDate" : "2020-05-14T22:48:41Z"
  },
  "date" : "2020-05-14T22:38:14Z",
  "deviceSettings" : {
    "batteryLevel" : 0.5,
    "batteryState" : "charging",
    "model" : "Device Model",
    "modelIdentifier" : "Device Model Identifier",
    "name" : "Device Name",
    "systemName" : "Device System Name",
    "systemVersion" : "Device System Version"
  },
  "effectiveGlucoseTargetRangeSchedule" : {
    "override" : {
      "end" : "2020-05-14T23:12:17Z",
      "start" : "2020-05-14T21:12:17Z",
      "value" : {
        "maxValue" : 115,
        "minValue" : 105
      }
    },
    "rangeSchedule" : {
      "unit" : "mg/dL",
      "valueSchedule" : {
        "items" : [
          {
            "startTime" : 0,
            "value" : {
              "maxValue" : 110,
              "minValue" : 100
            }
          },
          {
            "startTime" : 25200,
            "value" : {
              "maxValue" : 100,
              "minValue" : 90
            }
          },
          {
            "startTime" : 75600,
            "value" : {
              "maxValue" : 120,
              "minValue" : 110
            }
          }
        ],
        "referenceTimeInterval" : 0,
        "repeatInterval" : 86400,
        "timeZone" : {
          "identifier" : "America/Los_Angeles"
        }
      }
    }
  },
  "errors" : [
    {
      "carbStoreError" : "notConfigured"
    },
    {
      "doseStoreError" : "configurationError"
    },
    {
      "loopError" : "connectionError"
    },
    {
      "pumpManagerError" : {
        "configuration" : {

        }
      }
    },
    {
      "unknownError" : {
        "errorDescription" : "StoredDosingDecision.errors.errorDescription",
        "failureReason" : "StoredDosingDecision.errors.failureReason",
        "helpAnchor" : "StoredDosingDecision.errors.helpAnchor",
        "recoverySuggestion" : "StoredDosingDecision.errors.recoverySuggestion"
      }
    }
  ],
  "glucoseTargetRangeSchedule" : {
    "override" : {
      "end" : "2020-05-14T23:12:17Z",
      "start" : "2020-05-14T21:12:17Z",
      "value" : {
        "maxValue" : 115,
        "minValue" : 105
      }
    },
    "rangeSchedule" : {
      "unit" : "mg/dL",
      "valueSchedule" : {
        "items" : [
          {
            "startTime" : 0,
            "value" : {
              "maxValue" : 110,
              "minValue" : 100
            }
          },
          {
            "startTime" : 25200,
            "value" : {
              "maxValue" : 100,
              "minValue" : 90
            }
          },
          {
            "startTime" : 75600,
            "value" : {
              "maxValue" : 120,
              "minValue" : 110
            }
          }
        ],
        "referenceTimeInterval" : 0,
        "repeatInterval" : 86400,
        "timeZone" : {
          "identifier" : "America/Los_Angeles"
        }
      }
    }
  },
  "insulinOnBoard" : {
    "startDate" : "2020-05-14T22:38:26Z",
    "value" : 1.5
  },
  "lastReservoirValue" : {
    "startDate" : "2020-05-14T22:07:19Z",
    "unitVolume" : 113.3
  },
  "manualGlucose" : {
    "endDate" : "2020-05-14T22:09:00Z",
    "quantity" : 153,
    "quantityUnit" : "mg/dL",
    "startDate" : "2020-05-14T22:09:00Z"
  },
  "notificationSettings" : {
    "alertSetting" : "disabled",
    "alertStyle" : "banner",
    "announcementSetting" : "enabled",
    "authorizationStatus" : "authorized",
    "badgeSetting" : "enabled",
    "carPlaySetting" : "notSupported",
    "criticalAlertSetting" : "enabled",
    "lockScreenSetting" : "disabled",
    "notificationCenterSetting" : "notSupported",
    "providesAppNotificationSettings" : true,
    "showPreviewsSetting" : "whenAuthenticated",
    "soundSetting" : "enabled"
  },
  "originalCarbEntry" : {
    "absorptionTime" : 18000,
    "createdByCurrentApp" : true,
    "foodType" : "Pizza",
    "provenanceIdentifier" : "com.loopkit.loop",
    "quantity" : 19,
    "startDate" : "2020-01-02T03:00:23Z",
    "syncIdentifier" : "2B03D96C-6F5D-4140-99CD-80C3E64D6010",
    "syncVersion" : 1,
    "userCreatedDate" : "2020-05-14T22:06:12Z",
    "uuid" : "18CF3948-0B3D-4B12-8BFE-14986B0E6784"
  },
  "predictedGlucose" : [
    {
      "quantity" : 123.3,
      "quantityUnit" : "mg/dL",
      "startDate" : "2020-05-14T22:43:15Z"
    },
    {
      "quantity" : 125.5,
      "quantityUnit" : "mg/dL",
      "startDate" : "2020-05-14T22:48:15Z"
    },
    {
      "quantity" : 127.8,
      "quantityUnit" : "mg/dL",
      "startDate" : "2020-05-14T22:53:15Z"
    }
  ],
  "predictedGlucoseIncludingPendingInsulin" : [
    {
      "quantity" : 113.3,
      "quantityUnit" : "mg/dL",
      "startDate" : "2020-05-14T22:43:15Z"
    },
    {
      "quantity" : 115.5,
      "quantityUnit" : "mg/dL",
      "startDate" : "2020-05-14T22:48:15Z"
    },
    {
      "quantity" : 117.8,
      "quantityUnit" : "mg/dL",
      "startDate" : "2020-05-14T22:53:15Z"
    }
  ],
  "pumpManagerStatus" : {
    "basalDeliveryState" : "initiatingTempBasal",
    "bolusState" : "noBolus",
    "deliveryIsUncertain" : false,
    "device" : {
      "firmwareVersion" : "Device Firmware Version",
      "hardwareVersion" : "Device Hardware Version",
      "localIdentifier" : "Device Local Identifier",
      "manufacturer" : "Device Manufacturer",
      "model" : "Device Model",
      "name" : "Device Name",
      "softwareVersion" : "Device Software Version",
      "udiDeviceIdentifier" : "Device UDI Device Identifier"
    },
    "pumpBatteryChargeRemaining" : 3.5,
    "timeZone" : {
      "identifier" : "America/Los_Angeles"
    }
  },
  "recommendedBolus" : {
    "date" : "2020-05-14T22:38:16Z",
    "recommendation" : {
      "amount" : 1.2,
      "notice" : {
        "predictedGlucoseBelowTarget" : {
          "minGlucose" : {
            "endDate" : "2020-05-14T23:03:15Z",
            "quantity" : 75.5,
            "quantityUnit" : "mg/dL",
            "startDate" : "2020-05-14T23:03:15Z"
          }
        }
      },
      "pendingInsulin" : 0.75
    }
  },
  "recommendedTempBasal" : {
    "date" : "2020-05-14T22:38:15Z",
    "recommendation" : {
      "duration" : 1800,
      "unitsPerHour" : 0.75
    }
  },
  "requestedBolus" : 0.80000000000000004,
  "scheduleOverride" : {
    "context" : "custom",
    "duration" : {
      "finite" : {
        "duration" : 2700
      }
    },
    "enactTrigger" : "local",
    "settings" : {
      "insulinNeedsScaleFactor" : 0.75,
      "targetRangeInMgdl" : {
        "maxValue" : 90,
        "minValue" : 80
      }
    },
    "startDate" : "2020-05-14T22:01:23Z",
    "syncIdentifier" : "238E41EA-9576-4981-A1A4-51E10228584F"
  },
  "syncIdentifier" : "2A67A303-5203-4CB8-8263-79498265368E"
}
"""
        )
    }
    
    private func assertStoredDosingDecisionCodable(_ original: StoredDosingDecision, encodesJSON string: String) throws {
        let data = try encoder.encode(original)
        XCTAssertEqual(String(data: data, encoding: .utf8), string)
        let decoded = try decoder.decode(StoredDosingDecision.self, from: data)
        XCTAssertEqual(decoded, original)
    }
    
    private let dateFormatter = ISO8601DateFormatter()
    
    private let encoder: JSONEncoder = {
        let encoder = JSONEncoder()
        encoder.outputFormatting = [.prettyPrinted, .sortedKeys, .withoutEscapingSlashes]
        encoder.dateEncodingStrategy = .iso8601
        return encoder
    }()
    
    private let decoder: JSONDecoder = {
        let decoder = JSONDecoder()
        decoder.dateDecodingStrategy = .iso8601
        return decoder
    }()
}

extension StoredDosingDecision: Equatable {
    public static func == (lhs: StoredDosingDecision, rhs: StoredDosingDecision) -> Bool {
        return lhs.date == rhs.date &&
            lhs.insulinOnBoard == rhs.insulinOnBoard &&
            lhs.carbsOnBoard == rhs.carbsOnBoard &&
            lhs.scheduleOverride == rhs.scheduleOverride &&
            lhs.glucoseTargetRangeSchedule == rhs.glucoseTargetRangeSchedule &&
            lhs.effectiveGlucoseTargetRangeSchedule == rhs.effectiveGlucoseTargetRangeSchedule &&
            lhs.predictedGlucose == rhs.predictedGlucose &&
            lhs.predictedGlucoseIncludingPendingInsulin == rhs.predictedGlucoseIncludingPendingInsulin &&
            lhs.lastReservoirValue == rhs.lastReservoirValue &&
            lhs.recommendedTempBasal == rhs.recommendedTempBasal &&
            lhs.recommendedBolus == rhs.recommendedBolus &&
            lhs.pumpManagerStatus == rhs.pumpManagerStatus &&
            lhs.notificationSettings == rhs.notificationSettings &&
            lhs.deviceSettings == rhs.deviceSettings &&
            errorsEqual(lhs.errors, rhs.errors) &&
            lhs.syncIdentifier == rhs.syncIdentifier
    }
    
    private static func errorsEqual(_ lhs: [Error]?, _ rhs: [Error]?) -> Bool {
        guard let lhs = lhs else {
            return rhs == nil
        }
        guard let rhs = rhs else {
            return false
        }
        guard lhs.count == rhs.count else {
            return false
        }
        return zip(lhs, rhs).allSatisfy { errorsEqual($0, $1) }
    }
    
    private static func errorsEqual(_ lhs: Error, _ rhs: Error) -> Bool {
        switch (lhs, rhs) {
        case (let lhs as CarbStore.CarbStoreError, let rhs as CarbStore.CarbStoreError):
            return lhs == rhs
        case (let lhs as DoseStore.DoseStoreError, let rhs as DoseStore.DoseStoreError):
            return lhs == rhs
        case (let lhs as LoopError, let rhs as LoopError):
            return lhs == rhs
        case (let lhs as PumpManagerError, let rhs as PumpManagerError):
            return lhs == rhs
        case (let lhs as LocalizedError, let rhs as LocalizedError):
            return lhs.localizedDescription == rhs.localizedDescription &&
                lhs.errorDescription == rhs.errorDescription &&
                lhs.failureReason == rhs.failureReason &&
                lhs.recoverySuggestion == rhs.recoverySuggestion &&
                lhs.helpAnchor == rhs.helpAnchor
        default:
            return lhs.localizedDescription == rhs.localizedDescription
        }
    }
}

extension StoredDosingDecision.LastReservoirValue: Equatable {
    public static func == (lhs: StoredDosingDecision.LastReservoirValue, rhs: StoredDosingDecision.LastReservoirValue) -> Bool {
        return lhs.startDate == rhs.startDate && lhs.unitVolume == rhs.unitVolume
    }
}

extension StoredDosingDecision.TempBasalRecommendationWithDate: Equatable {
    public static func == (lhs: StoredDosingDecision.TempBasalRecommendationWithDate, rhs: StoredDosingDecision.TempBasalRecommendationWithDate) -> Bool {
        return lhs.recommendation == rhs.recommendation && lhs.date == rhs.date
    }
}

extension StoredDosingDecision.BolusRecommendationWithDate: Equatable {
    public static func == (lhs: StoredDosingDecision.BolusRecommendationWithDate, rhs: StoredDosingDecision.BolusRecommendationWithDate) -> Bool {
        return lhs.recommendation == rhs.recommendation && lhs.date == rhs.date
    }
}

fileprivate extension StoredDosingDecision {
    static var test: StoredDosingDecision {
        let insulinOnBoard = InsulinValue(startDate: dateFormatter.date(from: "2020-05-14T22:38:26Z")!, value: 1.5)
        let carbsOnBoard = CarbValue(startDate: dateFormatter.date(from: "2020-05-14T22:48:41Z")!,
                                     endDate: dateFormatter.date(from: "2020-05-14T23:18:41Z")!,
                                     quantity: HKQuantity(unit: .gram(), doubleValue: 45.5))
        let scheduleOverride = TemporaryScheduleOverride(context: .custom,
                                                         settings: TemporaryScheduleOverrideSettings(unit: .milligramsPerDeciliter,
                                                                                                     targetRange: DoubleRange(minValue: 80.0,
                                                                                                                              maxValue: 90.0),
                                                                                                     insulinNeedsScaleFactor: 0.75),
                                                         startDate: dateFormatter.date(from: "2020-05-14T22:01:23Z")!,
                                                         duration: .finite(.minutes(45)),
                                                         enactTrigger: .local,
                                                         syncIdentifier: UUID(uuidString: "238E41EA-9576-4981-A1A4-51E10228584F")!)
        let glucoseTargetRangeSchedule = GlucoseRangeSchedule(rangeSchedule: DailyQuantitySchedule(unit: .milligramsPerDeciliter,
                                                                                                   dailyItems: [RepeatingScheduleValue(startTime: .hours(0), value: DoubleRange(minValue: 100.0, maxValue: 110.0)),
                                                                                                                RepeatingScheduleValue(startTime: .hours(7), value: DoubleRange(minValue: 90.0, maxValue: 100.0)),
                                                                                                                RepeatingScheduleValue(startTime: .hours(21), value: DoubleRange(minValue: 110.0, maxValue: 120.0))],
                                                                                                   timeZone: TimeZone(identifier: "America/Los_Angeles")!)!,
                                                              override: GlucoseRangeSchedule.Override(value: DoubleRange(minValue: 105.0, maxValue: 115.0),
                                                                                                      start: dateFormatter.date(from: "2020-05-14T21:12:17Z")!,
                                                                                                      end: dateFormatter.date(from: "2020-05-14T23:12:17Z")!))
        let effectiveGlucoseTargetRangeSchedule = GlucoseRangeSchedule(rangeSchedule: DailyQuantitySchedule(unit: .milligramsPerDeciliter,
                                                                                                                           dailyItems: [RepeatingScheduleValue(startTime: .hours(0), value: DoubleRange(minValue: 100.0, maxValue: 110.0)),
                                                                                                                                        RepeatingScheduleValue(startTime: .hours(7), value: DoubleRange(minValue: 90.0, maxValue: 100.0)),
                                                                                                                                        RepeatingScheduleValue(startTime: .hours(21), value: DoubleRange(minValue: 110.0, maxValue: 120.0))],
                                                                                                                           timeZone: TimeZone(identifier: "America/Los_Angeles")!)!,
                                                                                      override: GlucoseRangeSchedule.Override(value: DoubleRange(minValue: 105.0, maxValue: 115.0),
                                                                                                                              start: dateFormatter.date(from: "2020-05-14T21:12:17Z")!,
                                                                                                                              end: dateFormatter.date(from: "2020-05-14T23:12:17Z")!))
        let predictedGlucose = [PredictedGlucoseValue(startDate: dateFormatter.date(from: "2020-05-14T22:43:15Z")!,
                                                      quantity: HKQuantity(unit: .milligramsPerDeciliter, doubleValue: 123.3)),
                                PredictedGlucoseValue(startDate: dateFormatter.date(from: "2020-05-14T22:48:15Z")!,
                                                      quantity: HKQuantity(unit: .milligramsPerDeciliter, doubleValue: 125.5)),
                                PredictedGlucoseValue(startDate: dateFormatter.date(from: "2020-05-14T22:53:15Z")!,
                                                      quantity: HKQuantity(unit: .milligramsPerDeciliter, doubleValue: 127.8))]
        let predictedGlucoseIncludingPendingInsulin = [PredictedGlucoseValue(startDate: dateFormatter.date(from: "2020-05-14T22:43:15Z")!,
                                                                             quantity: HKQuantity(unit: .milligramsPerDeciliter, doubleValue: 113.3)),
                                                       PredictedGlucoseValue(startDate: dateFormatter.date(from: "2020-05-14T22:48:15Z")!,
                                                                             quantity: HKQuantity(unit: .milligramsPerDeciliter, doubleValue: 115.5)),
                                                       PredictedGlucoseValue(startDate: dateFormatter.date(from: "2020-05-14T22:53:15Z")!,
                                                                             quantity: HKQuantity(unit: .milligramsPerDeciliter, doubleValue: 117.8))]
        let lastReservoirValue = StoredDosingDecision.LastReservoirValue(startDate: dateFormatter.date(from: "2020-05-14T22:07:19Z")!,
                                                                         unitVolume: 113.3)
        let manualGlucose = SimpleGlucoseValue(startDate: dateFormatter.date(from: "2020-05-14T22:09:00Z")!,
                                               quantity: HKQuantity(unit: .milligramsPerDeciliter, doubleValue: 153))
        let originalCarbEntry = StoredCarbEntry(uuid: UUID(uuidString: "18CF3948-0B3D-4B12-8BFE-14986B0E6784")!,
                                                provenanceIdentifier: "com.loopkit.loop",
                                                syncIdentifier: "2B03D96C-6F5D-4140-99CD-80C3E64D6010",
                                                syncVersion: 1,
                                                startDate: dateFormatter.date(from: "2020-01-02T03:00:23Z")!,
                                                quantity: HKQuantity(unit: .gram(), doubleValue: 19),
                                                foodType: "Pizza",
                                                absorptionTime: .hours(5),
                                                createdByCurrentApp: true,
                                                userCreatedDate: dateFormatter.date(from: "2020-05-14T22:06:12Z")!,
                                                userUpdatedDate: nil)
        let carbEntry = StoredCarbEntry(uuid: UUID(uuidString: "135CDABE-9343-7242-4233-1020384789AE")!,
                                        provenanceIdentifier: "com.loopkit.loop",
                                        syncIdentifier: "2B03D96C-6F5D-4140-99CD-80C3E64D6010",
                                        syncVersion: 2,
                                        startDate: dateFormatter.date(from: "2020-01-02T03:00:23Z")!,
                                        quantity: HKQuantity(unit: .gram(), doubleValue: 29),
                                        foodType: "Pizza",
                                        absorptionTime: .hours(5),
                                        createdByCurrentApp: true,
                                        userCreatedDate: dateFormatter.date(from: "2020-05-14T22:06:12Z")!,
                                        userUpdatedDate: dateFormatter.date(from: "2020-05-14T22:07:32Z")!)
        let recommendedTempBasal = StoredDosingDecision.TempBasalRecommendationWithDate(recommendation: TempBasalRecommendation(unitsPerHour: 0.75,
                                                                                                                                duration: .minutes(30)),
                                                                                        date: dateFormatter.date(from: "2020-05-14T22:38:15Z")!)
        let recommendedBolus = StoredDosingDecision.BolusRecommendationWithDate(recommendation: BolusRecommendation(amount: 1.2,
                                                                                                                    pendingInsulin: 0.75,
                                                                                                                    notice: .predictedGlucoseBelowTarget(minGlucose: PredictedGlucoseValue(startDate: dateFormatter.date(from: "2020-05-14T23:03:15Z")!,
                                                                                                                                                                                           quantity: HKQuantity(unit: .milligramsPerDeciliter, doubleValue: 75.5)))),
                                                                                date: dateFormatter.date(from: "2020-05-14T22:38:16Z")!)
        let requestedBolus = 0.8
        let pumpManagerStatus = PumpManagerStatus(timeZone: TimeZone(identifier: "America/Los_Angeles")!,
                                                  device: HKDevice(name: "Device Name",
                                                                   manufacturer: "Device Manufacturer",
                                                                   model: "Device Model",
                                                                   hardwareVersion: "Device Hardware Version",
                                                                   firmwareVersion: "Device Firmware Version",
                                                                   softwareVersion: "Device Software Version",
                                                                   localIdentifier: "Device Local Identifier",
                                                                   udiDeviceIdentifier: "Device UDI Device Identifier"),
                                                  pumpBatteryChargeRemaining: 3.5,
                                                  basalDeliveryState: .initiatingTempBasal,
                                                  bolusState: .noBolus)
        let notificationSettings = NotificationSettings(authorizationStatus: .authorized,
                                                        soundSetting: .enabled,
                                                        badgeSetting: .enabled,
                                                        alertSetting: .disabled,
                                                        notificationCenterSetting: .notSupported,
                                                        lockScreenSetting: .disabled,
                                                        carPlaySetting: .notSupported,
                                                        alertStyle: .banner,
                                                        showPreviewsSetting: .whenAuthenticated,
                                                        criticalAlertSetting: .enabled,
                                                        providesAppNotificationSettings: true,
                                                        announcementSetting: .enabled)
        let deviceSettings = StoredDosingDecision.DeviceSettings(name: "Device Name",
                                                                 systemName: "Device System Name",
                                                                 systemVersion: "Device System Version",
                                                                 model: "Device Model",
                                                                 modelIdentifier: "Device Model Identifier",
                                                                 batteryLevel: 0.5,
                                                                 batteryState: .charging)
        let errors: [Error] = [CarbStore.CarbStoreError.notConfigured,
                               DoseStore.DoseStoreError.configurationError,
                               LoopError.connectionError,
                               PumpManagerError.configuration(nil),
                               TestLocalizedError(errorDescription: "StoredDosingDecision.errors.errorDescription",
                                                  failureReason: "StoredDosingDecision.errors.failureReason",
                                                  helpAnchor: "StoredDosingDecision.errors.helpAnchor",
                                                  recoverySuggestion: "StoredDosingDecision.errors.recoverySuggestion")]
        return StoredDosingDecision(date: dateFormatter.date(from: "2020-05-14T22:38:14Z")!,
                                    insulinOnBoard: insulinOnBoard,
                                    carbsOnBoard: carbsOnBoard,
                                    scheduleOverride: scheduleOverride,
                                    glucoseTargetRangeSchedule: glucoseTargetRangeSchedule,
                                    effectiveGlucoseTargetRangeSchedule: effectiveGlucoseTargetRangeSchedule,
                                    predictedGlucose: predictedGlucose,
                                    predictedGlucoseIncludingPendingInsulin: predictedGlucoseIncludingPendingInsulin,
                                    lastReservoirValue: lastReservoirValue,
                                    manualGlucose: manualGlucose,
                                    originalCarbEntry: originalCarbEntry,
                                    carbEntry: carbEntry,
                                    recommendedTempBasal: recommendedTempBasal,
                                    recommendedBolus: recommendedBolus,
                                    requestedBolus: requestedBolus,
                                    pumpManagerStatus: pumpManagerStatus,
                                    notificationSettings: notificationSettings,
                                    deviceSettings: deviceSettings,
                                    errors: errors,
                                    syncIdentifier: "2A67A303-5203-4CB8-8263-79498265368E")
    }

    private static let dateFormatter = ISO8601DateFormatter()
}
>>>>>>> 12a79a55
<|MERGE_RESOLUTION|>--- conflicted
+++ resolved
@@ -13,981 +13,6 @@
 // LoopKit is not compiled for Testing in carthage builds. LoopKit private units should be tested in LoopKit
 //@testable import LoopKit
 
-<<<<<<< HEAD
-//class DosingDecisionStorePersistenceTests: PersistenceControllerTestCase {
-//    func testSettingsObjectEncodable() throws {
-//        cacheStore.managedObjectContext.performAndWait {
-//            do {
-//                let object = DosingDecisionObject(context: cacheStore.managedObjectContext)
-//                object.data = try PropertyListEncoder().encode(StoredDosingDecision.test)
-//                object.date = dateFormatter.date(from: "2100-01-02T03:03:00Z")!
-//                object.modificationCounter = 123
-//                try assertDosingDecisionObjectEncodable(object, encodesJSON: """
-//{
-//  "data" : {
-//    "automaticDoseRecommendation" : {
-//      "date" : "2020-05-14T22:38:15Z",
-//      "recommendation" : {
-//        "basalAdjustment" : {
-//          "duration" : 1800,
-//          "unitsPerHour" : 0.75
-//        },
-//        "bolusUnits" : 0
-//      }
-//    },
-//    "carbEntry" : {
-//      "absorptionTime" : 18000,
-//      "createdByCurrentApp" : true,
-//      "foodType" : "Pizza",
-//      "provenanceIdentifier" : "com.loopkit.loop",
-//      "quantity" : 29,
-//      "startDate" : "2020-01-02T03:00:23Z",
-//      "syncIdentifier" : "2B03D96C-6F5D-4140-99CD-80C3E64D6010",
-//      "syncVersion" : 2,
-//      "userCreatedDate" : "2020-05-14T22:06:12Z",
-//      "userUpdatedDate" : "2020-05-14T22:07:32Z",
-//      "uuid" : "135CDABE-9343-7242-4233-1020384789AE"
-//    },
-//    "carbsOnBoard" : {
-//      "endDate" : "2020-05-14T23:18:41Z",
-//      "quantity" : 45.5,
-//      "quantityUnit" : "g",
-//      "startDate" : "2020-05-14T22:48:41Z"
-//    },
-//    "date" : "2020-05-14T22:38:14Z",
-//    "deviceSettings" : {
-//      "batteryLevel" : 0.5,
-//      "batteryState" : "charging",
-//      "model" : "Device Model",
-//      "modelIdentifier" : "Device Model Identifier",
-//      "name" : "Device Name",
-//      "systemName" : "Device System Name",
-//      "systemVersion" : "Device System Version"
-//    },
-//    "effectiveGlucoseTargetRangeSchedule" : {
-//      "override" : {
-//        "end" : "2020-05-14T23:12:17Z",
-//        "start" : "2020-05-14T21:12:17Z",
-//        "value" : {
-//          "maxValue" : 115,
-//          "minValue" : 105
-//        }
-//      },
-//      "rangeSchedule" : {
-//        "unit" : "mg/dL",
-//        "valueSchedule" : {
-//          "items" : [
-//            {
-//              "startTime" : 0,
-//              "value" : {
-//                "maxValue" : 110,
-//                "minValue" : 100
-//              }
-//            },
-//            {
-//              "startTime" : 25200,
-//              "value" : {
-//                "maxValue" : 100,
-//                "minValue" : 90
-//              }
-//            },
-//            {
-//              "startTime" : 75600,
-//              "value" : {
-//                "maxValue" : 120,
-//                "minValue" : 110
-//              }
-//            }
-//          ],
-//          "referenceTimeInterval" : 0,
-//          "repeatInterval" : 86400,
-//          "timeZone" : {
-//            "identifier" : "America/Los_Angeles"
-//          }
-//        }
-//      }
-//    },
-//    "errors" : [
-//      {
-//        "carbStoreError" : "notConfigured"
-//      },
-//      {
-//        "doseStoreError" : "configurationError"
-//      },
-//      {
-//        "loopError" : "connectionError"
-//      },
-//      {
-//        "pumpManagerError" : {
-//          "configuration" : {
-//
-//          }
-//        }
-//      },
-//      {
-//        "unknownError" : {
-//          "errorDescription" : "StoredDosingDecision.errors.errorDescription",
-//          "failureReason" : "StoredDosingDecision.errors.failureReason",
-//          "helpAnchor" : "StoredDosingDecision.errors.helpAnchor",
-//          "recoverySuggestion" : "StoredDosingDecision.errors.recoverySuggestion"
-//        }
-//      }
-//    ],
-//    "glucoseTargetRangeSchedule" : {
-//      "override" : {
-//        "end" : "2020-05-14T23:12:17Z",
-//        "start" : "2020-05-14T21:12:17Z",
-//        "value" : {
-//          "maxValue" : 115,
-//          "minValue" : 105
-//        }
-//      },
-//      "rangeSchedule" : {
-//        "unit" : "mg/dL",
-//        "valueSchedule" : {
-//          "items" : [
-//            {
-//              "startTime" : 0,
-//              "value" : {
-//                "maxValue" : 110,
-//                "minValue" : 100
-//              }
-//            },
-//            {
-//              "startTime" : 25200,
-//              "value" : {
-//                "maxValue" : 100,
-//                "minValue" : 90
-//              }
-//            },
-//            {
-//              "startTime" : 75600,
-//              "value" : {
-//                "maxValue" : 120,
-//                "minValue" : 110
-//              }
-//            }
-//          ],
-//          "referenceTimeInterval" : 0,
-//          "repeatInterval" : 86400,
-//          "timeZone" : {
-//            "identifier" : "America/Los_Angeles"
-//          }
-//        }
-//      }
-//    },
-//    "insulinOnBoard" : {
-//      "startDate" : "2020-05-14T22:38:26Z",
-//      "value" : 1.5
-//    },
-//    "lastReservoirValue" : {
-//      "startDate" : "2020-05-14T22:07:19Z",
-//      "unitVolume" : 113.3
-//    },
-//    "manualGlucose" : {
-//      "endDate" : "2020-05-14T22:09:00Z",
-//      "quantity" : 153,
-//      "quantityUnit" : "mg/dL",
-//      "startDate" : "2020-05-14T22:09:00Z"
-//    },
-//    "notificationSettings" : {
-//      "alertSetting" : "disabled",
-//      "alertStyle" : "banner",
-//      "announcementSetting" : "enabled",
-//      "authorizationStatus" : "authorized",
-//      "badgeSetting" : "enabled",
-//      "carPlaySetting" : "notSupported",
-//      "criticalAlertSetting" : "enabled",
-//      "lockScreenSetting" : "disabled",
-//      "notificationCenterSetting" : "notSupported",
-//      "providesAppNotificationSettings" : true,
-//      "showPreviewsSetting" : "whenAuthenticated",
-//      "soundSetting" : "enabled"
-//    },
-//    "originalCarbEntry" : {
-//      "absorptionTime" : 18000,
-//      "createdByCurrentApp" : true,
-//      "foodType" : "Pizza",
-//      "provenanceIdentifier" : "com.loopkit.loop",
-//      "quantity" : 19,
-//      "startDate" : "2020-01-02T03:00:23Z",
-//      "syncIdentifier" : "2B03D96C-6F5D-4140-99CD-80C3E64D6010",
-//      "syncVersion" : 1,
-//      "userCreatedDate" : "2020-05-14T22:06:12Z",
-//      "uuid" : "18CF3948-0B3D-4B12-8BFE-14986B0E6784"
-//    },
-//    "predictedGlucose" : [
-//      {
-//        "quantity" : 123.3,
-//        "quantityUnit" : "mg/dL",
-//        "startDate" : "2020-05-14T22:43:15Z"
-//      },
-//      {
-//        "quantity" : 125.5,
-//        "quantityUnit" : "mg/dL",
-//        "startDate" : "2020-05-14T22:48:15Z"
-//      },
-//      {
-//        "quantity" : 127.8,
-//        "quantityUnit" : "mg/dL",
-//        "startDate" : "2020-05-14T22:53:15Z"
-//      }
-//    ],
-//    "predictedGlucoseIncludingPendingInsulin" : [
-//      {
-//        "quantity" : 113.3,
-//        "quantityUnit" : "mg/dL",
-//        "startDate" : "2020-05-14T22:43:15Z"
-//      },
-//      {
-//        "quantity" : 115.5,
-//        "quantityUnit" : "mg/dL",
-//        "startDate" : "2020-05-14T22:48:15Z"
-//      },
-//      {
-//        "quantity" : 117.8,
-//        "quantityUnit" : "mg/dL",
-//        "startDate" : "2020-05-14T22:53:15Z"
-//      }
-//    ],
-//    "pumpManagerStatus" : {
-//      "basalDeliveryState" : "initiatingTempBasal",
-//      "bolusState" : "noBolus",
-//      "deliveryIsUncertain" : false,
-//      "device" : {
-//        "firmwareVersion" : "Device Firmware Version",
-//        "hardwareVersion" : "Device Hardware Version",
-//        "localIdentifier" : "Device Local Identifier",
-//        "manufacturer" : "Device Manufacturer",
-//        "model" : "Device Model",
-//        "name" : "Device Name",
-//        "softwareVersion" : "Device Software Version",
-//        "udiDeviceIdentifier" : "Device UDI Device Identifier"
-//      },
-//      "insulinType" : 0,
-//      "pumpBatteryChargeRemaining" : 3.5,
-//      "pumpLifecycleProgress" : {
-//        "percentComplete" : 0.5,
-//        "progressState" : "warning"
-//      },
-//      "pumpStatusHighlight" : {
-//        "imageName" : "test.image",
-//        "localizedMessage" : "Test message",
-//        "state" : "normalPump"
-//      },
-//      "timeZone" : {
-//        "identifier" : "America/Los_Angeles"
-//      }
-//    },
-//    "recommendedBolus" : {
-//      "date" : "2020-05-14T22:38:16Z",
-//      "recommendation" : {
-//        "amount" : 1.2,
-//        "notice" : {
-//          "predictedGlucoseBelowTarget" : {
-//            "minGlucose" : {
-//              "endDate" : "2020-05-14T23:03:15Z",
-//              "quantity" : 75.5,
-//              "quantityUnit" : "mg/dL",
-//              "startDate" : "2020-05-14T23:03:15Z"
-//            }
-//          }
-//        },
-//        "pendingInsulin" : 0.75
-//      }
-//    },
-//    "requestedBolus" : 0.80000000000000004,
-//    "scheduleOverride" : {
-//      "actualEnd" : {
-//        "type" : "natural"
-//      },
-//      "context" : "custom",
-//      "duration" : {
-//        "finite" : {
-//          "duration" : 2700
-//        }
-//      },
-//      "enactTrigger" : "local",
-//      "settings" : {
-//        "insulinNeedsScaleFactor" : 0.75,
-//        "targetRangeInMgdl" : {
-//          "maxValue" : 90,
-//          "minValue" : 80
-//        }
-//      },
-//      "startDate" : "2020-05-14T22:01:23Z",
-//      "syncIdentifier" : "238E41EA-9576-4981-A1A4-51E10228584F"
-//    },
-//    "syncIdentifier" : "2A67A303-5203-4CB8-8263-79498265368E"
-//  },
-//  "date" : "2100-01-02T03:03:00Z",
-//  "modificationCounter" : 123
-//}
-//"""
-//                )
-//            } catch let error {
-//                XCTFail("Unexpected failure: \(error)")
-//            }
-//        }
-//    }
-//
-//    private func assertDosingDecisionObjectEncodable(_ original: DosingDecisionObject, encodesJSON string: String) throws {
-//        let data = try encoder.encode(original)
-//        XCTAssertEqual(String(data: data, encoding: .utf8), string)
-//    }
-//
-//    private let dateFormatter = ISO8601DateFormatter()
-//
-//    private let encoder: JSONEncoder = {
-//        let encoder = JSONEncoder()
-//        encoder.outputFormatting = [.prettyPrinted, .sortedKeys, .withoutEscapingSlashes]
-//        encoder.dateEncodingStrategy = .iso8601
-//        return encoder
-//    }()
-//}
-//
-//class DosingDecisionStoreCriticalEventLogTests: PersistenceControllerTestCase {
-//    var dosingDecisionStore: DosingDecisionStore!
-//    var outputStream: MockOutputStream!
-//    var progress: Progress!
-//    
-//    override func setUp() {
-//        super.setUp()
-//        
-//        let dosingDecisions = [StoredDosingDecision(date: dateFormatter.date(from: "2100-01-02T03:08:00Z")!, syncIdentifier: "18CF3948-0B3D-4B12-8BFE-14986B0E6784"),
-//                               StoredDosingDecision(date: dateFormatter.date(from: "2100-01-02T03:10:00Z")!, syncIdentifier: "C86DEB61-68E9-464E-9DD5-96A9CB445FD3"),
-//                               StoredDosingDecision(date: dateFormatter.date(from: "2100-01-02T03:04:00Z")!, syncIdentifier: "2B03D96C-6F5D-4140-99CD-80C3E64D6010"),
-//                               StoredDosingDecision(date: dateFormatter.date(from: "2100-01-02T03:06:00Z")!, syncIdentifier: "FF1C4F01-3558-4FB2-957E-FA1522C4735E"),
-//                               StoredDosingDecision(date: dateFormatter.date(from: "2100-01-02T03:02:00Z")!, syncIdentifier: "71B699D7-0E8F-4B13-B7A1-E7751EB78E74")]
-//        
-//        dosingDecisionStore = DosingDecisionStore(store: cacheStore, expireAfter: .hours(1))
-//
-//        let dispatchGroup = DispatchGroup()
-//        dispatchGroup.enter()
-//        dosingDecisionStore.addStoredDosingDecisions(dosingDecisions: dosingDecisions) { error in
-//            XCTAssertNil(error)
-//            dispatchGroup.leave()
-//        }
-//        dispatchGroup.wait()
-//        
-//        outputStream = MockOutputStream()
-//        progress = Progress()
-//    }
-//    
-//    override func tearDown() {
-//        dosingDecisionStore = nil
-//        
-//        super.tearDown()
-//    }
-//    
-//    func testExportProgressTotalUnitCount() {
-//        switch dosingDecisionStore.exportProgressTotalUnitCount(startDate: dateFormatter.date(from: "2100-01-02T03:03:00Z")!,
-//                                                                endDate: dateFormatter.date(from: "2100-01-02T03:09:00Z")!) {
-//        case .failure(let error):
-//            XCTFail("Unexpected failure: \(error)")
-//        case .success(let progressTotalUnitCount):
-//            XCTAssertEqual(progressTotalUnitCount, 3 * 33)
-//        }
-//    }
-//    
-//    func testExportProgressTotalUnitCountEmpty() {
-//        switch dosingDecisionStore.exportProgressTotalUnitCount(startDate: dateFormatter.date(from: "2100-01-02T03:00:00Z")!,
-//                                                                endDate: dateFormatter.date(from: "2100-01-02T03:01:00Z")!) {
-//        case .failure(let error):
-//            XCTFail("Unexpected failure: \(error)")
-//        case .success(let progressTotalUnitCount):
-//            XCTAssertEqual(progressTotalUnitCount, 0)
-//        }
-//    }
-//    
-//    func testExport() {
-//        XCTAssertNil(dosingDecisionStore.export(startDate: dateFormatter.date(from: "2100-01-02T03:03:00Z")!,
-//                                                endDate: dateFormatter.date(from: "2100-01-02T03:09:00Z")!,
-//                                                to: outputStream,
-//                                                progress: progress))
-//        XCTAssertEqual(outputStream.string, """
-//[
-//{"data":{"date":"2100-01-02T03:08:00.000Z","syncIdentifier":"18CF3948-0B3D-4B12-8BFE-14986B0E6784"},"date":"2100-01-02T03:08:00.000Z","modificationCounter":1},
-//{"data":{"date":"2100-01-02T03:04:00.000Z","syncIdentifier":"2B03D96C-6F5D-4140-99CD-80C3E64D6010"},"date":"2100-01-02T03:04:00.000Z","modificationCounter":3},
-//{"data":{"date":"2100-01-02T03:06:00.000Z","syncIdentifier":"FF1C4F01-3558-4FB2-957E-FA1522C4735E"},"date":"2100-01-02T03:06:00.000Z","modificationCounter":4}
-//]
-//"""
-//        )
-//        XCTAssertEqual(progress.completedUnitCount, 3 * 33)
-//    }
-//    
-//    func testExportEmpty() {
-//        XCTAssertNil(dosingDecisionStore.export(startDate: dateFormatter.date(from: "2100-01-02T03:00:00Z")!,
-//                                                endDate: dateFormatter.date(from: "2100-01-02T03:01:00Z")!,
-//                                                to: outputStream,
-//                                                progress: progress))
-//        XCTAssertEqual(outputStream.string, "[]")
-//        XCTAssertEqual(progress.completedUnitCount, 0)
-//    }
-//    
-//    func testExportCancelled() {
-//        progress.cancel()
-//        XCTAssertEqual(dosingDecisionStore.export(startDate: dateFormatter.date(from: "2100-01-02T03:03:00Z")!,
-//                                                  endDate: dateFormatter.date(from: "2100-01-02T03:09:00Z")!,
-//                                                  to: outputStream,
-//                                                  progress: progress) as? CriticalEventLogError, CriticalEventLogError.cancelled)
-//    }
-//    
-//    private let dateFormatter = ISO8601DateFormatter()
-//}
-//
-//class StoredDosingDecisionCodableTests: XCTestCase {
-//    func testCodable() throws {
-//        try assertStoredDosingDecisionCodable(StoredDosingDecision.test, encodesJSON: """
-//{
-//  "automaticDoseRecommendation" : {
-//    "date" : "2020-05-14T22:38:15Z",
-//    "recommendation" : {
-//      "basalAdjustment" : {
-//        "duration" : 1800,
-//        "unitsPerHour" : 0.75
-//      },
-//      "bolusUnits" : 0
-//    }
-//  },
-//  "carbEntry" : {
-//    "absorptionTime" : 18000,
-//    "createdByCurrentApp" : true,
-//    "foodType" : "Pizza",
-//    "provenanceIdentifier" : "com.loopkit.loop",
-//    "quantity" : 29,
-//    "startDate" : "2020-01-02T03:00:23Z",
-//    "syncIdentifier" : "2B03D96C-6F5D-4140-99CD-80C3E64D6010",
-//    "syncVersion" : 2,
-//    "userCreatedDate" : "2020-05-14T22:06:12Z",
-//    "userUpdatedDate" : "2020-05-14T22:07:32Z",
-//    "uuid" : "135CDABE-9343-7242-4233-1020384789AE"
-//  },
-//  "carbsOnBoard" : {
-//    "endDate" : "2020-05-14T23:18:41Z",
-//    "quantity" : 45.5,
-//    "quantityUnit" : "g",
-//    "startDate" : "2020-05-14T22:48:41Z"
-//  },
-//  "date" : "2020-05-14T22:38:14Z",
-//  "deviceSettings" : {
-//    "batteryLevel" : 0.5,
-//    "batteryState" : "charging",
-//    "model" : "Device Model",
-//    "modelIdentifier" : "Device Model Identifier",
-//    "name" : "Device Name",
-//    "systemName" : "Device System Name",
-//    "systemVersion" : "Device System Version"
-//  },
-//  "effectiveGlucoseTargetRangeSchedule" : {
-//    "override" : {
-//      "end" : "2020-05-14T23:12:17Z",
-//      "start" : "2020-05-14T21:12:17Z",
-//      "value" : {
-//        "maxValue" : 115,
-//        "minValue" : 105
-//      }
-//    },
-//    "rangeSchedule" : {
-//      "unit" : "mg/dL",
-//      "valueSchedule" : {
-//        "items" : [
-//          {
-//            "startTime" : 0,
-//            "value" : {
-//              "maxValue" : 110,
-//              "minValue" : 100
-//            }
-//          },
-//          {
-//            "startTime" : 25200,
-//            "value" : {
-//              "maxValue" : 100,
-//              "minValue" : 90
-//            }
-//          },
-//          {
-//            "startTime" : 75600,
-//            "value" : {
-//              "maxValue" : 120,
-//              "minValue" : 110
-//            }
-//          }
-//        ],
-//        "referenceTimeInterval" : 0,
-//        "repeatInterval" : 86400,
-//        "timeZone" : {
-//          "identifier" : "America/Los_Angeles"
-//        }
-//      }
-//    }
-//  },
-//  "errors" : [
-//    {
-//      "carbStoreError" : "notConfigured"
-//    },
-//    {
-//      "doseStoreError" : "configurationError"
-//    },
-//    {
-//      "loopError" : "connectionError"
-//    },
-//    {
-//      "pumpManagerError" : {
-//        "configuration" : {
-//
-//        }
-//      }
-//    },
-//    {
-//      "unknownError" : {
-//        "errorDescription" : "StoredDosingDecision.errors.errorDescription",
-//        "failureReason" : "StoredDosingDecision.errors.failureReason",
-//        "helpAnchor" : "StoredDosingDecision.errors.helpAnchor",
-//        "recoverySuggestion" : "StoredDosingDecision.errors.recoverySuggestion"
-//      }
-//    }
-//  ],
-//  "glucoseTargetRangeSchedule" : {
-//    "override" : {
-//      "end" : "2020-05-14T23:12:17Z",
-//      "start" : "2020-05-14T21:12:17Z",
-//      "value" : {
-//        "maxValue" : 115,
-//        "minValue" : 105
-//      }
-//    },
-//    "rangeSchedule" : {
-//      "unit" : "mg/dL",
-//      "valueSchedule" : {
-//        "items" : [
-//          {
-//            "startTime" : 0,
-//            "value" : {
-//              "maxValue" : 110,
-//              "minValue" : 100
-//            }
-//          },
-//          {
-//            "startTime" : 25200,
-//            "value" : {
-//              "maxValue" : 100,
-//              "minValue" : 90
-//            }
-//          },
-//          {
-//            "startTime" : 75600,
-//            "value" : {
-//              "maxValue" : 120,
-//              "minValue" : 110
-//            }
-//          }
-//        ],
-//        "referenceTimeInterval" : 0,
-//        "repeatInterval" : 86400,
-//        "timeZone" : {
-//          "identifier" : "America/Los_Angeles"
-//        }
-//      }
-//    }
-//  },
-//  "insulinOnBoard" : {
-//    "startDate" : "2020-05-14T22:38:26Z",
-//    "value" : 1.5
-//  },
-//  "lastReservoirValue" : {
-//    "startDate" : "2020-05-14T22:07:19Z",
-//    "unitVolume" : 113.3
-//  },
-//  "manualGlucose" : {
-//    "endDate" : "2020-05-14T22:09:00Z",
-//    "quantity" : 153,
-//    "quantityUnit" : "mg/dL",
-//    "startDate" : "2020-05-14T22:09:00Z"
-//  },
-//  "notificationSettings" : {
-//    "alertSetting" : "disabled",
-//    "alertStyle" : "banner",
-//    "announcementSetting" : "enabled",
-//    "authorizationStatus" : "authorized",
-//    "badgeSetting" : "enabled",
-//    "carPlaySetting" : "notSupported",
-//    "criticalAlertSetting" : "enabled",
-//    "lockScreenSetting" : "disabled",
-//    "notificationCenterSetting" : "notSupported",
-//    "providesAppNotificationSettings" : true,
-//    "showPreviewsSetting" : "whenAuthenticated",
-//    "soundSetting" : "enabled"
-//  },
-//  "originalCarbEntry" : {
-//    "absorptionTime" : 18000,
-//    "createdByCurrentApp" : true,
-//    "foodType" : "Pizza",
-//    "provenanceIdentifier" : "com.loopkit.loop",
-//    "quantity" : 19,
-//    "startDate" : "2020-01-02T03:00:23Z",
-//    "syncIdentifier" : "2B03D96C-6F5D-4140-99CD-80C3E64D6010",
-//    "syncVersion" : 1,
-//    "userCreatedDate" : "2020-05-14T22:06:12Z",
-//    "uuid" : "18CF3948-0B3D-4B12-8BFE-14986B0E6784"
-//  },
-//  "predictedGlucose" : [
-//    {
-//      "quantity" : 123.3,
-//      "quantityUnit" : "mg/dL",
-//      "startDate" : "2020-05-14T22:43:15Z"
-//    },
-//    {
-//      "quantity" : 125.5,
-//      "quantityUnit" : "mg/dL",
-//      "startDate" : "2020-05-14T22:48:15Z"
-//    },
-//    {
-//      "quantity" : 127.8,
-//      "quantityUnit" : "mg/dL",
-//      "startDate" : "2020-05-14T22:53:15Z"
-//    }
-//  ],
-//  "predictedGlucoseIncludingPendingInsulin" : [
-//    {
-//      "quantity" : 113.3,
-//      "quantityUnit" : "mg/dL",
-//      "startDate" : "2020-05-14T22:43:15Z"
-//    },
-//    {
-//      "quantity" : 115.5,
-//      "quantityUnit" : "mg/dL",
-//      "startDate" : "2020-05-14T22:48:15Z"
-//    },
-//    {
-//      "quantity" : 117.8,
-//      "quantityUnit" : "mg/dL",
-//      "startDate" : "2020-05-14T22:53:15Z"
-//    }
-//  ],
-//  "pumpManagerStatus" : {
-//    "basalDeliveryState" : "initiatingTempBasal",
-//    "bolusState" : "noBolus",
-//    "deliveryIsUncertain" : false,
-//    "device" : {
-//      "firmwareVersion" : "Device Firmware Version",
-//      "hardwareVersion" : "Device Hardware Version",
-//      "localIdentifier" : "Device Local Identifier",
-//      "manufacturer" : "Device Manufacturer",
-//      "model" : "Device Model",
-//      "name" : "Device Name",
-//      "softwareVersion" : "Device Software Version",
-//      "udiDeviceIdentifier" : "Device UDI Device Identifier"
-//    },
-//    "insulinType" : 0,
-//    "pumpBatteryChargeRemaining" : 3.5,
-//    "pumpLifecycleProgress" : {
-//      "percentComplete" : 0.5,
-//      "progressState" : "warning"
-//    },
-//    "pumpStatusHighlight" : {
-//      "imageName" : "test.image",
-//      "localizedMessage" : "Test message",
-//      "state" : "normalPump"
-//    },
-//    "timeZone" : {
-//      "identifier" : "America/Los_Angeles"
-//    }
-//  },
-//  "recommendedBolus" : {
-//    "date" : "2020-05-14T22:38:16Z",
-//    "recommendation" : {
-//      "amount" : 1.2,
-//      "notice" : {
-//        "predictedGlucoseBelowTarget" : {
-//          "minGlucose" : {
-//            "endDate" : "2020-05-14T23:03:15Z",
-//            "quantity" : 75.5,
-//            "quantityUnit" : "mg/dL",
-//            "startDate" : "2020-05-14T23:03:15Z"
-//          }
-//        }
-//      },
-//      "pendingInsulin" : 0.75
-//    }
-//  },
-//  "requestedBolus" : 0.80000000000000004,
-//  "scheduleOverride" : {
-//    "actualEnd" : {
-//      "type" : "natural"
-//    },
-//    "context" : "custom",
-//    "duration" : {
-//      "finite" : {
-//        "duration" : 2700
-//      }
-//    },
-//    "enactTrigger" : "local",
-//    "settings" : {
-//      "insulinNeedsScaleFactor" : 0.75,
-//      "targetRangeInMgdl" : {
-//        "maxValue" : 90,
-//        "minValue" : 80
-//      }
-//    },
-//    "startDate" : "2020-05-14T22:01:23Z",
-//    "syncIdentifier" : "238E41EA-9576-4981-A1A4-51E10228584F"
-//  },
-//  "syncIdentifier" : "2A67A303-5203-4CB8-8263-79498265368E"
-//}
-//"""
-//        )
-//    }
-//    
-//    private func assertStoredDosingDecisionCodable(_ original: StoredDosingDecision, encodesJSON string: String) throws {
-//        let data = try encoder.encode(original)
-//        XCTAssertEqual(String(data: data, encoding: .utf8), string)
-//        let decoded = try decoder.decode(StoredDosingDecision.self, from: data)
-//        XCTAssertEqual(decoded, original)
-//    }
-//    
-//    private let dateFormatter = ISO8601DateFormatter()
-//    
-//    private let encoder: JSONEncoder = {
-//        let encoder = JSONEncoder()
-//        encoder.outputFormatting = [.prettyPrinted, .sortedKeys, .withoutEscapingSlashes]
-//        encoder.dateEncodingStrategy = .iso8601
-//        return encoder
-//    }()
-//    
-//    private let decoder: JSONDecoder = {
-//        let decoder = JSONDecoder()
-//        decoder.dateDecodingStrategy = .iso8601
-//        return decoder
-//    }()
-//}
-//
-//extension StoredDosingDecision: Equatable {
-//    public static func == (lhs: StoredDosingDecision, rhs: StoredDosingDecision) -> Bool {
-//        return lhs.date == rhs.date &&
-//            lhs.insulinOnBoard == rhs.insulinOnBoard &&
-//            lhs.carbsOnBoard == rhs.carbsOnBoard &&
-//            lhs.scheduleOverride == rhs.scheduleOverride &&
-//            lhs.glucoseTargetRangeSchedule == rhs.glucoseTargetRangeSchedule &&
-//            lhs.effectiveGlucoseTargetRangeSchedule == rhs.effectiveGlucoseTargetRangeSchedule &&
-//            lhs.predictedGlucose == rhs.predictedGlucose &&
-//            lhs.predictedGlucoseIncludingPendingInsulin == rhs.predictedGlucoseIncludingPendingInsulin &&
-//            lhs.lastReservoirValue == rhs.lastReservoirValue &&
-//            lhs.automaticDoseRecommendation == rhs.automaticDoseRecommendation &&
-//            lhs.recommendedBolus == rhs.recommendedBolus &&
-//            lhs.pumpManagerStatus == rhs.pumpManagerStatus &&
-//            lhs.notificationSettings == rhs.notificationSettings &&
-//            lhs.deviceSettings == rhs.deviceSettings &&
-//            errorsEqual(lhs.errors, rhs.errors) &&
-//            lhs.syncIdentifier == rhs.syncIdentifier
-//    }
-//    
-//    private static func errorsEqual(_ lhs: [Error]?, _ rhs: [Error]?) -> Bool {
-//        guard let lhs = lhs else {
-//            return rhs == nil
-//        }
-//        guard let rhs = rhs else {
-//            return false
-//        }
-//        guard lhs.count == rhs.count else {
-//            return false
-//        }
-//        return zip(lhs, rhs).allSatisfy { errorsEqual($0, $1) }
-//    }
-//    
-//    private static func errorsEqual(_ lhs: Error, _ rhs: Error) -> Bool {
-//        switch (lhs, rhs) {
-//        case (let lhs as CarbStore.CarbStoreError, let rhs as CarbStore.CarbStoreError):
-//            return lhs == rhs
-//        case (let lhs as DoseStore.DoseStoreError, let rhs as DoseStore.DoseStoreError):
-//            return lhs == rhs
-//        case (let lhs as LoopError, let rhs as LoopError):
-//            return lhs == rhs
-//        case (let lhs as PumpManagerError, let rhs as PumpManagerError):
-//            return lhs == rhs
-//        case (let lhs as LocalizedError, let rhs as LocalizedError):
-//            return lhs.localizedDescription == rhs.localizedDescription &&
-//                lhs.errorDescription == rhs.errorDescription &&
-//                lhs.failureReason == rhs.failureReason &&
-//                lhs.recoverySuggestion == rhs.recoverySuggestion &&
-//                lhs.helpAnchor == rhs.helpAnchor
-//        default:
-//            return lhs.localizedDescription == rhs.localizedDescription
-//        }
-//    }
-//}
-//
-//extension StoredDosingDecision.LastReservoirValue: Equatable {
-//    public static func == (lhs: StoredDosingDecision.LastReservoirValue, rhs: StoredDosingDecision.LastReservoirValue) -> Bool {
-//        return lhs.startDate == rhs.startDate && lhs.unitVolume == rhs.unitVolume
-//    }
-//}
-//
-//extension StoredDosingDecision.AutomaticDoseRecommendationWithDate: Equatable {
-//    public static func == (lhs: StoredDosingDecision.AutomaticDoseRecommendationWithDate, rhs: StoredDosingDecision.AutomaticDoseRecommendationWithDate) -> Bool {
-//        return lhs.recommendation == rhs.recommendation && lhs.date == rhs.date
-//    }
-//}
-//
-//extension StoredDosingDecision.BolusRecommendationWithDate: Equatable {
-//    public static func == (lhs: StoredDosingDecision.BolusRecommendationWithDate, rhs: StoredDosingDecision.BolusRecommendationWithDate) -> Bool {
-//        return lhs.recommendation == rhs.recommendation && lhs.date == rhs.date
-//    }
-//}
-//
-//fileprivate extension StoredDosingDecision {
-//    static var test: StoredDosingDecision {
-//        let insulinOnBoard = InsulinValue(startDate: dateFormatter.date(from: "2020-05-14T22:38:26Z")!, value: 1.5)
-//        let carbsOnBoard = CarbValue(startDate: dateFormatter.date(from: "2020-05-14T22:48:41Z")!,
-//                                     endDate: dateFormatter.date(from: "2020-05-14T23:18:41Z")!,
-//                                     quantity: HKQuantity(unit: .gram(), doubleValue: 45.5))
-//        let scheduleOverride = TemporaryScheduleOverride(context: .custom,
-//                                                         settings: TemporaryScheduleOverrideSettings(unit: .milligramsPerDeciliter,
-//                                                                                                     targetRange: DoubleRange(minValue: 80.0,
-//                                                                                                                              maxValue: 90.0),
-//                                                                                                     insulinNeedsScaleFactor: 0.75),
-//                                                         startDate: dateFormatter.date(from: "2020-05-14T22:01:23Z")!,
-//                                                         duration: .finite(.minutes(45)),
-//                                                         enactTrigger: .local,
-//                                                         syncIdentifier: UUID(uuidString: "238E41EA-9576-4981-A1A4-51E10228584F")!)
-//        let glucoseTargetRangeSchedule = GlucoseRangeSchedule(rangeSchedule: DailyQuantitySchedule(unit: .milligramsPerDeciliter,
-//                                                                                                   dailyItems: [RepeatingScheduleValue(startTime: .hours(0), value: DoubleRange(minValue: 100.0, maxValue: 110.0)),
-//                                                                                                                RepeatingScheduleValue(startTime: .hours(7), value: DoubleRange(minValue: 90.0, maxValue: 100.0)),
-//                                                                                                                RepeatingScheduleValue(startTime: .hours(21), value: DoubleRange(minValue: 110.0, maxValue: 120.0))],
-//                                                                                                   timeZone: TimeZone(identifier: "America/Los_Angeles")!)!,
-//                                                              override: GlucoseRangeSchedule.Override(value: DoubleRange(minValue: 105.0, maxValue: 115.0),
-//                                                                                                      start: dateFormatter.date(from: "2020-05-14T21:12:17Z")!,
-//                                                                                                      end: dateFormatter.date(from: "2020-05-14T23:12:17Z")!))
-//        let effectiveGlucoseTargetRangeSchedule = GlucoseRangeSchedule(rangeSchedule: DailyQuantitySchedule(unit: .milligramsPerDeciliter,
-//                                                                                                                           dailyItems: [RepeatingScheduleValue(startTime: .hours(0), value: DoubleRange(minValue: 100.0, maxValue: 110.0)),
-//                                                                                                                                        RepeatingScheduleValue(startTime: .hours(7), value: DoubleRange(minValue: 90.0, maxValue: 100.0)),
-//                                                                                                                                        RepeatingScheduleValue(startTime: .hours(21), value: DoubleRange(minValue: 110.0, maxValue: 120.0))],
-//                                                                                                                           timeZone: TimeZone(identifier: "America/Los_Angeles")!)!,
-//                                                                                      override: GlucoseRangeSchedule.Override(value: DoubleRange(minValue: 105.0, maxValue: 115.0),
-//                                                                                                                              start: dateFormatter.date(from: "2020-05-14T21:12:17Z")!,
-//                                                                                                                              end: dateFormatter.date(from: "2020-05-14T23:12:17Z")!))
-//        let predictedGlucose = [PredictedGlucoseValue(startDate: dateFormatter.date(from: "2020-05-14T22:43:15Z")!,
-//                                                      quantity: HKQuantity(unit: .milligramsPerDeciliter, doubleValue: 123.3)),
-//                                PredictedGlucoseValue(startDate: dateFormatter.date(from: "2020-05-14T22:48:15Z")!,
-//                                                      quantity: HKQuantity(unit: .milligramsPerDeciliter, doubleValue: 125.5)),
-//                                PredictedGlucoseValue(startDate: dateFormatter.date(from: "2020-05-14T22:53:15Z")!,
-//                                                      quantity: HKQuantity(unit: .milligramsPerDeciliter, doubleValue: 127.8))]
-//        let predictedGlucoseIncludingPendingInsulin = [PredictedGlucoseValue(startDate: dateFormatter.date(from: "2020-05-14T22:43:15Z")!,
-//                                                                             quantity: HKQuantity(unit: .milligramsPerDeciliter, doubleValue: 113.3)),
-//                                                       PredictedGlucoseValue(startDate: dateFormatter.date(from: "2020-05-14T22:48:15Z")!,
-//                                                                             quantity: HKQuantity(unit: .milligramsPerDeciliter, doubleValue: 115.5)),
-//                                                       PredictedGlucoseValue(startDate: dateFormatter.date(from: "2020-05-14T22:53:15Z")!,
-//                                                                             quantity: HKQuantity(unit: .milligramsPerDeciliter, doubleValue: 117.8))]
-//        let lastReservoirValue = StoredDosingDecision.LastReservoirValue(startDate: dateFormatter.date(from: "2020-05-14T22:07:19Z")!,
-//                                                                         unitVolume: 113.3)
-//        let manualGlucose = SimpleGlucoseValue(startDate: dateFormatter.date(from: "2020-05-14T22:09:00Z")!,
-//                                               quantity: HKQuantity(unit: .milligramsPerDeciliter, doubleValue: 153))
-//        let originalCarbEntry = StoredCarbEntry(uuid: UUID(uuidString: "18CF3948-0B3D-4B12-8BFE-14986B0E6784")!,
-//                                                provenanceIdentifier: "com.loopkit.loop",
-//                                                syncIdentifier: "2B03D96C-6F5D-4140-99CD-80C3E64D6010",
-//                                                syncVersion: 1,
-//                                                startDate: dateFormatter.date(from: "2020-01-02T03:00:23Z")!,
-//                                                quantity: HKQuantity(unit: .gram(), doubleValue: 19),
-//                                                foodType: "Pizza",
-//                                                absorptionTime: .hours(5),
-//                                                createdByCurrentApp: true,
-//                                                userCreatedDate: dateFormatter.date(from: "2020-05-14T22:06:12Z")!,
-//                                                userUpdatedDate: nil)
-//        let carbEntry = StoredCarbEntry(uuid: UUID(uuidString: "135CDABE-9343-7242-4233-1020384789AE")!,
-//                                        provenanceIdentifier: "com.loopkit.loop",
-//                                        syncIdentifier: "2B03D96C-6F5D-4140-99CD-80C3E64D6010",
-//                                        syncVersion: 2,
-//                                        startDate: dateFormatter.date(from: "2020-01-02T03:00:23Z")!,
-//                                        quantity: HKQuantity(unit: .gram(), doubleValue: 29),
-//                                        foodType: "Pizza",
-//                                        absorptionTime: .hours(5),
-//                                        createdByCurrentApp: true,
-//                                        userCreatedDate: dateFormatter.date(from: "2020-05-14T22:06:12Z")!,
-//                                        userUpdatedDate: dateFormatter.date(from: "2020-05-14T22:07:32Z")!)
-//        let automaticDosingRecommendation = StoredDosingDecision.AutomaticDoseRecommendationWithDate(
-//            recommendation: AutomaticDoseRecommendation(
-//                basalAdjustment: TempBasalRecommendation(
-//                    unitsPerHour: 0.75,
-//                    duration: .minutes(30)),
-//                bolusUnits: 0),
-//            date: dateFormatter.date(from: "2020-05-14T22:38:15Z")!)
-//        
-//        let recommendedBolus = StoredDosingDecision.BolusRecommendationWithDate(recommendation: ManualBolusRecommendation(amount: 1.2,
-//                                                                                                                    pendingInsulin: 0.75,
-//                                                                                                                    notice: .predictedGlucoseBelowTarget(minGlucose: PredictedGlucoseValue(startDate: dateFormatter.date(from: "2020-05-14T23:03:15Z")!,
-//                                                                                                                                                                                           quantity: HKQuantity(unit: .milligramsPerDeciliter, doubleValue: 75.5)))),
-//                                                                                date: dateFormatter.date(from: "2020-05-14T22:38:16Z")!)
-//        let requestedBolus = 0.8
-//        let pumpManagerStatus = PumpManagerStatus(timeZone: TimeZone(identifier: "America/Los_Angeles")!,
-//                                                  device: HKDevice(name: "Device Name",
-//                                                                   manufacturer: "Device Manufacturer",
-//                                                                   model: "Device Model",
-//                                                                   hardwareVersion: "Device Hardware Version",
-//                                                                   firmwareVersion: "Device Firmware Version",
-//                                                                   softwareVersion: "Device Software Version",
-//                                                                   localIdentifier: "Device Local Identifier",
-//                                                                   udiDeviceIdentifier: "Device UDI Device Identifier"),
-//                                                  pumpBatteryChargeRemaining: 3.5,
-//                                                  basalDeliveryState: .initiatingTempBasal,
-//                                                  bolusState: .noBolus,
-//                                                  insulinType: .novolog,
-//                                                  pumpStatusHighlight: PumpManagerStatus.PumpStatusHighlight(localizedMessage: "Test message",
-//                                                                                                             imageName: "test.image",
-//                                                                                                             state: .normalPump),
-//                                                  pumpLifecycleProgress: PumpManagerStatus.PumpLifecycleProgress(percentComplete: 0.5,
-//                                                                                                                 progressState: .warning))
-//        let notificationSettings = NotificationSettings(authorizationStatus: .authorized,
-//                                                        soundSetting: .enabled,
-//                                                        badgeSetting: .enabled,
-//                                                        alertSetting: .disabled,
-//                                                        notificationCenterSetting: .notSupported,
-//                                                        lockScreenSetting: .disabled,
-//                                                        carPlaySetting: .notSupported,
-//                                                        alertStyle: .banner,
-//                                                        showPreviewsSetting: .whenAuthenticated,
-//                                                        criticalAlertSetting: .enabled,
-//                                                        providesAppNotificationSettings: true,
-//                                                        announcementSetting: .enabled)
-//        let deviceSettings = StoredDosingDecision.DeviceSettings(name: "Device Name",
-//                                                                 systemName: "Device System Name",
-//                                                                 systemVersion: "Device System Version",
-//                                                                 model: "Device Model",
-//                                                                 modelIdentifier: "Device Model Identifier",
-//                                                                 batteryLevel: 0.5,
-//                                                                 batteryState: .charging)
-//        let errors: [Error] = [CarbStore.CarbStoreError.notConfigured,
-//                               DoseStore.DoseStoreError.configurationError,
-//                               LoopError.connectionError,
-//                               PumpManagerError.configuration(nil),
-//                               TestLocalizedError(errorDescription: "StoredDosingDecision.errors.errorDescription",
-//                                                  failureReason: "StoredDosingDecision.errors.failureReason",
-//                                                  helpAnchor: "StoredDosingDecision.errors.helpAnchor",
-//                                                  recoverySuggestion: "StoredDosingDecision.errors.recoverySuggestion")]
-//        return StoredDosingDecision(date: dateFormatter.date(from: "2020-05-14T22:38:14Z")!,
-//                                    insulinOnBoard: insulinOnBoard,
-//                                    carbsOnBoard: carbsOnBoard,
-//                                    scheduleOverride: scheduleOverride,
-//                                    glucoseTargetRangeSchedule: glucoseTargetRangeSchedule,
-//                                    effectiveGlucoseTargetRangeSchedule: effectiveGlucoseTargetRangeSchedule,
-//                                    predictedGlucose: predictedGlucose,
-//                                    predictedGlucoseIncludingPendingInsulin: predictedGlucoseIncludingPendingInsulin,
-//                                    lastReservoirValue: lastReservoirValue,
-//                                    manualGlucose: manualGlucose,
-//                                    originalCarbEntry: originalCarbEntry,
-//                                    carbEntry: carbEntry,
-//                                    automaticDoseRecommendation: automaticDosingRecommendation,
-//                                    recommendedBolus: recommendedBolus,
-//                                    requestedBolus: requestedBolus,
-//                                    pumpManagerStatus: pumpManagerStatus,
-//                                    notificationSettings: notificationSettings,
-//                                    deviceSettings: deviceSettings,
-//                                    errors: errors,
-//                                    syncIdentifier: "2A67A303-5203-4CB8-8263-79498265368E")
-//    }
-//
-//    private static let dateFormatter = ISO8601DateFormatter()
-//}
-=======
 class DosingDecisionStorePersistenceTests: PersistenceControllerTestCase {
     func testSettingsObjectEncodable() throws {
         cacheStore.managedObjectContext.performAndWait {
@@ -1917,5 +942,4 @@
     }
 
     private static let dateFormatter = ISO8601DateFormatter()
-}
->>>>>>> 12a79a55
+}