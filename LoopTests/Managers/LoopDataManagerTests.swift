//
//  LoopDataManagerTests.swift
//  LoopTests
//
//  Created by Anna Quinlan on 8/4/20.
//  Copyright © 2020 LoopKit Authors. All rights reserved.
//

import XCTest
import HealthKit
import LoopKit
@testable import LoopCore
@testable import Loop

public typealias JSONDictionary = [String: Any]

enum DataManagerTestType {
    case flatAndStable
    case highAndStable
    case highAndRisingWithCOB
    case lowAndFallingWithCOB
    case lowWithLowTreatment
    case highAndFalling
}

extension TimeZone {
    static var fixtureTimeZone: TimeZone {
        return TimeZone(secondsFromGMT: 25200)!
    }
    
    static var utcTimeZone: TimeZone {
        return TimeZone(secondsFromGMT: 0)!
    }
}

extension ISO8601DateFormatter {
    static func localTimeDate(timeZone: TimeZone = .fixtureTimeZone) -> Self {
        let formatter = self.init()

        formatter.formatOptions = .withInternetDateTime
        formatter.formatOptions.subtract(.withTimeZone)
        formatter.timeZone = timeZone

        return formatter
    }
}

class LoopDataManagerTests: XCTestCase {
    // MARK: Constants for testing
    let retrospectiveCorrectionEffectDuration = TimeInterval(hours: 1)
    let retrospectiveCorrectionGroupingInterval = 1.01
    let retrospectiveCorrectionGroupingIntervalMultiplier = 1.01
    let inputDataRecencyInterval = TimeInterval(minutes: 15)
    let dateFormatter = ISO8601DateFormatter.localTimeDate()
    let defaultAccuracy = 1.0 / 40.0
    
    // MARK: Settings
    let maxBasalRate = 5.0
    let maxBolus = 10.0
    
    var suspendThreshold: GlucoseThreshold {
        return GlucoseThreshold(unit: HKUnit.milligramsPerDeciliter, value: 75)
    }
    
    var adultExponentialInsulinModel: InsulinModel = ExponentialInsulinModel(actionDuration: 21600.0, peakActivityTime: 4500.0)

    var glucoseTargetRangeSchedule: GlucoseRangeSchedule {
        return GlucoseRangeSchedule(unit: HKUnit.milligramsPerDeciliter, dailyItems: [
            RepeatingScheduleValue(startTime: TimeInterval(0), value: DoubleRange(minValue: 100, maxValue: 110)),
            RepeatingScheduleValue(startTime: TimeInterval(28800), value: DoubleRange(minValue: 90, maxValue: 100)),
            RepeatingScheduleValue(startTime: TimeInterval(75600), value: DoubleRange(minValue: 100, maxValue: 110))
        ], timeZone: .utcTimeZone)!
    }
    
    // MARK: Mock stores
    var now: Date!
    var dosingDecisionStore: MockDosingDecisionStore!
    var automaticDosingStatus: AutomaticDosingStatus!
    var loopDataManager: LoopDataManager!
    
    func setUp(for test: DataManagerTestType, basalDeliveryState: PumpManagerStatus.BasalDeliveryState? = nil) {
        let basalRateSchedule = loadBasalRateScheduleFixture("basal_profile")
        let carbRatioSchedule = CarbRatioSchedule(
            unit: .gram(),
            dailyItems: [
                RepeatingScheduleValue(startTime: 0.0, value: 10.0),
            ],
            timeZone: .utcTimeZone
        )!

        let settings = LoopSettings(
            dosingEnabled: false,
            glucoseTargetRangeSchedule: glucoseTargetRangeSchedule,
            basalRateSchedule: basalRateSchedule,
            carbRatioSchedule: carbRatioSchedule,
            maximumBasalRatePerHour: maxBasalRate,
            maximumBolus: maxBolus,
            suspendThreshold: suspendThreshold
        )
        
        let doseStore = MockDoseStore(for: test)
        doseStore.basalProfile = basalRateSchedule
        doseStore.basalProfileApplyingOverrideHistory = doseStore.basalProfile
        let glucoseStore = MockGlucoseStore(for: test)
        let carbStore = MockCarbStore(for: test)
        
        let currentDate = glucoseStore.latestGlucose!.startDate
        now = currentDate
        
        dosingDecisionStore = MockDosingDecisionStore()
        automaticDosingStatus = AutomaticDosingStatus(isClosedLoop: true, isClosedLoopAllowed: true)
        loopDataManager = LoopDataManager(
            lastLoopCompleted: currentDate,
            basalDeliveryState: basalDeliveryState ?? .active(currentDate),
            settings: settings,
            overrideHistory: TemporaryScheduleOverrideHistory(),
            analyticsServicesManager: AnalyticsServicesManager(),
            localCacheDuration: .days(1),
            doseStore: doseStore,
            glucoseStore: glucoseStore,
            carbStore: carbStore,
            dosingDecisionStore: dosingDecisionStore,
            latestStoredSettingsProvider: MockLatestStoredSettingsProvider(),
            now: { currentDate },
            pumpInsulinType: .novolog,
            automaticDosingStatus: automaticDosingStatus,
            trustedTimeOffset: { 0 }
        )
    }
    
    override func tearDownWithError() throws {
        loopDataManager = nil
    }
<<<<<<< HEAD
=======
    
    // MARK: Functions to load fixtures
    func loadGlucoseEffect(_ name: String) -> [GlucoseEffect] {
        let fixture: [JSONDictionary] = loadFixture(name)
        let dateFormatter = ISO8601DateFormatter.localTimeDate()

        return fixture.map {
            return GlucoseEffect(startDate: dateFormatter.date(from: $0["date"] as! String)!, quantity: HKQuantity(unit: HKUnit(from: $0["unit"] as! String), doubleValue:$0["amount"] as! Double))
        }
    }
    
    // MARK: Tests
    func testFlatAndStable() {
        setUp(for: .flatAndStable)
        let predictedGlucoseOutput = loadGlucoseEffect("flat_and_stable_predicted_glucose")

        let updateGroup = DispatchGroup()
        updateGroup.enter()
        var predictedGlucose: [PredictedGlucoseValue]?
        var recommendedDose: AutomaticDoseRecommendation?
        self.loopDataManager.getLoopState { _, state in
            predictedGlucose = state.predictedGlucose
            recommendedDose = state.recommendedAutomaticDose?.recommendation
            updateGroup.leave()
        }
        // We need to wait until the task completes to get outputs
        updateGroup.wait()

        XCTAssertNotNil(predictedGlucose)
        XCTAssertEqual(predictedGlucoseOutput.count, predictedGlucose!.count)
        
        for (expected, calculated) in zip(predictedGlucoseOutput, predictedGlucose!) {
            XCTAssertEqual(expected.startDate, calculated.startDate)
            XCTAssertEqual(expected.quantity.doubleValue(for: .milligramsPerDeciliter), calculated.quantity.doubleValue(for: .milligramsPerDeciliter), accuracy: defaultAccuracy)
        }
        
        let recommendedTempBasal = recommendedDose?.basalAdjustment

        XCTAssertEqual(1.40, recommendedTempBasal!.unitsPerHour, accuracy: defaultAccuracy)
    }
    
    func testHighAndStable() {
        setUp(for: .highAndStable)
        let predictedGlucoseOutput = loadGlucoseEffect("high_and_stable_predicted_glucose")

        let updateGroup = DispatchGroup()
        updateGroup.enter()
        var predictedGlucose: [PredictedGlucoseValue]?
        var recommendedBasal: TempBasalRecommendation?
        self.loopDataManager.getLoopState { _, state in
            predictedGlucose = state.predictedGlucose
            recommendedBasal = state.recommendedAutomaticDose?.recommendation.basalAdjustment
            updateGroup.leave()
        }
        // We need to wait until the task completes to get outputs
        updateGroup.wait()

        XCTAssertNotNil(predictedGlucose)
        XCTAssertEqual(predictedGlucoseOutput.count, predictedGlucose!.count)
        
        for (expected, calculated) in zip(predictedGlucoseOutput, predictedGlucose!) {
            XCTAssertEqual(expected.startDate, calculated.startDate)
            XCTAssertEqual(expected.quantity.doubleValue(for: .milligramsPerDeciliter), calculated.quantity.doubleValue(for: .milligramsPerDeciliter), accuracy: defaultAccuracy)
        }

        XCTAssertEqual(4.63, recommendedBasal!.unitsPerHour, accuracy: defaultAccuracy)
    }
    
    func testHighAndFalling() {
        setUp(for: .highAndFalling)
        let predictedGlucoseOutput = loadGlucoseEffect("high_and_falling_predicted_glucose")

        let updateGroup = DispatchGroup()
        updateGroup.enter()
        var predictedGlucose: [PredictedGlucoseValue]?
        var recommendedTempBasal: TempBasalRecommendation?
        self.loopDataManager.getLoopState { _, state in
            predictedGlucose = state.predictedGlucose
            recommendedTempBasal = state.recommendedAutomaticDose?.recommendation.basalAdjustment
            updateGroup.leave()
        }
        // We need to wait until the task completes to get outputs
        updateGroup.wait()

        XCTAssertNotNil(predictedGlucose)
        XCTAssertEqual(predictedGlucoseOutput.count, predictedGlucose!.count)
        
        for (expected, calculated) in zip(predictedGlucoseOutput, predictedGlucose!) {
            XCTAssertEqual(expected.startDate, calculated.startDate)
            XCTAssertEqual(expected.quantity.doubleValue(for: .milligramsPerDeciliter), calculated.quantity.doubleValue(for: .milligramsPerDeciliter), accuracy: defaultAccuracy)
        }

        XCTAssertEqual(0, recommendedTempBasal!.unitsPerHour, accuracy: defaultAccuracy)
    }
    
    func testHighAndRisingWithCOB() {
        setUp(for: .highAndRisingWithCOB)
        let predictedGlucoseOutput = loadGlucoseEffect("high_and_rising_with_cob_predicted_glucose")

        let updateGroup = DispatchGroup()
        updateGroup.enter()
        var predictedGlucose: [PredictedGlucoseValue]?
        var recommendedBolus: ManualBolusRecommendation?
        self.loopDataManager.getLoopState { _, state in
            predictedGlucose = state.predictedGlucose
            recommendedBolus = try? state.recommendBolus(consideringPotentialCarbEntry: nil, replacingCarbEntry: nil, considerPositiveVelocityAndRC: true)
            updateGroup.leave()
        }
        // We need to wait until the task completes to get outputs
        updateGroup.wait()

        XCTAssertNotNil(predictedGlucose)
        XCTAssertEqual(predictedGlucoseOutput.count, predictedGlucose!.count)
        
        for (expected, calculated) in zip(predictedGlucoseOutput, predictedGlucose!) {
            XCTAssertEqual(expected.startDate, calculated.startDate)
            XCTAssertEqual(expected.quantity.doubleValue(for: .milligramsPerDeciliter), calculated.quantity.doubleValue(for: .milligramsPerDeciliter), accuracy: defaultAccuracy)
        }

        XCTAssertEqual(1.6, recommendedBolus!.amount, accuracy: defaultAccuracy)
    }
    
    func testLowAndFallingWithCOB() {
        setUp(for: .lowAndFallingWithCOB)
        let predictedGlucoseOutput = loadGlucoseEffect("low_and_falling_predicted_glucose")

        let updateGroup = DispatchGroup()
        updateGroup.enter()
        var predictedGlucose: [PredictedGlucoseValue]?
        var recommendedTempBasal: TempBasalRecommendation?
        self.loopDataManager.getLoopState { _, state in
            predictedGlucose = state.predictedGlucose
            recommendedTempBasal = state.recommendedAutomaticDose?.recommendation.basalAdjustment
            updateGroup.leave()
        }
        // We need to wait until the task completes to get outputs
        updateGroup.wait()

        XCTAssertNotNil(predictedGlucose)
        XCTAssertEqual(predictedGlucoseOutput.count, predictedGlucose!.count)
        
        for (expected, calculated) in zip(predictedGlucoseOutput, predictedGlucose!) {
            XCTAssertEqual(expected.startDate, calculated.startDate)
            XCTAssertEqual(expected.quantity.doubleValue(for: .milligramsPerDeciliter), calculated.quantity.doubleValue(for: .milligramsPerDeciliter), accuracy: defaultAccuracy)
        }

        XCTAssertEqual(0, recommendedTempBasal!.unitsPerHour, accuracy: defaultAccuracy)
    }
    
    func testLowWithLowTreatment() {
        setUp(for: .lowWithLowTreatment)
        let predictedGlucoseOutput = loadGlucoseEffect("low_with_low_treatment_predicted_glucose")

        let updateGroup = DispatchGroup()
        updateGroup.enter()
        var predictedGlucose: [PredictedGlucoseValue]?
        var recommendedTempBasal: TempBasalRecommendation?
        self.loopDataManager.getLoopState { _, state in
            predictedGlucose = state.predictedGlucose
            recommendedTempBasal = state.recommendedAutomaticDose?.recommendation.basalAdjustment
            updateGroup.leave()
        }
        // We need to wait until the task completes to get outputs
        updateGroup.wait()

        XCTAssertNotNil(predictedGlucose)
        XCTAssertEqual(predictedGlucoseOutput.count, predictedGlucose!.count)
        
        for (expected, calculated) in zip(predictedGlucoseOutput, predictedGlucose!) {
            XCTAssertEqual(expected.startDate, calculated.startDate)
            XCTAssertEqual(expected.quantity.doubleValue(for: .milligramsPerDeciliter), calculated.quantity.doubleValue(for: .milligramsPerDeciliter), accuracy: defaultAccuracy)
        }

        XCTAssertEqual(0, recommendedTempBasal!.unitsPerHour, accuracy: defaultAccuracy)
    }
    
    class MockDelegate: LoopDataManagerDelegate {
        var recommendation: AutomaticDoseRecommendation?
        var error: LoopError?
        func loopDataManager(_ manager: LoopDataManager, didRecommend automaticDose: (recommendation: AutomaticDoseRecommendation, date: Date), completion: @escaping (LoopError?) -> Void) {
            self.recommendation = automaticDose.recommendation
            completion(error)
        }
        func roundBasalRate(unitsPerHour: Double) -> Double { unitsPerHour }
        func roundBolusVolume(units: Double) -> Double { units }
        var pumpManagerStatus: PumpManagerStatus?
        var cgmManagerStatus: CGMManagerStatus?
        var pumpStatusHighlight: DeviceStatusHighlight?
    }

    func waitOnDataQueue(timeout: TimeInterval = 1.0) {
        let e = expectation(description: "dataQueue")
        loopDataManager.getLoopState { _, _ in
            e.fulfill()
        }
        wait(for: [e], timeout: timeout)
    }
    
    func testValidateMaxTempBasalDoesntCancelTempBasalIfHigher() {
        let dose = DoseEntry(type: .tempBasal, startDate: Date(), endDate: nil, value: 3.0, unit: .unitsPerHour, deliveredUnits: nil, description: nil, syncIdentifier: nil, scheduledBasalRate: nil)
        setUp(for: .highAndStable, basalDeliveryState: .tempBasal(dose))
        // This wait is working around the issue presented by LoopDataManager.init().  It cancels the temp basal if
        // `isClosedLoop` is false (which it is from `setUp` above). When that happens, it races with
        // `maxTempBasalSavePreflight` below.  This ensures only one happens at a time.
        waitOnDataQueue()
        let delegate = MockDelegate()
        loopDataManager.delegate = delegate
        var error: Error?
        let exp = expectation(description: #function)
        XCTAssertNil(delegate.recommendation)
        loopDataManager.maxTempBasalSavePreflight(unitsPerHour: 5.0) {
            error = $0
            exp.fulfill()
        }
        wait(for: [exp], timeout: 1.0)
        XCTAssertNil(error)
        XCTAssertNil(delegate.recommendation)
        XCTAssertTrue(dosingDecisionStore.dosingDecisions.isEmpty)
    }
    
    func testValidateMaxTempBasalCancelsTempBasalIfLower() {
        let dose = DoseEntry(type: .tempBasal, startDate: Date(), endDate: nil, value: 5.0, unit: .unitsPerHour, deliveredUnits: nil, description: nil, syncIdentifier: nil, scheduledBasalRate: nil)
        setUp(for: .highAndStable, basalDeliveryState: .tempBasal(dose))
        // This wait is working around the issue presented by LoopDataManager.init().  It cancels the temp basal if
        // `isClosedLoop` is false (which it is from `setUp` above). When that happens, it races with
        // `maxTempBasalSavePreflight` below.  This ensures only one happens at a time.
        waitOnDataQueue()
        let delegate = MockDelegate()
        loopDataManager.delegate = delegate
        var error: Error?
        let exp = expectation(description: #function)
        XCTAssertNil(delegate.recommendation)
        loopDataManager.maxTempBasalSavePreflight(unitsPerHour: 3.0) {
            error = $0
            exp.fulfill()
        }
        wait(for: [exp], timeout: 1.0)
        XCTAssertNil(error)
        XCTAssertEqual(delegate.recommendation, AutomaticDoseRecommendation(basalAdjustment: .cancel))
        XCTAssertEqual(dosingDecisionStore.dosingDecisions.count, 1)
        XCTAssertEqual(dosingDecisionStore.dosingDecisions[0].reason, "maximumBasalRateChanged")
        XCTAssertEqual(dosingDecisionStore.dosingDecisions[0].automaticDoseRecommendation, AutomaticDoseRecommendation(basalAdjustment: .cancel))
    }
    
    func testChangingMaxBasalUpdatesLoopData() {
        setUp(for: .highAndStable)
        waitOnDataQueue()
        var loopDataUpdated = false
        let exp = expectation(description: #function)
        let observer = NotificationCenter.default.addObserver(forName: .LoopDataUpdated, object: nil, queue: nil) { _ in
            loopDataUpdated = true
            exp.fulfill()
        }
        XCTAssertFalse(loopDataUpdated)
        loopDataManager.mutateSettings { $0.maximumBasalRatePerHour = 2.0 }
        wait(for: [exp], timeout: 1.0)
        XCTAssertTrue(loopDataUpdated)
        NotificationCenter.default.removeObserver(observer)
    }

    func testOpenLoopCancelsTempBasal() {
        let dose = DoseEntry(type: .tempBasal, startDate: Date(), value: 1.0, unit: .unitsPerHour)
        setUp(for: .highAndStable, basalDeliveryState: .tempBasal(dose))
        waitOnDataQueue()
        let delegate = MockDelegate()
        loopDataManager.delegate = delegate
        let exp = expectation(description: #function)
        let observer = NotificationCenter.default.addObserver(forName: .LoopDataUpdated, object: nil, queue: nil) { _ in
            exp.fulfill()
        }
        automaticDosingStatus.isClosedLoop = false
        wait(for: [exp], timeout: 1.0)
        let expectedAutomaticDoseRecommendation = AutomaticDoseRecommendation(basalAdjustment: .cancel)
        XCTAssertEqual(delegate.recommendation, expectedAutomaticDoseRecommendation)
        XCTAssertEqual(dosingDecisionStore.dosingDecisions.count, 1)
        XCTAssertEqual(dosingDecisionStore.dosingDecisions[0].reason, "closedLoopDisabled")
        XCTAssertEqual(dosingDecisionStore.dosingDecisions[0].automaticDoseRecommendation, expectedAutomaticDoseRecommendation)
        NotificationCenter.default.removeObserver(observer)
    }

    func testReceivedUnreliableCGMReadingCancelsTempBasal() {
        let dose = DoseEntry(type: .tempBasal, startDate: Date(), value: 5.0, unit: .unitsPerHour)
        setUp(for: .highAndStable, basalDeliveryState: .tempBasal(dose))
        waitOnDataQueue()
        let delegate = MockDelegate()
        loopDataManager.delegate = delegate
        let exp = expectation(description: #function)
        let observer = NotificationCenter.default.addObserver(forName: .LoopDataUpdated, object: nil, queue: nil) { _ in
            exp.fulfill()
        }
        loopDataManager.receivedUnreliableCGMReading()
        wait(for: [exp], timeout: 1.0)
        let expectedAutomaticDoseRecommendation = AutomaticDoseRecommendation(basalAdjustment: .cancel)
        XCTAssertEqual(delegate.recommendation, expectedAutomaticDoseRecommendation)
        XCTAssertEqual(dosingDecisionStore.dosingDecisions.count, 1)
        XCTAssertEqual(dosingDecisionStore.dosingDecisions[0].reason, "unreliableCGMData")
        XCTAssertEqual(dosingDecisionStore.dosingDecisions[0].automaticDoseRecommendation, expectedAutomaticDoseRecommendation)
        NotificationCenter.default.removeObserver(observer)
    }

    func testLoopEnactsTempBasalWithoutManualBolusRecommendation() {
        setUp(for: .highAndStable)
        waitOnDataQueue()
        let delegate = MockDelegate()
        loopDataManager.delegate = delegate
        let exp = expectation(description: #function)
        let observer = NotificationCenter.default.addObserver(forName: .LoopCompleted, object: nil, queue: nil) { _ in
            exp.fulfill()
        }
        loopDataManager.loop()
        wait(for: [exp], timeout: 1.0)
        let expectedAutomaticDoseRecommendation = AutomaticDoseRecommendation(basalAdjustment: TempBasalRecommendation(unitsPerHour: 4.577747629410191, duration: .minutes(30)))
        XCTAssertEqual(delegate.recommendation, expectedAutomaticDoseRecommendation)
        XCTAssertEqual(dosingDecisionStore.dosingDecisions.count, 1)
        if dosingDecisionStore.dosingDecisions.count == 1 {
            XCTAssertEqual(dosingDecisionStore.dosingDecisions[0].reason, "loop")
            XCTAssertEqual(dosingDecisionStore.dosingDecisions[0].automaticDoseRecommendation, expectedAutomaticDoseRecommendation)
            XCTAssertNil(dosingDecisionStore.dosingDecisions[0].manualBolusRecommendation)
            XCTAssertNil(dosingDecisionStore.dosingDecisions[0].manualBolusRequested)
        }
        NotificationCenter.default.removeObserver(observer)
    }

    func testLoopRecommendsTempBasalWithoutEnactingIfOpenLoop() {
        setUp(for: .highAndStable)
        automaticDosingStatus.isClosedLoop = false
        waitOnDataQueue()
        let delegate = MockDelegate()
        loopDataManager.delegate = delegate
        let exp = expectation(description: #function)
        let observer = NotificationCenter.default.addObserver(forName: .LoopCompleted, object: nil, queue: nil) { _ in
            exp.fulfill()
        }
        loopDataManager.loop()
        wait(for: [exp], timeout: 1.0)
        let expectedAutomaticDoseRecommendation = AutomaticDoseRecommendation(basalAdjustment: TempBasalRecommendation(unitsPerHour: 4.577747629410191, duration: .minutes(30)))
        XCTAssertNil(delegate.recommendation)
        XCTAssertEqual(dosingDecisionStore.dosingDecisions.count, 1)
        XCTAssertEqual(dosingDecisionStore.dosingDecisions[0].reason, "loop")
        XCTAssertEqual(dosingDecisionStore.dosingDecisions[0].automaticDoseRecommendation, expectedAutomaticDoseRecommendation)
        XCTAssertNil(dosingDecisionStore.dosingDecisions[0].manualBolusRecommendation)
        XCTAssertNil(dosingDecisionStore.dosingDecisions[0].manualBolusRequested)
        NotificationCenter.default.removeObserver(observer)
    }

    func testLoopGetStateRecommendsManualBolus() {
        setUp(for: .highAndStable)
        let exp = expectation(description: #function)
        var recommendedBolus: ManualBolusRecommendation?
        loopDataManager.getLoopState { (_, loopState) in
            recommendedBolus = try? loopState.recommendBolus(consideringPotentialCarbEntry: nil, replacingCarbEntry: nil, considerPositiveVelocityAndRC: true)
            exp.fulfill()
        }
        wait(for: [exp], timeout: 100000.0)
        XCTAssertEqual(recommendedBolus!.amount, 1.82, accuracy: 0.01)
    }

    func testLoopGetStateRecommendsManualBolusWithMomentum() {
        setUp(for: .highAndRisingWithCOB)
        let exp = expectation(description: #function)
        var recommendedBolus: ManualBolusRecommendation?
        loopDataManager.getLoopState { (_, loopState) in
            recommendedBolus = try? loopState.recommendBolus(consideringPotentialCarbEntry: nil, replacingCarbEntry: nil, considerPositiveVelocityAndRC: true)
            exp.fulfill()
        }
        wait(for: [exp], timeout: 1.0)
        XCTAssertEqual(recommendedBolus!.amount, 1.62, accuracy: 0.01)
    }

    func testLoopGetStateRecommendsManualBolusWithoutMomentum() {
        setUp(for: .highAndRisingWithCOB)
        let exp = expectation(description: #function)
        var recommendedBolus: ManualBolusRecommendation?
        loopDataManager.getLoopState { (_, loopState) in
            recommendedBolus = try? loopState.recommendBolus(consideringPotentialCarbEntry: nil, replacingCarbEntry: nil, considerPositiveVelocityAndRC: false)
            exp.fulfill()
        }
        wait(for: [exp], timeout: 1.0)
        XCTAssertEqual(recommendedBolus!.amount, 1.52, accuracy: 0.01)
    }

    func testIsClosedLoopAvoidsTriggeringTempBasalCancelOnCreation() {
        let settings = LoopSettings(
            dosingEnabled: false,
            glucoseTargetRangeSchedule: glucoseTargetRangeSchedule,
            maximumBasalRatePerHour: maxBasalRate,
            maximumBolus: maxBolus,
            suspendThreshold: suspendThreshold
        )

        let doseStore = MockDoseStore()
        let glucoseStore = MockGlucoseStore()
        let carbStore = MockCarbStore()

        let currentDate = Date()

        dosingDecisionStore = MockDosingDecisionStore()
        automaticDosingStatus = AutomaticDosingStatus(isClosedLoop: false, isClosedLoopAllowed: true)
        let existingTempBasal = DoseEntry(
            type: .tempBasal,
            startDate: currentDate.addingTimeInterval(-.minutes(2)),
            endDate: currentDate.addingTimeInterval(.minutes(28)),
            value: 1.0,
            unit: .unitsPerHour,
            deliveredUnits: nil,
            description: "Mock Temp Basal",
            syncIdentifier: "asdf",
            scheduledBasalRate: nil,
            insulinType: .novolog,
            automatic: true,
            manuallyEntered: false,
            isMutable: true)
        loopDataManager = LoopDataManager(
            lastLoopCompleted: currentDate.addingTimeInterval(-.minutes(5)),
            basalDeliveryState: .tempBasal(existingTempBasal),
            settings: settings,
            overrideHistory: TemporaryScheduleOverrideHistory(),
            analyticsServicesManager: AnalyticsServicesManager(),
            localCacheDuration: .days(1),
            doseStore: doseStore,
            glucoseStore: glucoseStore,
            carbStore: carbStore,
            dosingDecisionStore: dosingDecisionStore,
            latestStoredSettingsProvider: MockLatestStoredSettingsProvider(),
            now: { currentDate },
            pumpInsulinType: .novolog,
            automaticDosingStatus: automaticDosingStatus,
            trustedTimeOffset: { 0 }
        )
        let mockDelegate = MockDelegate()
        loopDataManager.delegate = mockDelegate

        // Dose enacting happens asynchronously, as does receiving isClosedLoop signals
        waitOnMain(timeout: 5)
        XCTAssertNil(mockDelegate.recommendation)
    }

>>>>>>> 4307256c
}

extension LoopDataManagerTests {
    public var bundle: Bundle {
        return Bundle(for: type(of: self))
    }

    public func loadFixture<T>(_ resourceName: String) -> T {
        let path = bundle.path(forResource: resourceName, ofType: "json")!
        return try! JSONSerialization.jsonObject(with: Data(contentsOf: URL(fileURLWithPath: path)), options: []) as! T
    }
    
    func loadBasalRateScheduleFixture(_ resourceName: String) -> BasalRateSchedule {
        let fixture: [JSONDictionary] = loadFixture(resourceName)

        let items = fixture.map {
            return RepeatingScheduleValue(startTime: TimeInterval(minutes: $0["minutes"] as! Double), value: $0["rate"] as! Double)
        }

        return BasalRateSchedule(dailyItems: items, timeZone: .utcTimeZone)!
    }
}<|MERGE_RESOLUTION|>--- conflicted
+++ resolved
@@ -131,8 +131,6 @@
     override func tearDownWithError() throws {
         loopDataManager = nil
     }
-<<<<<<< HEAD
-=======
     
     // MARK: Functions to load fixtures
     func loadGlucoseEffect(_ name: String) -> [GlucoseEffect] {
@@ -570,7 +568,6 @@
         XCTAssertNil(mockDelegate.recommendation)
     }
 
->>>>>>> 4307256c
 }
 
 extension LoopDataManagerTests {
