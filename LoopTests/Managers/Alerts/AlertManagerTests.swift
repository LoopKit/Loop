--- conflicted
+++ resolved
@@ -171,8 +171,6 @@
     var mockAlertStore: MockAlertStore!
     var alertManager: AlertManager!
     var isInBackground = true
-    
-    private var analyticsServicesManager = AnalyticsServicesManager()
 
     override func setUp() {
         UNUserNotificationCenter.current().removeAllPendingNotificationRequests()
@@ -188,11 +186,7 @@
                                     fileManager: mockFileManager,
                                     alertStore: mockAlertStore,
                                     bluetoothProvider: MockBluetoothProvider(),
-<<<<<<< HEAD
-                                    analyticsServicesManager: analyticsServicesManager,
-=======
                                     analyticsServicesManager: AnalyticsServicesManager(),
->>>>>>> b1bdab3e
                                     preventIssuanceBeforePlayback: false)
     }
 
@@ -271,11 +265,7 @@
                                         fileManager: mockFileManager,
                                         alertStore: mockAlertStore,
                                         bluetoothProvider: MockBluetoothProvider(),
-<<<<<<< HEAD
-                                        analyticsServicesManager: analyticsServicesManager)
-=======
-                                        analyticsServicesManager: AnalyticsServicesManager())
->>>>>>> b1bdab3e
+                                        analyticsServicesManager: AnalyticsServicesManager())
             alertManager.playbackAlertsFromPersistence()
             XCTAssertEqual(alert, mockModalScheduler.scheduledAlert)
             XCTAssertNil(mockUserNotificationScheduler.scheduledAlert)
@@ -297,11 +287,7 @@
                                         fileManager: mockFileManager,
                                         alertStore: mockAlertStore,
                                         bluetoothProvider: MockBluetoothProvider(),
-<<<<<<< HEAD
-                                        analyticsServicesManager: analyticsServicesManager)
-=======
-                                        analyticsServicesManager: AnalyticsServicesManager())
->>>>>>> b1bdab3e
+                                        analyticsServicesManager: AnalyticsServicesManager())
             alertManager.playbackAlertsFromPersistence()
             let expected = Alert(identifier: Self.mockIdentifier, foregroundContent: content, backgroundContent: content, trigger: .immediate)
             XCTAssertEqual(expected, mockModalScheduler.scheduledAlert)
@@ -324,11 +310,7 @@
                                         fileManager: mockFileManager,
                                         alertStore: mockAlertStore,
                                         bluetoothProvider: MockBluetoothProvider(),
-<<<<<<< HEAD
-                                        analyticsServicesManager: analyticsServicesManager)
-=======
-                                        analyticsServicesManager: AnalyticsServicesManager())
->>>>>>> b1bdab3e
+                                        analyticsServicesManager: AnalyticsServicesManager())
             alertManager.playbackAlertsFromPersistence()
 
             // The trigger for this should be `.delayed` by "something less than 15 seconds",
@@ -359,11 +341,7 @@
                                         fileManager: mockFileManager,
                                         alertStore: mockAlertStore,
                                         bluetoothProvider: MockBluetoothProvider(),
-<<<<<<< HEAD
-                                        analyticsServicesManager: analyticsServicesManager)
-=======
-                                        analyticsServicesManager: AnalyticsServicesManager())
->>>>>>> b1bdab3e
+                                        analyticsServicesManager: AnalyticsServicesManager())
             alertManager.playbackAlertsFromPersistence()
 
             XCTAssertEqual(alert, mockModalScheduler.scheduledAlert)
@@ -386,11 +364,7 @@
                                         fileManager: mockFileManager,
                                         alertStore: mockAlertStore,
                                         bluetoothProvider: MockBluetoothProvider(),
-<<<<<<< HEAD
-                                        analyticsServicesManager: analyticsServicesManager)
-=======
-                                        analyticsServicesManager: AnalyticsServicesManager())
->>>>>>> b1bdab3e
+                                        analyticsServicesManager: AnalyticsServicesManager())
             alertManager.lookupAllUnretracted(managerIdentifier: Self.mockManagerIdentifier) { result in
                 try? XCTAssertEqual([PersistedAlert(alert: alert, issuedDate: date, retractedDate: nil, acknowledgedDate: nil)],
                                     XCTUnwrap(result.successValue))
@@ -413,11 +387,7 @@
                                         fileManager: mockFileManager,
                                         alertStore: mockAlertStore,
                                         bluetoothProvider: MockBluetoothProvider(),
-<<<<<<< HEAD
-                                        analyticsServicesManager: analyticsServicesManager)
-=======
-                                        analyticsServicesManager: AnalyticsServicesManager())
->>>>>>> b1bdab3e
+                                        analyticsServicesManager: AnalyticsServicesManager())
             alertManager.lookupAllUnacknowledgedUnretracted(managerIdentifier: Self.mockManagerIdentifier) { result in
                 try? XCTAssertEqual([PersistedAlert(alert: alert, issuedDate: date, retractedDate: nil, acknowledgedDate: nil)],
                                     XCTUnwrap(result.successValue))
@@ -440,11 +410,7 @@
                                         fileManager: mockFileManager,
                                         alertStore: mockAlertStore,
                                         bluetoothProvider: MockBluetoothProvider(),
-<<<<<<< HEAD
-                                        analyticsServicesManager: analyticsServicesManager)
-=======
-                                        analyticsServicesManager: AnalyticsServicesManager())
->>>>>>> b1bdab3e
+                                        analyticsServicesManager: AnalyticsServicesManager())
             let identifierExists = Self.mockIdentifier
             let identifierDoesNotExist = Alert.Identifier(managerIdentifier: "TestManagerIdentifier", alertIdentifier: "TestAlertIdentifier")
             alertManager.doesIssuedAlertExist(identifier: identifierExists) { result in
@@ -468,11 +434,7 @@
                                         fileManager: mockFileManager,
                                         alertStore: mockAlertStore,
                                         bluetoothProvider: MockBluetoothProvider(),
-<<<<<<< HEAD
-                                        analyticsServicesManager: analyticsServicesManager)
-=======
-                                        analyticsServicesManager: AnalyticsServicesManager())
->>>>>>> b1bdab3e
+                                        analyticsServicesManager: AnalyticsServicesManager())
             let now = Date()
             alertManager.recordRetractedAlert(alert, at: now)
             XCTAssertEqual(mockAlertStore.retractedAlert, alert)
