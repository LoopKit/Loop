//
//  StoredAlertTests.swift
//  LoopTests
//
//  Created by Darin Krauss on 8/27/20.
//  Copyright © 2020 LoopKit Authors. All rights reserved.
//

import XCTest
import CoreData
import LoopKit
@testable import Loop

class StoredAlertEncodableTests: XCTestCase {
    private var persistentContainer: NSPersistentContainer!
    private var managedObjectContext: NSManagedObjectContext!

    override func setUp() {
        super.setUp()

        let persistentStoreDescription = NSPersistentStoreDescription()
        persistentStoreDescription.type = NSInMemoryStoreType

        persistentContainer = NSPersistentContainer(name: "AlertStore")
        persistentContainer.persistentStoreDescriptions = [persistentStoreDescription]
        persistentContainer.loadPersistentStores { (_, _) in }

        managedObjectContext = NSManagedObjectContext(concurrencyType: .privateQueueConcurrencyType)
        managedObjectContext.mergePolicy = NSMergeByPropertyStoreTrumpMergePolicy
        managedObjectContext.automaticallyMergesChangesFromParent = true
        managedObjectContext.persistentStoreCoordinator = persistentContainer.persistentStoreCoordinator
    }

    override func tearDown() {
        managedObjectContext = nil
        persistentContainer = nil

        super.tearDown()
    }

    func testInterruptionLevel() throws {
        let backgroundContent = Alert.Content(title: "BACKGROUND", body: "background", acknowledgeActionButtonLabel: "OK")
        managedObjectContext.performAndWait {
            let alert = Alert(identifier: Alert.Identifier(managerIdentifier: "foo", alertIdentifier: "bar"), foregroundContent: nil, backgroundContent: backgroundContent, trigger: .immediate, interruptionLevel: .active)
            let storedAlert = StoredAlert(from: alert, context: managedObjectContext, syncIdentifier: UUID(uuidString: "A7073F28-0322-4506-A733-CF6E0687BAF7")!)
            XCTAssertEqual(.active, storedAlert.interruptionLevel)
            storedAlert.issuedDate = dateFormatter.date(from: "2020-05-14T21:00:12Z")!
            try! assertStoredAlertEncodable(storedAlert, encodesJSON: #"""
<<<<<<< HEAD
            {
              "alertIdentifier" : "bar",
              "backgroundContent" : "{\"acknowledgeActionButtonLabel\":\"OK\",\"body\":\"background\",\"title\":\"BACKGROUND\"}",
              "interruptionLevel" : "active",
              "issuedDate" : "2020-05-14T21:00:12Z",
              "managerIdentifier" : "foo",
              "modificationCounter" : 1,
              "syncIdentifier" : "A7073F28-0322-4506-A733-CF6E0687BAF7",
              "triggerType" : 0
            }
            """#
=======
             {
               "alertIdentifier" : "bar",
               "backgroundContent" : "{\"acknowledgeActionButtonLabel\":\"OK\",\"body\":\"background\",\"title\":\"BACKGROUND\"}",
               "interruptionLevel" : "active",
               "issuedDate" : "2020-05-14T21:00:12Z",
               "managerIdentifier" : "foo",
               "modificationCounter" : 1,
               "syncIdentifier" : "A7073F28-0322-4506-A733-CF6E0687BAF7",
               "triggerType" : 0
             }
             """#
>>>>>>> 63c11b47
            )
            
            storedAlert.interruptionLevel = .critical
            XCTAssertEqual(.critical, storedAlert.interruptionLevel)
            try! assertStoredAlertEncodable(storedAlert, encodesJSON: #"""
<<<<<<< HEAD
            {
              "alertIdentifier" : "bar",
              "backgroundContent" : "{\"acknowledgeActionButtonLabel\":\"OK\",\"body\":\"background\",\"title\":\"BACKGROUND\"}",
              "interruptionLevel" : "critical",
              "issuedDate" : "2020-05-14T21:00:12Z",
              "managerIdentifier" : "foo",
              "modificationCounter" : 1,
              "syncIdentifier" : "A7073F28-0322-4506-A733-CF6E0687BAF7",
              "triggerType" : 0
            }
            """#
=======
                         {
                           "alertIdentifier" : "bar",
                           "backgroundContent" : "{\"acknowledgeActionButtonLabel\":\"OK\",\"body\":\"background\",\"title\":\"BACKGROUND\"}",
                           "interruptionLevel" : "critical",
                           "issuedDate" : "2020-05-14T21:00:12Z",
                           "managerIdentifier" : "foo",
                           "modificationCounter" : 1,
                           "syncIdentifier" : "A7073F28-0322-4506-A733-CF6E0687BAF7",
                           "triggerType" : 0
                         }
                         """#
>>>>>>> 63c11b47
            )
        }
    }
    
    func testEncodable() throws {
        managedObjectContext.performAndWait {
            let storedAlert = StoredAlert(context: managedObjectContext)
            storedAlert.acknowledgedDate = dateFormatter.date(from: "2020-05-14T22:38:14Z")!
            storedAlert.alertIdentifier = "Alert Identifier 1"
            storedAlert.backgroundContent = "Background Content 1"
            storedAlert.foregroundContent = "Foreground Content 1"
            storedAlert.issuedDate = dateFormatter.date(from: "2020-05-14T21:00:12Z")!
            storedAlert.managerIdentifier = "Manager Identifier 1"
            storedAlert.modificationCounter = 123
            storedAlert.retractedDate = dateFormatter.date(from: "2020-05-14T23:34:07Z")!
            storedAlert.sound = "Sound 1"
            storedAlert.triggerInterval = 900
            storedAlert.triggerType = Alert.Trigger.delayed(interval: .minutes(15)).storedType
            storedAlert.metadata = "{\"one\": 1}"
            try! assertStoredAlertEncodable(storedAlert, encodesJSON: """
            {
              "acknowledgedDate" : "2020-05-14T22:38:14Z",
              "alertIdentifier" : "Alert Identifier 1",
              "backgroundContent" : "Background Content 1",
              "foregroundContent" : "Foreground Content 1",
              "interruptionLevel" : "timeSensitive",
              "issuedDate" : "2020-05-14T21:00:12Z",
              "managerIdentifier" : "Manager Identifier 1",
              "metadata" : "{\\\"one\\\": 1}",
              "modificationCounter" : 123,
              "retractedDate" : "2020-05-14T23:34:07Z",
              "sound" : "Sound 1",
              "triggerInterval" : 900,
              "triggerType" : 1
            }
            """
            )
        }
    }

    func testEncodableOptional() throws {
        managedObjectContext.performAndWait {
            let storedAlert = StoredAlert(context: managedObjectContext)
            storedAlert.alertIdentifier = "Alert Identifier 2"
            storedAlert.issuedDate = dateFormatter.date(from: "2020-05-14T21:00:12Z")!
            storedAlert.managerIdentifier = "Manager Identifier 2"
            storedAlert.modificationCounter = 234
            storedAlert.triggerType = Alert.Trigger.immediate.storedType
            try! assertStoredAlertEncodable(storedAlert, encodesJSON: """
            {
              "alertIdentifier" : "Alert Identifier 2",
              "interruptionLevel" : "timeSensitive",
              "issuedDate" : "2020-05-14T21:00:12Z",
              "managerIdentifier" : "Manager Identifier 2",
              "modificationCounter" : 234,
              "triggerType" : 0
            }
            """
            )
        }
    }

    private func assertStoredAlertEncodable(_ original: StoredAlert, encodesJSON string: String, file: StaticString = #file, line: UInt = #line) throws {
        let data = try encoder.encode(original)
        XCTAssertEqual(String(data: data, encoding: .utf8), string, file: file, line: line)
    }

    private let dateFormatter = ISO8601DateFormatter()

    private let encoder: JSONEncoder = {
        let encoder = JSONEncoder()
        encoder.outputFormatting = [.prettyPrinted, .sortedKeys, .withoutEscapingSlashes]
        encoder.dateEncodingStrategy = .iso8601
        return encoder
    }()

    private let decoder: JSONDecoder = {
        let decoder = JSONDecoder()
        decoder.dateDecodingStrategy = .iso8601
        return decoder
    }()
}<|MERGE_RESOLUTION|>--- conflicted
+++ resolved
@@ -46,19 +46,6 @@
             XCTAssertEqual(.active, storedAlert.interruptionLevel)
             storedAlert.issuedDate = dateFormatter.date(from: "2020-05-14T21:00:12Z")!
             try! assertStoredAlertEncodable(storedAlert, encodesJSON: #"""
-<<<<<<< HEAD
-            {
-              "alertIdentifier" : "bar",
-              "backgroundContent" : "{\"acknowledgeActionButtonLabel\":\"OK\",\"body\":\"background\",\"title\":\"BACKGROUND\"}",
-              "interruptionLevel" : "active",
-              "issuedDate" : "2020-05-14T21:00:12Z",
-              "managerIdentifier" : "foo",
-              "modificationCounter" : 1,
-              "syncIdentifier" : "A7073F28-0322-4506-A733-CF6E0687BAF7",
-              "triggerType" : 0
-            }
-            """#
-=======
              {
                "alertIdentifier" : "bar",
                "backgroundContent" : "{\"acknowledgeActionButtonLabel\":\"OK\",\"body\":\"background\",\"title\":\"BACKGROUND\"}",
@@ -70,25 +57,11 @@
                "triggerType" : 0
              }
              """#
->>>>>>> 63c11b47
             )
             
             storedAlert.interruptionLevel = .critical
             XCTAssertEqual(.critical, storedAlert.interruptionLevel)
             try! assertStoredAlertEncodable(storedAlert, encodesJSON: #"""
-<<<<<<< HEAD
-            {
-              "alertIdentifier" : "bar",
-              "backgroundContent" : "{\"acknowledgeActionButtonLabel\":\"OK\",\"body\":\"background\",\"title\":\"BACKGROUND\"}",
-              "interruptionLevel" : "critical",
-              "issuedDate" : "2020-05-14T21:00:12Z",
-              "managerIdentifier" : "foo",
-              "modificationCounter" : 1,
-              "syncIdentifier" : "A7073F28-0322-4506-A733-CF6E0687BAF7",
-              "triggerType" : 0
-            }
-            """#
-=======
                          {
                            "alertIdentifier" : "bar",
                            "backgroundContent" : "{\"acknowledgeActionButtonLabel\":\"OK\",\"body\":\"background\",\"title\":\"BACKGROUND\"}",
@@ -100,7 +73,6 @@
                            "triggerType" : 0
                          }
                          """#
->>>>>>> 63c11b47
             )
         }
     }
