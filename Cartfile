<<<<<<< HEAD
github "LoopKit/LoopKit" "dev"
github "LoopKit/CGMBLEKit" "dev"
=======

github "LoopKit/LoopKit" == 2.2.1
github "LoopKit/CGMBLEKit" == 3.0
>>>>>>> 574ecbc3
github "i-schuetz/SwiftCharts" == 0.6.2
github "LoopKit/dexcom-share-client-swift" == 1.0
github "LoopKit/G4ShareSpy" == 1.0
github "ps2/rileylink_ios" == 2.1.0
github "LoopKit/Amplitude-iOS" "decreepify"<|MERGE_RESOLUTION|>--- conflicted
+++ resolved
@@ -1,11 +1,5 @@
-<<<<<<< HEAD
 github "LoopKit/LoopKit" "dev"
 github "LoopKit/CGMBLEKit" "dev"
-=======
-
-github "LoopKit/LoopKit" == 2.2.1
-github "LoopKit/CGMBLEKit" == 3.0
->>>>>>> 574ecbc3
 github "i-schuetz/SwiftCharts" == 0.6.2
 github "LoopKit/dexcom-share-client-swift" == 1.0
 github "LoopKit/G4ShareSpy" == 1.0
