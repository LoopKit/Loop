--- conflicted
+++ resolved
@@ -89,11 +89,7 @@
     }
     
     private var manageNotifications: some View {
-<<<<<<< HEAD
-        Button( action: { self.viewModel.checker.gotoSettings() } ) {
-=======
         Button( action: { AlertPermissionsChecker.gotoSettings() } ) {
->>>>>>> 4307256c
             HStack {
                 Text(NSLocalizedString("Manage Permissions in Settings", comment: "Manage Permissions in Settings button text"))
                 Spacer()
