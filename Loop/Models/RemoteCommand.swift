--- conflicted
+++ resolved
@@ -19,47 +19,41 @@
     case temporaryScheduleOverride(TemporaryScheduleOverride)
     case cancelTemporaryOverride
     case bolusEntry(Double)
-     case carbsEntry(NewCarbEntry)
+    case carbsEntry(NewCarbEntry)
 }
 
 
 // Push Notifications
 extension RemoteCommand {
-<<<<<<< HEAD
     init?(notification: [String: Any], allowedPresets: [TemporaryScheduleOverridePreset], otp: String) {
-        
+
         // check OTP
         func checkOTP() -> Bool {
-           var retVal: Bool = false
+            var retVal: Bool = false
             
-           if let otpIn = notification["otp"] as? String {
-               print("OTP:   \(otp)")
-               print("OTPIn: \(otpIn)")
-               if (otpIn.count == 6 && otp.count == 6) {
-                  if( otpIn == otp ) {
-                      retVal = true
-                  }
-               }
-           } else {
-               retVal = false
-           }
-        
-           if(retVal) {
-              print("OTP Check Passed")
-           } else {
-              print("OTP Check Failed")
-           }
-        
-           return retVal
+            if let otpIn = notification["otp"] as? String {
+                print("OTP:   \(otp)")
+                print("OTPIn: \(otpIn)")
+                if (otpIn.count == 6 && otp.count == 6) {
+                    if( otpIn == otp ) {
+                        retVal = true
+                    }
+                }
+            } else {
+                retVal = false
+            }
+            
+            if(retVal) {
+                print("OTP Check Passed")
+            } else {
+                print("OTP Check Failed")
+            }
+            
+            return retVal
         }
         
-        if let overrideEnactName = notification["override-name"] as? String,
-            let preset = allowedPresets.first(where: { $0.name == overrideEnactName }),
-=======
-    init?(notification: [String: Any], allowedPresets: [TemporaryScheduleOverridePreset]) {
         if let overrideName = notification["override-name"] as? String,
             let preset = allowedPresets.first(where: { $0.name == overrideName }),
->>>>>>> 6a61cbad
             let remoteAddress = notification["remote-address"] as? String
         {
             var override = preset.createOverride(enactTrigger: .remote(remoteAddress))
@@ -69,7 +63,6 @@
             self = .temporaryScheduleOverride(override)
         } else if let _ = notification["cancel-temporary-override"] as? String {
             self = .cancelTemporaryOverride
-<<<<<<< HEAD
         }  else if let bolusValue = notification["bolus-entry"] as? Double {
             if !checkOTP() { return nil }
             self = .bolusEntry(bolusValue)
@@ -83,11 +76,7 @@
             let quantity = HKQuantity(unit: .gram(), doubleValue: carbsValue)
             let newEntry = NewCarbEntry(quantity: quantity, startDate: Date(), foodType: "", absorptionTime: absorptionTime)
             self = .carbsEntry(newEntry)
-        }
-        else {
-=======
         } else {
->>>>>>> 6a61cbad
             return nil
         }
     }
