--- conflicted
+++ resolved
@@ -187,12 +187,9 @@
         self.insulinModelPickerOptions = []
         self.isLoggingDose = supportedInsulinModels != nil
 
-<<<<<<< HEAD
-        findInsulinModelPickerOptions(supportedInsulinModels)
-=======
         self.chartDateInterval = DateInterval(start: Date(timeInterval: .hours(-1), since: now()), duration: .hours(7))
         
->>>>>>> 820ef903
+        findInsulinModelPickerOptions(supportedInsulinModels)
         observeLoopUpdates()
         observeEnteredBolusChanges()
         observeEnteredManualGlucoseChanges()
@@ -204,7 +201,6 @@
         update()
     }
     
-<<<<<<< HEAD
     private func findInsulinModelPickerOptions(_ allowedModels: SupportedInsulinModelSettings?) {
         insulinModelPickerOptions.append(InsulinModelSettings.exponentialPreset(.humalogNovologAdult).title)
         insulinModelPickerOptions.append(InsulinModelSettings.exponentialPreset(.humalogNovologChild).title)
@@ -223,8 +219,6 @@
         return 0
     }
 
-=======
->>>>>>> 820ef903
     private func observeLoopUpdates() {
         NotificationCenter.default
             .publisher(for: .LoopDataUpdated)
