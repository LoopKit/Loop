//
//  SettingsViewModel.swift
//  LoopUI
//
//  Created by Rick Pasetto on 6/25/20.
//  Copyright © 2020 LoopKit Authors. All rights reserved.
//

import Combine
import LoopCore
import LoopKit
import LoopKitUI
import SwiftUI
import HealthKit

public class DeviceViewModel<T>: ObservableObject {
    public typealias DeleteTestingDataFunc = () -> Void
    
    let isSetUp: () -> Bool
    let image: () -> UIImage?
    let name: () -> String
    let deleteTestingDataFunc: () -> DeleteTestingDataFunc?
    let didTap: () -> Void
    let didTapAdd: (_ device: T) -> Void
    var isTestingDevice: Bool {
        return deleteTestingDataFunc() != nil
    }

    @Published var availableDevices: [T]

    public init(image: @escaping () -> UIImage? = { nil },
                name: @escaping () -> String = { "" },
                isSetUp: @escaping () -> Bool = { false },
                availableDevices: [T] = [],
                deleteTestingDataFunc: @escaping  () -> DeleteTestingDataFunc? = { nil },
                onTapped: @escaping () -> Void = { },
                didTapAddDevice: @escaping (T) -> Void = { _ in  }
                ) {
        self.image = image
        self.name = name
        self.availableDevices = availableDevices
        self.isSetUp = isSetUp
        self.deleteTestingDataFunc = deleteTestingDataFunc
        self.didTap = onTapped
        self.didTapAdd = didTapAddDevice
    }
}

public typealias CGMManagerViewModel = DeviceViewModel<CGMManagerDescriptor>
public typealias PumpManagerViewModel = DeviceViewModel<PumpManagerDescriptor>

public protocol SettingsViewModelDelegate: class {
    func dosingEnabledChanged(_: Bool)
    func dosingStrategyChanged(_: DosingStrategy)
    func didSave(therapySetting: TherapySetting, therapySettings: TherapySettings)
    func didTapIssueReport(title: String)
}

public class SettingsViewModel: ObservableObject {
    
    let notificationsCriticalAlertPermissionsViewModel: NotificationsCriticalAlertPermissionsViewModel

    private weak var delegate: SettingsViewModelDelegate?
    
    var showWarning: Bool {
        notificationsCriticalAlertPermissionsViewModel.showWarning
    }
    
    var didSave: TherapySettingsViewModel.SaveCompletion? {
        delegate?.didSave
    }
    
    var didTapIssueReport: ((String) -> Void)? {
        delegate?.didTapIssueReport
    }
    
    var availableSupports: [SupportUI]
    let pumpManagerSettingsViewModel: PumpManagerViewModel
    let cgmManagerSettingsViewModel: CGMManagerViewModel
    let servicesViewModel: ServicesViewModel
    let criticalEventLogExportViewModel: CriticalEventLogExportViewModel
    let therapySettings: () -> TherapySettings
    let supportedInsulinModelSettings: SupportedInsulinModelSettings
    let pumpSupportedIncrements: (() -> PumpSupportedIncrements?)?
    let syncPumpSchedule: (() -> PumpManager.SyncSchedule?)?
    let sensitivityOverridesEnabled: Bool
    let supportInfoProvider: SupportInfoProvider

    @Published var isClosedLoopAllowed: Bool
    @Published var dosingStrategy: DosingStrategy {
        didSet {
            delegate?.dosingStrategyChanged(dosingStrategy)
        }
    }

    var closedLoopPreference: Bool {
       didSet {
           delegate?.dosingEnabledChanged(closedLoopPreference)
       }
    }

    lazy private var cancellables = Set<AnyCancellable>()

    public init(notificationsCriticalAlertPermissionsViewModel: NotificationsCriticalAlertPermissionsViewModel,
                pumpManagerSettingsViewModel: PumpManagerViewModel,
                cgmManagerSettingsViewModel: CGMManagerViewModel,
                servicesViewModel: ServicesViewModel,
                criticalEventLogExportViewModel: CriticalEventLogExportViewModel,
                therapySettings: @escaping () -> TherapySettings,
                supportedInsulinModelSettings: SupportedInsulinModelSettings,
                pumpSupportedIncrements: (() -> PumpSupportedIncrements?)?,
                syncPumpSchedule: (() -> PumpManager.SyncSchedule?)?,
                sensitivityOverridesEnabled: Bool,
                initialDosingEnabled: Bool,
                isClosedLoopAllowed: Published<Bool>.Publisher,
                supportInfoProvider: SupportInfoProvider,
<<<<<<< HEAD
                activeServices: [Service],
                dosingStrategy: DosingStrategy,
=======
                availableSupports: [SupportUI],
>>>>>>> 0d98b006
                delegate: SettingsViewModelDelegate?
    ) {
        self.notificationsCriticalAlertPermissionsViewModel = notificationsCriticalAlertPermissionsViewModel
        self.pumpManagerSettingsViewModel = pumpManagerSettingsViewModel
        self.cgmManagerSettingsViewModel = cgmManagerSettingsViewModel
        self.servicesViewModel = servicesViewModel
        self.criticalEventLogExportViewModel = criticalEventLogExportViewModel
        self.therapySettings = therapySettings
        self.supportedInsulinModelSettings = supportedInsulinModelSettings
        self.pumpSupportedIncrements = pumpSupportedIncrements
        self.syncPumpSchedule = syncPumpSchedule
        self.sensitivityOverridesEnabled = sensitivityOverridesEnabled
        self.closedLoopPreference = initialDosingEnabled
        self.isClosedLoopAllowed = false
<<<<<<< HEAD
        self.preferredGlucoseUnit = preferredGlucoseUnit
        self.supportInfoProvider = supportInfoProvider
        self.activeServices = activeServices
        self.dosingStrategy = dosingStrategy
=======
        self.supportInfoProvider = supportInfoProvider
        self.availableSupports = availableSupports
>>>>>>> 0d98b006
        self.delegate = delegate

        // This strangeness ensures the composed ViewModels' (ObservableObjects') changes get reported to this ViewModel (ObservableObject)
        notificationsCriticalAlertPermissionsViewModel.objectWillChange.sink { [weak self] in
            self?.objectWillChange.send()
        }
        .store(in: &cancellables)
        pumpManagerSettingsViewModel.objectWillChange.sink { [weak self] in
            self?.objectWillChange.send()
        }
        .store(in: &cancellables)
        cgmManagerSettingsViewModel.objectWillChange.sink { [weak self] in
            self?.objectWillChange.send()
        }
        .store(in: &cancellables)
        
        isClosedLoopAllowed
            .assign(to: \.isClosedLoopAllowed, on: self)
            .store(in: &cancellables)
    }
}<|MERGE_RESOLUTION|>--- conflicted
+++ resolved
@@ -114,12 +114,8 @@
                 initialDosingEnabled: Bool,
                 isClosedLoopAllowed: Published<Bool>.Publisher,
                 supportInfoProvider: SupportInfoProvider,
-<<<<<<< HEAD
-                activeServices: [Service],
                 dosingStrategy: DosingStrategy,
-=======
                 availableSupports: [SupportUI],
->>>>>>> 0d98b006
                 delegate: SettingsViewModelDelegate?
     ) {
         self.notificationsCriticalAlertPermissionsViewModel = notificationsCriticalAlertPermissionsViewModel
@@ -134,15 +130,9 @@
         self.sensitivityOverridesEnabled = sensitivityOverridesEnabled
         self.closedLoopPreference = initialDosingEnabled
         self.isClosedLoopAllowed = false
-<<<<<<< HEAD
-        self.preferredGlucoseUnit = preferredGlucoseUnit
-        self.supportInfoProvider = supportInfoProvider
-        self.activeServices = activeServices
         self.dosingStrategy = dosingStrategy
-=======
         self.supportInfoProvider = supportInfoProvider
         self.availableSupports = availableSupports
->>>>>>> 0d98b006
         self.delegate = delegate
 
         // This strangeness ensures the composed ViewModels' (ObservableObjects') changes get reported to this ViewModel (ObservableObject)
