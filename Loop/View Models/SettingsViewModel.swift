//
//  SettingsViewModel.swift
//  LoopUI
//
//  Created by Rick Pasetto on 6/25/20.
//  Copyright © 2020 LoopKit Authors. All rights reserved.
//

import Combine
import LoopCore
import LoopKit
import LoopKitUI
import SwiftUI
import HealthKit

public class DeviceViewModel<T>: ObservableObject {
    public typealias DeleteTestingDataFunc = () -> Void
    
    let isSetUp: () -> Bool
    let image: () -> UIImage?
    let name: () -> String
    let deleteTestingDataFunc: () -> DeleteTestingDataFunc?
    let didTap: () -> Void
    let didTapAdd: (_ device: T) -> Void
    var isTestingDevice: Bool {
        return deleteTestingDataFunc() != nil
    }

    @Published var availableDevices: [T]

    public init(image: @escaping () -> UIImage? = { nil },
                name: @escaping () -> String = { "" },
                isSetUp: @escaping () -> Bool = { false },
                availableDevices: [T] = [],
                deleteTestingDataFunc: @escaping  () -> DeleteTestingDataFunc? = { nil },
                onTapped: @escaping () -> Void = { },
                didTapAddDevice: @escaping (T) -> Void = { _ in  }
                ) {
        self.image = image
        self.name = name
        self.availableDevices = availableDevices
        self.isSetUp = isSetUp
        self.deleteTestingDataFunc = deleteTestingDataFunc
        self.didTap = onTapped
        self.didTapAdd = didTapAddDevice
    }
}

public typealias CGMManagerViewModel = DeviceViewModel<CGMManagerDescriptor>
public typealias PumpManagerViewModel = DeviceViewModel<PumpManagerDescriptor>

public protocol SettingsViewModelDelegate: AnyObject {
    func dosingEnabledChanged(_: Bool)
    func dosingStrategyChanged(_: AutomaticDosingStrategy)
<<<<<<< HEAD
    func applyLinearRampToBolusApplicationFactorChanged(_: Bool)
    func didTapIssueReport(title: String)
=======
    func didTapIssueReport()
>>>>>>> fee85e0d
    var closedLoopDescriptiveText: String? { get }
}

public class SettingsViewModel: ObservableObject {
    
    let alertPermissionsChecker: AlertPermissionsChecker

    let alertMuter: AlertMuter

    let versionUpdateViewModel: VersionUpdateViewModel
    
    private weak var delegate: SettingsViewModelDelegate?

    func didTapIssueReport() {
        delegate?.didTapIssueReport()
    }
    
    var availableSupports: [SupportUI]
    let pumpManagerSettingsViewModel: PumpManagerViewModel
    let cgmManagerSettingsViewModel: CGMManagerViewModel
    let servicesViewModel: ServicesViewModel
    let criticalEventLogExportViewModel: CriticalEventLogExportViewModel
    let therapySettings: () -> TherapySettings
    let sensitivityOverridesEnabled: Bool
    let isOnboardingComplete: Bool
    let therapySettingsViewModelDelegate: TherapySettingsViewModelDelegate?

    @Published var isClosedLoopAllowed: Bool

    var closedLoopDescriptiveText: String? {
        return delegate?.closedLoopDescriptiveText
    }


    @Published var automaticDosingStrategy: AutomaticDosingStrategy {
        didSet {
            delegate?.dosingStrategyChanged(automaticDosingStrategy)
        }
    }

    @Published var applyLinearRampToBolusApplicationFactor: Bool {
        didSet {
            delegate?.applyLinearRampToBolusApplicationFactorChanged(applyLinearRampToBolusApplicationFactor)
        }
    }

    var closedLoopPreference: Bool {
       didSet {
           delegate?.dosingEnabledChanged(closedLoopPreference)
       }
    }

    lazy private var cancellables = Set<AnyCancellable>()

    public init(alertPermissionsChecker: AlertPermissionsChecker,
                alertMuter: AlertMuter,
                versionUpdateViewModel: VersionUpdateViewModel,
                pumpManagerSettingsViewModel: PumpManagerViewModel,
                cgmManagerSettingsViewModel: CGMManagerViewModel,
                servicesViewModel: ServicesViewModel,
                criticalEventLogExportViewModel: CriticalEventLogExportViewModel,
                therapySettings: @escaping () -> TherapySettings,
                sensitivityOverridesEnabled: Bool,
                initialDosingEnabled: Bool,
                isClosedLoopAllowed: Published<Bool>.Publisher,
                automaticDosingStrategy: AutomaticDosingStrategy,
                applyLinearRampToBolusApplicationFactor: Bool,
                availableSupports: [SupportUI],
                isOnboardingComplete: Bool,
                therapySettingsViewModelDelegate: TherapySettingsViewModelDelegate?,
                delegate: SettingsViewModelDelegate?
    ) {
        self.alertPermissionsChecker = alertPermissionsChecker
        self.alertMuter = alertMuter
        self.versionUpdateViewModel = versionUpdateViewModel
        self.pumpManagerSettingsViewModel = pumpManagerSettingsViewModel
        self.cgmManagerSettingsViewModel = cgmManagerSettingsViewModel
        self.servicesViewModel = servicesViewModel
        self.criticalEventLogExportViewModel = criticalEventLogExportViewModel
        self.therapySettings = therapySettings
        self.sensitivityOverridesEnabled = sensitivityOverridesEnabled
        self.closedLoopPreference = initialDosingEnabled
        self.isClosedLoopAllowed = false
        self.automaticDosingStrategy = automaticDosingStrategy
<<<<<<< HEAD
        self.applyLinearRampToBolusApplicationFactor = applyLinearRampToBolusApplicationFactor
        self.supportInfoProvider = supportInfoProvider
=======
>>>>>>> fee85e0d
        self.availableSupports = availableSupports
        self.isOnboardingComplete = isOnboardingComplete
        self.therapySettingsViewModelDelegate = therapySettingsViewModelDelegate
        self.delegate = delegate

        // This strangeness ensures the composed ViewModels' (ObservableObjects') changes get reported to this ViewModel (ObservableObject)
        alertPermissionsChecker.objectWillChange.sink { [weak self] in
            self?.objectWillChange.send()
        }
        .store(in: &cancellables)
        alertMuter.objectWillChange.sink { [weak self] in
            self?.objectWillChange.send()
        }
        .store(in: &cancellables)
        pumpManagerSettingsViewModel.objectWillChange.sink { [weak self] in
            self?.objectWillChange.send()
        }
        .store(in: &cancellables)
        cgmManagerSettingsViewModel.objectWillChange.sink { [weak self] in
            self?.objectWillChange.send()
        }
        .store(in: &cancellables)
        
        isClosedLoopAllowed
            .assign(to: \.isClosedLoopAllowed, on: self)
            .store(in: &cancellables)
    }
}

// For previews only
extension SettingsViewModel {
    fileprivate class FakeClosedLoopAllowedPublisher {
        @Published var mockIsClosedLoopAllowed: Bool = false
    }

    static var preview: SettingsViewModel {
        return SettingsViewModel(alertPermissionsChecker: AlertPermissionsChecker(),
                                 alertMuter: AlertMuter(),
                                 versionUpdateViewModel: VersionUpdateViewModel(supportManager: nil, guidanceColors: GuidanceColors()),
                                 pumpManagerSettingsViewModel: DeviceViewModel<PumpManagerDescriptor>(),
                                 cgmManagerSettingsViewModel: DeviceViewModel<CGMManagerDescriptor>(),
                                 servicesViewModel: ServicesViewModel.preview,
                                 criticalEventLogExportViewModel: CriticalEventLogExportViewModel(exporterFactory: MockCriticalEventLogExporterFactory()),
                                 therapySettings: { TherapySettings() },
                                 sensitivityOverridesEnabled: false,
                                 initialDosingEnabled: true,
                                 isClosedLoopAllowed: FakeClosedLoopAllowedPublisher().$mockIsClosedLoopAllowed,
                                 automaticDosingStrategy: .automaticBolus,
                                 applyLinearRampToBolusApplicationFactor: false,
                                 availableSupports: [],
                                 isOnboardingComplete: false,
                                 therapySettingsViewModelDelegate: nil,
                                 delegate: nil)
    }
}<|MERGE_RESOLUTION|>--- conflicted
+++ resolved
@@ -52,12 +52,8 @@
 public protocol SettingsViewModelDelegate: AnyObject {
     func dosingEnabledChanged(_: Bool)
     func dosingStrategyChanged(_: AutomaticDosingStrategy)
-<<<<<<< HEAD
     func applyLinearRampToBolusApplicationFactorChanged(_: Bool)
-    func didTapIssueReport(title: String)
-=======
     func didTapIssueReport()
->>>>>>> fee85e0d
     var closedLoopDescriptiveText: String? { get }
 }
 
@@ -142,11 +138,7 @@
         self.closedLoopPreference = initialDosingEnabled
         self.isClosedLoopAllowed = false
         self.automaticDosingStrategy = automaticDosingStrategy
-<<<<<<< HEAD
         self.applyLinearRampToBolusApplicationFactor = applyLinearRampToBolusApplicationFactor
-        self.supportInfoProvider = supportInfoProvider
-=======
->>>>>>> fee85e0d
         self.availableSupports = availableSupports
         self.isOnboardingComplete = isOnboardingComplete
         self.therapySettingsViewModelDelegate = therapySettingsViewModelDelegate
