--- conflicted
+++ resolved
@@ -1304,19 +1304,9 @@
 
         delegate?.loopDataManager(self, didRecommend: recommendedDose) { (error) in
             self.dataAccessQueue.async {
-<<<<<<< HEAD
-                switch result {
-                case .success:
-                    let unit = HKUnit.milligramsPerDeciliter
-                    self.addLoopTempBasalNotification(tempBasal :recommendedTempBasal.recommendation, latestBG : (self.glucoseStore.latestGlucose)!.quantity.doubleValue(for: unit), eventualBG : (self.retrospectiveGlucoseEffect).last!.quantity.doubleValue(for: unit))
-                    self.recommendedTempBasal = nil
-                    completion(nil)
-                case .failure(let error):
-                    completion(error)
-                }
-=======
+
                 completion(error)
->>>>>>> f18ea58b
+
             }
         }
     }
