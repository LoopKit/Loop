//
//  LoopDataManager.swift
//  Naterade
//
//  Created by Nathan Racklyeft on 3/12/16.
//  Copyright © 2016 Nathan Racklyeft. All rights reserved.
//

import Foundation
import Combine
import HealthKit
import LoopKit
import LoopCore

final class LoopDataManager: LoopSettingsAlerterDelegate {
    enum LoopUpdateContext: Int {
        case bolus
        case carbs
        case glucose
        case preferences
        case tempBasal
    }

    static let LoopUpdateContextKey = "com.loudnate.Loop.LoopDataManager.LoopUpdateContext"

    private let carbStore: CarbStoreProtocol

    private let doseStore: DoseStoreProtocol

    let dosingDecisionStore: DosingDecisionStoreProtocol

    private let glucoseStore: GlucoseStoreProtocol

    let latestStoredSettingsProvider: LatestStoredSettingsProvider

    weak var delegate: LoopDataManagerDelegate?

    private let logger = DiagnosticLog(category: "LoopDataManager")

    private let analyticsServicesManager: AnalyticsServicesManager

    let loopSettingsAlerter: LoopSettingsAlerter
    
    private let now: () -> Date

    private let automaticDosingStatus: AutomaticDosingStatus

    lazy private var cancellables = Set<AnyCancellable>()

    // References to registered notification center observers
    private var notificationObservers: [Any] = []
    
    private var overrideObserver: NSKeyValueObservation? = nil

    deinit {
        for observer in notificationObservers {
            NotificationCenter.default.removeObserver(observer)
        }
    }

    init(
        lastLoopCompleted: Date?,
        basalDeliveryState: PumpManagerStatus.BasalDeliveryState?,
        basalRateSchedule: BasalRateSchedule? = UserDefaults.appGroup?.basalRateSchedule,
        carbRatioSchedule: CarbRatioSchedule? = UserDefaults.appGroup?.carbRatioSchedule,
        insulinSensitivitySchedule: InsulinSensitivitySchedule? = UserDefaults.appGroup?.insulinSensitivitySchedule,
        settings: LoopSettings = UserDefaults.appGroup?.loopSettings ?? LoopSettings(),
        overrideHistory: TemporaryScheduleOverrideHistory,
        analyticsServicesManager: AnalyticsServicesManager,
        localCacheDuration: TimeInterval = .days(1),
        doseStore: DoseStoreProtocol,
        glucoseStore: GlucoseStoreProtocol,
        carbStore: CarbStoreProtocol,
        dosingDecisionStore: DosingDecisionStoreProtocol,
        latestStoredSettingsProvider: LatestStoredSettingsProvider,
        now: @escaping () -> Date = { Date() },
        alertIssuer: AlertIssuer? = nil,
        pumpInsulinType: InsulinType?,
        automaticDosingStatus: AutomaticDosingStatus
    ) {
        self.analyticsServicesManager = analyticsServicesManager
        self.lockedLastLoopCompleted = Locked(lastLoopCompleted)
        self.lockedBasalDeliveryState = Locked(basalDeliveryState)
        self.lockedSettings = Locked(settings)
        self.dosingEnabled = settings.dosingEnabled

        self.overrideHistory = overrideHistory

        let absorptionTimes = LoopCoreConstants.defaultCarbAbsorptionTimes

        self.overrideHistory.relevantTimeWindow = absorptionTimes.slow * 2

        self.carbStore = carbStore
        self.doseStore = doseStore
        self.glucoseStore = glucoseStore

        self.dosingDecisionStore = dosingDecisionStore

        self.now = now

        self.latestStoredSettingsProvider = latestStoredSettingsProvider
        
        self.lockedPumpInsulinType = Locked(pumpInsulinType)

        self.automaticDosingStatus = automaticDosingStatus

        retrospectiveCorrection = settings.enabledRetrospectiveCorrectionAlgorithm

        loopSettingsAlerter = LoopSettingsAlerter(alertIssuer: alertIssuer)
        loopSettingsAlerter.delegate = self

        overrideObserver = UserDefaults.appGroup?.observe(\.intentExtensionOverrideToSet, options: [.new], changeHandler: {[weak self] (defaults, change) in
            guard let name = change.newValue??.lowercased(), let appGroup = UserDefaults.appGroup else {
                return
            }

            guard let preset = self?.settings.overridePresets.first(where: {$0.name.lowercased() == name}) else {
                self?.logger.error("Override Intent: Unable to find override named '%s'", String(describing: name))
                return
            }
            
            self?.logger.default("Override Intent: setting override named '%s'", String(describing: name))
            self?.mutateSettings { settings in
                settings.scheduleOverride = preset.createOverride(enactTrigger: .remote("Siri"))
            }
            // Remove the override from UserDefaults so we don't set it multiple times
            appGroup.intentExtensionOverrideToSet = nil
        })

        // Required for device settings in stored dosing decisions
        UIDevice.current.isBatteryMonitoringEnabled = true

        // Observe changes
        notificationObservers = [
            NotificationCenter.default.addObserver(
                forName: CarbStore.carbEntriesDidChange,
                object: self.carbStore,
                queue: nil
            ) { (note) -> Void in
                self.dataAccessQueue.async {
                    self.logger.default("Received notification of carb entries changing")

                    self.carbEffect = nil
                    self.carbsOnBoard = nil
                    self.recentCarbEntries = nil
                    self.notify(forChange: .carbs)
                }
            },
            NotificationCenter.default.addObserver(
                forName: GlucoseStore.glucoseSamplesDidChange,
                object: self.glucoseStore,
                queue: nil
            ) { (note) in
                self.dataAccessQueue.async {
                    self.logger.default("Received notification of glucose samples changing")

                    self.glucoseMomentumEffect = nil

                    self.notify(forChange: .glucose)
                }
            },
            NotificationCenter.default.addObserver(
                forName: nil,
                object: self.doseStore,
                queue: OperationQueue.main
            ) { (note) in
                self.dataAccessQueue.async {
                    self.logger.default("Received notification of dosing changing")

                    self.insulinEffect = nil

                    self.notify(forChange: .bolus)
                }
            }
        ]

        // Turn off preMeal when going into closed loop off mode
        // Cancel any active temp basal when going into closed loop off mode
        // The dispatch is necessary in case this is coming from a didSet already on the settings struct.
        self.automaticDosingStatus.$isClosedLoop
            .removeDuplicates()
            .dropFirst()
            .receive(on: DispatchQueue.main)
            .sink { if !$0 {
                self.mutateSettings { settings in
                    settings.clearOverride(matching: .preMeal)
                }
                self.cancelActiveTempBasal(for: .closedLoopDisabled)
            } }
            .store(in: &cancellables)
    }

    /// Loop-related settings

    private var lockedSettings: Locked<LoopSettings>

    var settings: LoopSettings {
        lockedSettings.value
    }

    func mutateSettings(_ changes: (_ settings: inout LoopSettings) -> Void) {
        var oldValue: LoopSettings!
        let newValue = lockedSettings.mutate { settings in
            oldValue = settings
            changes(&settings)
        }

        guard oldValue != newValue else {
            return
        }

        dosingEnabled = newValue.dosingEnabled

        if newValue.preMealOverride != oldValue.preMealOverride {
            // The prediction isn't actually invalid, but a target range change requires recomputing recommended doses
            predictedGlucose = nil
        }

        if newValue.scheduleOverride != oldValue.scheduleOverride {
            overrideHistory.recordOverride(settings.scheduleOverride)

            // Invalidate cached effects affected by the override
            self.carbEffect = nil
            self.carbsOnBoard = nil
            self.insulinEffect = nil
        }

        UserDefaults.appGroup?.loopSettings = newValue
        notify(forChange: .preferences)
        analyticsServicesManager.didChangeLoopSettings(from: oldValue, to: newValue)
    }

    @Published private(set) var dosingEnabled: Bool

    let overrideHistory: TemporaryScheduleOverrideHistory

    // MARK: - Calculation state

    fileprivate let dataAccessQueue: DispatchQueue = DispatchQueue(label: "com.loudnate.Naterade.LoopDataManager.dataAccessQueue", qos: .utility)

    private var carbEffect: [GlucoseEffect]? {
        didSet {
            predictedGlucose = nil

            // Carb data may be back-dated, so re-calculate the retrospective glucose.
            retrospectiveGlucoseDiscrepancies = nil
        }
    }

    private var insulinEffect: [GlucoseEffect]? {
        didSet {
            insulinEffectIncludingPendingInsulin = nil
            predictedGlucose = nil
        }
    }

    private var insulinEffectIncludingPendingInsulin: [GlucoseEffect]? {
        didSet {
            predictedGlucoseIncludingPendingInsulin = nil
        }
    }

    private var glucoseMomentumEffect: [GlucoseEffect]? {
        didSet {
            predictedGlucose = nil
        }
    }

    private var retrospectiveGlucoseEffect: [GlucoseEffect] = [] {
        didSet {
            predictedGlucose = nil
        }
    }

    /// When combining retrospective glucose discrepancies, extend the window slightly as a buffer.
    private let retrospectiveCorrectionGroupingIntervalMultiplier = 1.01

    private var retrospectiveGlucoseDiscrepancies: [GlucoseEffect]? {
        didSet {
            retrospectiveGlucoseDiscrepanciesSummed = retrospectiveGlucoseDiscrepancies?.combinedSums(of: LoopConstants.retrospectiveCorrectionGroupingInterval * retrospectiveCorrectionGroupingIntervalMultiplier)
        }
    }

    private var retrospectiveGlucoseDiscrepanciesSummed: [GlucoseChange]?

    fileprivate var predictedGlucose: [PredictedGlucoseValue]? {
        didSet {
            recommendedAutomaticDose = nil
            recommendedManualBolus = nil
            predictedGlucoseIncludingPendingInsulin = nil
        }
    }

    fileprivate var predictedGlucoseIncludingPendingInsulin: [PredictedGlucoseValue]?

    private var recentCarbEntries: [StoredCarbEntry]?

    fileprivate var recommendedAutomaticDose: (recommendation: AutomaticDoseRecommendation, date: Date)?

    fileprivate var recommendedManualBolus: (recommendation: ManualBolusRecommendation, date: Date)?

    fileprivate var carbsOnBoard: CarbValue?

    var basalDeliveryState: PumpManagerStatus.BasalDeliveryState? {
        get {
            return lockedBasalDeliveryState.value
        }
        set {
            self.logger.debug("Updating basalDeliveryState to %{public}@", String(describing: newValue))
            lockedBasalDeliveryState.value = newValue
        }
    }
    private let lockedBasalDeliveryState: Locked<PumpManagerStatus.BasalDeliveryState?>
    
    var pumpInsulinType: InsulinType? {
        get {
            return lockedPumpInsulinType.value
        }
        set {
            lockedPumpInsulinType.value = newValue
        }
    }
    private let lockedPumpInsulinType: Locked<InsulinType?>

    fileprivate var lastRequestedBolus: DoseEntry?

    /// The last date at which a loop completed, from prediction to dose (if dosing is enabled)
    var lastLoopCompleted: Date? {
        get {
            return lockedLastLoopCompleted.value
        }
        set {
            lockedLastLoopCompleted.value = newValue
        }
    }
    private let lockedLastLoopCompleted: Locked<Date?>

    fileprivate var lastLoopError: LoopError?

    /// A timeline of average velocity of glucose change counteracting predicted insulin effects
    fileprivate var insulinCounteractionEffects: [GlucoseEffectVelocity] = [] {
        didSet {
            carbEffect = nil
            carbsOnBoard = nil
        }
    }

    // Confined to dataAccessQueue
    private var retrospectiveCorrection: RetrospectiveCorrection

    // MARK: - Background task management

    private var backgroundTask: UIBackgroundTaskIdentifier = .invalid

    private func startBackgroundTask() {
        endBackgroundTask()
        backgroundTask = UIApplication.shared.beginBackgroundTask(withName: "PersistenceController save") {
            self.endBackgroundTask()
        }
    }

    private func endBackgroundTask() {
        if backgroundTask != .invalid {
            UIApplication.shared.endBackgroundTask(backgroundTask)
            backgroundTask = .invalid
        }
    }

    private func loopDidComplete(date: Date, dosingDecision: StoredDosingDecision, duration: TimeInterval) {
        lastLoopCompleted = date
        NotificationManager.clearLoopNotRunningNotifications()
        NotificationManager.scheduleLoopNotRunningNotifications()
        analyticsServicesManager.loopDidSucceed(duration)
        dosingDecisionStore.storeDosingDecision(dosingDecision) {}

        NotificationCenter.default.post(name: .LoopCompleted, object: self)
    }

    private func loopDidError(date: Date, error: LoopError, dosingDecision: StoredDosingDecision, duration: TimeInterval) {
        logger.error("%{public}@", String(describing: error))
        lastLoopError = error
        analyticsServicesManager.loopDidError(error: error)
        dosingDecisionStore.storeDosingDecision(dosingDecision) {}
    }
}

// MARK: Background task management
extension LoopDataManager: PersistenceControllerDelegate {
    func persistenceControllerWillSave(_ controller: PersistenceController) {
        startBackgroundTask()
    }

    func persistenceControllerDidSave(_ controller: PersistenceController, error: PersistenceController.PersistenceControllerError?) {
        endBackgroundTask()
    }
}

// MARK: - Preferences
extension LoopDataManager {

    /// The daily schedule of basal insulin rates
    var basalRateSchedule: BasalRateSchedule? {
        get {
            return doseStore.basalProfile
        }
        set {
            doseStore.basalProfile = newValue
            UserDefaults.appGroup?.basalRateSchedule = newValue
            notify(forChange: .preferences)

            if let newValue = newValue, let oldValue = doseStore.basalProfile, newValue.items != oldValue.items {
                analyticsServicesManager.didChangeBasalRateSchedule()
            }
        }
    }

    /// The basal rate schedule, applying recent overrides relative to the current moment in time.
    var basalRateScheduleApplyingOverrideHistory: BasalRateSchedule? {
        return doseStore.basalProfileApplyingOverrideHistory
    }

    /// The daily schedule of carbs-to-insulin ratios
    /// This is measured in grams/Unit
    var carbRatioSchedule: CarbRatioSchedule? {
        get {
            return carbStore.carbRatioSchedule
        }
        set {
            carbStore.carbRatioSchedule = newValue
            UserDefaults.appGroup?.carbRatioSchedule = newValue

            // Invalidate cached effects based on this schedule
            carbEffect = nil
            carbsOnBoard = nil

            notify(forChange: .preferences)
        }
    }

    /// The carb ratio schedule, applying recent overrides relative to the current moment in time.
    var carbRatioScheduleApplyingOverrideHistory: CarbRatioSchedule? {
        return carbStore.carbRatioScheduleApplyingOverrideHistory
    }

    /// The length of time insulin has an effect on blood glucose
    var defaultRapidActingModel: ExponentialInsulinModelPreset? {
        get {
            return UserDefaults.appGroup?.defaultRapidActingModel
        }
        set {
            doseStore.insulinModelProvider = PresetInsulinModelProvider(defaultRapidActingModel: newValue)
            UserDefaults.appGroup?.defaultRapidActingModel = newValue

            self.dataAccessQueue.async {
                // Invalidate cached effects based on this schedule
                self.insulinEffect = nil

                self.notify(forChange: .preferences)
            }

            analyticsServicesManager.didChangeInsulinModel()
        }
    }
    
    /// The daily schedule of insulin sensitivity (also known as ISF)
    /// This is measured in <blood glucose>/Unit
    var insulinSensitivitySchedule: InsulinSensitivitySchedule? {
        get {
            return carbStore.insulinSensitivitySchedule
        }
        set {
            carbStore.insulinSensitivitySchedule = newValue
            doseStore.insulinSensitivitySchedule = newValue

            UserDefaults.appGroup?.insulinSensitivitySchedule = newValue

            dataAccessQueue.async {
                // Invalidate cached effects based on this schedule
                self.carbEffect = nil
                self.carbsOnBoard = nil
                self.insulinEffect = nil

                self.notify(forChange: .preferences)
            }
        }
    }

    /// The insulin sensitivity schedule, applying recent overrides relative to the current moment in time.
    var insulinSensitivityScheduleApplyingOverrideHistory: InsulinSensitivitySchedule? {
        return carbStore.insulinSensitivityScheduleApplyingOverrideHistory
    }

    /// Sets a new time zone for a the schedule-based settings
    ///
    /// - Parameter timeZone: The time zone
    func setScheduleTimeZone(_ timeZone: TimeZone) {
        if timeZone != basalRateSchedule?.timeZone {
            analyticsServicesManager.pumpTimeZoneDidChange()
            basalRateSchedule?.timeZone = timeZone
        }

        if timeZone != carbRatioSchedule?.timeZone {
            analyticsServicesManager.pumpTimeZoneDidChange()
            carbRatioSchedule?.timeZone = timeZone
        }

        if timeZone != insulinSensitivitySchedule?.timeZone {
            analyticsServicesManager.pumpTimeZoneDidChange()
            insulinSensitivitySchedule?.timeZone = timeZone
        }

        if timeZone != settings.glucoseTargetRangeSchedule?.timeZone {
            mutateSettings { settings in
                settings.glucoseTargetRangeSchedule?.timeZone = timeZone
            }
        }
    }
}


// MARK: - Intake
extension LoopDataManager {
    /// Adds and stores glucose samples
    ///
    /// - Parameters:
    ///   - samples: The new glucose samples to store
    ///   - completion: A closure called once upon completion
    ///   - result: The stored glucose values
    func addGlucoseSamples(
        _ samples: [NewGlucoseSample],
        completion: ((_ result: Swift.Result<[StoredGlucoseSample], Error>) -> Void)? = nil
    ) {
        glucoseStore.addGlucoseSamples(samples) { (result) in
            self.dataAccessQueue.async {
                switch result {
                case .success(let samples):
                    if let endDate = samples.sorted(by: { $0.startDate < $1.startDate }).first?.startDate {
                        // Prune back any counteraction effects for recomputation
                        self.insulinCounteractionEffects = self.insulinCounteractionEffects.filter { $0.endDate < endDate }
                    }

                    completion?(.success(samples))
                case .failure(let error):
                    completion?(.failure(error))
                }
            }
        }
    }
    
    /// Take actions to address how insulin is delivered when the CGM data is unreliable
    ///
    /// An active high temp basal (greater than the basal schedule) is cancelled when the CGM data is unreliable.
    func receivedUnreliableCGMReading() {
        guard case .tempBasal(let tempBasal) = basalDeliveryState,
              let scheduledBasalRate = basalRateSchedule?.value(at: now()),
              tempBasal.unitsPerHour > scheduledBasalRate else
        {
            return
        }
              
        // Cancel active high temp basal
        cancelActiveTempBasal(for: .unreliableCGMData)
    }

    private enum CancelActiveTempBasalReason: String {
        case closedLoopDisabled
        case unreliableCGMData
        case maximumBasalRateChanged
    }
    
    /// Cancel the active temp basal
    private func cancelActiveTempBasal(for reason: CancelActiveTempBasalReason) {
        guard case .tempBasal(_) = basalDeliveryState else { return }

        dataAccessQueue.async {
            self.cancelActiveTempBasal(for: reason, completion: nil)
        }
    }
    
    private func cancelActiveTempBasal(for reason: CancelActiveTempBasalReason, completion: ((Error?) -> Void)?) {
        dispatchPrecondition(condition: .onQueue(dataAccessQueue))

        let recommendation = AutomaticDoseRecommendation(basalAdjustment: .cancel)
        recommendedAutomaticDose = (recommendation: recommendation, date: now())

        var dosingDecision = StoredDosingDecision(reason: reason.rawValue)
        dosingDecision.settings = StoredDosingDecision.Settings(latestStoredSettingsProvider.latestSettings)
        dosingDecision.controllerStatus = UIDevice.current.controllerStatus
        dosingDecision.pumpManagerStatus = delegate?.pumpManagerStatus
        dosingDecision.cgmManagerStatus = delegate?.cgmManagerStatus
        dosingDecision.lastReservoirValue = StoredDosingDecision.LastReservoirValue(doseStore.lastReservoirValue)
        dosingDecision.automaticDoseRecommendation = recommendation

        let error = enactRecommendedAutomaticDose()
        
        if let error = error {
            dosingDecision.appendError(error)
        }
        self.dosingDecisionStore.storeDosingDecision(dosingDecision) {}

        self.notify(forChange: .tempBasal)
        completion?(error)
    }


    /// Adds and stores carb data, and recommends a bolus if needed
    ///
    /// - Parameters:
    ///   - carbEntry: The new carb value
    ///   - completion: A closure called once upon completion
    ///   - result: The bolus recommendation
    func addCarbEntry(_ carbEntry: NewCarbEntry, replacing replacingEntry: StoredCarbEntry? = nil, completion: @escaping (_ result: Result<StoredCarbEntry>) -> Void) {
        let addCompletion: (CarbStoreResult<StoredCarbEntry>) -> Void = { (result) in
            self.dataAccessQueue.async {
                switch result {
                case .success(let storedCarbEntry):
                    // Remove the active pre-meal target override
                    self.mutateSettings { settings in
                        settings.clearOverride(matching: .preMeal)
                    }

                    self.carbEffect = nil
                    self.carbsOnBoard = nil
                    completion(.success(storedCarbEntry))
                case .failure(let error):
                    completion(.failure(error))
                }
            }
        }

        if let replacingEntry = replacingEntry {
            carbStore.replaceCarbEntry(replacingEntry, withEntry: carbEntry, completion: addCompletion)
        } else {
            carbStore.addCarbEntry(carbEntry, completion: addCompletion)
        }
    }

    /// Adds a bolus requested of the pump, but not confirmed.
    ///
    /// - Parameters:
    ///   - dose: The DoseEntry representing the requested bolus
    ///   - completion: A closure that is called after state has been updated
    func addRequestedBolus(_ dose: DoseEntry, completion: (() -> Void)?) {
        dataAccessQueue.async {
            self.logger.debug("addRequestedBolus")
            self.lastRequestedBolus = dose
            self.notify(forChange: .bolus)

            completion?()
        }
    }

    /// Notifies the manager that the bolus is confirmed, but not fully delivered.
    ///
    /// - Parameters:
    ///   - completion: A closure that is called after state has been updated
    func bolusConfirmed(completion: (() -> Void)?) {
        self.dataAccessQueue.async {
            self.logger.debug("bolusConfirmed")
            self.lastRequestedBolus = nil
            self.recommendedManualBolus = nil
            self.recommendedAutomaticDose = nil
            self.insulinEffect = nil
            self.notify(forChange: .bolus)

            completion?()
        }
    }

    /// Notifies the manager that the bolus failed.
    ///
    /// - Parameters:
    ///   - error: An error describing why the bolus request failed
    ///   - completion: A closure that is called after state has been updated
    func bolusRequestFailed(_ error: Error, completion: (() -> Void)?) {
        self.dataAccessQueue.async {
            self.logger.debug("bolusRequestFailed")
            self.lastRequestedBolus = nil
            self.insulinEffect = nil
            self.notify(forChange: .bolus)

            completion?()
        }
    }


    /// Adds and stores new pump events
    ///
    /// - Parameters:
    ///   - events: The pump events to add
    ///   - completion: A closure called once upon completion
    ///   - lastReconciliation: The date that pump events were most recently reconciled against recorded pump history. Pump events are assumed to be reflective of delivery up until this point in time. If reservoir values are recorded after this time, they may be used to supplement event based delivery.
    ///   - error: An error explaining why the events could not be saved.
    func addPumpEvents(_ events: [NewPumpEvent], lastReconciliation: Date?, completion: @escaping (_ error: DoseStore.DoseStoreError?) -> Void) {
        doseStore.addPumpEvents(events, lastReconciliation: lastReconciliation) { (error) in
            completion(error)
            
            self.dataAccessQueue.async {
                if error == nil {
                    self.insulinEffect = nil
                }
            }
        }
    }
    
    /// Logs a new external bolus insulin dose in the DoseStore and HealthKit
    ///
    /// - Parameters:
    ///   - startDate: The date the dose was started at.
    ///   - value: The number of Units in the dose.
    ///   - insulinModel: The type of insulin model that should be used for the dose.
    func addManuallyEnteredDose(startDate: Date, units: Double, insulinType: InsulinType? = nil) {
        let syncIdentifier = Data(UUID().uuidString.utf8).hexadecimalString
        let dose = DoseEntry(type: .bolus, startDate: startDate, value: units, unit: .units, syncIdentifier: syncIdentifier, insulinType: insulinType, manuallyEntered: true)

        doseStore.addDoses([dose]) { (error) in
            if error == nil {
                self.recommendedManualBolus = nil
                self.recommendedAutomaticDose = nil
                self.insulinEffect = nil
                self.notify(forChange: .bolus)
            }
        }
    }

//    /// Logs a new external bolus insulin dose in the DoseStore and HealthKit
//    ///
//    /// - Parameters:
//    ///   - dose: The dose to be added.
//    func addDose(dose: DoseEntry, completion: @escaping (_ error: Error?) -> Void) {
//        doseStore.addDoses([dose]) { (error) in
//            if let error = error {
//                completion(error)
//            }
//        }
//    }

    /// Adds and stores a pump reservoir volume
    ///
    /// - Parameters:
    ///   - units: The reservoir volume, in units
    ///   - date: The date of the volume reading
    ///   - completion: A closure called once upon completion
    ///   - result: The current state of the reservoir values:
    ///       - newValue: The new stored value
    ///       - lastValue: The previous new stored value
    ///       - areStoredValuesContinuous: Whether the current recent state of the stored reservoir data is considered continuous and reliable for deriving insulin effects after addition of this new value.
    func addReservoirValue(_ units: Double, at date: Date, completion: @escaping (_ result: Result<(newValue: ReservoirValue, lastValue: ReservoirValue?, areStoredValuesContinuous: Bool)>) -> Void) {
        doseStore.addReservoirValue(units, at: date) { (newValue, previousValue, areStoredValuesContinuous, error) in
            if let error = error {
                completion(.failure(error))
            } else if let newValue = newValue {
                self.dataAccessQueue.async {
                    self.insulinEffect = nil

                    if let newDoseStartDate = previousValue?.startDate {
                        // Prune back any counteraction effects for recomputation, after the effect delay
                        self.insulinCounteractionEffects = self.insulinCounteractionEffects.filterDateRange(nil, newDoseStartDate.addingTimeInterval(.minutes(10)))
                    }

                    completion(.success((
                        newValue: newValue,
                        lastValue: previousValue,
                        areStoredValuesContinuous: areStoredValuesContinuous
                    )))
                }
            } else {
                assertionFailure()
            }
        }
    }

    func storeManualBolusDosingDecision(_ bolusDosingDecision: BolusDosingDecision, withDate date: Date) {
        let dosingDecision = StoredDosingDecision(date: date,
                                                  reason: bolusDosingDecision.reason.rawValue,
                                                  settings: StoredDosingDecision.Settings(latestStoredSettingsProvider.latestSettings),
                                                  scheduleOverride: bolusDosingDecision.scheduleOverride,
                                                  controllerStatus: UIDevice.current.controllerStatus,
                                                  pumpManagerStatus: delegate?.pumpManagerStatus,
                                                  cgmManagerStatus: delegate?.cgmManagerStatus,
                                                  lastReservoirValue: StoredDosingDecision.LastReservoirValue(doseStore.lastReservoirValue),
                                                  historicalGlucose: bolusDosingDecision.historicalGlucose,
                                                  originalCarbEntry: bolusDosingDecision.originalCarbEntry,
                                                  carbEntry: bolusDosingDecision.carbEntry,
                                                  manualGlucoseSample: bolusDosingDecision.manualGlucoseSample,
                                                  carbsOnBoard: bolusDosingDecision.carbsOnBoard,
                                                  insulinOnBoard: bolusDosingDecision.insulinOnBoard,
                                                  glucoseTargetRangeSchedule: bolusDosingDecision.glucoseTargetRangeSchedule,
                                                  predictedGlucose: bolusDosingDecision.predictedGlucose,
                                                  manualBolusRecommendation: bolusDosingDecision.manualBolusRecommendation,
                                                  manualBolusRequested: bolusDosingDecision.manualBolusRequested)
        dosingDecisionStore.storeDosingDecision(dosingDecision) {}
    }

<<<<<<< HEAD
    func storeSettings(notificationSettings: NotificationSettings? = nil,
                       controllerDevice: StoredSettings.ControllerDevice? = nil,
                       cgmDevice: HKDevice? = nil,
                       pumpDevice: HKDevice? = nil)
    {
        guard let appGroup = UserDefaults.appGroup, let loopSettings = appGroup.loopSettings else {
            return
        }

        let settings = StoredSettings(date: now(),
                                      dosingEnabled: loopSettings.dosingEnabled,
                                      glucoseTargetRangeSchedule: loopSettings.glucoseTargetRangeSchedule,
                                      preMealTargetRange: loopSettings.preMealTargetRange,
                                      workoutTargetRange: loopSettings.legacyWorkoutTargetRange,
                                      overridePresets: loopSettings.overridePresets,
                                      scheduleOverride: loopSettings.scheduleOverride,
                                      preMealOverride: loopSettings.preMealOverride,
                                      maximumBasalRatePerHour: loopSettings.maximumBasalRatePerHour,
                                      maximumBolus: loopSettings.maximumBolus,
                                      suspendThreshold: loopSettings.suspendThreshold,
                                      deviceToken: self.settings.deviceToken?.hexadecimalString, //Not persisting the deviceToken
                                      insulinType: delegate?.pumpManagerStatus?.insulinType,
                                      defaultRapidActingModel: appGroup.defaultRapidActingModel.map(StoredInsulinModel.init),
                                      basalRateSchedule: appGroup.basalRateSchedule,
                                      insulinSensitivitySchedule: appGroup.insulinSensitivitySchedule,
                                      carbRatioSchedule: appGroup.carbRatioSchedule,
                                      notificationSettings: notificationSettings ?? settingsStore.latestSettings?.notificationSettings,
                                      controllerDevice: controllerDevice ?? UIDevice.current.controllerDevice,
                                      cgmDevice: cgmDevice ?? delegate?.cgmManagerStatus?.device,
                                      pumpDevice: pumpDevice ?? delegate?.pumpManagerStatus?.device,
                                      bloodGlucoseUnit: loopSettings.glucoseUnit)
        settingsStore.storeSettings(settings) {}
    }

=======
>>>>>>> 7c6b7c12
    // Actions

    /// Runs the "loop"
    ///
    /// Executes an analysis of the current data, and recommends an adjustment to the current
    /// temporary basal rate.
    func loop() {
        
        dataAccessQueue.async {
            
            // Ensure Loop does not happen more than once every 4.5 minutes; this is important for correct usage of automatic bolus
            // partial application factor
            if let lastLoopCompleted = self.lastLoopCompleted, Date().timeIntervalSince(lastLoopCompleted) < TimeInterval(minutes: 4.5) {
                self.logger.default("Skipping loop() attempt as last loop completed at %{public}@", String(describing: lastLoopCompleted))
                return
            }

            self.logger.default("Loop running")
            NotificationCenter.default.post(name: .LoopRunning, object: self)

            self.lastLoopError = nil
            let startDate = self.now()

            var (dosingDecision, error) = self.update(for: .loop)

            // The manual bolus recommendation is ignored for looping, so clear
            dosingDecision.manualBolusRecommendation = nil

            guard error == nil, self.automaticDosingStatus.isClosedLoop == true else {
                self.finishLoop(startDate: startDate, dosingDecision: dosingDecision, error: error)
                return
            }

            error = self.enactRecommendedAutomaticDose()
            
            self.finishLoop(startDate: startDate, dosingDecision: dosingDecision, error: error)
        }
    }

    private func finishLoop(startDate: Date, dosingDecision: StoredDosingDecision, error: LoopError? = nil) {
        let date = now()
        let duration = date.timeIntervalSince(startDate)

        if let error = error {
            loopDidError(date: date, error: error, dosingDecision: dosingDecision, duration: duration)
        } else {
            loopDidComplete(date: date, dosingDecision: dosingDecision, duration: duration)
        }

        logger.default("Loop ended")
        notify(forChange: .tempBasal)
    }

    fileprivate enum UpdateReason: String {
        case loop
        case getLoopState
    }

    fileprivate func update(for reason: UpdateReason) -> (StoredDosingDecision, LoopError?) {
        dispatchPrecondition(condition: .onQueue(dataAccessQueue))

        var dosingDecision = StoredDosingDecision(reason: reason.rawValue)
        let latestSettings = latestStoredSettingsProvider.latestSettings
        dosingDecision.settings = StoredDosingDecision.Settings(latestSettings)
        dosingDecision.scheduleOverride = latestSettings?.scheduleOverride
        dosingDecision.controllerStatus = UIDevice.current.controllerStatus
        dosingDecision.pumpManagerStatus = delegate?.pumpManagerStatus
        dosingDecision.cgmManagerStatus = delegate?.cgmManagerStatus
        dosingDecision.lastReservoirValue = StoredDosingDecision.LastReservoirValue(doseStore.lastReservoirValue)

        let warnings = Locked<[LoopWarning]>([])

        let updateGroup = DispatchGroup()

        let historicalGlucoseStartDate = Date(timeInterval: -LoopCoreConstants.dosingDecisionHistoricalGlucoseInterval, since: now())
        let inputDataRecencyStartDate = Date(timeInterval: -LoopCoreConstants.inputDataRecencyInterval, since: now())

        // Fetch glucose effects as far back as we want to make retroactive analysis and historical glucose for dosing decision
        var historicalGlucose: [HistoricalGlucoseValue]?
        var latestGlucoseDate: Date?
        updateGroup.enter()
        glucoseStore.getGlucoseSamples(start: min(historicalGlucoseStartDate, inputDataRecencyStartDate), end: nil) { (result) in
            switch result {
            case .failure(let error):
                self.logger.error("Failure getting glucose samples: %{public}@", String(describing: error))
                latestGlucoseDate = nil
                warnings.append(.fetchDataWarning(.glucoseSamples(error: error)))
            case .success(let samples):
                historicalGlucose = samples.filter { $0.startDate >= historicalGlucoseStartDate }.map { HistoricalGlucoseValue(startDate: $0.startDate, quantity: $0.quantity) }
                latestGlucoseDate = samples.last?.startDate
            }
            updateGroup.leave()
        }
        _ = updateGroup.wait(timeout: .distantFuture)

        guard let lastGlucoseDate = latestGlucoseDate else {
            dosingDecision.appendWarnings(warnings.value)
            dosingDecision.appendError(.missingDataError(.glucose))
            return (dosingDecision, .missingDataError(.glucose))
        }

        let retrospectiveStart = lastGlucoseDate.addingTimeInterval(-retrospectiveCorrection.retrospectionInterval)

        let earliestEffectDate = Date(timeInterval: .hours(-24), since: now())
        let nextEffectDate = insulinCounteractionEffects.last?.endDate ?? earliestEffectDate

        if glucoseMomentumEffect == nil {
            updateGroup.enter()
            glucoseStore.getRecentMomentumEffect { (result) -> Void in
                switch result {
                case .failure(let error):
                    self.logger.error("Failure getting recent momentum effect: %{public}@", String(describing: error))
                    self.glucoseMomentumEffect = nil
                    warnings.append(.fetchDataWarning(.glucoseMomentumEffect(error: error)))
                case .success(let effects):
                    self.glucoseMomentumEffect = effects
                }
                updateGroup.leave()
            }
        }

        if insulinEffect == nil {
            self.logger.debug("Recomputing insulin effects")
            updateGroup.enter()
            doseStore.getGlucoseEffects(start: nextEffectDate, end: nil, basalDosingEnd: now()) { (result) -> Void in
                switch result {
                case .failure(let error):
                    self.logger.error("%{public}@", String(describing: error))
                    self.insulinEffect = nil
                    warnings.append(.fetchDataWarning(.insulinEffect(error: error)))
                case .success(let effects):
                    self.insulinEffect = effects
                }

                updateGroup.leave()
            }
        }

        if insulinEffectIncludingPendingInsulin == nil {
            updateGroup.enter()
            doseStore.getGlucoseEffects(start: nextEffectDate, end: nil, basalDosingEnd: nil) { (result) -> Void in
                switch result {
                case .failure(let error):
                    self.logger.error("Could not fetch insulin effects: %{public}@", String(describing: error))
                    self.insulinEffectIncludingPendingInsulin = nil
                    warnings.append(.fetchDataWarning(.insulinEffectIncludingPendingInsulin(error: error)))
                case .success(let effects):
                    self.insulinEffectIncludingPendingInsulin = effects
                }

                updateGroup.leave()
            }
        }

        _ = updateGroup.wait(timeout: .distantFuture)

        if nextEffectDate < lastGlucoseDate, let insulinEffect = insulinEffect {
            updateGroup.enter()
            self.logger.debug("Fetching counteraction effects after %{public}@", String(describing: nextEffectDate))
            glucoseStore.getCounteractionEffects(start: nextEffectDate, end: nil, to: insulinEffect) { (result) in
                switch result {
                case .failure(let error):
                    self.logger.error("Failure getting counteraction effects: %{public}@", String(describing: error))
                    warnings.append(.fetchDataWarning(.insulinCounteractionEffect(error: error)))
                case .success(let velocities):
                    self.insulinCounteractionEffects.append(contentsOf: velocities)
                }
                self.insulinCounteractionEffects = self.insulinCounteractionEffects.filterDateRange(earliestEffectDate, nil)

                updateGroup.leave()
            }

            _ = updateGroup.wait(timeout: .distantFuture)
        }

        if carbEffect == nil {
            updateGroup.enter()
            carbStore.getGlucoseEffects(
                start: retrospectiveStart, end: nil,
                effectVelocities: settings.dynamicCarbAbsorptionEnabled ? insulinCounteractionEffects : nil
            ) { (result) -> Void in
                switch result {
                case .failure(let error):
                    self.logger.error("%{public}@", String(describing: error))
                    self.carbEffect = nil
                    self.recentCarbEntries = nil
                    warnings.append(.fetchDataWarning(.carbEffect(error: error)))
                case .success(let (entries, effects)):
                    self.carbEffect = effects
                    self.recentCarbEntries = entries
                }

                updateGroup.leave()
            }
        }

        if carbsOnBoard == nil {
            updateGroup.enter()
            carbStore.carbsOnBoard(at: now(), effectVelocities: settings.dynamicCarbAbsorptionEnabled ? insulinCounteractionEffects : nil) { (result) in
                switch result {
                case .failure(let error):
                    switch error {
                    case .noData:
                        // when there is no data, carbs on board is set to 0
                        self.carbsOnBoard = CarbValue(startDate: Date(), quantity: HKQuantity(unit: .gram(), doubleValue: 0))
                    default:
                        self.carbsOnBoard = nil
                        warnings.append(.fetchDataWarning(.carbsOnBoard(error: error)))
                    }
                case .success(let value):
                    self.carbsOnBoard = value
                }
                updateGroup.leave()
            }
        }

        var insulinOnBoard: InsulinValue?

        updateGroup.enter()
        doseStore.insulinOnBoard(at: now()) { result in
            switch result {
            case .failure(let error):
                warnings.append(.fetchDataWarning(.insulinOnBoard(error: error)))
            case .success(let insulinValue):
                insulinOnBoard = insulinValue
            }
            updateGroup.leave()
        }

        _ = updateGroup.wait(timeout: .distantFuture)

        if retrospectiveGlucoseDiscrepancies == nil {
            do {
                try updateRetrospectiveGlucoseEffect()
            } catch let error {
                logger.error("%{public}@", String(describing: error))
                warnings.append(.fetchDataWarning(.retrospectiveGlucoseEffect(error: error)))
            }
        }

        dosingDecision.appendWarnings(warnings.value)

        dosingDecision.date = now()
        dosingDecision.historicalGlucose = historicalGlucose
        dosingDecision.carbsOnBoard = carbsOnBoard
        dosingDecision.insulinOnBoard = insulinOnBoard
        dosingDecision.glucoseTargetRangeSchedule = settings.effectiveGlucoseTargetRangeSchedule()

        // These will be updated by updatePredictedGlucoseAndRecommendedDose, if possible
        dosingDecision.predictedGlucose = predictedGlucose
        dosingDecision.automaticDoseRecommendation = recommendedAutomaticDose?.recommendation
        dosingDecision.manualBolusRecommendation = ManualBolusRecommendationWithDate(recommendedManualBolus)

        // If the glucose prediction hasn't changed, then nothing has changed, so just use pre-existing recommendations
        guard predictedGlucose == nil else {

            // If we still have a bolus in progress, then warn (unlikely, but possible if device comms fail)
            if lastRequestedBolus != nil, dosingDecision.automaticDoseRecommendation == nil, dosingDecision.manualBolusRecommendation == nil {
                dosingDecision.appendWarning(.bolusInProgress)
            }

            return (dosingDecision, nil)
        }

        return updatePredictedGlucoseAndRecommendedDose(with: dosingDecision)
    }

    private func notify(forChange context: LoopUpdateContext) {
        NotificationCenter.default.post(name: .LoopDataUpdated,
            object: self,
            userInfo: [
                type(of: self).LoopUpdateContextKey: context.rawValue
            ]
        )
    }

    /// Computes amount of insulin from boluses that have been issued and not confirmed, and
    /// remaining insulin delivery from temporary basal rate adjustments above scheduled rate
    /// that are still in progress.
    ///
    /// - Returns: The amount of pending insulin, in units
    /// - Throws: LoopError.configurationError
    private func getPendingInsulin() throws -> Double {
        dispatchPrecondition(condition: .onQueue(dataAccessQueue))

        guard let basalRates = basalRateScheduleApplyingOverrideHistory else {
            throw LoopError.configurationError(.basalRateSchedule)
        }

        let pendingTempBasalInsulin: Double
        let date = now()

        if let basalDeliveryState = basalDeliveryState, case .tempBasal(let lastTempBasal) = basalDeliveryState, lastTempBasal.endDate > date {
            let normalBasalRate = basalRates.value(at: date)
            let remainingTime = lastTempBasal.endDate.timeIntervalSince(date)
            let remainingUnits = (lastTempBasal.unitsPerHour - normalBasalRate) * remainingTime.hours

            pendingTempBasalInsulin = max(0, remainingUnits)
        } else {
            pendingTempBasalInsulin = 0
        }

        let pendingBolusAmount: Double = lastRequestedBolus?.programmedUnits ?? 0

        // All outstanding potential insulin delivery
        return pendingTempBasalInsulin + pendingBolusAmount
    }

    /// - Throws:
    ///     - LoopError.missingDataError
    ///     - LoopError.configurationError
    ///     - LoopError.glucoseTooOld
    ///     - LoopError.pumpDataTooOld
    fileprivate func predictGlucose(
        startingAt startingGlucoseOverride: GlucoseValue? = nil,
        using inputs: PredictionInputEffect,
        historicalInsulinEffect insulinEffectOverride: [GlucoseEffect]? = nil,
        insulinCounteractionEffects insulinCounteractionEffectsOverride: [GlucoseEffectVelocity]? = nil,
        historicalCarbEffect carbEffectOverride: [GlucoseEffect]? = nil,
        potentialBolus: DoseEntry? = nil,
        potentialCarbEntry: NewCarbEntry? = nil,
        replacingCarbEntry replacedCarbEntry: StoredCarbEntry? = nil,
        includingPendingInsulin: Bool = false
    ) throws -> [PredictedGlucoseValue] {
        dispatchPrecondition(condition: .onQueue(dataAccessQueue))

        guard let glucose = startingGlucoseOverride ?? self.glucoseStore.latestGlucose else {
            throw LoopError.missingDataError(.glucose)
        }

        let pumpStatusDate = doseStore.lastAddedPumpData
        let lastGlucoseDate = glucose.startDate

        guard now().timeIntervalSince(lastGlucoseDate) <= LoopCoreConstants.inputDataRecencyInterval else {
            throw LoopError.glucoseTooOld(date: glucose.startDate)
        }

        guard now().timeIntervalSince(pumpStatusDate) <= LoopCoreConstants.inputDataRecencyInterval else {
            throw LoopError.pumpDataTooOld(date: pumpStatusDate)
        }

        var momentum: [GlucoseEffect] = []
        var retrospectiveGlucoseEffect = self.retrospectiveGlucoseEffect
        var effects: [[GlucoseEffect]] = []

        let insulinCounteractionEffects = insulinCounteractionEffectsOverride ?? self.insulinCounteractionEffects
        if inputs.contains(.carbs) {
            if let potentialCarbEntry = potentialCarbEntry {
                let retrospectiveStart = lastGlucoseDate.addingTimeInterval(-retrospectiveCorrection.retrospectionInterval)

                if potentialCarbEntry.startDate > lastGlucoseDate || recentCarbEntries?.isEmpty != false, replacedCarbEntry == nil {
                    // The potential carb effect is independent and can be summed with the existing effect
                    if let carbEffect = carbEffectOverride ?? self.carbEffect {
                        effects.append(carbEffect)
                    }

                    let potentialCarbEffect = try carbStore.glucoseEffects(
                        of: [potentialCarbEntry],
                        startingAt: retrospectiveStart,
                        endingAt: nil,
                        effectVelocities: settings.dynamicCarbAbsorptionEnabled ? insulinCounteractionEffects : nil
                    )

                    effects.append(potentialCarbEffect)
                } else {
                    var recentEntries = self.recentCarbEntries ?? []
                    if let replacedCarbEntry = replacedCarbEntry, let index = recentEntries.firstIndex(of: replacedCarbEntry) {
                        recentEntries.remove(at: index)
                    }

                    // If the entry is in the past or an entry is replaced, DCA and RC effects must be recomputed
                    var entries = recentEntries.map { NewCarbEntry(quantity: $0.quantity, startDate: $0.startDate, foodType: nil, absorptionTime: $0.absorptionTime) }
                    entries.append(potentialCarbEntry)
                    entries.sort(by: { $0.startDate > $1.startDate })

                    let potentialCarbEffect = try carbStore.glucoseEffects(
                        of: entries,
                        startingAt: retrospectiveStart,
                        endingAt: nil,
                        effectVelocities: settings.dynamicCarbAbsorptionEnabled ? insulinCounteractionEffects : nil
                    )

                    effects.append(potentialCarbEffect)

                    retrospectiveGlucoseEffect = computeRetrospectiveGlucoseEffect(startingAt: glucose, carbEffects: potentialCarbEffect)
                }
            } else if let carbEffect = carbEffectOverride ?? self.carbEffect {
                effects.append(carbEffect)
            }
        }

        if inputs.contains(.insulin) {
            let computationInsulinEffect: [GlucoseEffect]?
            if insulinEffectOverride != nil {
                computationInsulinEffect = insulinEffectOverride
            } else {
                computationInsulinEffect = includingPendingInsulin ? self.insulinEffectIncludingPendingInsulin : self.insulinEffect
            }

            if let insulinEffect = computationInsulinEffect {
                effects.append(insulinEffect)
            }

            if let potentialBolus = potentialBolus {
                guard let sensitivity = insulinSensitivityScheduleApplyingOverrideHistory else {
                    throw LoopError.configurationError(.insulinSensitivitySchedule)
                }

                let earliestEffectDate = Date(timeInterval: .hours(-24), since: now())
                let nextEffectDate = insulinCounteractionEffects.last?.endDate ?? earliestEffectDate
                let bolusEffect = [potentialBolus]
                    .glucoseEffects(insulinModelProvider: doseStore.insulinModelProvider, longestEffectDuration: doseStore.longestEffectDuration, insulinSensitivity: sensitivity)
                    .filterDateRange(nextEffectDate, nil)
                effects.append(bolusEffect)
            }
        }

        if inputs.contains(.momentum), let momentumEffect = self.glucoseMomentumEffect {
            momentum = momentumEffect
        }

        if inputs.contains(.retrospection) {
            effects.append(retrospectiveGlucoseEffect)
        }

        var prediction = LoopMath.predictGlucose(startingAt: glucose, momentum: momentum, effects: effects)

        // Dosing requires prediction entries at least as long as the insulin model duration.
        // If our prediction is shorter than that, then extend it here.
        let finalDate = glucose.startDate.addingTimeInterval(doseStore.longestEffectDuration)
        if let last = prediction.last, last.startDate < finalDate {
            prediction.append(PredictedGlucoseValue(startDate: finalDate, quantity: last.quantity))
        }

        return prediction
    }

    fileprivate func predictGlucoseFromManualGlucose(
        _ glucose: NewGlucoseSample,
        potentialBolus: DoseEntry?,
        potentialCarbEntry: NewCarbEntry?,
        replacingCarbEntry replacedCarbEntry: StoredCarbEntry?,
        includingPendingInsulin: Bool
    ) throws -> [PredictedGlucoseValue] {
        let retrospectiveStart = glucose.date.addingTimeInterval(-retrospectiveCorrection.retrospectionInterval)
        let earliestEffectDate = Date(timeInterval: .hours(-24), since: now())
        let nextEffectDate = insulinCounteractionEffects.last?.endDate ?? earliestEffectDate

        let updateGroup = DispatchGroup()
        let effectCalculationError = Locked<Error?>(nil)

        var insulinEffect: [GlucoseEffect]?
        let basalDosingEnd = includingPendingInsulin ? nil : now()
        updateGroup.enter()
        doseStore.getGlucoseEffects(start: nextEffectDate, end: nil, basalDosingEnd: basalDosingEnd) { result in
            switch result {
            case .failure(let error):
                effectCalculationError.mutate { $0 = error }
            case .success(let effects):
                insulinEffect = effects
            }

            updateGroup.leave()
        }

        updateGroup.wait()

        if let error = effectCalculationError.value {
            throw error
        }

        var insulinCounteractionEffects = self.insulinCounteractionEffects
        if nextEffectDate < glucose.date, let insulinEffect = insulinEffect {
            updateGroup.enter()
            glucoseStore.getGlucoseSamples(start: nextEffectDate, end: nil) { result in
                switch result {
                case .failure(let error):
                    self.logger.error("Failure getting glucose samples: %{public}@", String(describing: error))
                case .success(let samples):
                    var samples = samples
                    let manualSample = StoredGlucoseSample(sample: glucose.quantitySample)
                    let insertionIndex = samples.partitioningIndex(where: { manualSample.startDate < $0.startDate })
                    samples.insert(manualSample, at: insertionIndex)
                    let velocities = self.glucoseStore.counteractionEffects(for: samples, to: insulinEffect)
                    insulinCounteractionEffects.append(contentsOf: velocities)
                }
                insulinCounteractionEffects = insulinCounteractionEffects.filterDateRange(earliestEffectDate, nil)

                updateGroup.leave()
            }

            updateGroup.wait()
        }

        var carbEffect: [GlucoseEffect]?
        updateGroup.enter()
        carbStore.getGlucoseEffects(
            start: retrospectiveStart, end: nil,
            effectVelocities: settings.dynamicCarbAbsorptionEnabled ? insulinCounteractionEffects : nil
        ) { result in
            switch result {
            case .failure(let error):
                effectCalculationError.mutate { $0 = error }
            case .success(let (_, effects)):
                carbEffect = effects
            }

            updateGroup.leave()
        }

        updateGroup.wait()

        if let error = effectCalculationError.value {
            throw error
        }

        return try predictGlucose(
            startingAt: glucose.quantitySample,
            using: [.insulin, .carbs],
            historicalInsulinEffect: insulinEffect,
            insulinCounteractionEffects: insulinCounteractionEffects,
            historicalCarbEffect: carbEffect,
            potentialBolus: potentialBolus,
            potentialCarbEntry: potentialCarbEntry,
            replacingCarbEntry: replacedCarbEntry,
            includingPendingInsulin: true
        )
    }

    fileprivate func recommendBolusForManualGlucose(_ glucose: NewGlucoseSample, consideringPotentialCarbEntry potentialCarbEntry: NewCarbEntry?, replacingCarbEntry replacedCarbEntry: StoredCarbEntry?) throws -> ManualBolusRecommendation? {
        guard lastRequestedBolus == nil else {
            // Don't recommend changes if a bolus was just requested.
            // Sending additional pump commands is not going to be
            // successful in any case.
            return nil
        }

        let pendingInsulin = try getPendingInsulin()
        let shouldIncludePendingInsulin = pendingInsulin > 0
        let prediction = try predictGlucoseFromManualGlucose(glucose, potentialBolus: nil, potentialCarbEntry: potentialCarbEntry, replacingCarbEntry: replacedCarbEntry, includingPendingInsulin: shouldIncludePendingInsulin)
        return try recommendBolus(forPrediction: prediction, consideringPotentialCarbEntry: potentialCarbEntry)
    }

    /// - Throws: LoopError.missingDataError
    fileprivate func recommendBolus(consideringPotentialCarbEntry potentialCarbEntry: NewCarbEntry?, replacingCarbEntry replacedCarbEntry: StoredCarbEntry?) throws -> ManualBolusRecommendation? {
        guard lastRequestedBolus == nil else {
            // Don't recommend changes if a bolus was just requested.
            // Sending additional pump commands is not going to be
            // successful in any case.
            return nil
        }

        let pendingInsulin = try getPendingInsulin()
        let shouldIncludePendingInsulin = pendingInsulin > 0
        let prediction = try predictGlucose(using: .all, potentialBolus: nil, potentialCarbEntry: potentialCarbEntry, replacingCarbEntry: replacedCarbEntry, includingPendingInsulin: shouldIncludePendingInsulin)
        return try recommendBolusValidatingDataRecency(forPrediction: prediction, consideringPotentialCarbEntry: potentialCarbEntry)
    }

    /// - Throws:
    ///     - LoopError.missingDataError
    ///     - LoopError.glucoseTooOld
    ///     - LoopError.pumpDataTooOld
    ///     - LoopError.configurationError
    fileprivate func recommendBolusValidatingDataRecency<Sample: GlucoseValue>(forPrediction predictedGlucose: [Sample],
                                                                               consideringPotentialCarbEntry potentialCarbEntry: NewCarbEntry?) throws -> ManualBolusRecommendation? {
        guard let glucose = glucoseStore.latestGlucose else {
            throw LoopError.missingDataError(.glucose)
        }

        let pumpStatusDate = doseStore.lastAddedPumpData
        let lastGlucoseDate = glucose.startDate

        guard now().timeIntervalSince(lastGlucoseDate) <= LoopCoreConstants.inputDataRecencyInterval else {
            throw LoopError.glucoseTooOld(date: glucose.startDate)
        }

        guard now().timeIntervalSince(pumpStatusDate) <= LoopCoreConstants.inputDataRecencyInterval else {
            throw LoopError.pumpDataTooOld(date: pumpStatusDate)
        }

        guard glucoseMomentumEffect != nil else {
            throw LoopError.missingDataError(.momentumEffect)
        }

        guard carbEffect != nil else {
            throw LoopError.missingDataError(.carbEffect)
        }

        guard insulinEffect != nil else {
            throw LoopError.missingDataError(.insulinEffect)
        }

        return try recommendBolus(forPrediction: predictedGlucose, consideringPotentialCarbEntry: potentialCarbEntry)
    }
    
    /// - Throws: LoopError.configurationError
    private func recommendBolus<Sample: GlucoseValue>(forPrediction predictedGlucose: [Sample],
                                                      consideringPotentialCarbEntry potentialCarbEntry: NewCarbEntry?) throws -> ManualBolusRecommendation? {
        guard let glucoseTargetRange = settings.effectiveGlucoseTargetRangeSchedule(presumingMealEntry: potentialCarbEntry != nil) else {
            throw LoopError.configurationError(.glucoseTargetRangeSchedule)
        }
        guard let insulinSensitivity = insulinSensitivityScheduleApplyingOverrideHistory else {
            throw LoopError.configurationError(.insulinSensitivitySchedule)
        }
        guard let maxBolus = settings.maximumBolus else {
            throw LoopError.configurationError(.maximumBolus)
        }

        guard lastRequestedBolus == nil
        else {
            // Don't recommend changes if a bolus was just requested.
            // Sending additional pump commands is not going to be
            // successful in any case.
            return nil
        }

        let volumeRounder = { (_ units: Double) in
            return self.delegate?.loopDataManager(self, roundBolusVolume: units) ?? units
        }
        
        let model = doseStore.insulinModelProvider.model(for: pumpInsulinType)

        return predictedGlucose.recommendedManualBolus(
            to: glucoseTargetRange,
            suspendThreshold: settings.suspendThreshold?.quantity,
            sensitivity: insulinSensitivity,
            model: model,
            pendingInsulin: 0, // Pending insulin is already reflected in the prediction
            maxBolus: maxBolus,
            volumeRounder: volumeRounder
        )
    }

    /// Generates a correction effect based on how large the discrepancy is between the current glucose and its model predicted value.
    ///
    /// - Throws: LoopError.missingDataError
    private func updateRetrospectiveGlucoseEffect() throws {
        dispatchPrecondition(condition: .onQueue(dataAccessQueue))

        // Get carb effects, otherwise clear effect and throw error
        guard let carbEffects = self.carbEffect else {
            retrospectiveGlucoseDiscrepancies = nil
            retrospectiveGlucoseEffect = []
            throw LoopError.missingDataError(.carbEffect)
        }

        // Get most recent glucose, otherwise clear effect and throw error
        guard let glucose = self.glucoseStore.latestGlucose else {
            retrospectiveGlucoseEffect = []
            throw LoopError.missingDataError(.glucose)
        }

        // Get timeline of glucose discrepancies
        retrospectiveGlucoseDiscrepancies = insulinCounteractionEffects.subtracting(carbEffects, withUniformInterval: carbStore.delta)

        // Calculate retrospective correction
        retrospectiveGlucoseEffect = retrospectiveCorrection.computeEffect(
            startingAt: glucose,
            retrospectiveGlucoseDiscrepanciesSummed: retrospectiveGlucoseDiscrepanciesSummed,
            recencyInterval: LoopCoreConstants.inputDataRecencyInterval,
            insulinSensitivitySchedule: insulinSensitivitySchedule,
            basalRateSchedule: basalRateSchedule,
            glucoseCorrectionRangeSchedule: settings.glucoseTargetRangeSchedule,
            retrospectiveCorrectionGroupingInterval: LoopConstants.retrospectiveCorrectionGroupingInterval
        )
    }

    private func computeRetrospectiveGlucoseEffect(startingAt glucose: GlucoseValue, carbEffects: [GlucoseEffect]) -> [GlucoseEffect] {
        let retrospectiveGlucoseDiscrepancies = insulinCounteractionEffects.subtracting(carbEffects, withUniformInterval: carbStore.delta)
        let retrospectiveGlucoseDiscrepanciesSummed = retrospectiveGlucoseDiscrepancies.combinedSums(of: LoopConstants.retrospectiveCorrectionGroupingInterval * retrospectiveCorrectionGroupingIntervalMultiplier)
        return retrospectiveCorrection.computeEffect(
            startingAt: glucose,
            retrospectiveGlucoseDiscrepanciesSummed: retrospectiveGlucoseDiscrepanciesSummed,
            recencyInterval: LoopCoreConstants.inputDataRecencyInterval,
            insulinSensitivitySchedule: insulinSensitivitySchedule,
            basalRateSchedule: basalRateSchedule,
            glucoseCorrectionRangeSchedule: settings.glucoseTargetRangeSchedule,
            retrospectiveCorrectionGroupingInterval: LoopConstants.retrospectiveCorrectionGroupingInterval
        )
    }

    /// Runs the glucose prediction on the latest effect data.
    ///
    /// - Throws:
    ///     - LoopError.configurationError
    ///     - LoopError.glucoseTooOld
    ///     - LoopError.missingDataError
    ///     - LoopError.pumpDataTooOld
    private func updatePredictedGlucoseAndRecommendedDose(with dosingDecision: StoredDosingDecision) -> (StoredDosingDecision, LoopError?) {
        dispatchPrecondition(condition: .onQueue(dataAccessQueue))

        var dosingDecision = dosingDecision

        self.logger.debug("Recomputing prediction and recommendations.")

        let startDate = now()

        guard let glucose = glucoseStore.latestGlucose else {
            logger.error("Latest glucose missing")
            dosingDecision.appendError(.missingDataError(.glucose))
            return (dosingDecision, .missingDataError(.glucose))
        }

        var errors = [LoopError]()

        if startDate.timeIntervalSince(glucose.startDate) > LoopCoreConstants.inputDataRecencyInterval {
            errors.append(.glucoseTooOld(date: glucose.startDate))
        }

        let pumpStatusDate = doseStore.lastAddedPumpData

        if startDate.timeIntervalSince(pumpStatusDate) > LoopCoreConstants.inputDataRecencyInterval {
            errors.append(.pumpDataTooOld(date: pumpStatusDate))
        }

        let glucoseTargetRange = settings.effectiveGlucoseTargetRangeSchedule()
        if glucoseTargetRange == nil {
            errors.append(.configurationError(.glucoseTargetRangeSchedule))
        }

        let basalRates = basalRateScheduleApplyingOverrideHistory
        if basalRates == nil {
            errors.append(.configurationError(.basalRateSchedule))
        }

        let insulinSensitivity = insulinSensitivityScheduleApplyingOverrideHistory
        if insulinSensitivity == nil {
            errors.append(.configurationError(.insulinSensitivitySchedule))
        }

        if carbRatioScheduleApplyingOverrideHistory == nil {
            errors.append(.configurationError(.carbRatioSchedule))
        }

        let maxBasal = settings.maximumBasalRatePerHour
        if maxBasal == nil {
            errors.append(.configurationError(.maximumBasalRatePerHour))
        }

        let maxBolus = settings.maximumBolus
        if maxBolus == nil {
            errors.append(.configurationError(.maximumBolus))
        }

        if glucoseMomentumEffect == nil {
            errors.append(.missingDataError(.momentumEffect))
        }

        if carbEffect == nil {
            errors.append(.missingDataError(.carbEffect))
        }

        if insulinEffect == nil {
            errors.append(.missingDataError(.insulinEffect))
        }

        if insulinEffectIncludingPendingInsulin == nil {
            errors.append(.missingDataError(.insulinEffectIncludingPendingInsulin))
        }

        dosingDecision.appendErrors(errors)
        if let error = errors.first {
            logger.error("%{public}@", String(describing: error))
            return (dosingDecision, error)
        }

        var loopError: LoopError?
        do {
            let predictedGlucose = try predictGlucose(using: settings.enabledEffects)
            self.predictedGlucose = predictedGlucose
            let predictedGlucoseIncludingPendingInsulin = try predictGlucose(using: settings.enabledEffects, includingPendingInsulin: true)
            self.predictedGlucoseIncludingPendingInsulin = predictedGlucoseIncludingPendingInsulin

            dosingDecision.predictedGlucose = predictedGlucose

            guard lastRequestedBolus == nil
            else {
                // Don't recommend changes if a bolus was just requested.
                // Sending additional pump commands is not going to be
                // successful in any case.
                self.logger.debug("Not generating recommendations because bolus request is in progress.")
                dosingDecision.appendWarning(.bolusInProgress)
                return (dosingDecision, nil)
            }

            let rateRounder = { (_ rate: Double) in
                return self.delegate?.loopDataManager(self, roundBasalRate: rate) ?? rate
            }

            let lastTempBasal: DoseEntry?

            if case .some(.tempBasal(let dose)) = basalDeliveryState {
                lastTempBasal = dose
            } else {
                lastTempBasal = nil
            }

            let dosingRecommendation: AutomaticDoseRecommendation?

            switch settings.dosingStrategy {
            case .automaticBolus:
                let volumeRounder = { (_ units: Double) in
                    return self.delegate?.loopDataManager(self, roundBolusVolume: units) ?? units
                }

                dosingRecommendation = predictedGlucose.recommendedAutomaticDose(
                    to: glucoseTargetRange!,
                    at: predictedGlucose[0].startDate,
                    suspendThreshold: settings.suspendThreshold?.quantity,
                    sensitivity: insulinSensitivity!,
                    model: doseStore.insulinModelProvider.model(for: pumpInsulinType),
                    basalRates: basalRates!,
                    maxAutomaticBolus: maxBolus! * LoopConstants.bolusPartialApplicationFactor,
                    partialApplicationFactor: LoopConstants.bolusPartialApplicationFactor,
                    lastTempBasal: lastTempBasal,
                    volumeRounder: volumeRounder,
                    rateRounder: rateRounder,
                    isBasalRateScheduleOverrideActive: settings.scheduleOverride?.isBasalRateScheduleOverriden(at: startDate) == true
                )
            case .tempBasalOnly:
                let temp = predictedGlucose.recommendedTempBasal(
                    to: glucoseTargetRange!,
                    at: predictedGlucose[0].startDate,
                    suspendThreshold: settings.suspendThreshold?.quantity,
                    sensitivity: insulinSensitivity!,
                    model: doseStore.insulinModelProvider.model(for: pumpInsulinType),
                    basalRates: basalRates!,
                    maxBasalRate: maxBasal!,
                    lastTempBasal: lastTempBasal,
                    rateRounder: rateRounder,
                    isBasalRateScheduleOverrideActive: settings.scheduleOverride?.isBasalRateScheduleOverriden(at: startDate) == true
                )
                dosingRecommendation = AutomaticDoseRecommendation(basalAdjustment: temp)
            }

            if let dosingRecommendation = dosingRecommendation {
                self.logger.default("Current basal state: %{public}@", String(describing: basalDeliveryState))
                self.logger.default("Recommending dose: %{public}@ at %{public}@", String(describing: dosingRecommendation), String(describing: startDate))
                recommendedAutomaticDose = (recommendation: dosingRecommendation, date: startDate)
            } else {
                recommendedAutomaticDose = nil
            }

            dosingDecision.automaticDoseRecommendation = recommendedAutomaticDose?.recommendation

            let volumeRounder = { (_ units: Double) in
                return self.delegate?.loopDataManager(self, roundBolusVolume: units) ?? units
            }

            let pendingInsulin = try getPendingInsulin()
            let predictionDrivingBolusRecommendation = pendingInsulin > 0 ? predictedGlucoseIncludingPendingInsulin : predictedGlucose
            let recommendation = predictionDrivingBolusRecommendation.recommendedManualBolus(
                to: glucoseTargetRange!,
                at: predictedGlucose[0].startDate,
                suspendThreshold: settings.suspendThreshold?.quantity,
                sensitivity: insulinSensitivity!,
                model: doseStore.insulinModelProvider.model(for: pumpInsulinType),
                pendingInsulin: 0, // Pending insulin is already reflected in the prediction
                maxBolus: maxBolus!,
                volumeRounder: volumeRounder
            )
            recommendedManualBolus = (recommendation: recommendation, date: startDate)
            self.logger.debug("Recommending bolus: %{public}@", String(describing: recommendedManualBolus))

            dosingDecision.manualBolusRecommendation = ManualBolusRecommendationWithDate(recommendedManualBolus)
        } catch let error {
            loopError = error as? LoopError ?? .unknownError(error)
            if let loopError = loopError {
                logger.error("%{public}@", String(describing: loopError))
                dosingDecision.appendError(loopError)
            }
        }

        return (dosingDecision, loopError)
    }

    /// *This method should only be called from the `dataAccessQueue`*
    private func enactRecommendedAutomaticDose() -> LoopError? {
        dispatchPrecondition(condition: .onQueue(dataAccessQueue))

        guard let recommendedDose = self.recommendedAutomaticDose else {
            return nil
        }

        guard abs(recommendedDose.date.timeIntervalSince(now())) < TimeInterval(minutes: 5) else {
            return LoopError.recommendationExpired(date: recommendedDose.date)
        }
        
        if case .suspended = basalDeliveryState {
            return LoopError.pumpSuspended
        }

        let updateGroup = DispatchGroup()
        updateGroup.enter()
        var delegateError: LoopError?

        delegate?.loopDataManager(self, didRecommend: recommendedDose) { (error) in
            delegateError = error
            updateGroup.leave()
        }

        updateGroup.wait()
        if delegateError == nil {
            self.recommendedAutomaticDose = nil
        }
        
        return delegateError
    }
    
    /// Ensures that the current temp basal is at or below the proposed max temp basal, and if not, cancel it before proceeding.
    /// Calls the completion with `nil` if successful, or an `error` if canceling the active temp basal fails.
    func maxTempBasalSavePreflight(unitsPerHour: Double?, completion: @escaping (_ error: Error?) -> Void) {
        guard let unitsPerHour = unitsPerHour else {
            completion(nil)
            return 
        }
        dataAccessQueue.async {
            switch self.basalDeliveryState {
            case .some(.tempBasal(let dose)):
                if dose.unitsPerHour > unitsPerHour {
                    // Temp basal is higher than proposed rate, so should cancel
                    self.cancelActiveTempBasal(for: .maximumBasalRateChanged, completion: completion)
                } else {
                    completion(nil)
                }
            default:
                completion(nil)
            }
        }
    }

}

/// Describes a view into the loop state
protocol LoopState {
    /// The last-calculated carbs on board
    var carbsOnBoard: CarbValue? { get }

    /// An error in the current state of the loop, or one that happened during the last attempt to loop.
    var error: LoopError? { get }

    /// A timeline of average velocity of glucose change counteracting predicted insulin effects
    var insulinCounteractionEffects: [GlucoseEffectVelocity] { get }

    /// The calculated timeline of predicted glucose values
    var predictedGlucose: [PredictedGlucoseValue]? { get }

    /// The calculated timeline of predicted glucose values, including the effects of pending insulin
    var predictedGlucoseIncludingPendingInsulin: [PredictedGlucoseValue]? { get }

    /// The recommended temp basal based on predicted glucose
    var recommendedAutomaticDose: (recommendation: AutomaticDoseRecommendation, date: Date)? { get }

    var recommendedBolus: (recommendation: ManualBolusRecommendation, date: Date)? { get }

    /// The difference in predicted vs actual glucose over a recent period
    var retrospectiveGlucoseDiscrepancies: [GlucoseChange]? { get }

    /// The total corrective glucose effect from retrospective correction
    var totalRetrospectiveCorrection: HKQuantity? { get }

    /// Calculates a new prediction from the current data using the specified effect inputs
    ///
    /// This method is intended for visualization purposes only, not dosing calculation. No validation of input data is done.
    ///
    /// - Parameter inputs: The effect inputs to include
    /// - Parameter potentialBolus: A bolus under consideration for which to include effects in the prediction
    /// - Parameter potentialCarbEntry: A carb entry under consideration for which to include effects in the prediction
    /// - Parameter replacedCarbEntry: An existing carb entry replaced by `potentialCarbEntry`
    /// - Parameter includingPendingInsulin: If `true`, the returned prediction will include the effects of scheduled but not yet delivered insulin
    /// - Returns: An timeline of predicted glucose values
    /// - Throws: LoopError.missingDataError if prediction cannot be computed
    func predictGlucose(using inputs: PredictionInputEffect, potentialBolus: DoseEntry?, potentialCarbEntry: NewCarbEntry?, replacingCarbEntry replacedCarbEntry: StoredCarbEntry?, includingPendingInsulin: Bool) throws -> [PredictedGlucoseValue]

    /// Calculates a new prediction from a manual glucose entry in the context of a meal entry
    ///
    /// - Parameter glucose: The unstored manual glucose entry
    /// - Parameter potentialBolus: A bolus under consideration for which to include effects in the prediction
    /// - Parameter potentialCarbEntry: A carb entry under consideration for which to include effects in the prediction
    /// - Parameter replacedCarbEntry: An existing carb entry replaced by `potentialCarbEntry`
    /// - Parameter includingPendingInsulin: If `true`, the returned prediction will include the effects of scheduled but not yet delivered insulin
    /// - Returns: A timeline of predicted glucose values
    func predictGlucoseFromManualGlucose(
        _ glucose: NewGlucoseSample,
        potentialBolus: DoseEntry?,
        potentialCarbEntry: NewCarbEntry?,
        replacingCarbEntry replacedCarbEntry: StoredCarbEntry?,
        includingPendingInsulin: Bool
    ) throws -> [PredictedGlucoseValue]

    /// Computes the recommended bolus for correcting a glucose prediction, optionally considering a potential carb entry.
    /// - Parameter potentialCarbEntry: A carb entry under consideration for which to include effects in the prediction
    /// - Parameter replacedCarbEntry: An existing carb entry replaced by `potentialCarbEntry`
    /// - Returns: A bolus recommendation, or `nil` if not applicable
    /// - Throws: LoopError.missingDataError if recommendation cannot be computed
    func recommendBolus(consideringPotentialCarbEntry potentialCarbEntry: NewCarbEntry?, replacingCarbEntry replacedCarbEntry: StoredCarbEntry?) throws -> ManualBolusRecommendation?

    /// Computes the recommended bolus for correcting a glucose prediction derived from a manual glucose entry, optionally considering a potential carb entry.
    /// - Parameter glucose: The unstored manual glucose entry
    /// - Parameter potentialCarbEntry: A carb entry under consideration for which to include effects in the prediction
    /// - Parameter replacedCarbEntry: An existing carb entry replaced by `potentialCarbEntry`
    /// - Returns: A bolus recommendation, or `nil` if not applicable
    /// - Throws: LoopError.configurationError if recommendation cannot be computed
    func recommendBolusForManualGlucose(_ glucose: NewGlucoseSample, consideringPotentialCarbEntry potentialCarbEntry: NewCarbEntry?, replacingCarbEntry replacedCarbEntry: StoredCarbEntry?) throws -> ManualBolusRecommendation?
}

extension LoopState {
    /// Calculates a new prediction from the current data using the specified effect inputs
    ///
    /// This method is intended for visualization purposes only, not dosing calculation. No validation of input data is done.
    ///
    /// - Parameter inputs: The effect inputs to include
    /// - Parameter includingPendingInsulin: If `true`, the returned prediction will include the effects of scheduled but not yet delivered insulin
    /// - Returns: An timeline of predicted glucose values
    /// - Throws: LoopError.missingDataError if prediction cannot be computed
    func predictGlucose(using inputs: PredictionInputEffect, includingPendingInsulin: Bool = false) throws -> [GlucoseValue] {
        try predictGlucose(using: inputs, potentialBolus: nil, potentialCarbEntry: nil, replacingCarbEntry: nil, includingPendingInsulin: includingPendingInsulin)
    }
}


extension LoopDataManager {
    private struct LoopStateView: LoopState {
        private let loopDataManager: LoopDataManager
        private let updateError: LoopError?

        init(loopDataManager: LoopDataManager, updateError: LoopError?) {
            self.loopDataManager = loopDataManager
            self.updateError = updateError
        }

        var carbsOnBoard: CarbValue? {
            dispatchPrecondition(condition: .onQueue(loopDataManager.dataAccessQueue))
            return loopDataManager.carbsOnBoard
        }

        var error: LoopError? {
            dispatchPrecondition(condition: .onQueue(loopDataManager.dataAccessQueue))
            return updateError ?? loopDataManager.lastLoopError
        }

        var insulinCounteractionEffects: [GlucoseEffectVelocity] {
            dispatchPrecondition(condition: .onQueue(loopDataManager.dataAccessQueue))
            return loopDataManager.insulinCounteractionEffects
        }

        var predictedGlucose: [PredictedGlucoseValue]? {
            dispatchPrecondition(condition: .onQueue(loopDataManager.dataAccessQueue))
            return loopDataManager.predictedGlucose
        }

        var predictedGlucoseIncludingPendingInsulin: [PredictedGlucoseValue]? {
            dispatchPrecondition(condition: .onQueue(loopDataManager.dataAccessQueue))
            return loopDataManager.predictedGlucoseIncludingPendingInsulin
        }

        var recommendedAutomaticDose: (recommendation: AutomaticDoseRecommendation, date: Date)? {
            dispatchPrecondition(condition: .onQueue(loopDataManager.dataAccessQueue))
            guard loopDataManager.lastRequestedBolus == nil else {
                return nil
            }
            return loopDataManager.recommendedAutomaticDose
        }

        var recommendedBolus: (recommendation: ManualBolusRecommendation, date: Date)? {
            dispatchPrecondition(condition: .onQueue(loopDataManager.dataAccessQueue))
            guard loopDataManager.lastRequestedBolus == nil else {
                return nil
            }
            return loopDataManager.recommendedManualBolus
        }

        var retrospectiveGlucoseDiscrepancies: [GlucoseChange]? {
            dispatchPrecondition(condition: .onQueue(loopDataManager.dataAccessQueue))
            return loopDataManager.retrospectiveGlucoseDiscrepanciesSummed
        }

        var totalRetrospectiveCorrection: HKQuantity? {
            dispatchPrecondition(condition: .onQueue(loopDataManager.dataAccessQueue))
            return loopDataManager.retrospectiveCorrection.totalGlucoseCorrectionEffect
        }

        func predictGlucose(using inputs: PredictionInputEffect, potentialBolus: DoseEntry?, potentialCarbEntry: NewCarbEntry?, replacingCarbEntry replacedCarbEntry: StoredCarbEntry?, includingPendingInsulin: Bool) throws -> [PredictedGlucoseValue] {
            dispatchPrecondition(condition: .onQueue(loopDataManager.dataAccessQueue))
            return try loopDataManager.predictGlucose(using: inputs, potentialBolus: potentialBolus, potentialCarbEntry: potentialCarbEntry, replacingCarbEntry: replacedCarbEntry, includingPendingInsulin: includingPendingInsulin)
        }

        func predictGlucoseFromManualGlucose(
            _ glucose: NewGlucoseSample,
            potentialBolus: DoseEntry?,
            potentialCarbEntry: NewCarbEntry?,
            replacingCarbEntry replacedCarbEntry: StoredCarbEntry?,
            includingPendingInsulin: Bool
        ) throws -> [PredictedGlucoseValue] {
            dispatchPrecondition(condition: .onQueue(loopDataManager.dataAccessQueue))
            return try loopDataManager.predictGlucoseFromManualGlucose(glucose, potentialBolus: potentialBolus, potentialCarbEntry: potentialCarbEntry, replacingCarbEntry: replacedCarbEntry, includingPendingInsulin: includingPendingInsulin)
        }

        func recommendBolus(consideringPotentialCarbEntry potentialCarbEntry: NewCarbEntry?, replacingCarbEntry replacedCarbEntry: StoredCarbEntry?) throws -> ManualBolusRecommendation? {
            dispatchPrecondition(condition: .onQueue(loopDataManager.dataAccessQueue))
            return try loopDataManager.recommendBolus(consideringPotentialCarbEntry: potentialCarbEntry, replacingCarbEntry: replacedCarbEntry)
        }

        func recommendBolusForManualGlucose(_ glucose: NewGlucoseSample, consideringPotentialCarbEntry potentialCarbEntry: NewCarbEntry?, replacingCarbEntry replacedCarbEntry: StoredCarbEntry?) throws -> ManualBolusRecommendation? {
            dispatchPrecondition(condition: .onQueue(loopDataManager.dataAccessQueue))
            return try loopDataManager.recommendBolusForManualGlucose(glucose, consideringPotentialCarbEntry: potentialCarbEntry, replacingCarbEntry: replacedCarbEntry)
        }
    }

    /// Executes a closure with access to the current state of the loop.
    ///
    /// This operation is performed asynchronously and the closure will be executed on an arbitrary background queue.
    ///
    /// - Parameter handler: A closure called when the state is ready
    /// - Parameter manager: The loop manager
    /// - Parameter state: The current state of the manager. This is invalid to access outside of the closure.
    func getLoopState(_ handler: @escaping (_ manager: LoopDataManager, _ state: LoopState) -> Void) {
        dataAccessQueue.async {
            self.logger.debug("getLoopState: update()")

            let (_, updateError) = self.update(for: .getLoopState)

            handler(self, LoopStateView(loopDataManager: self, updateError: updateError))
        }
    }
    
    func generateSimpleBolusRecommendation(at date: Date, mealCarbs: HKQuantity?, manualGlucose: HKQuantity?) -> BolusDosingDecision? {
        
        var dosingDecision = BolusDosingDecision(for: .simpleBolus)
        
        var activeInsulin: Double? = nil
        let semaphore = DispatchSemaphore(value: 0)
        doseStore.insulinOnBoard(at: Date()) { (result) in
            if case .success(let iobValue) = result {
                activeInsulin = iobValue.value
                dosingDecision.insulinOnBoard = iobValue
            }
            semaphore.signal()
        }
        semaphore.wait()
        
        guard let iob = activeInsulin,
            let suspendThreshold = settings.suspendThreshold?.quantity,
            let carbRatioSchedule = carbStore.carbRatioScheduleApplyingOverrideHistory,
            let correctionRangeSchedule = settings.effectiveGlucoseTargetRangeSchedule(presumingMealEntry: mealCarbs != nil),
            let sensitivitySchedule = insulinSensitivityScheduleApplyingOverrideHistory
        else {
            // Settings incomplete; should never get here; remove when therapy settings non-optional
            return nil
        }
        
        if let scheduleOverride = settings.scheduleOverride, !scheduleOverride.hasFinished() {
            dosingDecision.scheduleOverride = settings.scheduleOverride
        }

        dosingDecision.glucoseTargetRangeSchedule = correctionRangeSchedule
        
        var notice: BolusRecommendationNotice? = nil
        if let manualGlucose = manualGlucose {
            let glucoseValue = SimpleGlucoseValue(startDate: date, quantity: manualGlucose)
            if manualGlucose < suspendThreshold {
                notice = .glucoseBelowSuspendThreshold(minGlucose: glucoseValue)
            } else {
                let correctionRange = correctionRangeSchedule.quantityRange(at: date)
                if manualGlucose < correctionRange.lowerBound {
                    notice = .currentGlucoseBelowTarget(glucose: glucoseValue)
                }
            }
        }
        
        let bolusAmount = SimpleBolusCalculator.recommendedInsulin(
            mealCarbs: mealCarbs,
            manualGlucose: manualGlucose,
            activeInsulin: HKQuantity.init(unit: .internationalUnit(), doubleValue: iob),
            carbRatioSchedule: carbRatioSchedule,
            correctionRangeSchedule: correctionRangeSchedule,
            sensitivitySchedule: sensitivitySchedule,
            at: date)
        
        dosingDecision.manualBolusRecommendation = ManualBolusRecommendationWithDate(recommendation: ManualBolusRecommendation(amount: bolusAmount.doubleValue(for: .internationalUnit()), pendingInsulin: 0, notice: notice),
                                                                                     date: Date())
        
        return dosingDecision
    }
}

extension LoopDataManager {
    /// Generates a diagnostic report about the current state
    ///
    /// This operation is performed asynchronously and the completion will be executed on an arbitrary background queue.
    ///
    /// - parameter completion: A closure called once the report has been generated. The closure takes a single argument of the report string.
    func generateDiagnosticReport(_ completion: @escaping (_ report: String) -> Void) {
        getLoopState { (manager, state) in

            var entries: [String] = [
                "## LoopDataManager",
                "settings: \(String(reflecting: manager.settings))",

                "insulinCounteractionEffects: [",
                "* GlucoseEffectVelocity(start, end, mg/dL/min)",
                manager.insulinCounteractionEffects.reduce(into: "", { (entries, entry) in
                    entries.append("* \(entry.startDate), \(entry.endDate), \(entry.quantity.doubleValue(for: GlucoseEffectVelocity.unit))\n")
                }),
                "]",

                "insulinEffect: [",
                "* GlucoseEffect(start, mg/dL)",
                (manager.insulinEffect ?? []).reduce(into: "", { (entries, entry) in
                    entries.append("* \(entry.startDate), \(entry.quantity.doubleValue(for: .milligramsPerDeciliter))\n")
                }),
                "]",

                "carbEffect: [",
                "* GlucoseEffect(start, mg/dL)",
                (manager.carbEffect ?? []).reduce(into: "", { (entries, entry) in
                    entries.append("* \(entry.startDate), \(entry.quantity.doubleValue(for: .milligramsPerDeciliter))\n")
                }),
                "]",

                "predictedGlucose: [",
                "* PredictedGlucoseValue(start, mg/dL)",
                (state.predictedGlucoseIncludingPendingInsulin ?? []).reduce(into: "", { (entries, entry) in
                    entries.append("* \(entry.startDate), \(entry.quantity.doubleValue(for: .milligramsPerDeciliter))\n")
                }),
                "]",

                "retrospectiveGlucoseDiscrepancies: [",
                "* GlucoseEffect(start, mg/dL)",
                (state.retrospectiveGlucoseDiscrepancies ?? []).reduce(into: "", { (entries, entry) in
                    entries.append("* \(entry.startDate), \(entry.quantity.doubleValue(for: .milligramsPerDeciliter))\n")
                }),
                "]",

                "retrospectiveGlucoseDiscrepanciesSummed: [",
                "* GlucoseChange(start, end, mg/dL)",
                (manager.retrospectiveGlucoseDiscrepanciesSummed ?? []).reduce(into: "", { (entries, entry) in
                    entries.append("* \(entry.startDate), \(entry.endDate), \(entry.quantity.doubleValue(for: .milligramsPerDeciliter))\n")
                }),
                "]",

                "glucoseMomentumEffect: \(manager.glucoseMomentumEffect ?? [])",
                "retrospectiveGlucoseEffect: \(manager.retrospectiveGlucoseEffect)",
                "recommendedAutomaticDose: \(String(describing: state.recommendedAutomaticDose))",
                "recommendedBolus: \(String(describing: state.recommendedBolus))",
                "lastBolus: \(String(describing: manager.lastRequestedBolus))",
                "lastLoopCompleted: \(String(describing: manager.lastLoopCompleted))",
                "basalDeliveryState: \(String(describing: manager.basalDeliveryState))",
                "carbsOnBoard: \(String(describing: state.carbsOnBoard))",
                "error: \(String(describing: state.error))",
                "overrideInUserDefaults: \(String(describing: UserDefaults.appGroup?.intentExtensionOverrideToSet))",
                "",
                String(reflecting: self.retrospectiveCorrection),
                "",
            ]

            self.glucoseStore.generateDiagnosticReport { (report) in
                entries.append(report)
                entries.append("")

                self.carbStore.generateDiagnosticReport { (report) in
                    entries.append(report)
                    entries.append("")

                    self.doseStore.generateDiagnosticReport { (report) in
                        entries.append(report)
                        entries.append("")

                        UNUserNotificationCenter.current().generateDiagnosticReport { (report) in
                            entries.append(report)
                            entries.append("")

                            UIDevice.current.generateDiagnosticReport { (report) in
                                entries.append(report)
                                entries.append("")

                                completion(entries.joined(separator: "\n"))
                            }
                        }
                    }
                }
            }
        }
    }
}


extension Notification.Name {
    static let LoopDataUpdated = Notification.Name(rawValue: "com.loopkit.Loop.LoopDataUpdated")
    static let LoopRunning = Notification.Name(rawValue: "com.loopkit.Loop.LoopRunning")
    static let LoopCompleted = Notification.Name(rawValue: "com.loopkit.Loop.LoopCompleted")
}

protocol LoopDataManagerDelegate: AnyObject {

    /// Informs the delegate that an immediate basal change is recommended
    ///
    /// - Parameters:
    ///   - manager: The manager
    ///   - basal: The new recommended basal
    ///   - completion: A closure called once on completion. Will be passed a non-null error if acting on the recommendation fails.
    ///   - result: The enacted basal
    func loopDataManager(_ manager: LoopDataManager, didRecommend automaticDose: (recommendation: AutomaticDoseRecommendation, date: Date), completion: @escaping (LoopError?) -> Void) -> Void

    /// Asks the delegate to round a recommended basal rate to a supported rate
    ///
    /// - Parameters:
    ///   - rate: The recommended rate in U/hr
    /// - Returns: a supported rate of delivery in Units/hr. The rate returned should not be larger than the passed in rate.
    func loopDataManager(_ manager: LoopDataManager, roundBasalRate unitsPerHour: Double) -> Double

    /// Asks the delegate to round a recommended bolus volume to a supported volume
    ///
    /// - Parameters:
    ///   - units: The recommended bolus in U
    /// - Returns: a supported bolus volume in U. The volume returned should be the nearest deliverable volume.
    func loopDataManager(_ manager: LoopDataManager, roundBolusVolume units: Double) -> Double

    /// The pump manager status, if one exists.
    var pumpManagerStatus: PumpManagerStatus? { get }

    /// The cgm manager status, if one exists.
    var cgmManagerStatus: CGMManagerStatus? { get }
}

private extension TemporaryScheduleOverride {
    func isBasalRateScheduleOverriden(at date: Date) -> Bool {
        guard isActive(at: date), let basalRateMultiplier = settings.basalRateMultiplier else {
            return false
        }
        return abs(basalRateMultiplier - 1.0) >= .ulpOfOne
    }
}

private extension StoredDosingDecision.LastReservoirValue {
    init?(_ reservoirValue: ReservoirValue?) {
        guard let reservoirValue = reservoirValue else {
            return nil
        }
        self.init(startDate: reservoirValue.startDate, unitVolume: reservoirValue.unitVolume)
    }
}

extension ManualBolusRecommendationWithDate {
    init?(_ bolusRecommendationDate: (recommendation: ManualBolusRecommendation, date: Date)?) {
        guard let bolusRecommendationDate = bolusRecommendationDate else {
            return nil
        }
        self.init(recommendation: bolusRecommendationDate.recommendation, date: bolusRecommendationDate.date)
    }
}

private extension StoredDosingDecision.Settings {
    init?(_ settings: StoredSettings?) {
        guard let settings = settings else {
            return nil
        }
        self.init(syncIdentifier: settings.syncIdentifier)
    }
}

// MARK: - Simulated Core Data

extension LoopDataManager {
    func generateSimulatedHistoricalCoreData(completion: @escaping (Error?) -> Void) {
        guard FeatureFlags.simulatedCoreDataEnabled else {
            fatalError("\(#function) should be invoked only when simulated core data is enabled")
        }

        guard let glucoseStore = glucoseStore as? GlucoseStore, let carbStore = carbStore as? CarbStore, let doseStore = doseStore as? DoseStore, let dosingDecisionStore = dosingDecisionStore as? DosingDecisionStore else {
            fatalError("Mock stores should not be used to generate simulated core data")
        }

        glucoseStore.generateSimulatedHistoricalGlucoseObjects() { error in
            guard error == nil else {
                completion(error)
                return
            }
            carbStore.generateSimulatedHistoricalCarbObjects() { error in
                guard error == nil else {
                    completion(error)
                    return
                }
                dosingDecisionStore.generateSimulatedHistoricalDosingDecisionObjects() { error in
                    guard error == nil else {
                        completion(error)
                        return
                    }
                    doseStore.generateSimulatedHistoricalPumpEvents(completion: completion)
                }
            }
        }
    }

    func purgeHistoricalCoreData(completion: @escaping (Error?) -> Void) {
        guard FeatureFlags.simulatedCoreDataEnabled else {
            fatalError("\(#function) should be invoked only when simulated core data is enabled")
        }

        guard let glucoseStore = glucoseStore as? GlucoseStore, let carbStore = carbStore as? CarbStore, let doseStore = doseStore as? DoseStore, let dosingDecisionStore = dosingDecisionStore as? DosingDecisionStore else {
            fatalError("Mock stores should not be used to generate simulated core data")
        }

        doseStore.purgeHistoricalPumpEvents() { error in
            guard error == nil else {
                completion(error)
                return
            }
            dosingDecisionStore.purgeHistoricalDosingDecisionObjects() { error in
                guard error == nil else {
                    completion(error)
                    return
                }
                carbStore.purgeHistoricalCarbObjects() { error in
                    guard error == nil else {
                        completion(error)
                        return
                    }
                    glucoseStore.purgeHistoricalGlucoseObjects(completion: completion)
                }
            }
        }
    }
}

extension LoopDataManager {
    public var therapySettings: TherapySettings {
        get {
            let settings = settings
            return TherapySettings(glucoseTargetRangeSchedule: settings.glucoseTargetRangeSchedule,
                            correctionRangeOverrides: CorrectionRangeOverrides(preMeal: settings.preMealTargetRange, workout: settings.legacyWorkoutTargetRange),
                            maximumBasalRatePerHour: settings.maximumBasalRatePerHour,
                            maximumBolus: settings.maximumBolus,
                            suspendThreshold: settings.suspendThreshold,
                            insulinSensitivitySchedule: insulinSensitivitySchedule,
                            carbRatioSchedule: carbRatioSchedule,
                            basalRateSchedule: basalRateSchedule,
                            defaultRapidActingModel: defaultRapidActingModel)
        }
        
        set {
            mutateSettings { settings in
                settings.glucoseTargetRangeSchedule = newValue.glucoseTargetRangeSchedule
                settings.preMealTargetRange = newValue.correctionRangeOverrides?.preMeal
                settings.legacyWorkoutTargetRange = newValue.correctionRangeOverrides?.workout
                settings.suspendThreshold = newValue.suspendThreshold
                settings.maximumBolus = newValue.maximumBolus
                settings.maximumBasalRatePerHour = newValue.maximumBasalRatePerHour
                settings.overridePresets = newValue.overridePresets ?? []
            }
            insulinSensitivitySchedule = newValue.insulinSensitivitySchedule
            carbRatioSchedule = newValue.carbRatioSchedule
            basalRateSchedule = newValue.basalRateSchedule
            defaultRapidActingModel = newValue.defaultRapidActingModel
        }
    }
}<|MERGE_RESOLUTION|>--- conflicted
+++ resolved
@@ -792,43 +792,6 @@
         dosingDecisionStore.storeDosingDecision(dosingDecision) {}
     }
 
-<<<<<<< HEAD
-    func storeSettings(notificationSettings: NotificationSettings? = nil,
-                       controllerDevice: StoredSettings.ControllerDevice? = nil,
-                       cgmDevice: HKDevice? = nil,
-                       pumpDevice: HKDevice? = nil)
-    {
-        guard let appGroup = UserDefaults.appGroup, let loopSettings = appGroup.loopSettings else {
-            return
-        }
-
-        let settings = StoredSettings(date: now(),
-                                      dosingEnabled: loopSettings.dosingEnabled,
-                                      glucoseTargetRangeSchedule: loopSettings.glucoseTargetRangeSchedule,
-                                      preMealTargetRange: loopSettings.preMealTargetRange,
-                                      workoutTargetRange: loopSettings.legacyWorkoutTargetRange,
-                                      overridePresets: loopSettings.overridePresets,
-                                      scheduleOverride: loopSettings.scheduleOverride,
-                                      preMealOverride: loopSettings.preMealOverride,
-                                      maximumBasalRatePerHour: loopSettings.maximumBasalRatePerHour,
-                                      maximumBolus: loopSettings.maximumBolus,
-                                      suspendThreshold: loopSettings.suspendThreshold,
-                                      deviceToken: self.settings.deviceToken?.hexadecimalString, //Not persisting the deviceToken
-                                      insulinType: delegate?.pumpManagerStatus?.insulinType,
-                                      defaultRapidActingModel: appGroup.defaultRapidActingModel.map(StoredInsulinModel.init),
-                                      basalRateSchedule: appGroup.basalRateSchedule,
-                                      insulinSensitivitySchedule: appGroup.insulinSensitivitySchedule,
-                                      carbRatioSchedule: appGroup.carbRatioSchedule,
-                                      notificationSettings: notificationSettings ?? settingsStore.latestSettings?.notificationSettings,
-                                      controllerDevice: controllerDevice ?? UIDevice.current.controllerDevice,
-                                      cgmDevice: cgmDevice ?? delegate?.cgmManagerStatus?.device,
-                                      pumpDevice: pumpDevice ?? delegate?.pumpManagerStatus?.device,
-                                      bloodGlucoseUnit: loopSettings.glucoseUnit)
-        settingsStore.storeSettings(settings) {}
-    }
-
-=======
->>>>>>> 7c6b7c12
     // Actions
 
     /// Runs the "loop"
