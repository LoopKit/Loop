--- conflicted
+++ resolved
@@ -2130,8 +2130,7 @@
     /// - Parameters:
     ///   - rate: The recommended rate in U/hr
     /// - Returns: a supported rate of delivery in Units/hr. The rate returned should not be larger than the passed in rate.
-<<<<<<< HEAD
-    func loopDataManager(_ manager: LoopDataManager, roundBasalRate unitsPerHour: Double) -> Double
+    func roundBasalRate(unitsPerHour: Double) -> Double
     
     /// Asks the delegate to estimate the duration to deliver the bolus.
     ///
@@ -2140,10 +2139,6 @@
     /// - Returns: the estimated time it will take to deliver bolus
     func loopDataManager(_ manager: LoopDataManager, estimateBolusDuration bolusUnits: Double) -> TimeInterval?
     
-=======
-    func roundBasalRate(unitsPerHour: Double) -> Double
-
->>>>>>> 4307256c
     /// Asks the delegate to round a recommended bolus volume to a supported volume
     ///
     /// - Parameters:
