//
//  LoopDataManager.swift
//  Naterade
//
//  Created by Nathan Racklyeft on 3/12/16.
//  Copyright © 2016 Nathan Racklyeft. All rights reserved.
//

import Foundation
import HealthKit
import LoopKit
import LoopCore


final class LoopDataManager {
    enum LoopUpdateContext: Int {
        case bolus
        case carbs
        case glucose
        case preferences
        case tempBasal
    }

    static let LoopUpdateContextKey = "com.loudnate.Loop.LoopDataManager.LoopUpdateContext"

    let carbStore: CarbStore

    let doseStore: DoseStore

    let glucoseStore: GlucoseStore

    weak var delegate: LoopDataManagerDelegate?
    
    private let standardCorrectionEffectDuration = TimeInterval.minutes(60.0)
    
    private let integralRC: IntegralRetrospectiveCorrection
    
    private let standardRC: StandardRetrospectiveCorrection

    private let logger: CategoryLogger

    // References to registered notification center observers
    private var notificationObservers: [Any] = []

    deinit {
        for observer in notificationObservers {
            NotificationCenter.default.removeObserver(observer)
        }
    }
    
    // Make overall retrospective effect available for display to the user
    var totalRetrospectiveCorrection: HKQuantity?

    init(
        lastLoopCompleted: Date?,
        lastTempBasal: DoseEntry?,
        basalRateSchedule: BasalRateSchedule? = UserDefaults.appGroup?.basalRateSchedule,
        carbRatioSchedule: CarbRatioSchedule? = UserDefaults.appGroup?.carbRatioSchedule,
        insulinModelSettings: InsulinModelSettings? = UserDefaults.appGroup?.insulinModelSettings,
        insulinSensitivitySchedule: InsulinSensitivitySchedule? = UserDefaults.appGroup?.insulinSensitivitySchedule,
        settings: LoopSettings = UserDefaults.appGroup?.loopSettings ?? LoopSettings(),
        overrideHistory: TemporaryScheduleOverrideHistory = UserDefaults.appGroup?.overrideHistory ?? .init()
    ) {
        self.logger = DiagnosticLogger.shared.forCategory("LoopDataManager")
        self.lockedLastLoopCompleted = Locked(lastLoopCompleted)
        self.lastTempBasal = lastTempBasal
        self.settings = settings
        self.overrideHistory = overrideHistory

        let healthStore = HKHealthStore()
        let cacheStore = PersistenceController.controllerInAppGroupDirectory()

        carbStore = CarbStore(
            healthStore: healthStore,
            cacheStore: cacheStore,
            defaultAbsorptionTimes: LoopSettings.defaultCarbAbsorptionTimes,
            carbRatioSchedule: carbRatioSchedule,
            insulinSensitivitySchedule: insulinSensitivitySchedule,
            overrideHistory: overrideHistory
        )
        
        totalRetrospectiveCorrection = nil
        
        doseStore = DoseStore(
            healthStore: healthStore,
            cacheStore: cacheStore,
            insulinModel: insulinModelSettings?.model,
            basalProfile: basalRateSchedule,
            insulinSensitivitySchedule: insulinSensitivitySchedule,
            overrideHistory: overrideHistory
        )

        glucoseStore = GlucoseStore(healthStore: healthStore, cacheStore: cacheStore, cacheLength: .hours(24))

<<<<<<< HEAD
        integralRC = IntegralRetrospectiveCorrection(standardCorrectionEffectDuration)
        
        standardRC = StandardRetrospectiveCorrection(standardCorrectionEffectDuration)
        
=======
        overrideHistory.delegate = self
>>>>>>> 06b668d4
        cacheStore.delegate = self

        // Observe changes
        notificationObservers = [
            NotificationCenter.default.addObserver(
                forName: .CarbEntriesDidUpdate,
                object: carbStore,
                queue: nil
            ) { (note) -> Void in
                self.dataAccessQueue.async {
                    self.logger.default("Received notification of carb entries updating")

                    self.carbEffect = nil
                    self.carbsOnBoard = nil
                    self.notify(forChange: .carbs)
                }
            },
            NotificationCenter.default.addObserver(
                forName: .GlucoseSamplesDidChange,
                object: glucoseStore,
                queue: nil
            ) { (note) in
                self.dataAccessQueue.async {
                    self.logger.default("Received notification of glucose samples changing")

                    self.glucoseMomentumEffect = nil

                    self.notify(forChange: .glucose)
                }
            }
        ]
    }

    /// Loop-related settings
    ///
    /// These are not thread-safe.
    var settings: LoopSettings {
        didSet {
            if settings.scheduleOverride != oldValue.scheduleOverride {
                overrideHistory.recordOverride(settings.scheduleOverride)

                // Invalidate cached effects affected by the override
                self.carbEffect = nil
                self.carbsOnBoard = nil
                self.insulinEffect = nil
            }
            UserDefaults.appGroup?.loopSettings = settings
            notify(forChange: .preferences)
            AnalyticsManager.shared.didChangeLoopSettings(from: oldValue, to: settings)
        }
    }

    let overrideHistory: TemporaryScheduleOverrideHistory

    // MARK: - Calculation state

    fileprivate let dataAccessQueue: DispatchQueue = DispatchQueue(label: "com.loudnate.Naterade.LoopDataManager.dataAccessQueue", qos: .utility)

    private var carbEffect: [GlucoseEffect]? {
        didSet {
            predictedGlucose = nil

            // Carb data may be back-dated, so re-calculate the retrospective glucose.
            retrospectiveGlucoseDiscrepancies = nil
        }
    }
    private var insulinEffect: [GlucoseEffect]? {
        didSet {
            predictedGlucose = nil
        }
    }
    private var glucoseMomentumEffect: [GlucoseEffect]? {
        didSet {
            predictedGlucose = nil
        }
    }
    private var retrospectiveGlucoseEffect: [GlucoseEffect] = [] {
        didSet {
            predictedGlucose = nil
        }
    }

    private var retrospectiveGlucoseDiscrepancies: [GlucoseEffect]? {
        didSet {
            retrospectiveGlucoseDiscrepanciesSummed = retrospectiveGlucoseDiscrepancies?.combinedSums(of: settings.retrospectiveCorrectionGroupingInterval * 1.01)
        }
    }
    private var retrospectiveGlucoseDiscrepanciesSummed: [GlucoseChange]?

    fileprivate var predictedGlucose: [GlucoseValue]? {
        didSet {
            recommendedTempBasal = nil
            recommendedBolus = nil
        }
    }

    fileprivate var recommendedTempBasal: (recommendation: TempBasalRecommendation, date: Date)?

    fileprivate var recommendedBolus: (recommendation: BolusRecommendation, date: Date)?

    fileprivate var carbsOnBoard: CarbValue?

    fileprivate var lastTempBasal: DoseEntry?
    fileprivate var lastRequestedBolus: DoseEntry?

    /// The last date at which a loop completed, from prediction to dose (if dosing is enabled)
    var lastLoopCompleted: Date? {
        get {
            return lockedLastLoopCompleted.value
        }
        set {
            lockedLastLoopCompleted.value = newValue

            NotificationManager.clearLoopNotRunningNotifications()
            NotificationManager.scheduleLoopNotRunningNotifications()
            AnalyticsManager.shared.loopDidSucceed()
        }
    }
    private let lockedLastLoopCompleted: Locked<Date?>

    fileprivate var lastLoopError: Error? {
        didSet {
            if lastLoopError != nil {
                AnalyticsManager.shared.loopDidError()
            }
        }
    }

    /// A timeline of average velocity of glucose change counteracting predicted insulin effects
    fileprivate var insulinCounteractionEffects: [GlucoseEffectVelocity] = [] {
        didSet {
            carbEffect = nil
            carbsOnBoard = nil
        }
    }

    // MARK: - Background task management

    private var backgroundTask: UIBackgroundTaskIdentifier = UIBackgroundTaskInvalid

    private func startBackgroundTask() {
        endBackgroundTask()
        backgroundTask = UIApplication.shared.beginBackgroundTask(withName: "PersistenceController save") {
            self.endBackgroundTask()
        }
    }

    private func endBackgroundTask() {
        if backgroundTask != UIBackgroundTaskInvalid {
            UIApplication.shared.endBackgroundTask(backgroundTask)
            backgroundTask = UIBackgroundTaskInvalid
        }
    }
}

// MARK: Background task management
extension LoopDataManager: PersistenceControllerDelegate {
    func persistenceControllerWillSave(_ controller: PersistenceController) {
        startBackgroundTask()
    }

    func persistenceControllerDidSave(_ controller: PersistenceController, error: PersistenceController.PersistenceControllerError?) {
        endBackgroundTask()
    }
}


// MARK: Override history tracking
extension LoopDataManager: TemporaryScheduleOverrideHistoryDelegate {
    func temporaryScheduleOverrideHistoryDidUpdate(_ history: TemporaryScheduleOverrideHistory) {
        UserDefaults.appGroup?.overrideHistory = history
    }
}

// MARK: - Preferences
extension LoopDataManager {

    /// The daily schedule of basal insulin rates
    var basalRateSchedule: BasalRateSchedule? {
        get {
            return doseStore.basalProfile
        }
        set {
            doseStore.basalProfile = newValue
            UserDefaults.appGroup?.basalRateSchedule = newValue
            notify(forChange: .preferences)

            if let newValue = newValue, let oldValue = doseStore.basalProfile, newValue.items != oldValue.items {
                AnalyticsManager.shared.didChangeBasalRateSchedule()
            }
        }
    }

    /// The basal rate schedule, applying recent overrides relative to the current moment in time.
    var basalRateScheduleApplyingOverrideHistory: BasalRateSchedule? {
        return doseStore.basalProfileApplyingOverrideHistory
    }

    /// The daily schedule of carbs-to-insulin ratios
    /// This is measured in grams/Unit
    var carbRatioSchedule: CarbRatioSchedule? {
        get {
            return carbStore.carbRatioSchedule
        }
        set {
            carbStore.carbRatioSchedule = newValue
            UserDefaults.appGroup?.carbRatioSchedule = newValue

            // Invalidate cached effects based on this schedule
            carbEffect = nil
            carbsOnBoard = nil

            notify(forChange: .preferences)
        }
    }

    /// The carb ratio schedule, applying recent overrides relative to the current moment in time.
    var carbRatioScheduleApplyingOverrideHistory: CarbRatioSchedule? {
        return carbStore.carbRatioScheduleApplyingOverrideHistory
    }

    /// The length of time insulin has an effect on blood glucose
    var insulinModelSettings: InsulinModelSettings? {
        get {
            guard let model = doseStore.insulinModel else {
                return nil
            }

            return InsulinModelSettings(model: model)
        }
        set {
            doseStore.insulinModel = newValue?.model
            UserDefaults.appGroup?.insulinModelSettings = newValue

            self.dataAccessQueue.async {
                // Invalidate cached effects based on this schedule
                self.insulinEffect = nil

                self.notify(forChange: .preferences)
            }

            AnalyticsManager.shared.didChangeInsulinModel()
        }
    }

    /// The daily schedule of insulin sensitivity (also known as ISF)
    /// This is measured in <blood glucose>/Unit
    var insulinSensitivitySchedule: InsulinSensitivitySchedule? {
        get {
            return carbStore.insulinSensitivitySchedule
        }
        set {
            carbStore.insulinSensitivitySchedule = newValue
            doseStore.insulinSensitivitySchedule = newValue

            UserDefaults.appGroup?.insulinSensitivitySchedule = newValue

            dataAccessQueue.async {
                // Invalidate cached effects based on this schedule
                self.carbEffect = nil
                self.carbsOnBoard = nil
                self.insulinEffect = nil

                self.notify(forChange: .preferences)
            }
        }
    }

    /// The insulin sensitivity schedule, applying recent overrides relative to the current moment in time.
    var insulinSensitivityScheduleApplyingOverrideHistory: InsulinSensitivitySchedule? {
        return carbStore.insulinSensitivityScheduleApplyingOverrideHistory
    }

    /// Sets a new time zone for a the schedule-based settings
    ///
    /// - Parameter timeZone: The time zone
    func setScheduleTimeZone(_ timeZone: TimeZone) {
        if timeZone != basalRateSchedule?.timeZone {
            AnalyticsManager.shared.punpTimeZoneDidChange()
            basalRateSchedule?.timeZone = timeZone
        }

        if timeZone != carbRatioSchedule?.timeZone {
            AnalyticsManager.shared.punpTimeZoneDidChange()
            carbRatioSchedule?.timeZone = timeZone
        }

        if timeZone != insulinSensitivitySchedule?.timeZone {
            AnalyticsManager.shared.punpTimeZoneDidChange()
            insulinSensitivitySchedule?.timeZone = timeZone
        }

        if timeZone != settings.glucoseTargetRangeSchedule?.timeZone {
            settings.glucoseTargetRangeSchedule?.timeZone = timeZone
        }
    }

    /// All the HealthKit types to be read and shared by stores
    private var sampleTypes: Set<HKSampleType> {
        return Set([
            glucoseStore.sampleType,
            carbStore.sampleType,
            doseStore.sampleType,
        ].compactMap { $0 })
    }

    /// True if any stores require HealthKit authorization
    var authorizationRequired: Bool {
        return glucoseStore.authorizationRequired ||
               carbStore.authorizationRequired ||
               doseStore.authorizationRequired
    }

    /// True if the user has explicitly denied access to any stores' HealthKit types
    private var sharingDenied: Bool {
        return glucoseStore.sharingDenied ||
               carbStore.sharingDenied ||
               doseStore.sharingDenied
    }

    func authorize(_ completion: @escaping () -> Void) {
        // Authorize all types at once for simplicity
        carbStore.healthStore.requestAuthorization(toShare: sampleTypes, read: sampleTypes) { (success, error) in
            if success {
                // Call the individual authorization methods to trigger query creation
                self.carbStore.authorize({ _ in })
                self.doseStore.insulinDeliveryStore.authorize({ _ in })
                self.glucoseStore.authorize({ _ in })
            }

            completion()
        }
    }
}


// MARK: - Intake
extension LoopDataManager {
    /// Adds and stores glucose data
    ///
    /// - Parameters:
    ///   - samples: The new glucose samples to store
    ///   - completion: A closure called once upon completion
    ///   - result: The stored glucose values
    func addGlucose(
        _ samples: [NewGlucoseSample],
        completion: ((_ result: Result<[GlucoseValue]>) -> Void)? = nil
    ) {
        glucoseStore.addGlucose(samples) { (result) in
            self.dataAccessQueue.async {
                switch result {
                case .success(let samples):
                    if let endDate = samples.sorted(by: { $0.startDate < $1.startDate }).first?.startDate {
                        // Prune back any counteraction effects for recomputation
                        self.insulinCounteractionEffects = self.insulinCounteractionEffects.filter { $0.endDate < endDate }
                    }

                    completion?(.success(samples))
                case .failure(let error):
                    completion?(.failure(error))
                }
            }
        }
    }

    /// Adds and stores carb data, and recommends a bolus if needed
    ///
    /// - Parameters:
    ///   - carbEntry: The new carb value
    ///   - completion: A closure called once upon completion
    ///   - result: The bolus recommendation
    func addCarbEntryAndRecommendBolus(_ carbEntry: NewCarbEntry, replacing replacingEntry: StoredCarbEntry? = nil, completion: @escaping (_ result: Result<BolusRecommendation?>) -> Void) {
        let addCompletion: (CarbStoreResult<StoredCarbEntry>) -> Void = { (result) in
            self.dataAccessQueue.async {
                switch result {
                case .success:
                    // Remove the active pre-meal target override
                    self.settings.clearOverride(matching: .preMeal)

                    self.carbEffect = nil
                    self.carbsOnBoard = nil

                    do {
                        try self.update()

                        completion(.success(self.recommendedBolus?.recommendation))
                    } catch let error {
                        completion(.failure(error))
                    }
                case .failure(let error):
                    completion(.failure(error))
                }
            }
        }

        if let replacingEntry = replacingEntry {
            carbStore.replaceCarbEntry(replacingEntry, withEntry: carbEntry, completion: addCompletion)
        } else {
            carbStore.addCarbEntry(carbEntry, completion: addCompletion)
        }
    }

    /// Adds a bolus requested of the pump, but not confirmed.
    ///
    /// - Parameters:
    ///   - dose: The DoseEntry representing the requested bolus
    func addRequestedBolus(_ dose: DoseEntry, completion: (() -> Void)?) {
        dataAccessQueue.async {
            self.lastRequestedBolus = dose
            self.notify(forChange: .bolus)

            completion?()
        }
    }

    /// Adds a bolus enacted by the pump, but not fully delivered.
    ///
    /// - Parameters:
    ///   - dose: The DoseEntry representing the confirmed bolus
    func addConfirmedBolus(_ dose: DoseEntry, completion: (() -> Void)?) {
        self.doseStore.addPendingPumpEvent(.enactedBolus(dose: dose)) {
            self.dataAccessQueue.async {
                self.lastRequestedBolus = nil
                self.insulinEffect = nil
                self.notify(forChange: .bolus)

                completion?()
            }
        }
    }

    /// Adds and stores new pump events
    ///
    /// - Parameters:
    ///   - events: The pump events to add
    ///   - completion: A closure called once upon completion
    ///   - error: An error explaining why the events could not be saved.
    func addPumpEvents(_ events: [NewPumpEvent], completion: @escaping (_ error: DoseStore.DoseStoreError?) -> Void) {
        doseStore.addPumpEvents(events) { (error) in
            self.dataAccessQueue.async {
                if error == nil {
                    self.insulinEffect = nil
                    // Expire any bolus values now represented in the insulin data
                    // TODO: Ask pumpManager if dose represented in data
                    if let bolusEndDate = self.lastRequestedBolus?.endDate, bolusEndDate < Date() {
                        self.lastRequestedBolus = nil
                    }
                }

                completion(error)
            }
        }
    }

    /// Adds and stores a pump reservoir volume
    ///
    /// - Parameters:
    ///   - units: The reservoir volume, in units
    ///   - date: The date of the volume reading
    ///   - completion: A closure called once upon completion
    ///   - result: The current state of the reservoir values:
    ///       - newValue: The new stored value
    ///       - lastValue: The previous new stored value
    ///       - areStoredValuesContinuous: Whether the current recent state of the stored reservoir data is considered continuous and reliable for deriving insulin effects after addition of this new value.
    func addReservoirValue(_ units: Double, at date: Date, completion: @escaping (_ result: Result<(newValue: ReservoirValue, lastValue: ReservoirValue?, areStoredValuesContinuous: Bool)>) -> Void) {
        doseStore.addReservoirValue(units, at: date) { (newValue, previousValue, areStoredValuesContinuous, error) in
            if let error = error {
                completion(.failure(error))
            } else if let newValue = newValue {
                self.dataAccessQueue.async {
                    self.insulinEffect = nil
                    // Expire any bolus values now represented in the insulin data
                    // TODO: Ask pumpManager if dose represented in data
                    if areStoredValuesContinuous, let bolusEndDate = self.lastRequestedBolus?.endDate, bolusEndDate < Date() {
                        self.lastRequestedBolus = nil
                    }

                    if let newDoseStartDate = previousValue?.startDate {
                        // Prune back any counteraction effects for recomputation, after the effect delay
                        self.insulinCounteractionEffects = self.insulinCounteractionEffects.filterDateRange(nil, newDoseStartDate.addingTimeInterval(.minutes(10)))
                    }

                    completion(.success((
                        newValue: newValue,
                        lastValue: previousValue,
                        areStoredValuesContinuous: areStoredValuesContinuous
                    )))
                }
            } else {
                assertionFailure()
            }
        }
    }

    // Actions

    func enactRecommendedTempBasal(_ completion: @escaping (_ error: Error?) -> Void) {
        dataAccessQueue.async {
            self.setRecommendedTempBasal(completion)
        }
    }

    /// Runs the "loop"
    ///
    /// Executes an analysis of the current data, and recommends an adjustment to the current
    /// temporary basal rate.
    func loop() {
        self.dataAccessQueue.async {
            self.logger.default("Loop running")
            NotificationCenter.default.post(name: .LoopRunning, object: self)

            self.lastLoopError = nil

            do {
                try self.update()

                if self.settings.dosingEnabled {
                    self.setRecommendedTempBasal { (error) -> Void in
                        self.lastLoopError = error

                        if let error = error {
                            self.logger.error(error)
                        } else {
                            self.lastLoopCompleted = Date()
                        }
                        self.logger.default("Loop ended")
                        self.notify(forChange: .tempBasal)
                    }

                    // Delay the notification until we know the result of the temp basal
                    return
                } else {
                    self.lastLoopCompleted = Date()
                }
            } catch let error {
                self.lastLoopError = error
            }

            self.logger.default("Loop ended")
            self.notify(forChange: .tempBasal)
        }
    }

    /// - Throws:
    ///     - LoopError.configurationError
    ///     - LoopError.glucoseTooOld
    ///     - LoopError.missingDataError
    ///     - LoopError.pumpDataTooOld
    fileprivate func update() throws {
        dispatchPrecondition(condition: .onQueue(dataAccessQueue))
        let updateGroup = DispatchGroup()

        // Fetch glucose effects as far back as we want to make retroactive analysis
        var latestGlucoseDate: Date?
        updateGroup.enter()
        glucoseStore.getCachedGlucoseSamples(start: Date(timeIntervalSinceNow: -settings.recencyInterval)) { (values) in
            latestGlucoseDate = values.last?.startDate
            updateGroup.leave()
        }
        _ = updateGroup.wait(timeout: .distantFuture)

        guard let lastGlucoseDate = latestGlucoseDate else {
            throw LoopError.missingDataError(.glucose)
        }

        let retrospectiveStart = lastGlucoseDate.addingTimeInterval(-settings.retrospectiveCorrectionIntegrationInterval)

        let earliestEffectDate = Date(timeIntervalSinceNow: .hours(-24))
        let nextEffectDate = insulinCounteractionEffects.last?.endDate ?? earliestEffectDate

        if glucoseMomentumEffect == nil {
            updateGroup.enter()
            glucoseStore.getRecentMomentumEffect { (effects) -> Void in
                self.glucoseMomentumEffect = effects
                updateGroup.leave()
            }
        }

        if insulinEffect == nil {
            updateGroup.enter()
            doseStore.getGlucoseEffects(start: nextEffectDate) { (result) -> Void in
                switch result {
                case .failure(let error):
                    self.logger.error(error)
                    self.insulinEffect = nil
                case .success(let effects):
                    self.insulinEffect = effects
                }

                updateGroup.leave()
            }
        }

        _ = updateGroup.wait(timeout: .distantFuture)

        if nextEffectDate < lastGlucoseDate, let insulinEffect = insulinEffect {
            updateGroup.enter()
            self.logger.debug("Fetching counteraction effects after \(nextEffectDate)")
            glucoseStore.getCounteractionEffects(start: nextEffectDate, to: insulinEffect) { (velocities) in
                self.insulinCounteractionEffects.append(contentsOf: velocities)
                self.insulinCounteractionEffects = self.insulinCounteractionEffects.filterDateRange(earliestEffectDate, nil)

                updateGroup.leave()
            }

            _ = updateGroup.wait(timeout: .distantFuture)
        }

        if carbEffect == nil {
            updateGroup.enter()
            carbStore.getGlucoseEffects(
                start: retrospectiveStart,
                effectVelocities: settings.dynamicCarbAbsorptionEnabled ? insulinCounteractionEffects : nil
            ) { (result) -> Void in
                switch result {
                case .failure(let error):
                    self.logger.error(error)
                    self.carbEffect = nil
                case .success(let effects):
                    self.carbEffect = effects
                }

                updateGroup.leave()
            }
        }

        if carbsOnBoard == nil {
            updateGroup.enter()
            carbStore.carbsOnBoard(at: Date(), effectVelocities: settings.dynamicCarbAbsorptionEnabled ? insulinCounteractionEffects : nil) { (result) in
                switch result {
                case .failure:
                    // Failure is expected when there is no carb data
                    self.carbsOnBoard = nil
                case .success(let value):
                    self.carbsOnBoard = value
                }
                updateGroup.leave()
            }
        }

        _ = updateGroup.wait(timeout: .distantFuture)

        if retrospectiveGlucoseDiscrepancies == nil {
            do {
                try updateRetrospectiveGlucoseEffect()
            } catch let error {
                logger.error(error)
            }
        }

        if predictedGlucose == nil {
            do {
                try updatePredictedGlucoseAndRecommendedBasalAndBolus()
            } catch let error {
                logger.error(error)

                throw error
            }
        }
    }

    private func notify(forChange context: LoopUpdateContext) {
        NotificationCenter.default.post(name: .LoopDataUpdated,
            object: self,
            userInfo: [
                type(of: self).LoopUpdateContextKey: context.rawValue
            ]
        )
    }

    /// Computes amount of insulin from boluses that have been issued and not confirmed, and
    /// remaining insulin delivery from temporary basal rate adjustments above scheduled rate
    /// that are still in progress.
    ///
    /// - Returns: The amount of pending insulin, in units
    /// - Throws: LoopError.configurationError
    private func getPendingInsulin() throws -> Double {
        dispatchPrecondition(condition: .onQueue(dataAccessQueue))

        guard let basalRates = basalRateScheduleApplyingOverrideHistory else {
            throw LoopError.configurationError(.basalRateSchedule)
        }

        let pendingTempBasalInsulin: Double
        let date = Date()

        if let lastTempBasal = lastTempBasal, lastTempBasal.endDate > date {
            let normalBasalRate = basalRates.value(at: date)
            let remainingTime = lastTempBasal.endDate.timeIntervalSince(date)
            let remainingUnits = (lastTempBasal.unitsPerHour - normalBasalRate) * remainingTime.hours

            pendingTempBasalInsulin = max(0, remainingUnits)
        } else {
            pendingTempBasalInsulin = 0
        }

        let pendingBolusAmount: Double = lastRequestedBolus?.units ?? 0

        // All outstanding potential insulin delivery
        return pendingTempBasalInsulin + pendingBolusAmount
    }

    /// - Throws: LoopError.missingDataError
    fileprivate func predictGlucose(using inputs: PredictionInputEffect) throws -> [GlucoseValue] {
        dispatchPrecondition(condition: .onQueue(dataAccessQueue))

        guard let model = insulinModelSettings?.model else {
            throw LoopError.configurationError(.insulinModel)
        }

        guard let glucose = self.glucoseStore.latestGlucose else {
            throw LoopError.missingDataError(.glucose)
        }

        var momentum: [GlucoseEffect] = []
        var effects: [[GlucoseEffect]] = []

        if inputs.contains(.carbs), let carbEffect = self.carbEffect {
            effects.append(carbEffect)
        }

        if inputs.contains(.insulin), let insulinEffect = self.insulinEffect {
            effects.append(insulinEffect)
        }

        if inputs.contains(.momentum), let momentumEffect = self.glucoseMomentumEffect {
            momentum = momentumEffect
        }

        if inputs.contains(.retrospection) {
            effects.append(self.retrospectiveGlucoseEffect)
        }

        var prediction = LoopMath.predictGlucose(startingAt: glucose, momentum: momentum, effects: effects)

        // Dosing requires prediction entries at least as long as the insulin model duration.
        // If our prediction is shorter than that, then extend it here.
        let finalDate = glucose.startDate.addingTimeInterval(model.effectDuration)
        if let last = prediction.last, last.startDate < finalDate {
            prediction.append(PredictedGlucoseValue(startDate: finalDate, quantity: last.quantity))
        }

        return prediction
    }
    
    /// Generates a correction effect based on how large the discrepancy is between the current glucose and its model predicted value. If integral retrospective correction is enabled, the retrospective correction effect is based on a timeline of past discrepancies.
    ///
    /// - Throws: LoopError.missingDataError
    private func updateRetrospectiveGlucoseEffect() throws {
        dispatchPrecondition(condition: .onQueue(dataAccessQueue))

        // Get carb effects, otherwise clear effect and throw error
        guard let carbEffects = self.carbEffect else {
            retrospectiveGlucoseDiscrepancies = nil
            retrospectiveGlucoseEffect = []
            totalRetrospectiveCorrection = nil
            throw LoopError.missingDataError(.carbEffect)
        }
        
        // Get most recent glucose, otherwise clear effect and throw error
        guard let glucose = self.glucoseStore.latestGlucose else {
            retrospectiveGlucoseEffect = []
            totalRetrospectiveCorrection = nil
            throw LoopError.missingDataError(.glucose)
        }

        // Get timeline of glucose discrepancies
        retrospectiveGlucoseDiscrepancies = insulinCounteractionEffects.subtracting(carbEffects, withUniformInterval: carbStore.delta)
        
        // Calculate retrospective correction
        if settings.integralRetrospectiveCorrectionEnabled {
            // Integral retrospective correction, if enabled
            retrospectiveGlucoseEffect = integralRC.updateRetrospectiveCorrectionEffect(glucose, retrospectiveGlucoseDiscrepanciesSummed)
            totalRetrospectiveCorrection = integralRC.totalGlucoseCorrectionEffect
        } else {
            // Standard retrospective correction
            retrospectiveGlucoseEffect = standardRC.updateRetrospectiveCorrectionEffect(glucose, retrospectiveGlucoseDiscrepanciesSummed)
            totalRetrospectiveCorrection = standardRC.totalGlucoseCorrectionEffect
        }
    }

    /// Runs the glucose prediction on the latest effect data.
    ///
    /// - Throws:
    ///     - LoopError.configurationError
    ///     - LoopError.glucoseTooOld
    ///     - LoopError.missingDataError
    ///     - LoopError.pumpDataTooOld
    private func updatePredictedGlucoseAndRecommendedBasalAndBolus() throws {
        dispatchPrecondition(condition: .onQueue(dataAccessQueue))

        guard let glucose = glucoseStore.latestGlucose else {
            self.predictedGlucose = nil
            throw LoopError.missingDataError(.glucose)
        }

        let pumpStatusDate = doseStore.lastAddedPumpData
        
        let startDate = Date()

        guard startDate.timeIntervalSince(glucose.startDate) <= settings.recencyInterval else {
            self.predictedGlucose = nil
            throw LoopError.glucoseTooOld(date: glucose.startDate)
        }

        guard startDate.timeIntervalSince(pumpStatusDate) <= settings.recencyInterval else {
            self.predictedGlucose = nil
            throw LoopError.pumpDataTooOld(date: pumpStatusDate)
        }

        guard glucoseMomentumEffect != nil else {
            self.predictedGlucose = nil
            throw LoopError.missingDataError(.momentumEffect)
        }

        guard carbEffect != nil else {
            self.predictedGlucose = nil
            throw LoopError.missingDataError(.carbEffect)
        }

        guard insulinEffect != nil else {
            self.predictedGlucose = nil
            throw LoopError.missingDataError(.insulinEffect)
        }

        let predictedGlucose = try predictGlucose(using: settings.enabledEffects)
        self.predictedGlucose = predictedGlucose

        guard
            let maxBasal = settings.maximumBasalRatePerHour,
            let glucoseTargetRange = settings.glucoseTargetRangeScheduleApplyingOverrideIfActive,
            let insulinSensitivity = insulinSensitivityScheduleApplyingOverrideHistory,
            let basalRates = basalRateScheduleApplyingOverrideHistory,
            let maxBolus = settings.maximumBolus,
            let model = insulinModelSettings?.model
        else {
            throw LoopError.configurationError(.generalSettings)
        }
        
        guard lastRequestedBolus == nil
        else {
            // Don't recommend changes if a bolus was just requested.
            // Sending additional pump commands is not going to be
            // successful in any case.
            recommendedBolus = nil
            recommendedTempBasal = nil
            return
        }

        let rateRounder = { (_ rate: Double) in
            return self.delegate?.loopDataManager(self, roundBasalRate: rate) ?? rate
        }
        
        let tempBasal = predictedGlucose.recommendedTempBasal(
            to: glucoseTargetRange,
            suspendThreshold: settings.suspendThreshold?.quantity,
            sensitivity: insulinSensitivity,
            model: model,
            basalRates: basalRates,
            maxBasalRate: maxBasal,
            lastTempBasal: lastTempBasal,
            rateRounder: rateRounder,
            isBasalRateScheduleOverrideActive: settings.scheduleOverride?.isBasalRateScheduleOverriden(at: startDate) == true
        )
        
        if let temp = tempBasal {
            recommendedTempBasal = (recommendation: temp, date: startDate)
        } else {
            recommendedTempBasal = nil
        }

        let pendingInsulin = try self.getPendingInsulin()

        let volumeRounder = { (_ units: Double) in
            return self.delegate?.loopDataManager(self, roundBolusVolume: units) ?? units
        }

        let recommendation = predictedGlucose.recommendedBolus(
            to: glucoseTargetRange,
            suspendThreshold: settings.suspendThreshold?.quantity,
            sensitivity: insulinSensitivity,
            model: model,
            pendingInsulin: pendingInsulin,
            maxBolus: maxBolus,
            volumeRounder: volumeRounder
        )
        recommendedBolus = (recommendation: recommendation, date: startDate)
    }

    /// *This method should only be called from the `dataAccessQueue`*
    private func setRecommendedTempBasal(_ completion: @escaping (_ error: Error?) -> Void) {
        dispatchPrecondition(condition: .onQueue(dataAccessQueue))

        guard let recommendedTempBasal = self.recommendedTempBasal else {
            completion(nil)
            return
        }

        guard abs(recommendedTempBasal.date.timeIntervalSinceNow) < TimeInterval(minutes: 5) else {
            completion(LoopError.recommendationExpired(date: recommendedTempBasal.date))
            return
        }

        delegate?.loopDataManager(self, didRecommendBasalChange: recommendedTempBasal) { (result) in
            self.dataAccessQueue.async {
                switch result {
                case .success(let basal):
                    self.lastTempBasal = basal
                    self.recommendedTempBasal = nil

                    completion(nil)
                case .failure(let error):
                    completion(error)
                }
            }
        }
    }
}

/// Describes retrospective correction interface
protocol RetrospectiveCorrection {
    /// Standard effect duration, nominally set to 60 min
    var standardEffectDuration: TimeInterval { get }
    
    /// Overall retrospective correction effect
    var totalGlucoseCorrectionEffect: HKQuantity? { get }
    
    /**
     Calculates overall correction effect based on timeline of discrepancies, and updates glucoseCorrectionEffect
     
     - Parameters:
        - glucose: Most recent glucose
        - retrospectiveGlucoseDiscrepanciesSummed: Timeline of past discepancies
     
     - Returns:
        - retrospectiveGlucoseEffect: Glucose correction effects
     */
    func updateRetrospectiveCorrectionEffect(_ glucose: GlucoseValue, _ retrospectiveGlucoseDiscrepanciesSummed: [GlucoseChange]?) -> [GlucoseEffect]
}

/// Describes a view into the loop state
protocol LoopState {
    /// The last-calculated carbs on board
    var carbsOnBoard: CarbValue? { get }

    /// An error in the current state of the loop, or one that happened during the last attempt to loop.
    var error: Error? { get }

    /// A timeline of average velocity of glucose change counteracting predicted insulin effects
    var insulinCounteractionEffects: [GlucoseEffectVelocity] { get }

    /// The last set temp basal
    var lastTempBasal: DoseEntry? { get }

    /// The calculated timeline of predicted glucose values
    var predictedGlucose: [GlucoseValue]? { get }

    /// The recommended temp basal based on predicted glucose
    var recommendedTempBasal: (recommendation: TempBasalRecommendation, date: Date)? { get }

    var recommendedBolus: (recommendation: BolusRecommendation, date: Date)? { get }

    /// The difference in predicted vs actual glucose over a recent period
    var retrospectiveGlucoseDiscrepancies: [GlucoseChange]? { get }

    /// Calculates a new prediction from the current data using the specified effect inputs
    ///
    /// This method is intended for visualization purposes only, not dosing calculation. No validation of input data is done.
    ///
    /// - Parameter inputs: The effect inputs to include
    /// - Returns: An timeline of predicted glucose values
    /// - Throws: LoopError.missingDataError if prediction cannot be computed
    func predictGlucose(using inputs: PredictionInputEffect) throws -> [GlucoseValue]
}


extension LoopDataManager {
    private struct LoopStateView: LoopState {
        private let loopDataManager: LoopDataManager
        private let updateError: Error?

        init(loopDataManager: LoopDataManager, updateError: Error?) {
            self.loopDataManager = loopDataManager
            self.updateError = updateError
        }

        var carbsOnBoard: CarbValue? {
            dispatchPrecondition(condition: .onQueue(loopDataManager.dataAccessQueue))
            return loopDataManager.carbsOnBoard
        }

        var error: Error? {
            dispatchPrecondition(condition: .onQueue(loopDataManager.dataAccessQueue))
            return updateError ?? loopDataManager.lastLoopError
        }

        var insulinCounteractionEffects: [GlucoseEffectVelocity] {
            dispatchPrecondition(condition: .onQueue(loopDataManager.dataAccessQueue))
            return loopDataManager.insulinCounteractionEffects
        }

        var lastTempBasal: DoseEntry? {
            dispatchPrecondition(condition: .onQueue(loopDataManager.dataAccessQueue))
            return loopDataManager.lastTempBasal
        }

        var predictedGlucose: [GlucoseValue]? {
            dispatchPrecondition(condition: .onQueue(loopDataManager.dataAccessQueue))
            return loopDataManager.predictedGlucose
        }

        var recommendedTempBasal: (recommendation: TempBasalRecommendation, date: Date)? {
            dispatchPrecondition(condition: .onQueue(loopDataManager.dataAccessQueue))
            return loopDataManager.recommendedTempBasal
        }
        
        var recommendedBolus: (recommendation: BolusRecommendation, date: Date)? {
            dispatchPrecondition(condition: .onQueue(loopDataManager.dataAccessQueue))
            return loopDataManager.recommendedBolus
        }

        var retrospectiveGlucoseDiscrepancies: [GlucoseChange]? {
            dispatchPrecondition(condition: .onQueue(loopDataManager.dataAccessQueue))
            return loopDataManager.retrospectiveGlucoseDiscrepanciesSummed
        }

        func predictGlucose(using inputs: PredictionInputEffect) throws -> [GlucoseValue] {
            return try loopDataManager.predictGlucose(using: inputs)
        }
    }

    /// Executes a closure with access to the current state of the loop.
    ///
    /// This operation is performed asynchronously and the closure will be executed on an arbitrary background queue.
    ///
    /// - Parameter handler: A closure called when the state is ready
    /// - Parameter manager: The loop manager
    /// - Parameter state: The current state of the manager. This is invalid to access outside of the closure.
    func getLoopState(_ handler: @escaping (_ manager: LoopDataManager, _ state: LoopState) -> Void) {
        dataAccessQueue.async {
            var updateError: Error?

            do {
                try self.update()
            } catch let error {
                updateError = error
            }

            handler(self, LoopStateView(loopDataManager: self, updateError: updateError))
        }
    }
}


extension LoopDataManager {
    /// Generates a diagnostic report about the current state
    ///
    /// This operation is performed asynchronously and the completion will be executed on an arbitrary background queue.
    ///
    /// - parameter completion: A closure called once the report has been generated. The closure takes a single argument of the report string.
    func generateDiagnosticReport(_ completion: @escaping (_ report: String) -> Void) {
        getLoopState { (manager, state) in

            var entries: [String] = [
                "## LoopDataManager",
                "settings: \(String(reflecting: manager.settings))",

                "insulinCounteractionEffects: [",
                "* GlucoseEffectVelocity(start, end, mg/dL/min)",
                manager.insulinCounteractionEffects.reduce(into: "", { (entries, entry) in
                    entries.append("* \(entry.startDate), \(entry.endDate), \(entry.quantity.doubleValue(for: GlucoseEffectVelocity.unit))\n")
                }),
                "]",

                "insulinEffect: [",
                "* GlucoseEffect(start, mg/dL)",
                (manager.insulinEffect ?? []).reduce(into: "", { (entries, entry) in
                    entries.append("* \(entry.startDate), \(entry.quantity.doubleValue(for: .milligramsPerDeciliter))\n")
                }),
                "]",

                "carbEffect: [",
                "* GlucoseEffect(start, mg/dL)",
                (manager.carbEffect ?? []).reduce(into: "", { (entries, entry) in
                    entries.append("* \(entry.startDate), \(entry.quantity.doubleValue(for: .milligramsPerDeciliter))\n")
                }),
                "]",

                "predictedGlucose: [",
                "* PredictedGlucoseValue(start, mg/dL)",
                (state.predictedGlucose ?? []).reduce(into: "", { (entries, entry) in
                    entries.append("* \(entry.startDate), \(entry.quantity.doubleValue(for: .milligramsPerDeciliter))\n")
                }),
                "]",

                "retrospectiveGlucoseDiscrepancies: [",
                "* GlucoseEffect(start, mg/dL)",
                (manager.retrospectiveGlucoseDiscrepancies ?? []).reduce(into: "", { (entries, entry) in
                    entries.append("* \(entry.startDate), \(entry.quantity.doubleValue(for: .milligramsPerDeciliter))\n")
                }),
                "]",

                "retrospectiveGlucoseDiscrepanciesSummed: [",
                "* GlucoseChange(start, end, mg/dL)",
                (manager.retrospectiveGlucoseDiscrepanciesSummed ?? []).reduce(into: "", { (entries, entry) in
                    entries.append("* \(entry.startDate), \(entry.endDate), \(entry.quantity.doubleValue(for: .milligramsPerDeciliter))\n")
                }),
                "]",

                "glucoseMomentumEffect: \(manager.glucoseMomentumEffect ?? [])",
                "",
                "retrospectiveGlucoseEffect: \(manager.retrospectiveGlucoseEffect)",
                "",
                "recommendedTempBasal: \(String(describing: state.recommendedTempBasal))",
                "recommendedBolus: \(String(describing: state.recommendedBolus))",
                "lastBolus: \(String(describing: manager.lastRequestedBolus))",
                "lastLoopCompleted: \(String(describing: manager.lastLoopCompleted))",
                "lastTempBasal: \(String(describing: state.lastTempBasal))",
                "carbsOnBoard: \(String(describing: state.carbsOnBoard))",
                "error: \(String(describing: state.error))",
                "",
                "cacheStore: \(String(reflecting: self.glucoseStore.cacheStore))",
                "",
            ]

            self.integralRC.generateDiagnosticReport { (report) in
                entries.append(report)
                entries.append("")
            }

            self.glucoseStore.generateDiagnosticReport { (report) in
                entries.append(report)
                entries.append("")

                self.carbStore.generateDiagnosticReport { (report) in
                    entries.append(report)
                    entries.append("")

                    self.doseStore.generateDiagnosticReport { (report) in
                        entries.append(report)
                        entries.append("")

                        completion(entries.joined(separator: "\n"))
                    }
                }
            }
        }
    }
}


extension Notification.Name {
    static let LoopDataUpdated = Notification.Name(rawValue:  "com.loudnate.Naterade.notification.LoopDataUpdated")

    static let LoopRunning = Notification.Name(rawValue: "com.loudnate.Naterade.notification.LoopRunning")
}


protocol LoopDataManagerDelegate: class {

    /// Informs the delegate that an immediate basal change is recommended
    ///
    /// - Parameters:
    ///   - manager: The manager
    ///   - basal: The new recommended basal
    ///   - completion: A closure called once on completion
    ///   - result: The enacted basal
    func loopDataManager(_ manager: LoopDataManager, didRecommendBasalChange basal: (recommendation: TempBasalRecommendation, date: Date), completion: @escaping (_ result: Result<DoseEntry>) -> Void) -> Void

    /// Asks the delegate to round a recommended basal rate to a supported rate
    ///
    /// - Parameters:
    ///   - rate: The recommended rate in U/hr
    /// - Returns: a supported rate of delivery in Units/hr. The rate returned should not be larger than the passed in rate.
    func loopDataManager(_ manager: LoopDataManager, roundBasalRate unitsPerHour: Double) -> Double

    /// Asks the delegate to round a recommended bolus volume to a supported volume
    ///
    /// - Parameters:
    ///   - units: The recommended bolus in U
    /// - Returns: a supported bolus volume in U. The volume returned should not be larger than the passed in rate.
    func loopDataManager(_ manager: LoopDataManager, roundBolusVolume units: Double) -> Double
}

extension DoseStore {
    var lastAddedPumpData: Date {
        return max(lastReservoirValue?.startDate ?? .distantPast, lastAddedPumpEvents)
    }
}


private extension TemporaryScheduleOverride {
    func isBasalRateScheduleOverriden(at date: Date) -> Bool {
        guard isActive(at: date), let basalRateMultiplier = settings.basalRateMultiplier else {
            return false
        }
        return abs(basalRateMultiplier - 1.0) >= .ulpOfOne
    }
}<|MERGE_RESOLUTION|>--- conflicted
+++ resolved
@@ -92,14 +92,12 @@
 
         glucoseStore = GlucoseStore(healthStore: healthStore, cacheStore: cacheStore, cacheLength: .hours(24))
 
-<<<<<<< HEAD
         integralRC = IntegralRetrospectiveCorrection(standardCorrectionEffectDuration)
         
         standardRC = StandardRetrospectiveCorrection(standardCorrectionEffectDuration)
-        
-=======
+
         overrideHistory.delegate = self
->>>>>>> 06b668d4
+
         cacheStore.delegate = self
 
         // Observe changes
