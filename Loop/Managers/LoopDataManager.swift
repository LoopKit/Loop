//
//  LoopDataManager.swift
//  Naterade
//
//  Created by Nathan Racklyeft on 3/12/16.
//  Copyright © 2016 Nathan Racklyeft. All rights reserved.
//

import Foundation
import HealthKit
import LoopKit
import LoopCore


final class LoopDataManager {
    enum LoopUpdateContext: Int {
        case bolus
        case carbs
        case glucose
        case preferences
        case tempBasal
    }

    static let LoopUpdateContextKey = "com.loudnate.Loop.LoopDataManager.LoopUpdateContext"

    let carbStore: CarbStore

    let doseStore: DoseStore

    let glucoseStore: GlucoseStore

    weak var delegate: LoopDataManagerDelegate?

    private let logger: CategoryLogger

    // References to registered notification center observers
    private var notificationObservers: [Any] = []

    deinit {
        for observer in notificationObservers {
            NotificationCenter.default.removeObserver(observer)
        }
    }

    init(
        lastLoopCompleted: Date?,
        basalDeliveryState: PumpManagerStatus.BasalDeliveryState?,
        basalRateSchedule: BasalRateSchedule? = UserDefaults.appGroup?.basalRateSchedule,
        carbRatioSchedule: CarbRatioSchedule? = UserDefaults.appGroup?.carbRatioSchedule,
        insulinModelSettings: InsulinModelSettings? = UserDefaults.appGroup?.insulinModelSettings,
        insulinSensitivitySchedule: InsulinSensitivitySchedule? = UserDefaults.appGroup?.insulinSensitivitySchedule,
        settings: LoopSettings = UserDefaults.appGroup?.loopSettings ?? LoopSettings(),
        overrideHistory: TemporaryScheduleOverrideHistory = UserDefaults.appGroup?.overrideHistory ?? .init(),
        lastPumpEventsReconciliation: Date?
    ) {
        self.logger = DiagnosticLogger.shared.forCategory("LoopDataManager")
        self.lockedLastLoopCompleted = Locked(lastLoopCompleted)
        self.lockedBasalDeliveryState = Locked(basalDeliveryState)
        self.settings = settings
        self.overrideHistory = overrideHistory

        let healthStore = HKHealthStore()
        let cacheStore = PersistenceController.controllerInAppGroupDirectory()

        carbStore = CarbStore(
            healthStore: healthStore,
            cacheStore: cacheStore,
            cacheLength: .hours(24),
            defaultAbsorptionTimes: LoopSettings.defaultCarbAbsorptionTimes,
            carbRatioSchedule: carbRatioSchedule,
            insulinSensitivitySchedule: insulinSensitivitySchedule,
            overrideHistory: overrideHistory
        )

        doseStore = DoseStore(
            healthStore: healthStore,
            cacheStore: cacheStore,
            insulinModel: insulinModelSettings?.model,
            basalProfile: basalRateSchedule,
            insulinSensitivitySchedule: insulinSensitivitySchedule,
            overrideHistory: overrideHistory,
            lastPumpEventsReconciliation: lastPumpEventsReconciliation
        )

        glucoseStore = GlucoseStore(healthStore: healthStore, cacheStore: cacheStore, cacheLength: .hours(24))

        retrospectiveCorrection = settings.enabledRetrospectiveCorrectionAlgorithm

        overrideHistory.delegate = self
        cacheStore.delegate = self

        // Observe changes
        notificationObservers = [
            NotificationCenter.default.addObserver(
                forName: CarbStore.carbEntriesDidUpdate,
                object: carbStore,
                queue: nil
            ) { (note) -> Void in
                self.dataAccessQueue.async {
                    self.logger.default("Received notification of carb entries updating")

                    self.carbEffect = nil
                    self.carbsOnBoard = nil
                    self.notify(forChange: .carbs)
                }
            },
            NotificationCenter.default.addObserver(
                forName: GlucoseStore.glucoseSamplesDidChange,
                object: glucoseStore,
                queue: nil
            ) { (note) in
                self.dataAccessQueue.async {
                    self.logger.default("Received notification of glucose samples changing")

                    self.glucoseMomentumEffect = nil

                    self.notify(forChange: .glucose)
                }
            },
            NotificationCenter.default.addObserver(
                forName: nil,
                object: doseStore,
                queue: OperationQueue.main
            ) { (note) in
                self.dataAccessQueue.async {
                    self.logger.default("Received notification of dosing changing")

                    self.insulinEffect = nil

                    self.notify(forChange: .bolus)
                }
            }
        ]
    }

    /// Loop-related settings
    ///
    /// These are not thread-safe.
    var settings: LoopSettings {
        didSet {
            guard settings != oldValue else {
                return
            }
            if settings.scheduleOverride != oldValue.scheduleOverride {
                overrideHistory.recordOverride(settings.scheduleOverride)

                // Invalidate cached effects affected by the override
                self.carbEffect = nil
                self.carbsOnBoard = nil
                self.insulinEffect = nil
            }
            UserDefaults.appGroup?.loopSettings = settings
            notify(forChange: .preferences)
            AnalyticsManager.shared.didChangeLoopSettings(from: oldValue, to: settings)
        }
    }

    let overrideHistory: TemporaryScheduleOverrideHistory

    // MARK: - Calculation state

    fileprivate let dataAccessQueue: DispatchQueue = DispatchQueue(label: "com.loudnate.Naterade.LoopDataManager.dataAccessQueue", qos: .utility)

    private var carbEffect: [GlucoseEffect]? {
        didSet {
            predictedGlucose = nil

            // Carb data may be back-dated, so re-calculate the retrospective glucose.
            retrospectiveGlucoseDiscrepancies = nil
        }
    }
    private var insulinEffect: [GlucoseEffect]? {
        didSet {
            predictedGlucose = nil
        }
    }
    private var glucoseMomentumEffect: [GlucoseEffect]? {
        didSet {
            predictedGlucose = nil
        }
    }
    private var retrospectiveGlucoseEffect: [GlucoseEffect] = [] {
        didSet {
            predictedGlucose = nil
        }
    }

    private var retrospectiveGlucoseDiscrepancies: [GlucoseEffect]? {
        didSet {
            retrospectiveGlucoseDiscrepanciesSummed = retrospectiveGlucoseDiscrepancies?.combinedSums(of: settings.retrospectiveCorrectionGroupingInterval * 1.01)
        }
    }
    private var retrospectiveGlucoseDiscrepanciesSummed: [GlucoseChange]?

    fileprivate var predictedGlucose: [PredictedGlucoseValue]? {
        didSet {
            recommendedDose = nil
            recommendedManualBolus = nil
        }
    }

    fileprivate var recommendedDose: (recommendation: AutomaticDoseRecommendation, date: Date)?

    fileprivate var recommendedManualBolus: (recommendation: ManualBolusRecommendation, date: Date)?

    fileprivate var carbsOnBoard: CarbValue?

    var basalDeliveryState: PumpManagerStatus.BasalDeliveryState? {
        get {
            return lockedBasalDeliveryState.value
        }
        set {
            self.logger.debug("Updating basalDeliveryState to \(String(describing: newValue))")
            lockedBasalDeliveryState.value = newValue
        }
    }
    private let lockedBasalDeliveryState: Locked<PumpManagerStatus.BasalDeliveryState?>

    fileprivate var lastRequestedBolus: DoseEntry?
    
    private var lastLoopStarted: Date?

    /// The last date at which a loop completed, from prediction to dose (if dosing is enabled)
    var lastLoopCompleted: Date? {
        get {
            return lockedLastLoopCompleted.value
        }
        set {
            lockedLastLoopCompleted.value = newValue
        }
    }
    private let lockedLastLoopCompleted: Locked<Date?>

    fileprivate var lastLoopError: Error? {
        didSet {
            if lastLoopError != nil {
                AnalyticsManager.shared.loopDidError()
            }
        }
    }

    /// A timeline of average velocity of glucose change counteracting predicted insulin effects
    fileprivate var insulinCounteractionEffects: [GlucoseEffectVelocity] = [] {
        didSet {
            carbEffect = nil
            carbsOnBoard = nil
        }
    }

    // Confined to dataAccessQueue
    private var retrospectiveCorrection: RetrospectiveCorrection

    // MARK: - Background task management

    private var backgroundTask: UIBackgroundTaskIdentifier = .invalid

    private func startBackgroundTask() {
        endBackgroundTask()
        backgroundTask = UIApplication.shared.beginBackgroundTask(withName: "PersistenceController save") {
            self.endBackgroundTask()
        }
    }

    private func endBackgroundTask() {
        if backgroundTask != .invalid {
            UIApplication.shared.endBackgroundTask(backgroundTask)
            backgroundTask = .invalid
        }
    }
    
    private func loopDidComplete(date: Date, duration: TimeInterval) {
        lastLoopCompleted = date
        NotificationManager.clearLoopNotRunningNotifications()
        NotificationManager.scheduleLoopNotRunningNotifications()
        AnalyticsManager.shared.loopDidSucceed(duration)
        NotificationCenter.default.post(name: .LoopCompleted, object: self)

    }
}

// MARK: Background task management
extension LoopDataManager: PersistenceControllerDelegate {
    func persistenceControllerWillSave(_ controller: PersistenceController) {
        startBackgroundTask()
    }

    func persistenceControllerDidSave(_ controller: PersistenceController, error: PersistenceController.PersistenceControllerError?) {
        endBackgroundTask()
    }
}


// MARK: Override history tracking
extension LoopDataManager: TemporaryScheduleOverrideHistoryDelegate {
    func temporaryScheduleOverrideHistoryDidUpdate(_ history: TemporaryScheduleOverrideHistory) {
        UserDefaults.appGroup?.overrideHistory = history
    }
}

// MARK: - Preferences
extension LoopDataManager {

    /// The daily schedule of basal insulin rates
    var basalRateSchedule: BasalRateSchedule? {
        get {
            return doseStore.basalProfile
        }
        set {
            doseStore.basalProfile = newValue
            UserDefaults.appGroup?.basalRateSchedule = newValue
            notify(forChange: .preferences)

            if let newValue = newValue, let oldValue = doseStore.basalProfile, newValue.items != oldValue.items {
                AnalyticsManager.shared.didChangeBasalRateSchedule()
            }
        }
    }

    /// The basal rate schedule, applying recent overrides relative to the current moment in time.
    var basalRateScheduleApplyingOverrideHistory: BasalRateSchedule? {
        return doseStore.basalProfileApplyingOverrideHistory
    }

    /// The daily schedule of carbs-to-insulin ratios
    /// This is measured in grams/Unit
    var carbRatioSchedule: CarbRatioSchedule? {
        get {
            return carbStore.carbRatioSchedule
        }
        set {
            carbStore.carbRatioSchedule = newValue
            UserDefaults.appGroup?.carbRatioSchedule = newValue

            // Invalidate cached effects based on this schedule
            carbEffect = nil
            carbsOnBoard = nil

            notify(forChange: .preferences)
        }
    }

    /// The carb ratio schedule, applying recent overrides relative to the current moment in time.
    var carbRatioScheduleApplyingOverrideHistory: CarbRatioSchedule? {
        return carbStore.carbRatioScheduleApplyingOverrideHistory
    }

    /// The length of time insulin has an effect on blood glucose
    var insulinModelSettings: InsulinModelSettings? {
        get {
            guard let model = doseStore.insulinModel else {
                return nil
            }

            return InsulinModelSettings(model: model)
        }
        set {
            doseStore.insulinModel = newValue?.model
            UserDefaults.appGroup?.insulinModelSettings = newValue

            self.dataAccessQueue.async {
                // Invalidate cached effects based on this schedule
                self.insulinEffect = nil

                self.notify(forChange: .preferences)
            }

            AnalyticsManager.shared.didChangeInsulinModel()
        }
    }

    /// The daily schedule of insulin sensitivity (also known as ISF)
    /// This is measured in <blood glucose>/Unit
    var insulinSensitivitySchedule: InsulinSensitivitySchedule? {
        get {
            return carbStore.insulinSensitivitySchedule
        }
        set {
            carbStore.insulinSensitivitySchedule = newValue
            doseStore.insulinSensitivitySchedule = newValue

            UserDefaults.appGroup?.insulinSensitivitySchedule = newValue

            dataAccessQueue.async {
                // Invalidate cached effects based on this schedule
                self.carbEffect = nil
                self.carbsOnBoard = nil
                self.insulinEffect = nil

                self.notify(forChange: .preferences)
            }
        }
    }

    /// The insulin sensitivity schedule, applying recent overrides relative to the current moment in time.
    var insulinSensitivityScheduleApplyingOverrideHistory: InsulinSensitivitySchedule? {
        return carbStore.insulinSensitivityScheduleApplyingOverrideHistory
    }

    /// Sets a new time zone for a the schedule-based settings
    ///
    /// - Parameter timeZone: The time zone
    func setScheduleTimeZone(_ timeZone: TimeZone) {
        if timeZone != basalRateSchedule?.timeZone {
            AnalyticsManager.shared.punpTimeZoneDidChange()
            basalRateSchedule?.timeZone = timeZone
        }

        if timeZone != carbRatioSchedule?.timeZone {
            AnalyticsManager.shared.punpTimeZoneDidChange()
            carbRatioSchedule?.timeZone = timeZone
        }

        if timeZone != insulinSensitivitySchedule?.timeZone {
            AnalyticsManager.shared.punpTimeZoneDidChange()
            insulinSensitivitySchedule?.timeZone = timeZone
        }

        if timeZone != settings.glucoseTargetRangeSchedule?.timeZone {
            settings.glucoseTargetRangeSchedule?.timeZone = timeZone
        }
    }

    /// All the HealthKit types to be read and shared by stores
    private var sampleTypes: Set<HKSampleType> {
        return Set([
            glucoseStore.sampleType,
            carbStore.sampleType,
            doseStore.sampleType,
        ].compactMap { $0 })
    }

    /// True if any stores require HealthKit authorization
    var authorizationRequired: Bool {
        return glucoseStore.authorizationRequired ||
               carbStore.authorizationRequired ||
               doseStore.authorizationRequired
    }

    /// True if the user has explicitly denied access to any stores' HealthKit types
    private var sharingDenied: Bool {
        return glucoseStore.sharingDenied ||
               carbStore.sharingDenied ||
               doseStore.sharingDenied
    }

    func authorize(_ completion: @escaping () -> Void) {
        // Authorize all types at once for simplicity
        carbStore.healthStore.requestAuthorization(toShare: sampleTypes, read: sampleTypes) { (success, error) in
            if success {
                // Call the individual authorization methods to trigger query creation
                self.carbStore.authorize({ _ in })
                self.doseStore.insulinDeliveryStore.authorize({ _ in })
                self.glucoseStore.authorize({ _ in })
            }

            completion()
        }
    }
}


// MARK: - Intake
extension LoopDataManager {
    /// Adds and stores glucose data
    ///
    /// - Parameters:
    ///   - samples: The new glucose samples to store
    ///   - completion: A closure called once upon completion
    ///   - result: The stored glucose values
    func addGlucose(
        _ samples: [NewGlucoseSample],
        completion: ((_ result: Result<[GlucoseValue]>) -> Void)? = nil
    ) {
        glucoseStore.addGlucose(samples) { (result) in
            self.dataAccessQueue.async {
                switch result {
                case .success(let samples):
                    if let endDate = samples.sorted(by: { $0.startDate < $1.startDate }).first?.startDate {
                        // Prune back any counteraction effects for recomputation
                        self.insulinCounteractionEffects = self.insulinCounteractionEffects.filter { $0.endDate < endDate }
                    }

                    completion?(.success(samples))
                case .failure(let error):
                    completion?(.failure(error))
                }
            }
        }
    }

    /// Adds and stores carb data, and recommends a bolus if needed
    ///
    /// - Parameters:
    ///   - carbEntry: The new carb value
    ///   - completion: A closure called once upon completion
    ///   - result: The bolus recommendation
    func addCarbEntryAndRecommendBolus(_ carbEntry: NewCarbEntry, replacing replacingEntry: StoredCarbEntry? = nil, completion: @escaping (_ result: Result<ManualBolusRecommendation?>) -> Void) {
        let addCompletion: (CarbStoreResult<StoredCarbEntry>) -> Void = { (result) in
            self.dataAccessQueue.async {
                switch result {
                case .success:
                    // Remove the active pre-meal target override
                    self.settings.clearOverride(matching: .preMeal)

                    self.carbEffect = nil
                    self.carbsOnBoard = nil

                    do {
                        try self.update()

                        completion(.success(self.recommendedManualBolus?.recommendation))
                    } catch let error {
                        completion(.failure(error))
                    }
                case .failure(let error):
                    completion(.failure(error))
                }
            }
        }

        if let replacingEntry = replacingEntry {
            carbStore.replaceCarbEntry(replacingEntry, withEntry: carbEntry, completion: addCompletion)
        } else {
            carbStore.addCarbEntry(carbEntry, completion: addCompletion)
        }
    }

    /// Adds a bolus requested of the pump, but not confirmed.
    ///
    /// - Parameters:
    ///   - dose: The DoseEntry representing the requested bolus
    func addRequestedBolus(_ dose: DoseEntry, completion: (() -> Void)?) {
        dataAccessQueue.async {
            self.logger.debug("addRequestedBolus")
            self.lastRequestedBolus = dose
            self.notify(forChange: .bolus)

            completion?()
        }
    }

    /// Notifies the manager that the bolus is confirmed, but not fully delivered.
    ///
    /// - Parameters:
    ///   - dose: The DoseEntry representing the confirmed bolus.
    func bolusConfirmed(_ dose: DoseEntry, completion: (() -> Void)?) {
        self.dataAccessQueue.async {
            self.logger.debug("bolusConfirmed")
            self.lastRequestedBolus = nil
            self.recommendedManualBolus = nil
            self.recommendedDose = nil
            self.insulinEffect = nil
            self.notify(forChange: .bolus)

            completion?()
        }
    }

    /// Notifies the manager that the bolus failed.
    ///
    /// - Parameters:
    ///   - dose: The DoseEntry representing the confirmed bolus.
    func bolusRequestFailed(_ error: Error, completion: (() -> Void)?) {
        self.dataAccessQueue.async {
            self.logger.debug("bolusRequestFailed")
            self.lastRequestedBolus = nil
            self.insulinEffect = nil
            self.notify(forChange: .bolus)

            completion?()
        }
    }


    /// Adds and stores new pump events
    ///
    /// - Parameters:
    ///   - events: The pump events to add
    ///   - completion: A closure called once upon completion
    ///   - error: An error explaining why the events could not be saved.
    func addPumpEvents(_ events: [NewPumpEvent], lastReconciliation: Date?, completion: @escaping (_ error: DoseStore.DoseStoreError?) -> Void) {
        doseStore.addPumpEvents(events, lastReconciliation: lastReconciliation) { (error) in
            self.dataAccessQueue.async {
                if error == nil {
                    self.insulinEffect = nil
                }
                completion(error)
            }
        }
    }

    /// Adds and stores a pump reservoir volume
    ///
    /// - Parameters:
    ///   - units: The reservoir volume, in units
    ///   - date: The date of the volume reading
    ///   - completion: A closure called once upon completion
    ///   - result: The current state of the reservoir values:
    ///       - newValue: The new stored value
    ///       - lastValue: The previous new stored value
    ///       - areStoredValuesContinuous: Whether the current recent state of the stored reservoir data is considered continuous and reliable for deriving insulin effects after addition of this new value.
    func addReservoirValue(_ units: Double, at date: Date, completion: @escaping (_ result: Result<(newValue: ReservoirValue, lastValue: ReservoirValue?, areStoredValuesContinuous: Bool)>) -> Void) {
        doseStore.addReservoirValue(units, at: date) { (newValue, previousValue, areStoredValuesContinuous, error) in
            if let error = error {
                completion(.failure(error))
            } else if let newValue = newValue {
                self.dataAccessQueue.async {
                    self.insulinEffect = nil

                    if let newDoseStartDate = previousValue?.startDate {
                        // Prune back any counteraction effects for recomputation, after the effect delay
                        self.insulinCounteractionEffects = self.insulinCounteractionEffects.filterDateRange(nil, newDoseStartDate.addingTimeInterval(.minutes(10)))
                    }

                    completion(.success((
                        newValue: newValue,
                        lastValue: previousValue,
                        areStoredValuesContinuous: areStoredValuesContinuous
                    )))
                }
            } else {
                assertionFailure()
            }
        }
    }

    // Actions

    func enactRecommendedDose(_ completion: @escaping (_ error: Error?) -> Void) {
        dataAccessQueue.async {
            self.enactDose(completion)
        }
    }

    /// Runs the "loop"
    ///
    /// Executes an analysis of the current data, and recommends an adjustment to the current
    /// temporary basal rate.
    func loop() {
        self.dataAccessQueue.async {
            self.logger.default("Loop running")
            NotificationCenter.default.post(name: .LoopRunning, object: self)

            self.lastLoopError = nil
            let startDate = Date()

            do {
                try self.update()

                if self.settings.dosingEnabled {
                    self.enactDose { (error) -> Void in
                        self.lastLoopError = error

                        if let error = error {
                            self.logger.error(error)
                        } else {
                            self.loopDidComplete(date: Date(), duration: -startDate.timeIntervalSinceNow)
                        }
                        self.logger.default("Loop ended")
                        self.notify(forChange: .tempBasal)
                    }

                    // Delay the notification until we know the result of the temp basal
                    return
                } else {
                    self.loopDidComplete(date: Date(), duration: -startDate.timeIntervalSinceNow)
                }
            } catch let error {
                self.lastLoopError = error
            }

            self.logger.default("Loop ended")
            self.notify(forChange: .tempBasal)
        }
    }

    /// - Throws:
    ///     - LoopError.configurationError
    ///     - LoopError.glucoseTooOld
    ///     - LoopError.missingDataError
    ///     - LoopError.pumpDataTooOld
    fileprivate func update() throws {
        dispatchPrecondition(condition: .onQueue(dataAccessQueue))
        let updateGroup = DispatchGroup()

        // Fetch glucose effects as far back as we want to make retroactive analysis
        var latestGlucoseDate: Date?
        updateGroup.enter()
        glucoseStore.getCachedGlucoseSamples(start: Date(timeIntervalSinceNow: -settings.recencyInterval)) { (values) in
            latestGlucoseDate = values.last?.startDate
            updateGroup.leave()
        }
        _ = updateGroup.wait(timeout: .distantFuture)

        guard let lastGlucoseDate = latestGlucoseDate else {
            throw LoopError.missingDataError(.glucose)
        }

        let retrospectiveStart = lastGlucoseDate.addingTimeInterval(-retrospectiveCorrection.retrospectionInterval)

        let earliestEffectDate = Date(timeIntervalSinceNow: .hours(-24))
        let nextEffectDate = insulinCounteractionEffects.last?.endDate ?? earliestEffectDate

        if glucoseMomentumEffect == nil {
            updateGroup.enter()
            glucoseStore.getRecentMomentumEffect { (effects) -> Void in
                self.glucoseMomentumEffect = effects
                updateGroup.leave()
            }
        }

        if insulinEffect == nil {
            self.logger.debug("Recomputing insulin effects")
            updateGroup.enter()
            doseStore.getGlucoseEffects(start: nextEffectDate) { (result) -> Void in
                switch result {
                case .failure(let error):
                    self.logger.error(error)
                    self.insulinEffect = nil
                case .success(let effects):
                    self.insulinEffect = effects
                }

                updateGroup.leave()
            }
        }

        _ = updateGroup.wait(timeout: .distantFuture)

        if nextEffectDate < lastGlucoseDate, let insulinEffect = insulinEffect {
            updateGroup.enter()
            self.logger.debug("Fetching counteraction effects after \(nextEffectDate)")
            glucoseStore.getCounteractionEffects(start: nextEffectDate, to: insulinEffect) { (velocities) in
                self.insulinCounteractionEffects.append(contentsOf: velocities)
                self.insulinCounteractionEffects = self.insulinCounteractionEffects.filterDateRange(earliestEffectDate, nil)

                updateGroup.leave()
            }

            _ = updateGroup.wait(timeout: .distantFuture)
        }

        if carbEffect == nil {
            updateGroup.enter()
            carbStore.getGlucoseEffects(
                start: retrospectiveStart,
                effectVelocities: settings.dynamicCarbAbsorptionEnabled ? insulinCounteractionEffects : nil
            ) { (result) -> Void in
                switch result {
                case .failure(let error):
                    self.logger.error(error)
                    self.carbEffect = nil
                case .success(let effects):
                    self.carbEffect = effects
                }

                updateGroup.leave()
            }
        }

        if carbsOnBoard == nil {
            updateGroup.enter()
            carbStore.carbsOnBoard(at: Date(), effectVelocities: settings.dynamicCarbAbsorptionEnabled ? insulinCounteractionEffects : nil) { (result) in
                switch result {
                case .failure:
                    // Failure is expected when there is no carb data
                    self.carbsOnBoard = nil
                case .success(let value):
                    self.carbsOnBoard = value
                }
                updateGroup.leave()
            }
        }

        _ = updateGroup.wait(timeout: .distantFuture)

        if retrospectiveGlucoseDiscrepancies == nil {
            do {
                try updateRetrospectiveGlucoseEffect()
            } catch let error {
                logger.error(error)
            }
        }

        if predictedGlucose == nil {
            do {
                try updatePredictedGlucoseAndRecommendedBasalAndBolus()
            } catch let error {
                logger.error(error)

                throw error
            }
        }
    }

    private func notify(forChange context: LoopUpdateContext) {
        NotificationCenter.default.post(name: .LoopDataUpdated,
            object: self,
            userInfo: [
                type(of: self).LoopUpdateContextKey: context.rawValue
            ]
        )
    }

    /// Computes amount of insulin from boluses that have been issued and not confirmed, and
    /// remaining insulin delivery from temporary basal rate adjustments above scheduled rate
    /// that are still in progress.
    ///
    /// - Returns: The amount of pending insulin, in units
    /// - Throws: LoopError.configurationError
    private func getPendingInsulin() throws -> Double {
        dispatchPrecondition(condition: .onQueue(dataAccessQueue))

        guard let basalRates = basalRateScheduleApplyingOverrideHistory else {
            throw LoopError.configurationError(.basalRateSchedule)
        }

        let pendingTempBasalInsulin: Double
        let date = Date()

        if let basalDeliveryState = basalDeliveryState, case .tempBasal(let lastTempBasal) = basalDeliveryState, lastTempBasal.endDate > date {
            let normalBasalRate = basalRates.value(at: date)
            let remainingTime = lastTempBasal.endDate.timeIntervalSince(date)
            let remainingUnits = (lastTempBasal.unitsPerHour - normalBasalRate) * remainingTime.hours

            pendingTempBasalInsulin = max(0, remainingUnits)
        } else {
            pendingTempBasalInsulin = 0
        }

        let pendingBolusAmount: Double = lastRequestedBolus?.programmedUnits ?? 0

        // All outstanding potential insulin delivery
        return pendingTempBasalInsulin + pendingBolusAmount
    }

    /// - Throws: LoopError.missingDataError
    fileprivate func predictGlucose(using inputs: PredictionInputEffect) throws -> [PredictedGlucoseValue] {
        dispatchPrecondition(condition: .onQueue(dataAccessQueue))

        guard let model = insulinModelSettings?.model else {
            throw LoopError.configurationError(.insulinModel)
        }

        guard let glucose = self.glucoseStore.latestGlucose else {
            throw LoopError.missingDataError(.glucose)
        }

        var momentum: [GlucoseEffect] = []
        var effects: [[GlucoseEffect]] = []

        if inputs.contains(.carbs), let carbEffect = self.carbEffect {
            effects.append(carbEffect)
        }

        if inputs.contains(.insulin), let insulinEffect = self.insulinEffect {
            effects.append(insulinEffect)
        }

        if inputs.contains(.momentum), let momentumEffect = self.glucoseMomentumEffect {
            momentum = momentumEffect
        }

        if inputs.contains(.retrospection) {
            effects.append(self.retrospectiveGlucoseEffect)
        }

        var prediction = LoopMath.predictGlucose(startingAt: glucose, momentum: momentum, effects: effects)

        // Dosing requires prediction entries at least as long as the insulin model duration.
        // If our prediction is shorter than that, then extend it here.
        let finalDate = glucose.startDate.addingTimeInterval(model.effectDuration)
        if let last = prediction.last, last.startDate < finalDate {
            prediction.append(PredictedGlucoseValue(startDate: finalDate, quantity: last.quantity))
        }

        return prediction
    }

    /// Generates a correction effect based on how large the discrepancy is between the current glucose and its model predicted value.
    ///
    /// - Throws: LoopError.missingDataError
    private func updateRetrospectiveGlucoseEffect() throws {
        dispatchPrecondition(condition: .onQueue(dataAccessQueue))

        // Get carb effects, otherwise clear effect and throw error
        guard let carbEffects = self.carbEffect else {
            retrospectiveGlucoseDiscrepancies = nil
            retrospectiveGlucoseEffect = []
            throw LoopError.missingDataError(.carbEffect)
        }

        // Get most recent glucose, otherwise clear effect and throw error
        guard let glucose = self.glucoseStore.latestGlucose else {
            retrospectiveGlucoseEffect = []
            throw LoopError.missingDataError(.glucose)
        }

        // Get timeline of glucose discrepancies
        retrospectiveGlucoseDiscrepancies = insulinCounteractionEffects.subtracting(carbEffects, withUniformInterval: carbStore.delta)

        // Calculate retrospective correction
        retrospectiveGlucoseEffect = retrospectiveCorrection.computeEffect(
            startingAt: glucose,
            retrospectiveGlucoseDiscrepanciesSummed: retrospectiveGlucoseDiscrepanciesSummed,
            recencyInterval: settings.recencyInterval,
            insulinSensitivitySchedule: insulinSensitivitySchedule,
            basalRateSchedule: basalRateSchedule,
            glucoseCorrectionRangeSchedule: settings.glucoseTargetRangeSchedule,
            retrospectiveCorrectionGroupingInterval: settings.retrospectiveCorrectionGroupingInterval
        )
    }

    /// Runs the glucose prediction on the latest effect data.
    ///
    /// - Throws:
    ///     - LoopError.configurationError
    ///     - LoopError.glucoseTooOld
    ///     - LoopError.missingDataError
    ///     - LoopError.pumpDataTooOld
    private func updatePredictedGlucoseAndRecommendedBasalAndBolus() throws {
        dispatchPrecondition(condition: .onQueue(dataAccessQueue))

        self.logger.debug("Recomputing prediction and recommendations.")

        guard let glucose = glucoseStore.latestGlucose else {
            self.predictedGlucose = nil
            throw LoopError.missingDataError(.glucose)
        }

        let pumpStatusDate = doseStore.lastAddedPumpData
        
        let startDate = Date()

        guard startDate.timeIntervalSince(glucose.startDate) <= settings.recencyInterval else {
            self.predictedGlucose = nil
            throw LoopError.glucoseTooOld(date: glucose.startDate)
        }

        guard startDate.timeIntervalSince(pumpStatusDate) <= settings.recencyInterval else {
            self.predictedGlucose = nil
            throw LoopError.pumpDataTooOld(date: pumpStatusDate)
        }

        guard glucoseMomentumEffect != nil else {
            self.predictedGlucose = nil
            throw LoopError.missingDataError(.momentumEffect)
        }

        guard carbEffect != nil else {
            self.predictedGlucose = nil
            throw LoopError.missingDataError(.carbEffect)
        }

        guard insulinEffect != nil else {
            self.predictedGlucose = nil
            throw LoopError.missingDataError(.insulinEffect)
        }

        let predictedGlucose = try predictGlucose(using: settings.enabledEffects)
        self.predictedGlucose = predictedGlucose

        guard
            let maxBasal = settings.maximumBasalRatePerHour,
            let glucoseTargetRange = settings.glucoseTargetRangeScheduleApplyingOverrideIfActive,
            let insulinSensitivity = insulinSensitivityScheduleApplyingOverrideHistory,
            let basalRates = basalRateScheduleApplyingOverrideHistory,
            let maxBolus = settings.maximumBolus,
            let model = insulinModelSettings?.model
        else {
            throw LoopError.configurationError(.generalSettings)
        }
        
        guard lastRequestedBolus == nil
        else {
            // Don't recommend changes if a bolus was just requested.
            // Sending additional pump commands is not going to be
            // successful in any case.
            self.logger.debug("Not generating recommendations because bolus request is in progress.")
            return
        }

        let rateRounder = { (_ rate: Double) in
            return self.delegate?.loopDataManager(self, roundBasalRate: rate) ?? rate
        }
        

        let lastTempBasal: DoseEntry?

        if case .some(.tempBasal(let dose)) = basalDeliveryState {
            lastTempBasal = dose
        } else {
            lastTempBasal = nil
        }
        
<<<<<<< HEAD
        let dosingRecommendation: AutomaticDoseRecommendation?
        
        switch settings.dosingStrategy {
        case .automaticBolus:
            let volumeRounder = { (_ units: Double) in
                return self.delegate?.loopDataManager(self, roundBolusVolume: units) ?? units
            }
            
            dosingRecommendation = predictedGlucose.recommendedAutomaticDose(
                to: glucoseTargetRange,
                at: predictedGlucose[0].startDate,
                suspendThreshold: settings.suspendThreshold?.quantity,
                sensitivity: insulinSensitivity,
                model: model,
                basalRates: basalRates,
                maxAutomaticBolus: maxBolus * settings.bolusPartialApplicationFactor,
                partialApplicationFactor: settings.bolusPartialApplicationFactor,
                lastTempBasal: lastTempBasal,
                volumeRounder: volumeRounder,
                rateRounder: rateRounder,
                isBasalRateScheduleOverrideActive: settings.scheduleOverride?.isBasalRateScheduleOverriden(at: startDate) == true
            )
        case .tempBasalOnly:
            let temp = predictedGlucose.recommendedTempBasal(
                to: glucoseTargetRange,
                at: predictedGlucose[0].startDate,
                suspendThreshold: settings.suspendThreshold?.quantity,
                sensitivity: insulinSensitivity,
                model: model,
                basalRates: basalRates,
                maxBasalRate: maxBasal,
                lastTempBasal: lastTempBasal,
                rateRounder: rateRounder,
                isBasalRateScheduleOverrideActive: settings.scheduleOverride?.isBasalRateScheduleOverriden(at: startDate) == true
            )
            dosingRecommendation = AutomaticDoseRecommendation(basalAdjustment: temp, bolusUnits: 0)
        }
=======
        let tempBasal = predictedGlucose.recommendedTempBasal(
            to: glucoseTargetRange,
            at: predictedGlucose[0].startDate,
            suspendThreshold: settings.suspendThreshold?.quantity,
            sensitivity: insulinSensitivity,
            model: model,
            basalRates: basalRates,
            maxBasalRate: maxBasal,
            lastTempBasal: lastTempBasal,
            rateRounder: rateRounder,
            isBasalRateScheduleOverrideActive: settings.scheduleOverride?.isBasalRateScheduleOverriden(at: startDate) == true
        )
>>>>>>> 08a6f35a
        
        if let dosingRecommendation = dosingRecommendation {
            self.logger.default("Current basal state: \(String(describing: basalDeliveryState))")
            self.logger.default("Recommending dose: \(dosingRecommendation) at \(startDate)")
            recommendedDose = (recommendation: dosingRecommendation, date: startDate)
        } else {
            recommendedDose = nil
        }

        let pendingInsulin = try self.getPendingInsulin()

        let volumeRounder = { (_ units: Double) in
            return self.delegate?.loopDataManager(self, roundBolusVolume: units) ?? units
        }

        let recommendation = predictedGlucose.recommendedManualBolus(
            to: glucoseTargetRange,
            at: predictedGlucose[0].startDate,
            suspendThreshold: settings.suspendThreshold?.quantity,
            sensitivity: insulinSensitivity,
            model: model,
            pendingInsulin: pendingInsulin,
            maxBolus: maxBolus,
            volumeRounder: volumeRounder
        )
        recommendedManualBolus = (recommendation: recommendation, date: startDate)
        self.logger.debug("Recommending manual bolus: \(String(describing: recommendedManualBolus))")
    }

    /// *This method should only be called from the `dataAccessQueue`*
    private func enactDose(_ completion: @escaping (_ error: Error?) -> Void) {
        dispatchPrecondition(condition: .onQueue(dataAccessQueue))

        guard let recommendedDose = self.recommendedDose else {
            completion(nil)
            return
        }

        guard abs(recommendedDose.date.timeIntervalSinceNow) < TimeInterval(minutes: 5) else {
            completion(LoopError.recommendationExpired(date: recommendedDose.date))
            return
        }
        
        if case .suspended = basalDeliveryState {
            completion(LoopError.pumpSuspended)
            return
        }

        delegate?.loopDataManager(self, didRecommend: recommendedDose) { (error) in
            self.dataAccessQueue.async {
                completion(error)
            }
        }
    }
}


/// Describes a view into the loop state
protocol LoopState {
    /// The last-calculated carbs on board
    var carbsOnBoard: CarbValue? { get }

    /// An error in the current state of the loop, or one that happened during the last attempt to loop.
    var error: Error? { get }

    /// A timeline of average velocity of glucose change counteracting predicted insulin effects
    var insulinCounteractionEffects: [GlucoseEffectVelocity] { get }

    /// The calculated timeline of predicted glucose values
    var predictedGlucose: [PredictedGlucoseValue]? { get }

    /// The recommended temp basal based on predicted glucose
    var recommendedAutomaticDose: (recommendation: AutomaticDoseRecommendation, date: Date)? { get }

    var recommendedBolus: (recommendation: ManualBolusRecommendation, date: Date)? { get }

    /// The difference in predicted vs actual glucose over a recent period
    var retrospectiveGlucoseDiscrepancies: [GlucoseChange]? { get }

    /// The total corrective glucose effect from retrospective correction
    var totalRetrospectiveCorrection: HKQuantity? { get }

    /// Calculates a new prediction from the current data using the specified effect inputs
    ///
    /// This method is intended for visualization purposes only, not dosing calculation. No validation of input data is done.
    ///
    /// - Parameter inputs: The effect inputs to include
    /// - Returns: An timeline of predicted glucose values
    /// - Throws: LoopError.missingDataError if prediction cannot be computed
    func predictGlucose(using inputs: PredictionInputEffect) throws -> [GlucoseValue]
}


extension LoopDataManager {
    private struct LoopStateView: LoopState {
        private let loopDataManager: LoopDataManager
        private let updateError: Error?

        init(loopDataManager: LoopDataManager, updateError: Error?) {
            self.loopDataManager = loopDataManager
            self.updateError = updateError
        }

        var carbsOnBoard: CarbValue? {
            dispatchPrecondition(condition: .onQueue(loopDataManager.dataAccessQueue))
            return loopDataManager.carbsOnBoard
        }

        var error: Error? {
            dispatchPrecondition(condition: .onQueue(loopDataManager.dataAccessQueue))
            return updateError ?? loopDataManager.lastLoopError
        }

        var insulinCounteractionEffects: [GlucoseEffectVelocity] {
            dispatchPrecondition(condition: .onQueue(loopDataManager.dataAccessQueue))
            return loopDataManager.insulinCounteractionEffects
        }

        var predictedGlucose: [PredictedGlucoseValue]? {
            dispatchPrecondition(condition: .onQueue(loopDataManager.dataAccessQueue))
            return loopDataManager.predictedGlucose
        }

        var recommendedAutomaticDose: (recommendation: AutomaticDoseRecommendation, date: Date)? {
            dispatchPrecondition(condition: .onQueue(loopDataManager.dataAccessQueue))
            guard loopDataManager.lastRequestedBolus == nil else {
                return nil
            }
            return loopDataManager.recommendedDose
        }
        
        var recommendedBolus: (recommendation: ManualBolusRecommendation, date: Date)? {
            dispatchPrecondition(condition: .onQueue(loopDataManager.dataAccessQueue))
            guard loopDataManager.lastRequestedBolus == nil else {
                return nil
            }
            return loopDataManager.recommendedManualBolus
        }

        var retrospectiveGlucoseDiscrepancies: [GlucoseChange]? {
            dispatchPrecondition(condition: .onQueue(loopDataManager.dataAccessQueue))
            return loopDataManager.retrospectiveGlucoseDiscrepanciesSummed
        }

        var totalRetrospectiveCorrection: HKQuantity? {
            dispatchPrecondition(condition: .onQueue(loopDataManager.dataAccessQueue))
            return loopDataManager.retrospectiveCorrection.totalGlucoseCorrectionEffect
        }

        func predictGlucose(using inputs: PredictionInputEffect) throws -> [GlucoseValue] {
            return try loopDataManager.predictGlucose(using: inputs)
        }
    }

    /// Executes a closure with access to the current state of the loop.
    ///
    /// This operation is performed asynchronously and the closure will be executed on an arbitrary background queue.
    ///
    /// - Parameter handler: A closure called when the state is ready
    /// - Parameter manager: The loop manager
    /// - Parameter state: The current state of the manager. This is invalid to access outside of the closure.
    func getLoopState(_ handler: @escaping (_ manager: LoopDataManager, _ state: LoopState) -> Void) {
        dataAccessQueue.async {
            var updateError: Error?

            do {
                self.logger.debug("getLoopState: update()")
                try self.update()
            } catch let error {
                updateError = error
            }

            handler(self, LoopStateView(loopDataManager: self, updateError: updateError))
        }
    }
}


extension LoopDataManager {
    /// Generates a diagnostic report about the current state
    ///
    /// This operation is performed asynchronously and the completion will be executed on an arbitrary background queue.
    ///
    /// - parameter completion: A closure called once the report has been generated. The closure takes a single argument of the report string.
    func generateDiagnosticReport(_ completion: @escaping (_ report: String) -> Void) {
        getLoopState { (manager, state) in

            var entries: [String] = [
                "## LoopDataManager",
                "settings: \(String(reflecting: manager.settings))",

                "insulinCounteractionEffects: [",
                "* GlucoseEffectVelocity(start, end, mg/dL/min)",
                manager.insulinCounteractionEffects.reduce(into: "", { (entries, entry) in
                    entries.append("* \(entry.startDate), \(entry.endDate), \(entry.quantity.doubleValue(for: GlucoseEffectVelocity.unit))\n")
                }),
                "]",

                "insulinEffect: [",
                "* GlucoseEffect(start, mg/dL)",
                (manager.insulinEffect ?? []).reduce(into: "", { (entries, entry) in
                    entries.append("* \(entry.startDate), \(entry.quantity.doubleValue(for: .milligramsPerDeciliter))\n")
                }),
                "]",

                "carbEffect: [",
                "* GlucoseEffect(start, mg/dL)",
                (manager.carbEffect ?? []).reduce(into: "", { (entries, entry) in
                    entries.append("* \(entry.startDate), \(entry.quantity.doubleValue(for: .milligramsPerDeciliter))\n")
                }),
                "]",

                "predictedGlucose: [",
                "* PredictedGlucoseValue(start, mg/dL)",
                (state.predictedGlucose ?? []).reduce(into: "", { (entries, entry) in
                    entries.append("* \(entry.startDate), \(entry.quantity.doubleValue(for: .milligramsPerDeciliter))\n")
                }),
                "]",

                "retrospectiveGlucoseDiscrepancies: [",
                "* GlucoseEffect(start, mg/dL)",
                (state.retrospectiveGlucoseDiscrepancies ?? []).reduce(into: "", { (entries, entry) in
                    entries.append("* \(entry.startDate), \(entry.quantity.doubleValue(for: .milligramsPerDeciliter))\n")
                }),
                "]",

                "retrospectiveGlucoseDiscrepanciesSummed: [",
                "* GlucoseChange(start, end, mg/dL)",
                (manager.retrospectiveGlucoseDiscrepanciesSummed ?? []).reduce(into: "", { (entries, entry) in
                    entries.append("* \(entry.startDate), \(entry.endDate), \(entry.quantity.doubleValue(for: .milligramsPerDeciliter))\n")
                }),
                "]",

                "glucoseMomentumEffect: \(manager.glucoseMomentumEffect ?? [])",
                "retrospectiveGlucoseEffect: \(manager.retrospectiveGlucoseEffect)",
                "recommendedTempBasal: \(String(describing: state.recommendedAutomaticDose))",
                "recommendedBolus: \(String(describing: state.recommendedBolus))",
                "lastBolus: \(String(describing: manager.lastRequestedBolus))",
                "lastLoopCompleted: \(String(describing: manager.lastLoopCompleted))",
                "basalDeliveryState: \(String(describing: manager.basalDeliveryState))",
                "carbsOnBoard: \(String(describing: state.carbsOnBoard))",
                "error: \(String(describing: state.error))",
                "",
                "cacheStore: \(String(reflecting: self.glucoseStore.cacheStore))",
                "",
                String(reflecting: self.retrospectiveCorrection),
                "",
            ]

            self.glucoseStore.generateDiagnosticReport { (report) in
                entries.append(report)
                entries.append("")

                self.carbStore.generateDiagnosticReport { (report) in
                    entries.append(report)
                    entries.append("")

                    self.doseStore.generateDiagnosticReport { (report) in
                        entries.append(report)
                        entries.append("")

                        completion(entries.joined(separator: "\n"))
                    }
                }
            }
        }
    }
}


extension Notification.Name {
    static let LoopDataUpdated = Notification.Name(rawValue: "com.loopkit.Loop.LoopDataUpdated")
    static let LoopRunning = Notification.Name(rawValue: "com.loopkit.Loop.LoopRunning")
    static let LoopCompleted = Notification.Name(rawValue: "com.loopkit.Loop.LoopCompleted")
}

protocol LoopDataManagerDelegate: class {

    /// Informs the delegate that an immediate basal change is recommended
    ///
    /// - Parameters:
    ///   - manager: The manager
    ///   - basal: The new recommended basal
    ///   - completion: A closure called once on completion
    ///   - error: Set if an error occurred while issuing dosing commands
    func loopDataManager(_ manager: LoopDataManager, didRecommend automaticDose: (recommendation: AutomaticDoseRecommendation, date: Date), completion: @escaping (_ error: Error?) -> Void) -> Void

    /// Asks the delegate to round a recommended basal rate to a supported rate
    ///
    /// - Parameters:
    ///   - rate: The recommended rate in U/hr
    /// - Returns: a supported rate of delivery in Units/hr. The rate returned should not be larger than the passed in rate.
    func loopDataManager(_ manager: LoopDataManager, roundBasalRate unitsPerHour: Double) -> Double

    /// Asks the delegate to round a recommended bolus volume to a supported volume
    ///
    /// - Parameters:
    ///   - units: The recommended bolus in U
    /// - Returns: a supported bolus volume in U. The volume returned should be the nearest deliverable volume.
    func loopDataManager(_ manager: LoopDataManager, roundBolusVolume units: Double) -> Double
}

private extension TemporaryScheduleOverride {
    func isBasalRateScheduleOverriden(at date: Date) -> Bool {
        guard isActive(at: date), let basalRateMultiplier = settings.basalRateMultiplier else {
            return false
        }
        return abs(basalRateMultiplier - 1.0) >= .ulpOfOne
    }
}<|MERGE_RESOLUTION|>--- conflicted
+++ resolved
@@ -993,7 +993,6 @@
             lastTempBasal = nil
         }
         
-<<<<<<< HEAD
         let dosingRecommendation: AutomaticDoseRecommendation?
         
         switch settings.dosingStrategy {
@@ -1031,20 +1030,6 @@
             )
             dosingRecommendation = AutomaticDoseRecommendation(basalAdjustment: temp, bolusUnits: 0)
         }
-=======
-        let tempBasal = predictedGlucose.recommendedTempBasal(
-            to: glucoseTargetRange,
-            at: predictedGlucose[0].startDate,
-            suspendThreshold: settings.suspendThreshold?.quantity,
-            sensitivity: insulinSensitivity,
-            model: model,
-            basalRates: basalRates,
-            maxBasalRate: maxBasal,
-            lastTempBasal: lastTempBasal,
-            rateRounder: rateRounder,
-            isBasalRateScheduleOverrideActive: settings.scheduleOverride?.isBasalRateScheduleOverriden(at: startDate) == true
-        )
->>>>>>> 08a6f35a
         
         if let dosingRecommendation = dosingRecommendation {
             self.logger.default("Current basal state: \(String(describing: basalDeliveryState))")
