--- conflicted
+++ resolved
@@ -22,15 +22,10 @@
     }
 
     static let LoopUpdateContextKey = "com.loudnate.Loop.LoopDataManager.LoopUpdateContext"
-
-<<<<<<< HEAD
-    // OTP
+    
     let otpManager: OTPManager
-    
-    let carbStore: CarbStore
-=======
+
     private let carbStore: CarbStoreProtocol
->>>>>>> 6a61cbad
 
     private let doseStore: DoseStoreProtocol
 
@@ -82,13 +77,8 @@
         alertPresenter: AlertPresenter? = nil,
         pumpInsulinType: InsulinType?
     ) {
-<<<<<<< HEAD
         self.otpManager = OTPManager()
-        
-        self.logger = DiagnosticLogger.shared.forCategory("LoopDataManager")
-=======
         self.analyticsServicesManager = analyticsServicesManager
->>>>>>> 6a61cbad
         self.lockedLastLoopCompleted = Locked(lastLoopCompleted)
         self.lockedBasalDeliveryState = Locked(basalDeliveryState)
         self.settings = settings
@@ -203,6 +193,7 @@
             }
 
             UserDefaults.appGroup?.loopSettings = settings
+            let _ = UserDefaults.appGroup?.loopSettings
             notify(forChange: .preferences)
             analyticsServicesManager.didChangeLoopSettings(from: oldValue, to: settings)
         }
