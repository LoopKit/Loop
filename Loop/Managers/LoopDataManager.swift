//
//  LoopDataManager.swift
//  Naterade
//
//  Created by Nathan Racklyeft on 3/12/16.
//  Copyright © 2016 Nathan Racklyeft. All rights reserved.
//

import Foundation
import Combine
import HealthKit
import LoopKit
import LoopKitUI
import LoopCore
import WidgetKit
import LoopAlgorithm


struct AlgorithmDisplayState {
    var input: StoredDataAlgorithmInput?
    var output: AlgorithmOutput<StoredCarbEntry>?

    var activeInsulin: InsulinValue? {
        guard let input, let value = output?.activeInsulin else {
            return nil
        }
        return InsulinValue(startDate: input.predictionStart, value: value)
    }

    var activeCarbs: CarbValue? {
        guard let input, let value = output?.activeCarbs else {
            return nil
        }
        return CarbValue(startDate: input.predictionStart, value: value)
    }

    var asTuple: (algoInput: StoredDataAlgorithmInput?, algoOutput: AlgorithmOutput<StoredCarbEntry>?) {
        return (algoInput: input, algoOutput: output)
    }
}

protocol DeliveryDelegate: AnyObject {
    var isSuspended: Bool { get }
    var pumpInsulinType: InsulinType? { get }
    var basalDeliveryState: PumpManagerStatus.BasalDeliveryState? { get }
    var isPumpConfigured: Bool { get }

    func enact(_ recommendation: AutomaticDoseRecommendation) async throws
    func enactBolus(units: Double, activationType: BolusActivationType) async throws
    func roundBasalRate(unitsPerHour: Double) -> Double
    func roundBolusVolume(units: Double) -> Double
}

extension PumpManagerStatus.BasalDeliveryState {
    var currentTempBasal: DoseEntry? {
        switch self {
        case .tempBasal(let dose):
            return dose
        default:
            return nil
        }
    }
}

protocol DosingManagerDelegate {
    func didMakeDosingDecision(_ decision: StoredDosingDecision)
}

enum LoopUpdateContext: Int {
    case insulin
    case carbs
    case glucose
    case preferences
    case forecast
}

@MainActor
final class LoopDataManager: ObservableObject {
    nonisolated static let LoopUpdateContextKey = "com.loudnate.Loop.LoopDataManager.LoopUpdateContext"

    // Represents the current state of the loop algorithm for display
    var displayState = AlgorithmDisplayState()

    // Display state convenience accessors
    var predictedGlucose: [PredictedGlucoseValue]? {
        displayState.output?.predictedGlucose
    }

    var tempBasalRecommendation: TempBasalRecommendation? {
        displayState.output?.recommendation?.automatic?.basalAdjustment
    }

    var automaticBolusRecommendation: Double? {
        displayState.output?.recommendation?.automatic?.bolusUnits
    }

    var automaticRecommendation: AutomaticDoseRecommendation? {
        displayState.output?.recommendation?.automatic
    }

    @Published private(set) var lastLoopCompleted: Date?
    @Published private(set) var publishedMostRecentGlucoseDataDate: Date?
    @Published private(set) var publishedMostRecentPumpDataDate: Date?

    var deliveryDelegate: DeliveryDelegate?

    let analyticsServicesManager: AnalyticsServicesManager?
    let carbStore: CarbStoreProtocol
    let doseStore: DoseStoreProtocol
    let temporaryPresetsManager: TemporaryPresetsManager
    let settingsProvider: SettingsProvider
    let dosingDecisionStore: DosingDecisionStoreProtocol
    let glucoseStore: GlucoseStoreProtocol

    let logger = DiagnosticLog(category: "LoopDataManager")

    private let widgetLog = DiagnosticLog(category: "LoopWidgets")

    private let trustedTimeOffset: () async -> TimeInterval

    private let now: () -> Date

    private let automaticDosingStatus: AutomaticDosingStatus

    // References to registered notification center observers
    private var notificationObservers: [Any] = []

    var activeInsulin: InsulinValue? {
        displayState.activeInsulin
    }
    var activeCarbs: CarbValue? {
        displayState.activeCarbs
    }

    var latestGlucose: GlucoseSampleValue? {
        displayState.input?.glucoseHistory.last
    }

    var lastReservoirValue: ReservoirValue? {
        doseStore.lastReservoirValue
    }

    var carbAbsorptionModel: CarbAbsorptionModel

    private var lastManualBolusRecommendation: ManualBolusRecommendation?

    var usePositiveMomentumAndRCForManualBoluses: Bool

    var automationHistory: [AutomationHistoryEntry] {
        didSet {
            UserDefaults.standard.automationHistory = automationHistory
        }
    }

    lazy private var cancellables = Set<AnyCancellable>()

    init(
        lastLoopCompleted: Date?,
        temporaryPresetsManager: TemporaryPresetsManager,
        settingsProvider: SettingsProvider,
        doseStore: DoseStoreProtocol,
        glucoseStore: GlucoseStoreProtocol,
        carbStore: CarbStoreProtocol,
        dosingDecisionStore: DosingDecisionStoreProtocol,
        now: @escaping () -> Date = { Date() },
        automaticDosingStatus: AutomaticDosingStatus,
        trustedTimeOffset: @escaping () async -> TimeInterval,
        analyticsServicesManager: AnalyticsServicesManager?,
        carbAbsorptionModel: CarbAbsorptionModel,
        usePositiveMomentumAndRCForManualBoluses: Bool = true
    ) {

        self.lastLoopCompleted = lastLoopCompleted
        self.temporaryPresetsManager = temporaryPresetsManager
        self.settingsProvider = settingsProvider
        self.doseStore = doseStore
        self.glucoseStore = glucoseStore
        self.carbStore = carbStore
        self.dosingDecisionStore = dosingDecisionStore
        self.now = now
        self.automaticDosingStatus = automaticDosingStatus
        self.trustedTimeOffset = trustedTimeOffset
        self.analyticsServicesManager = analyticsServicesManager
        self.carbAbsorptionModel = carbAbsorptionModel
        self.usePositiveMomentumAndRCForManualBoluses = usePositiveMomentumAndRCForManualBoluses
        self.automationHistory = UserDefaults.standard.automationHistory
        self.publishedMostRecentGlucoseDataDate = glucoseStore.latestGlucose?.startDate
        self.publishedMostRecentPumpDataDate = mostRecentPumpDataDate

        // Required for device settings in stored dosing decisions
        UIDevice.current.isBatteryMonitoringEnabled = true

        // Observe changes
        notificationObservers = [
            NotificationCenter.default.addObserver(
                forName: CarbStore.carbEntriesDidChange,
                object: self.carbStore,
                queue: nil
            ) { (note) -> Void in
                Task { @MainActor in
                    self.logger.default("Received notification of carb entries changing")
                    await self.updateDisplayState()
                    self.notify(forChange: .carbs)
                }
            },
            NotificationCenter.default.addObserver(
                forName: GlucoseStore.glucoseSamplesDidChange,
                object: self.glucoseStore,
                queue: nil
            ) { (note) in
                Task { @MainActor in
                    self.logger.default("Received notification of glucose samples changing")
                    self.restartGlucoseValueStalenessTimer()
                    await self.updateDisplayState()
                    self.notify(forChange: .glucose)
                }
            },
            NotificationCenter.default.addObserver(
                forName: nil,
                object: self.doseStore,
                queue: OperationQueue.main
            ) { (note) in
                Task { @MainActor in
                    self.logger.default("Received notification of dosing changing")
                    await self.updateDisplayState()
                    self.notify(forChange: .insulin)
                }
            }
        ]

        // Turn off preMeal when going into closed loop off mode
        // Cancel any active temp basal when going into closed loop off mode
        // The dispatch is necessary in case this is coming from a didSet already on the settings struct.
        automaticDosingStatus.$automaticDosingEnabled
            .removeDuplicates()
            .dropFirst()
            .sink { [weak self] enabled in
                guard let self else {
                    return
                }
                if self.automationHistory.last?.enabled != enabled {
                    self.automationHistory.append(AutomationHistoryEntry(startDate: Date(), enabled: enabled))

                    // Clean up entries older than 36 hours; we should not be interpolating basal data before then.
                    let now = Date()
                    self.automationHistory = self.automationHistory.filter({ entry in
                        now.timeIntervalSince(entry.startDate) < .hours(36)
                    })
                }
                if !enabled {
                    self.temporaryPresetsManager.clearOverride(matching: .preMeal)
                    Task {
                        try? await self.cancelActiveTempBasal(for: .automaticDosingDisabled)
                    }
                } else {
                    Task {
                        await self.updateDisplayState()
                    }
                }
            }
            .store(in: &cancellables)
    }

    // MARK: - Calculation state

    fileprivate let dataAccessQueue: DispatchQueue = DispatchQueue(label: "com.loudnate.Naterade.LoopDataManager.dataAccessQueue", qos: .utility)


    // MARK: - Background task management

    private var backgroundTask: UIBackgroundTaskIdentifier = .invalid

    private func startBackgroundTask() {
        endBackgroundTask()
        backgroundTask = UIApplication.shared.beginBackgroundTask(withName: "PersistenceController save") {
            self.endBackgroundTask()
        }
    }

    private func endBackgroundTask() {
        if backgroundTask != .invalid {
            UIApplication.shared.endBackgroundTask(backgroundTask)
            backgroundTask = .invalid
        }
    }

    func insulinModel(for type: InsulinType?) -> InsulinModel {
        switch type {
        case .fiasp:
            return ExponentialInsulinModelPreset.fiasp
        case .lyumjev:
            return ExponentialInsulinModelPreset.lyumjev
        case .afrezza:
            return ExponentialInsulinModelPreset.afrezza
        default:
            return settings.defaultRapidActingModel?.presetForRapidActingInsulin?.model ?? ExponentialInsulinModelPreset.rapidActingAdult
        }
    }

    func fetchData(
        for baseTime: Date = Date(),
        disablingPreMeal: Bool = false,
        ensureDosingCoverageStart: Date? = nil
    ) async throws -> StoredDataAlgorithmInput {
        // Need to fetch doses back as far as t - (DIA + DCA) for Dynamic carbs
        let dosesInputHistory = CarbMath.maximumAbsorptionTimeInterval + InsulinMath.defaultInsulinActivityDuration

        var dosesStart = baseTime.addingTimeInterval(-dosesInputHistory)

        // Ensure dosing data goes back before ensureDosingCoverageStart, if specified
        if let ensureDosingCoverageStart {
            dosesStart = min(ensureDosingCoverageStart, dosesStart)
        }

        let doses = try await doseStore.getNormalizedDoseEntries(
            start: dosesStart,
            end: baseTime
        )

        // Doses that were included because they cover dosesStart might have a start time earlier than dosesStart
        // This moves the start time back to ensure basal covers
        dosesStart = min(dosesStart, doses.map { $0.startDate }.min() ?? dosesStart)

        // Doses with a start time before baseTime might still end after baseTime
        let dosesEnd = max(baseTime, doses.map { $0.endDate }.max() ?? baseTime)

        let basal = try await settingsProvider.getBasalHistory(startDate: dosesStart, endDate: dosesEnd)

        guard !basal.isEmpty else {
            throw LoopError.configurationError(.basalRateSchedule)
        }

        let forecastEndTime = baseTime.addingTimeInterval(InsulinMath.defaultInsulinActivityDuration).dateCeiledToTimeInterval(.minutes(GlucoseMath.defaultDelta))

        let carbsStart = baseTime.addingTimeInterval(CarbMath.dateAdjustmentPast + .minutes(-1)) // additional minute to handle difference in seconds between carb entry and carb ratio

        // Include future carbs in query, but filter out ones entered after basetime. The filtering is only applicable when running in a retrospective situation.
        let carbEntries = try await carbStore.getCarbEntries(
            start: carbsStart,
            end: forecastEndTime
        ).filter {
            $0.userCreatedDate ?? $0.startDate < baseTime
        }

        let carbRatio = try await settingsProvider.getCarbRatioHistory(
            startDate: carbsStart,
            endDate: forecastEndTime
        )

        guard !carbRatio.isEmpty else {
            throw LoopError.configurationError(.carbRatioSchedule)
        }

        let glucose = try await glucoseStore.getGlucoseSamples(start: carbsStart, end: baseTime)

        let sensitivityStart = min(carbsStart, dosesStart)

        let sensitivity = try await settingsProvider.getInsulinSensitivityHistory(startDate: sensitivityStart, endDate: forecastEndTime)

        let target = try await settingsProvider.getTargetRangeHistory(startDate: baseTime, endDate: forecastEndTime)

        let dosingLimits = try await settingsProvider.getDosingLimits(at: baseTime)

        guard let maxBolus = dosingLimits.maxBolus else {
            throw LoopError.configurationError(.maximumBolus)
        }

        guard let maxBasalRate = dosingLimits.maxBasalRate else {
            throw LoopError.configurationError(.maximumBasalRatePerHour)
        }

        var overrides = temporaryPresetsManager.overrideHistory.getOverrideHistory(startDate: sensitivityStart, endDate: forecastEndTime)

        // Bug (https://tidepool.atlassian.net/browse/LOOP-4759) pre-meal is not recorded in override history
        // So currently we handle automatic forecast by manually adding it in, and when meal bolusing, we do not do this.
        // Eventually, when pre-meal is stored in override history, during meal bolusing we should scan for it and adjust the end time
        if !disablingPreMeal, let preMeal = temporaryPresetsManager.preMealOverride {
            overrides.append(preMeal)
            overrides.sort { $0.startDate < $1.startDate }
        }

        guard !sensitivity.isEmpty else {
            throw LoopError.configurationError(.insulinSensitivitySchedule)
        }

        let sensitivityWithOverrides = overrides.applySensitivity(over: sensitivity)

        guard !basal.isEmpty else {
            throw LoopError.configurationError(.basalRateSchedule)
        }
        let basalWithOverrides = overrides.applyBasal(over: basal)

        guard !carbRatio.isEmpty else {
            throw LoopError.configurationError(.carbRatioSchedule)
        }
        let carbRatioWithOverrides = overrides.applyCarbRatio(over: carbRatio)

        guard !target.isEmpty else {
            throw LoopError.configurationError(.glucoseTargetRangeSchedule)
        }
        let targetWithOverrides = overrides.applyTarget(over: target, at: baseTime)

        // Create dosing strategy based on user setting
        let applicationFactorStrategy: ApplicationFactorStrategy = UserDefaults.standard.glucoseBasedApplicationFactorEnabled
            ? GlucoseBasedApplicationFactorStrategy()
            : ConstantApplicationFactorStrategy()

        let correctionRange = target.closestPrior(to: baseTime)?.value

        let effectiveBolusApplicationFactor: Double?

        if let latestGlucose = glucose.last {
            effectiveBolusApplicationFactor = applicationFactorStrategy.calculateDosingFactor(
                for: latestGlucose.quantity,
                correctionRange: correctionRange!
            )
        } else {
            effectiveBolusApplicationFactor = nil
        }

        return StoredDataAlgorithmInput(
            glucoseHistory: glucose,
            doses: doses.map { $0.simpleDose(with: insulinModel(for: $0.insulinType)) },
            carbEntries: carbEntries,
            predictionStart: baseTime,
            basal: basalWithOverrides,
            sensitivity: sensitivityWithOverrides,
            carbRatio: carbRatioWithOverrides,
            target: targetWithOverrides,
            suspendThreshold: dosingLimits.suspendThreshold,
            maxBolus: maxBolus,
            maxBasalRate: maxBasalRate,
            useIntegralRetrospectiveCorrection: UserDefaults.standard.integralRetrospectiveCorrectionEnabled,
            includePositiveVelocityAndRC: true,
            carbAbsorptionModel: carbAbsorptionModel,
            recommendationInsulinModel: insulinModel(for: deliveryDelegate?.pumpInsulinType ?? .novolog),
            recommendationType: .manualBolus,
            automaticBolusApplicationFactor: effectiveBolusApplicationFactor)
    }

    func loopingReEnabled() async {
        await updateDisplayState()
        self.notify(forChange: .forecast)
    }

    func updateDisplayState() async {
        var newState = AlgorithmDisplayState()
        do {
            let midnight = Calendar.current.startOfDay(for: Date())

            var input = try await fetchData(for: now(), ensureDosingCoverageStart: midnight)
            input.recommendationType = .manualBolus
            newState.input = input
            newState.output = LoopAlgorithm.run(input: input)
        } catch {
            let loopError = error as? LoopError ?? .unknownError(error)
            logger.error("Error updating Loop state: %{public}@", String(describing: loopError))
        }
        displayState = newState
        publishedMostRecentGlucoseDataDate = glucoseStore.latestGlucose?.startDate
        publishedMostRecentPumpDataDate = mostRecentPumpDataDate
        await updateRemoteRecommendation()
    }

    /// Cancel the active temp basal if it was automatically issued
    func cancelActiveTempBasal(for reason: CancelActiveTempBasalReason) async throws {
        guard case .tempBasal(let dose) = deliveryDelegate?.basalDeliveryState, (dose.automatic ?? true) else { return }

        logger.default("Cancelling active temp basal for reason: %{public}@", String(describing: reason))

        let recommendation = AutomaticDoseRecommendation(basalAdjustment: .cancel)

        var dosingDecision = StoredDosingDecision(reason: reason.rawValue)
        dosingDecision.settings = StoredDosingDecision.Settings(settingsProvider.settings)
        dosingDecision.automaticDoseRecommendation = recommendation

        do {
            try await deliveryDelegate?.enact(recommendation)
        } catch {
            dosingDecision.appendError(error as? LoopError ?? .unknownError(error))
            if reason == .maximumBasalRateChanged {
                throw CancelTempBasalFailedMaximumBasalRateChangedError(reason: error)
            } else {
                throw error
            }
        }

        await dosingDecisionStore.storeDosingDecision(dosingDecision)
    }

    func loop() async {
        let loopBaseTime = now()

        var dosingDecision = StoredDosingDecision(
            date: loopBaseTime,
            reason: "loop",
            settings: StoredDosingDecision.Settings(settingsProvider.settings)
        )

        do {
            guard let deliveryDelegate else {
                preconditionFailure("Unable to dose without dosing delegate.")
            }

            logger.debug("Running Loop at %{public}@", String(describing: loopBaseTime))
            NotificationCenter.default.post(name: .LoopRunning, object: self)

            var input = try await fetchData(for: loopBaseTime)

            // Trim future basal
            input.doses =  input.doses.trimmed(to: loopBaseTime)

            let dosingStrategy = settingsProvider.settings.automaticDosingStrategy
            input.recommendationType = dosingStrategy.recommendationType

            guard let latestGlucose = input.glucoseHistory.last else {
                throw LoopError.missingDataError(.glucose)
            }

            guard loopBaseTime.timeIntervalSince(latestGlucose.startDate) <= LoopAlgorithm.inputDataRecencyInterval else {
                throw LoopError.glucoseTooOld(date: latestGlucose.startDate)
            }

            guard latestGlucose.startDate.timeIntervalSince(loopBaseTime) <= LoopAlgorithm.inputDataRecencyInterval else {
                throw LoopError.invalidFutureGlucose(date: latestGlucose.startDate)
            }

            guard loopBaseTime.timeIntervalSince(doseStore.lastAddedPumpData) <= LoopAlgorithm.inputDataRecencyInterval else {
                throw LoopError.pumpDataTooOld(date: doseStore.lastAddedPumpData)
            }

            var output = LoopAlgorithm.run(input: input)

            switch output.recommendationResult {
            case .success(let recommendation):
                // Round delivery amounts to pump supported amounts,
                // And determine if a change in dosing should be made.

                let algoRecommendation = recommendation.automatic!
                logger.default("Algorithm recommendation: %{public}@", String(describing: algoRecommendation))

                var recommendationToEnact = algoRecommendation
                // Round bolus recommendation based on pump bolus precision
                if let bolus = algoRecommendation.bolusUnits, bolus > 0 {
                    recommendationToEnact.bolusUnits = deliveryDelegate.roundBolusVolume(units: bolus)
                }

                if var basal = algoRecommendation.basalAdjustment {
                    basal.unitsPerHour = deliveryDelegate.roundBasalRate(unitsPerHour: basal.unitsPerHour)

                    let scheduledBasalRate = input.basal.closestPrior(to: loopBaseTime)!.value
                    let activeOverride = temporaryPresetsManager.overrideHistory.activeOverride(at: loopBaseTime)

                    let basalAdjustment = basal.adjustForCurrentDelivery(
                        at: loopBaseTime,
                        neutralBasalRate: scheduledBasalRate,
                        currentTempBasal: deliveryDelegate.basalDeliveryState?.currentTempBasal,
                        continuationInterval: .minutes(11),
                        neutralBasalRateMatchesPump: activeOverride == nil
                    )

                    recommendationToEnact.basalAdjustment = basalAdjustment
                }
                output.recommendationResult = .success(.init(automatic: recommendationToEnact))

                if recommendationToEnact != algoRecommendation {
                    logger.default("Recommendation changed to: %{public}@", String(describing: recommendationToEnact))
                }

                dosingDecision.updateFrom(input: input, output: output)

                if self.automaticDosingStatus.automaticDosingEnabled {
                    if deliveryDelegate.basalDeliveryState == .pumpInoperable {
                        throw LoopError.pumpInoperable
                    }

                    if deliveryDelegate.isSuspended {
                        throw LoopError.pumpSuspended
                    }

                    if recommendationToEnact.hasDosingChange {
                        logger.default("Enacting: %{public}@", String(describing: recommendationToEnact))
                        try await deliveryDelegate.enact(recommendationToEnact)
                    }

                    logger.default("loop() completed successfully.")
                    lastLoopCompleted = Date()
                    let duration = lastLoopCompleted!.timeIntervalSince(loopBaseTime)

                    analyticsServicesManager?.loopDidSucceed(duration)
                } else {
                    self.logger.default("Not adjusting dosing during open loop.")
                }

                await dosingDecisionStore.storeDosingDecision(dosingDecision)
                NotificationCenter.default.post(name: .LoopCycleCompleted, object: self)

            case .failure(let error):
                throw error
            }
        } catch {
            logger.error("loop() did error: %{public}@", String(describing: error))
            let loopError = error as? LoopError ?? .unknownError(error)
            dosingDecision.appendError(loopError)
            await dosingDecisionStore.storeDosingDecision(dosingDecision)
            analyticsServicesManager?.loopDidError(error: loopError)
            NotificationCenter.default.post(name: .LoopCycleCompleted, object: self)
        }
        logger.default("Loop ended")
    }

    func recommendManualBolus(
        manualGlucoseSample: NewGlucoseSample? = nil,
        potentialCarbEntry: NewCarbEntry? = nil,
        originalCarbEntry: StoredCarbEntry? = nil
    ) async throws -> ManualBolusRecommendation? {

        var input = try await self.fetchData(for: now(), disablingPreMeal: potentialCarbEntry != nil)
            .addingGlucoseSample(sample: manualGlucoseSample?.asStoredGlucoseStample)
            .removingCarbEntry(carbEntry: originalCarbEntry)
            .addingCarbEntry(carbEntry: potentialCarbEntry?.asStoredCarbEntry)

        input.includePositiveVelocityAndRC = usePositiveMomentumAndRCForManualBoluses
        input.recommendationType = .manualBolus

        let output = LoopAlgorithm.run(input: input)

        switch output.recommendationResult {
        case .success(let prediction):
            guard var manualBolusRecommendation = prediction.manual else { return nil }
            if let roundedAmount = deliveryDelegate?.roundBolusVolume(units: manualBolusRecommendation.amount) {
                manualBolusRecommendation.amount = roundedAmount
            }
            return manualBolusRecommendation
        case .failure(let error):
            throw error
        }
    }

    public func totalDeliveredToday() async -> InsulinValue?
    {
        guard let data = displayState.input else {
            return nil
        }

        let now = data.predictionStart
        let midnight = Calendar.current.startOfDay(for: now)

        let annotatedDoses = data.doses.annotated(with: data.basal, fillBasalGaps: true)
        let trimmed = annotatedDoses.map { $0.trimmed(from: midnight, to: now)}

        return InsulinValue(
            startDate: midnight,
            value: trimmed.reduce(0.0) { $0 + $1.volume }
        )
    }

    var iobValues: [InsulinValue] {
        dosesRelativeToBasal.insulinOnBoardTimeline()
    }

    var dosesRelativeToBasal: [BasalRelativeDose] {
        displayState.output?.dosesRelativeToBasal ?? []
    }

    func updateRemoteRecommendation() async {
        if lastManualBolusRecommendation == nil {
            lastManualBolusRecommendation = displayState.output?.recommendation?.manual
        }

        guard lastManualBolusRecommendation != displayState.output?.recommendation?.manual else {
            // no change
            return
        }

        lastManualBolusRecommendation = displayState.output?.recommendation?.manual

        if let output = displayState.output {
            var dosingDecision = StoredDosingDecision(date: Date(), reason: "updateRemoteRecommendation")
            dosingDecision.predictedGlucose = output.predictedGlucose
            dosingDecision.insulinOnBoard = displayState.activeInsulin
            dosingDecision.carbsOnBoard = displayState.activeCarbs
            switch output.recommendationResult {
            case .success(let recommendation):
                dosingDecision.automaticDoseRecommendation = recommendation.automatic
                if let recommendationDate = displayState.input?.predictionStart, let manualRec = recommendation.manual {
                    dosingDecision.manualBolusRecommendation = ManualBolusRecommendationWithDate(recommendation: manualRec, date: recommendationDate)
                }
            case .failure(let error):
                if let loopError = error as? LoopError {
                    dosingDecision.errors.append(loopError.issue)
                } else {
                    dosingDecision.errors.append(.init(id: "error", details: ["description": error.localizedDescription]))
                }
            }

            dosingDecision.controllerStatus = UIDevice.current.controllerStatus
            self.logger.debug("Manual bolus rec = %{public}@", String(describing: dosingDecision.manualBolusRecommendation))
            await self.dosingDecisionStore.storeDosingDecision(dosingDecision)
        }
    }
    
    // MARK: - Glucose Staleness

    private var glucoseValueStalenessTimer: Timer?

    private func restartGlucoseValueStalenessTimer() {
        stopGlucoseValueStalenessTimer()
        startGlucoseValueStalenessTimerIfNeeded()
    }

    private func stopGlucoseValueStalenessTimer() {
        glucoseValueStalenessTimer?.invalidate()
        glucoseValueStalenessTimer = nil
    }
       
    func startGlucoseValueStalenessTimerIfNeeded() {
        guard let fireDate = glucoseValueStaleDate,
              glucoseValueStalenessTimer == nil
        else { return }
        
        glucoseValueStalenessTimer = Timer(fire: fireDate, interval: 0, repeats: false) { (_) in
            Task { @MainActor in
                self.notify(forChange: .glucose)
            }
        }
        RunLoop.main.add(glucoseValueStalenessTimer!, forMode: .default)
    }

    private var glucoseValueStaleDate: Date? {
        guard let latestGlucoseDataDate = glucoseStore.latestGlucose?.startDate else { return nil }
        return latestGlucoseDataDate.addingTimeInterval(LoopAlgorithm.inputDataRecencyInterval)
    }
}

// MARK: - Background task management
extension LoopDataManager: PersistenceControllerDelegate {
    func persistenceControllerWillSave(_ controller: PersistenceController) {
        startBackgroundTask()
    }

    func persistenceControllerDidSave(_ controller: PersistenceController, error: PersistenceController.PersistenceControllerError?) {
        endBackgroundTask()
    }
}


// MARK: - Intake
extension LoopDataManager {
    /// Adds and stores glucose samples
    ///
    /// - Parameters:
    ///   - samples: The new glucose samples to store
    ///   - completion: A closure called once upon completion
    ///   - result: The stored glucose values
    func addGlucose(_ samples: [NewGlucoseSample]) async throws -> [StoredGlucoseSample] {
        return try await glucoseStore.addGlucoseSamples(samples)
    }

    /// Adds and stores carb data, and recommends a bolus if needed
    ///
    /// - Parameters:
    ///   - carbEntry: The new carb value
    ///   - completion: A closure called once upon completion
    ///   - result: The bolus recommendation
    func addCarbEntry(_ carbEntry: NewCarbEntry, replacing replacingEntry: StoredCarbEntry? = nil) async throws -> StoredCarbEntry {
        let storedCarbEntry: StoredCarbEntry
        if let replacingEntry = replacingEntry {
            storedCarbEntry = try await carbStore.replaceCarbEntry(replacingEntry, withEntry: carbEntry)
        } else {
            storedCarbEntry = try await carbStore.addCarbEntry(carbEntry)
        }
        self.temporaryPresetsManager.clearOverride(matching: .preMeal)
        return storedCarbEntry
    }

    @discardableResult
    func deleteCarbEntry(_ oldEntry: StoredCarbEntry) async throws -> Bool {
        try await carbStore.deleteCarbEntry(oldEntry)
    }

    /// Logs a new external bolus insulin dose in the DoseStore and HealthKit
    ///
    /// - Parameters:
    ///   - startDate: The date the dose was started at.
    ///   - value: The number of Units in the dose.
    ///   - insulinModel: The type of insulin model that should be used for the dose.
    func addManuallyEnteredDose(startDate: Date, units: Double, insulinType: InsulinType? = nil) async {
        let syncIdentifier = Data(UUID().uuidString.utf8).hexadecimalString
        let dose = DoseEntry(type: .bolus, startDate: startDate, value: units, unit: .units, syncIdentifier: syncIdentifier, insulinType: insulinType, manuallyEntered: true)

        do {
            try await doseStore.addDoses([dose], from: nil)
            self.notify(forChange: .insulin)
        } catch {
            logger.error("Error storing manual dose: %{public}@", error.localizedDescription)
        }
    }

    func storeManualBolusDosingDecision(_ bolusDosingDecision: BolusDosingDecision, withDate date: Date) async {
        let dosingDecision = StoredDosingDecision(date: date,
                                                  reason: bolusDosingDecision.reason.rawValue,
                                                  settings: StoredDosingDecision.Settings(settingsProvider.settings),
                                                  scheduleOverride: bolusDosingDecision.scheduleOverride,
                                                  controllerStatus: UIDevice.current.controllerStatus,
                                                  lastReservoirValue: StoredDosingDecision.LastReservoirValue(doseStore.lastReservoirValue),
                                                  historicalGlucose: bolusDosingDecision.historicalGlucose,
                                                  originalCarbEntry: bolusDosingDecision.originalCarbEntry,
                                                  carbEntry: bolusDosingDecision.carbEntry,
                                                  manualGlucoseSample: bolusDosingDecision.manualGlucoseSample,
                                                  carbsOnBoard: bolusDosingDecision.carbsOnBoard,
                                                  insulinOnBoard: bolusDosingDecision.insulinOnBoard,
                                                  glucoseTargetRangeSchedule: bolusDosingDecision.glucoseTargetRangeSchedule,
                                                  predictedGlucose: bolusDosingDecision.predictedGlucose,
                                                  manualBolusRecommendation: bolusDosingDecision.manualBolusRecommendation,
                                                  manualBolusRequested: bolusDosingDecision.manualBolusRequested)
<<<<<<< HEAD
        dosingDecisionStore.storeDosingDecision(dosingDecision) {}
    }

    // Actions

    /// Runs the "loop"
    ///
    /// Executes an analysis of the current data, and recommends an adjustment to the current
    /// temporary basal rate.
    ///
    func loop() {

        if let lastLoopCompleted, Date().timeIntervalSince(lastLoopCompleted) < .minutes(2) {
            print("Looping too fast!")
        }

        let available = loopLock.withLockIfAvailable {
            loopInternal()
            return true
        }
        if available == nil {
            print("Loop attempted while already looping!")
        }
    }

    func loopInternal() {
        
        dataAccessQueue.async {

            // If time was changed to future time, and a loop completed, then time was fixed, lastLoopCompleted will prevent looping
            // until the future loop time passes. Fix that here.
            if let lastLoopCompleted = self.lastLoopCompleted, Date() < lastLoopCompleted, self.trustedTimeOffset() == 0 {
                self.logger.error("Detected future lastLoopCompleted. Restoring.")
                self.lastLoopCompleted = Date()
            }

            // Partial application factor assumes 5 minute intervals. If our looping intervals are shorter, then this will be adjusted
            self.timeBasedDoseApplicationFactor = 1.0
            if let lastLoopCompleted = self.lastLoopCompleted {
                let timeSinceLastLoop = max(0, Date().timeIntervalSince(lastLoopCompleted))
                self.timeBasedDoseApplicationFactor = min(1, timeSinceLastLoop/TimeInterval.minutes(5))
                self.logger.default("Looping with timeBasedDoseApplicationFactor = %{public}@", String(describing: self.timeBasedDoseApplicationFactor))
            }

            self.logger.default("Loop running")
            NotificationCenter.default.post(name: .LoopRunning, object: self)

            self.lastLoopError = nil
            let startDate = self.now()

            var (dosingDecision, error) = self.update(for: .loop)

            if error == nil, self.automaticDosingStatus.automaticDosingEnabled == true {
                error = self.enactRecommendedAutomaticDose()
            } else {
                self.logger.default("Not adjusting dosing during open loop.")
            }

            self.finishLoop(startDate: startDate, dosingDecision: dosingDecision, error: error)
        }
    }

    private func finishLoop(startDate: Date, dosingDecision: StoredDosingDecision, error: LoopError? = nil) {
        let date = now()
        let duration = date.timeIntervalSince(startDate)

        if let error = error {
            loopDidError(date: date, error: error, dosingDecision: dosingDecision, duration: duration)
        } else {
            loopDidComplete(date: date, dosingDecision: dosingDecision, duration: duration)
        }

        logger.default("Loop ended")
        notify(forChange: .loopFinished)

        if FeatureFlags.missedMealNotifications {
            let samplesStart = now().addingTimeInterval(-MissedMealSettings.maxRecency)
            carbStore.getGlucoseEffects(start: samplesStart, end: now(), effectVelocities: insulinCounteractionEffects) {[weak self] result in
                guard
                    let self = self,
                    case .success((_, let carbEffects)) = result
                else {
                    if case .failure(let error) = result {
                        self?.logger.error("Failed to fetch glucose effects to check for missed meal: %{public}@", String(describing: error))
                    }
                    return
                }

                glucoseStore.getGlucoseSamples(start: samplesStart, end: now()) {[weak self] result in
                    guard
                        let self = self,
                        case .success(let glucoseSamples) = result
                    else {
                        if case .failure(let error) = result {
                            self?.logger.error("Failed to fetch glucose samples to check for missed meal: %{public}@", String(describing: error))
                        }
                        return
                    }

                    self.mealDetectionManager.generateMissedMealNotificationIfNeeded(
                        glucoseSamples: glucoseSamples,
                        insulinCounteractionEffects: self.insulinCounteractionEffects,
                        carbEffects: carbEffects,
                        pendingAutobolusUnits: self.recommendedAutomaticDose?.recommendation.bolusUnits,
                        bolusDurationEstimator: { [unowned self] bolusAmount in
                            return self.delegate?.loopDataManager(self, estimateBolusDuration: bolusAmount)
                        }
                    )
                }                
            }
        }

        // 5 second delay to allow stores to cache data before it is read by widget
        DispatchQueue.main.asyncAfter(deadline: .now() + 5) {
            self.widgetLog.default("Refreshing widget. Reason: Loop completed")
            WidgetCenter.shared.reloadAllTimelines()
        }

        updateRemoteRecommendation()
    }

    fileprivate enum UpdateReason: String {
        case loop
        case getLoopState
        case updateRemoteRecommendation
    }

    fileprivate func update(for reason: UpdateReason) -> (StoredDosingDecision, LoopError?) {
        dispatchPrecondition(condition: .onQueue(dataAccessQueue))

        var dosingDecision = StoredDosingDecision(reason: reason.rawValue)
        let latestSettings = latestStoredSettingsProvider.latestSettings
        dosingDecision.settings = StoredDosingDecision.Settings(latestSettings)
        dosingDecision.scheduleOverride = latestSettings.scheduleOverride
        dosingDecision.controllerStatus = UIDevice.current.controllerStatus
        dosingDecision.pumpManagerStatus = delegate?.pumpManagerStatus
        if let pumpStatusHighlight = delegate?.pumpStatusHighlight {
            dosingDecision.pumpStatusHighlight = StoredDosingDecision.StoredDeviceHighlight(
                localizedMessage: pumpStatusHighlight.localizedMessage,
                imageName: pumpStatusHighlight.imageName,
                state: pumpStatusHighlight.state)
        }
        dosingDecision.cgmManagerStatus = delegate?.cgmManagerStatus
        dosingDecision.lastReservoirValue = StoredDosingDecision.LastReservoirValue(doseStore.lastReservoirValue)

        let warnings = Locked<[LoopWarning]>([])

        let updateGroup = DispatchGroup()

        let historicalGlucoseStartDate = Date(timeInterval: -LoopCoreConstants.dosingDecisionHistoricalGlucoseInterval, since: now())
        let inputDataRecencyStartDate = Date(timeInterval: -LoopCoreConstants.inputDataRecencyInterval, since: now())

        // Fetch glucose effects as far back as we want to make retroactive analysis and historical glucose for dosing decision
        var historicalGlucose: [HistoricalGlucoseValue]?
        var latestGlucoseDate: Date?
        updateGroup.enter()
        glucoseStore.getGlucoseSamples(start: min(historicalGlucoseStartDate, inputDataRecencyStartDate), end: nil) { (result) in
            switch result {
            case .failure(let error):
                self.logger.error("Failure getting glucose samples: %{public}@", String(describing: error))
                latestGlucoseDate = nil
                warnings.append(.fetchDataWarning(.glucoseSamples(error: error)))
            case .success(let samples):
                historicalGlucose = samples.filter { $0.startDate >= historicalGlucoseStartDate }.map { HistoricalGlucoseValue(startDate: $0.startDate, quantity: $0.quantity) }
                latestGlucoseDate = samples.last?.startDate
            }
            updateGroup.leave()
        }
        _ = updateGroup.wait(timeout: .distantFuture)

        guard let lastGlucoseDate = latestGlucoseDate else {
            dosingDecision.appendWarnings(warnings.value)
            dosingDecision.appendError(.missingDataError(.glucose))
            return (dosingDecision, .missingDataError(.glucose))
        }

        let retrospectiveStart = lastGlucoseDate.addingTimeInterval(-type(of: retrospectiveCorrection).retrospectionInterval)

        let earliestEffectDate = Date(timeInterval: .hours(-24), since: now())
        let nextCounteractionEffectDate = insulinCounteractionEffects.last?.endDate ?? earliestEffectDate
        let insulinEffectStartDate = nextCounteractionEffectDate.addingTimeInterval(.minutes(-5))

        if glucoseMomentumEffect == nil {
            updateGroup.enter()
            glucoseStore.getRecentMomentumEffect(for: now()) { (result) -> Void in
                switch result {
                case .failure(let error):
                    self.logger.error("Failure getting recent momentum effect: %{public}@", String(describing: error))
                    self.glucoseMomentumEffect = nil
                    warnings.append(.fetchDataWarning(.glucoseMomentumEffect(error: error)))
                case .success(let effects):
                    self.glucoseMomentumEffect = effects
                }
                updateGroup.leave()
            }
        }

        if insulinEffect == nil || insulinEffect?.first?.startDate ?? .distantFuture > insulinEffectStartDate {
            self.logger.debug("Recomputing insulin effects")
            updateGroup.enter()
            doseStore.getGlucoseEffects(start: insulinEffectStartDate, end: nil, basalDosingEnd: now()) { (result) -> Void in
                switch result {
                case .failure(let error):
                    self.logger.error("Could not fetch insulin effects: %{public}@", error.localizedDescription)
                    self.insulinEffect = nil
                    warnings.append(.fetchDataWarning(.insulinEffect(error: error)))
                case .success(let effects):
                    self.insulinEffect = effects
                }

                updateGroup.leave()
            }
        }

        if insulinEffectIncludingPendingInsulin == nil {
            updateGroup.enter()
            doseStore.getGlucoseEffects(start: insulinEffectStartDate, end: nil, basalDosingEnd: nil) { (result) -> Void in
                switch result {
                case .failure(let error):
                    self.logger.error("Could not fetch insulin effects including pending insulin: %{public}@", error.localizedDescription)
                    self.insulinEffectIncludingPendingInsulin = nil
                    warnings.append(.fetchDataWarning(.insulinEffectIncludingPendingInsulin(error: error)))
                case .success(let effects):
                    self.insulinEffectIncludingPendingInsulin = effects
                }

                updateGroup.leave()
            }
        }

        _ = updateGroup.wait(timeout: .distantFuture)

        if nextCounteractionEffectDate < lastGlucoseDate, let insulinEffect = insulinEffect {
            updateGroup.enter()
            self.logger.debug("Fetching counteraction effects after %{public}@", String(describing: nextCounteractionEffectDate))
            glucoseStore.getCounteractionEffects(start: nextCounteractionEffectDate, end: nil, to: insulinEffect) { (result) in
                switch result {
                case .failure(let error):
                    self.logger.error("Failure getting counteraction effects: %{public}@", String(describing: error))
                    warnings.append(.fetchDataWarning(.insulinCounteractionEffect(error: error)))
                case .success(let velocities):
                    self.insulinCounteractionEffects.append(contentsOf: velocities)
                }
                self.insulinCounteractionEffects = self.insulinCounteractionEffects.filterDateRange(earliestEffectDate, nil)

                updateGroup.leave()
            }

            _ = updateGroup.wait(timeout: .distantFuture)
        }

        if carbEffect == nil {
            updateGroup.enter()
            carbStore.getGlucoseEffects(
                start: retrospectiveStart, end: nil,
                effectVelocities: insulinCounteractionEffects
            ) { (result) -> Void in
                switch result {
                case .failure(let error):
                    self.logger.error("%{public}@", String(describing: error))
                    self.carbEffect = nil
                    self.recentCarbEntries = nil
                    warnings.append(.fetchDataWarning(.carbEffect(error: error)))
                case .success(let (entries, effects)):
                    self.carbEffect = effects
                    self.recentCarbEntries = entries
                }

                updateGroup.leave()
            }
        }

        if carbsOnBoard == nil {
            updateGroup.enter()
            carbStore.carbsOnBoard(at: now(), effectVelocities: insulinCounteractionEffects) { (result) in
                switch result {
                case .failure(let error):
                    switch error {
                    case .noData:
                        // when there is no data, carbs on board is set to 0
                        self.carbsOnBoard = CarbValue(startDate: Date(), value: 0)
                    default:
                        self.carbsOnBoard = nil
                        warnings.append(.fetchDataWarning(.carbsOnBoard(error: error)))
                    }
                case .success(let value):
                    self.carbsOnBoard = value
                }
                updateGroup.leave()
            }
        }
        updateGroup.enter()
        doseStore.insulinOnBoard(at: now()) { result in
            switch result {
            case .failure(let error):
                warnings.append(.fetchDataWarning(.insulinOnBoard(error: error)))
            case .success(let insulinValue):
                self.insulinOnBoard = insulinValue
            }
            updateGroup.leave()
        }

        _ = updateGroup.wait(timeout: .distantFuture)

        if retrospectiveGlucoseDiscrepancies == nil {
            do {
                try updateRetrospectiveGlucoseEffect()
            } catch let error {
                logger.error("%{public}@", String(describing: error))
                warnings.append(.fetchDataWarning(.retrospectiveGlucoseEffect(error: error)))
            }
        }
        
        do {
            try updateSuspendInsulinDeliveryEffect()
        } catch let error {
            logger.error("%{public}@", String(describing: error))
        }

        dosingDecision.appendWarnings(warnings.value)

        dosingDecision.date = now()
        dosingDecision.historicalGlucose = historicalGlucose
        dosingDecision.carbsOnBoard = carbsOnBoard
        dosingDecision.insulinOnBoard = self.insulinOnBoard
        dosingDecision.glucoseTargetRangeSchedule = settings.effectiveGlucoseTargetRangeSchedule()

        // These will be updated by updatePredictedGlucoseAndRecommendedDose, if possible
        dosingDecision.predictedGlucose = predictedGlucoseIncludingPendingInsulin
        dosingDecision.automaticDoseRecommendation = recommendedAutomaticDose?.recommendation

        // If the glucose prediction hasn't changed, then nothing has changed, so just use pre-existing recommendations
        guard predictedGlucose == nil else {

            // If we still have a bolus in progress, then warn (unlikely, but possible if device comms fail)
            if lastRequestedBolus != nil, dosingDecision.automaticDoseRecommendation == nil, dosingDecision.manualBolusRecommendation == nil {
                dosingDecision.appendWarning(.bolusInProgress)
            }

            return (dosingDecision, nil)
        }

        return updatePredictedGlucoseAndRecommendedDose(with: dosingDecision)
=======
        await dosingDecisionStore.storeDosingDecision(dosingDecision)
>>>>>>> 63c11b47
    }

    private func notify(forChange context: LoopUpdateContext) {
        NotificationCenter.default.post(name: .LoopDataUpdated,
            object: self,
            userInfo: [
                type(of: self).LoopUpdateContextKey: context.rawValue
            ]
        )
    }

    /// Estimate glucose effects of suspending insulin delivery over duration of insulin action starting at the specified date
    func insulinDeliveryEffect(at date: Date, insulinType: InsulinType) async throws -> [GlucoseEffect] {
        let startSuspend = date
        let insulinEffectDuration = insulinModel(for: insulinType).effectDuration
        let endSuspend = startSuspend.addingTimeInterval(insulinEffectDuration)

        var suspendDoses: [BasalRelativeDose] = []

        let basal = try await settingsProvider.getBasalHistory(startDate: startSuspend, endDate: endSuspend)
        let sensitivity = try await settingsProvider.getInsulinSensitivityHistory(startDate: startSuspend, endDate: endSuspend)

        // Iterate over basal entries during suspension of insulin delivery
        for (index, basalItem) in basal.enumerated() {
            var startSuspendDoseDate: Date
            var endSuspendDoseDate: Date

            guard basalItem.endDate > startSuspend && basalItem.startDate < endSuspend else {
                continue
            }

            if index == 0 {
                startSuspendDoseDate = startSuspend
            } else {
                startSuspendDoseDate = basalItem.startDate
            }

            if index == basal.count - 1 {
                endSuspendDoseDate = endSuspend
            } else {
                endSuspendDoseDate = basal[index + 1].startDate
            }

            let suspendDose = BasalRelativeDose(
                type: .basal(scheduledRate: basalItem.value),
                startDate: startSuspendDoseDate,
                endDate: endSuspendDoseDate,
                volume: 0
            )

            suspendDoses.append(suspendDose)
        }

        // Calculate predicted glucose effect of suspending insulin delivery
        return suspendDoses.glucoseEffects(
            insulinSensitivityHistory: sensitivity
        ).filterDateRange(startSuspend, endSuspend)
    }

    func computeSimpleBolusRecommendation(at date: Date, mealCarbs: HKQuantity?, manualGlucose: HKQuantity?) -> BolusDosingDecision? {

        var dosingDecision = BolusDosingDecision(for: .simpleBolus)

        guard let iob = displayState.activeInsulin?.value,
              let suspendThreshold = settingsProvider.settings.suspendThreshold?.quantity,
              let carbRatioSchedule = temporaryPresetsManager.carbRatioScheduleApplyingOverrideHistory,
              let correctionRangeSchedule = temporaryPresetsManager.effectiveGlucoseTargetRangeSchedule(presumingMealEntry: mealCarbs != nil),
              let sensitivitySchedule = temporaryPresetsManager.insulinSensitivityScheduleApplyingOverrideHistory
        else {
            // Settings incomplete; should never get here; remove when therapy settings non-optional
            return nil
        }

        if let scheduleOverride = temporaryPresetsManager.scheduleOverride, !scheduleOverride.hasFinished() {
            dosingDecision.scheduleOverride = temporaryPresetsManager.scheduleOverride
        }

        dosingDecision.glucoseTargetRangeSchedule = correctionRangeSchedule

        var notice: BolusRecommendationNotice? = nil
        if let manualGlucose = manualGlucose {
            let glucoseValue = SimpleGlucoseValue(startDate: date, quantity: manualGlucose)
            if manualGlucose < suspendThreshold {
                notice = .glucoseBelowSuspendThreshold(minGlucose: glucoseValue)
            } else {
                let correctionRange = correctionRangeSchedule.quantityRange(at: date)
                if manualGlucose < correctionRange.lowerBound {
                    notice = .currentGlucoseBelowTarget(glucose: glucoseValue)
                }
            }
        }

        let bolusAmount = SimpleBolusCalculator.recommendedInsulin(
            mealCarbs: mealCarbs,
            manualGlucose: manualGlucose,
            activeInsulin: HKQuantity.init(unit: .internationalUnit(), doubleValue: iob),
            carbRatioSchedule: carbRatioSchedule,
            correctionRangeSchedule: correctionRangeSchedule,
            sensitivitySchedule: sensitivitySchedule,
            at: date)

        dosingDecision.manualBolusRecommendation = ManualBolusRecommendationWithDate(recommendation: ManualBolusRecommendation(amount: bolusAmount.doubleValue(for: .internationalUnit()), notice: notice),
                                                                                     date: Date())

        return dosingDecision
    }


}

extension NewCarbEntry {
    var asStoredCarbEntry: StoredCarbEntry {
        StoredCarbEntry(
            startDate: startDate,
            quantity: quantity,
            foodType: foodType,
            absorptionTime: absorptionTime,
            userCreatedDate: date
        )
    }
}

extension NewGlucoseSample {
    var asStoredGlucoseStample: StoredGlucoseSample {
        StoredGlucoseSample(
            syncIdentifier: syncIdentifier,
            syncVersion: syncVersion,
            startDate: date,
            quantity: quantity,
            condition: condition,
            trend: trend,
            trendRate: trendRate,
            isDisplayOnly: isDisplayOnly,
            wasUserEntered: wasUserEntered,
            device: device
        )
    }
}


extension StoredDataAlgorithmInput {

    func addingDose(dose: InsulinDoseType?) -> StoredDataAlgorithmInput {
        var rval = self
        if let dose {
            rval.doses = doses + [dose]
        }
        return rval
    }

    func addingGlucoseSample(sample: GlucoseType?) -> StoredDataAlgorithmInput {
        var rval = self
        if let sample {
            rval.glucoseHistory.append(sample)
        }
        return rval
    }

    func addingCarbEntry(carbEntry: CarbType?) -> StoredDataAlgorithmInput {
        var rval = self
        if let carbEntry {
            rval.carbEntries = carbEntries + [carbEntry]
        }
        return rval
    }

    func removingCarbEntry(carbEntry: CarbType?) -> StoredDataAlgorithmInput {
        guard let carbEntry else {
            return self
        }
        var rval = self
        var currentEntries = self.carbEntries
        if let index = currentEntries.firstIndex(of: carbEntry) {
            currentEntries.remove(at: index)
        }
        rval.carbEntries = currentEntries
        return rval
    }

    func predictGlucose(effectsOptions: AlgorithmEffectsOptions = .all) throws -> [PredictedGlucoseValue] {
        let prediction = LoopAlgorithm.generatePrediction(
            start: predictionStart,
            glucoseHistory: glucoseHistory,
            doses: doses,
            carbEntries: carbEntries,
            basal: basal,
            sensitivity: sensitivity,
            carbRatio: carbRatio,
            algorithmEffectsOptions: effectsOptions,
            useIntegralRetrospectiveCorrection: self.useIntegralRetrospectiveCorrection,
            carbAbsorptionModel: self.carbAbsorptionModel.model
        )
        return prediction.glucose
    }
}

extension Notification.Name {
    static let LoopDataUpdated = Notification.Name(rawValue: "com.loopkit.Loop.LoopDataUpdated")
    static let LoopRunning = Notification.Name(rawValue: "com.loopkit.Loop.LoopRunning")
    static let LoopCycleCompleted = Notification.Name(rawValue: "com.loopkit.Loop.LoopCycleCompleted")
}

protocol BolusDurationEstimator: AnyObject {
    func estimateBolusDuration(bolusUnits: Double) -> TimeInterval?
}

private extension TemporaryScheduleOverride {
    func isBasalRateScheduleOverriden(at date: Date) -> Bool {
        guard isActive(at: date), let basalRateMultiplier = settings.basalRateMultiplier else {
            return false
        }
        return abs(basalRateMultiplier - 1.0) >= .ulpOfOne
    }
}

private extension StoredDosingDecision.LastReservoirValue {
    init?(_ reservoirValue: ReservoirValue?) {
        guard let reservoirValue = reservoirValue else {
            return nil
        }
        self.init(startDate: reservoirValue.startDate, unitVolume: reservoirValue.unitVolume)
    }
}

extension ManualBolusRecommendationWithDate {
    init?(_ bolusRecommendationDate: (recommendation: ManualBolusRecommendation, date: Date)?) {
        guard let bolusRecommendationDate = bolusRecommendationDate else {
            return nil
        }
        self.init(recommendation: bolusRecommendationDate.recommendation, date: bolusRecommendationDate.date)
    }
}

private extension StoredDosingDecision.Settings {
    init?(_ settings: StoredSettings?) {
        guard let settings = settings else {
            return nil
        }
        self.init(syncIdentifier: settings.syncIdentifier)
    }
}

extension LoopDataManager: ServicesManagerDelegate {
    
    // Remote Overrides
    func enactOverride(name: String, duration: TemporaryScheduleOverride.Duration?, remoteAddress: String) async throws {
        
        guard let preset = settingsProvider.settings.overridePresets.first(where: { $0.name == name }) else {
            throw EnactOverrideError.unknownPreset(name)
        }
        
        var remoteOverride = preset.createOverride(enactTrigger: .remote(remoteAddress))
        
        if let duration {
            remoteOverride.duration = duration
        }

        temporaryPresetsManager.scheduleOverride = remoteOverride
    }
    
    
    func cancelCurrentOverride() async throws {
        temporaryPresetsManager.scheduleOverride = nil
    }
    

    enum EnactOverrideError: LocalizedError {
        
        case unknownPreset(String)
        
        var errorDescription: String? {
            switch self {
            case .unknownPreset(let presetName):
                return String(format: NSLocalizedString("Unknown preset: %1$@", comment: "Override error description: unknown preset (1: preset name)."), presetName)
            }
        }
    }
    
    //Carb Entry
    
    func deliverCarbs(amountInGrams: Double, absorptionTime: TimeInterval?, foodType: String?, startDate: Date?) async throws {
        
        let absorptionTime = absorptionTime ?? LoopCoreConstants.defaultCarbAbsorptionTimes.medium
        if absorptionTime < LoopConstants.minCarbAbsorptionTime || absorptionTime > LoopConstants.maxCarbAbsorptionTime {
            throw CarbActionError.invalidAbsorptionTime(absorptionTime)
        }
        
        guard amountInGrams > 0.0 else {
            throw CarbActionError.invalidCarbs
        }
        
        guard amountInGrams <= LoopConstants.maxCarbEntryQuantity.doubleValue(for: .gram()) else {
            throw CarbActionError.exceedsMaxCarbs
        }
        
        if let startDate = startDate {
            let maxStartDate = Date().addingTimeInterval(LoopConstants.maxCarbEntryFutureTime)
            let minStartDate = Date().addingTimeInterval(LoopConstants.maxCarbEntryPastTime)
            guard startDate <= maxStartDate  && startDate >= minStartDate else {
                throw CarbActionError.invalidStartDate(startDate)
            }
        }
        
        let quantity = HKQuantity(unit: .gram(), doubleValue: amountInGrams)
        let candidateCarbEntry = NewCarbEntry(quantity: quantity, startDate: startDate ?? Date(), foodType: foodType, absorptionTime: absorptionTime)
        
        let _ = try await carbStore.addCarbEntry(candidateCarbEntry)
    }
    
    enum CarbActionError: LocalizedError {
        
        case invalidAbsorptionTime(TimeInterval)
        case invalidStartDate(Date)
        case exceedsMaxCarbs
        case invalidCarbs
        
        var errorDescription: String? {
            switch  self {
            case .exceedsMaxCarbs:
                return NSLocalizedString("Exceeds maximum allowed carbs", comment: "Carb error description: carbs exceed maximum amount.")
            case .invalidCarbs:
                return NSLocalizedString("Invalid carb amount", comment: "Carb error description: invalid carb amount.")
            case .invalidAbsorptionTime(let absorptionTime):
                let absorptionHoursFormatted = Self.numberFormatter.string(from: absorptionTime.hours) ?? ""
                return String(format: NSLocalizedString("Invalid absorption time: %1$@ hours", comment: "Carb error description: invalid absorption time. (1: Input duration in hours)."), absorptionHoursFormatted)
            case .invalidStartDate(let startDate):
                let startDateFormatted = Self.dateFormatter.string(from: startDate)
                return String(format: NSLocalizedString("Start time is out of range: %@", comment: "Carb error description: invalid start time is out of range."), startDateFormatted)
            }
        }
        
        static var numberFormatter: NumberFormatter = {
            let formatter = NumberFormatter()
            formatter.numberStyle = .decimal
            return formatter
        }()
        
        static var dateFormatter: DateFormatter = {
            let formatter = DateFormatter()
            formatter.timeStyle = .medium
            return formatter
        }()
    }
}

extension LoopDataManager: SimpleBolusViewModelDelegate {

    func insulinOnBoard(at date: Date) async -> InsulinValue? {
        displayState.activeInsulin
    }

    var maximumBolus: Double? {
        settingsProvider.settings.maximumBolus
    }
    
    var suspendThreshold: HKQuantity? {
        settingsProvider.settings.suspendThreshold?.quantity
    }
    
    func enactBolus(units: Double, activationType: BolusActivationType) async throws {
        try await deliveryDelegate?.enactBolus(units: units, activationType: activationType)
    }
    
}

extension LoopDataManager: BolusEntryViewModelDelegate {    
    func saveGlucose(sample: LoopKit.NewGlucoseSample) async throws -> LoopKit.StoredGlucoseSample {
        let storedSamples = try await addGlucose([sample])
        return storedSamples.first!
    }

    var preMealOverride: TemporaryScheduleOverride? {
        temporaryPresetsManager.preMealOverride
    }

    var mostRecentGlucoseDataDate: Date? {
        displayState.input?.glucoseHistory.last?.startDate
    }

    var mostRecentPumpDataDate: Date? {
        return doseStore.lastAddedPumpData
    }

    func effectiveGlucoseTargetRangeSchedule(presumingMealEntry: Bool) -> GlucoseRangeSchedule? {
        temporaryPresetsManager.effectiveGlucoseTargetRangeSchedule(presumingMealEntry: presumingMealEntry)
    }

    func generatePrediction(input: StoredDataAlgorithmInput) throws -> [PredictedGlucoseValue] {
        try input.predictGlucose()
    }
}


extension LoopDataManager: CarbEntryViewModelDelegate {
    func scheduleOverrideEnabled(at date: Date) -> Bool {
        temporaryPresetsManager.scheduleOverrideEnabled(at: date)
    }
    
    var defaultAbsorptionTimes: DefaultAbsorptionTimes {
        LoopCoreConstants.defaultCarbAbsorptionTimes
    }
    func getGlucoseSamples(start: Date?, end: Date?) async throws -> [StoredGlucoseSample] {
        try await glucoseStore.getGlucoseSamples(start: start, end: end)
    }
}

extension LoopDataManager: FavoriteFoodInsightsViewModelDelegate {
    func selectedFavoriteFoodLastEaten(_ favoriteFood: StoredFavoriteFood) async throws -> Date? {
        try await carbStore.getCarbEntries(start: nil, end: nil, dateAscending: false, fetchLimit: 1, with: favoriteFood.id).first?.startDate
    }

    
    func getFavoriteFoodCarbEntries(_ favoriteFood: StoredFavoriteFood) async throws -> [LoopKit.StoredCarbEntry] {
        try await carbStore.getCarbEntries(start: nil, end: nil, dateAscending: false, fetchLimit: nil, with: favoriteFood.id)
    }
    
    func getHistoricalChartsData(start: Date, end: Date) async throws -> HistoricalChartsData {
        // Need to get insulin data from any active doses that might affect this time range
        var dosesStart = start.addingTimeInterval(-InsulinMath.defaultInsulinActivityDuration)
        let doses = try await doseStore.getNormalizedDoseEntries(
            start: dosesStart,
            end: end
        ).map { $0.simpleDose(with: insulinModel(for: $0.insulinType)) }

        dosesStart = doses.map { $0.startDate }.min() ?? dosesStart

        let basal = try await settingsProvider.getBasalHistory(startDate: dosesStart, endDate: end)

        let carbEntries = try await carbStore.getCarbEntries(start: start, end: end)

        let carbRatio = try await settingsProvider.getCarbRatioHistory(startDate: start, endDate: end)

        let glucose = try await glucoseStore.getGlucoseSamples(start: start, end: end)

        let sensitivityStart = min(start, dosesStart)

        let sensitivity = try await settingsProvider.getInsulinSensitivityHistory(startDate: sensitivityStart, endDate: end)

        let overrides = temporaryPresetsManager.overrideHistory.getOverrideHistory(startDate: sensitivityStart, endDate: end)

        guard !sensitivity.isEmpty else {
            throw LoopError.configurationError(.insulinSensitivitySchedule)
        }

        let sensitivityWithOverrides = overrides.applySensitivity(over: sensitivity)

        guard !basal.isEmpty else {
            throw LoopError.configurationError(.basalRateSchedule)
        }
        let basalWithOverrides = overrides.applyBasal(over: basal)

        guard !carbRatio.isEmpty else {
            throw LoopError.configurationError(.carbRatioSchedule)
        }
        let carbRatioWithOverrides = overrides.applyCarbRatio(over: carbRatio)

        let carbModel: CarbAbsorptionModel = FeatureFlags.nonlinearCarbModelEnabled ? .piecewiseLinear : .linear

        // Overlay basal history on basal doses, splitting doses to get amount delivered relative to basal
        let annotatedDoses = doses.annotated(with: basalWithOverrides)

        let insulinEffects = annotatedDoses.glucoseEffects(
            insulinSensitivityHistory: sensitivityWithOverrides,
            from: start.addingTimeInterval(-CarbMath.maximumAbsorptionTimeInterval).dateFlooredToTimeInterval(GlucoseMath.defaultDelta),
            to: nil)

        // ICE
        let insulinCounteractionEffects = glucose.counteractionEffects(to: insulinEffects)

        // Carb Effects
        let carbStatus = carbEntries.map(
            to: insulinCounteractionEffects,
            carbRatio: carbRatioWithOverrides,
            insulinSensitivity: sensitivityWithOverrides
        )

        let carbEffects = carbStatus.dynamicGlucoseEffects(
            from: end,
            to: end.addingTimeInterval(InsulinMath.defaultInsulinActivityDuration),
            carbRatios: carbRatioWithOverrides,
            insulinSensitivities: sensitivityWithOverrides,
            absorptionModel: carbModel.model
        )
        
        let carbAbsorptionReview = CarbAbsorptionReview(
            carbEntries: carbEntries,
            carbStatuses: carbStatus,
            effectsVelocities: insulinCounteractionEffects,
            carbEffects: carbEffects
        )
        
        let trimmedDoses = annotatedDoses.filterDateRange(start, end)
        let trimmedIOBValues = annotatedDoses.insulinOnBoardTimeline().filterDateRange(start, end)
        
        let historicalChartsData = HistoricalChartsData(
            glucoseValues: glucose,
            carbEntries: carbEntries,
            doses: trimmedDoses,
            iobValues: trimmedIOBValues,
            carbAbsorptionReview: carbAbsorptionReview
        )

        return historicalChartsData
    }
}

extension LoopDataManager: ManualDoseViewModelDelegate {
    var pumpInsulinType: InsulinType? {
        deliveryDelegate?.pumpInsulinType
    }

    var settings: StoredSettings {
        settingsProvider.settings
    }
    
    var scheduleOverride: TemporaryScheduleOverride? {
        temporaryPresetsManager.scheduleOverride
    }
    
    func insulinActivityDuration(for type: InsulinType?) -> TimeInterval {
        return insulinModel(for: type).effectDuration
    }

    var algorithmDisplayState: AlgorithmDisplayState {
        get async { return displayState }
    }

}

extension AutomaticDosingStrategy {
    var recommendationType: DoseRecommendationType {
        switch self {
        case .tempBasalOnly:
            return .tempBasal
        case .automaticBolus:
            return .automaticBolus
        }
    }
}

extension AutomaticDoseRecommendation {
    public var hasDosingChange: Bool {
        return basalAdjustment != nil || bolusUnits != nil
    }
}

extension StoredDosingDecision {
    mutating func updateFrom(input: StoredDataAlgorithmInput, output: AlgorithmOutput<StoredCarbEntry>) {
        self.historicalGlucose = input.glucoseHistory.map { HistoricalGlucoseValue(startDate: $0.startDate, quantity: $0.quantity) }
        switch output.recommendationResult {
        case .success(let recommendation):
            self.automaticDoseRecommendation = recommendation.automatic
        case .failure(let error):
            self.appendError(error as? LoopError ?? .unknownError(error))
        }
        if let activeInsulin = output.activeInsulin {
            self.insulinOnBoard = InsulinValue(startDate: input.predictionStart, value: activeInsulin)
        }
        if let activeCarbs = output.activeCarbs {
            self.carbsOnBoard = CarbValue(startDate: input.predictionStart, value: activeCarbs)
        }
        self.predictedGlucose = output.predictedGlucose
    }
}

enum CancelActiveTempBasalReason: String {
    case automaticDosingDisabled
    case unreliableCGMData
    case maximumBasalRateChanged
}

extension LoopDataManager : AlgorithmDisplayStateProvider {
    var algorithmState: AlgorithmDisplayState {
        return displayState
    }
}

extension LoopDataManager: DiagnosticReportGenerator {
    func generateDiagnosticReport() async -> String {
        let (algoInput, algoOutput) = displayState.asTuple

        var loopError: Error?
        var doseRecommendation: LoopAlgorithmDoseRecommendation?

        if let algoOutput {
            switch algoOutput.recommendationResult {
            case .success(let recommendation):
                doseRecommendation = recommendation
            case .failure(let error):
                loopError = error
            }
        }

        let entries: [String] = [
            "## LoopDataManager",
            "settings: \(String(reflecting: settingsProvider.settings))",

            "insulinCounteractionEffects: [",
            "* GlucoseEffectVelocity(start, end, mg/dL/min)",
            (algoOutput?.effects.insulinCounteraction ?? []).reduce(into: "", { (entries, entry) in
                entries.append("* \(entry.startDate), \(entry.endDate), \(entry.quantity.doubleValue(for: GlucoseEffectVelocity.unit))\n")
            }),
            "]",

            "insulinEffect: [",
            "* GlucoseEffect(start, mg/dL)",
            (algoOutput?.effects.insulin ?? []).reduce(into: "", { (entries, entry) in
                entries.append("* \(entry.startDate), \(entry.quantity.doubleValue(for: .milligramsPerDeciliter))\n")
            }),
            "]",

            "carbEffect: [",
            "* GlucoseEffect(start, mg/dL)",
            (algoOutput?.effects.carbs ?? []).reduce(into: "", { (entries, entry) in
                entries.append("* \(entry.startDate), \(entry.quantity.doubleValue(for: .milligramsPerDeciliter))\n")
            }),
            "]",

            "predictedGlucose: [",
            "* PredictedGlucoseValue(start, mg/dL)",
            (algoOutput?.predictedGlucose ?? []).reduce(into: "", { (entries, entry) in
                entries.append("* \(entry.startDate), \(entry.quantity.doubleValue(for: .milligramsPerDeciliter))\n")
            }),
            "]",

            "integralRetrospectiveCorrectionEnabled: \(UserDefaults.standard.integralRetrospectiveCorrectionEnabled)",

            "retrospectiveCorrection: [",
            "* GlucoseEffect(start, mg/dL)",
            (algoOutput?.effects.retrospectiveCorrection ?? []).reduce(into: "", { (entries, entry) in
                entries.append("* \(entry.startDate), \(entry.quantity.doubleValue(for: .milligramsPerDeciliter))\n")
            }),
            "]",

            "glucoseMomentumEffect: \(algoOutput?.effects.momentum ?? [])",
            "recommendedAutomaticDose: \(String(describing: doseRecommendation))",
            "lastLoopCompleted: \(String(describing: lastLoopCompleted))",
            "carbsOnBoard: \(String(describing: algoOutput?.activeCarbs))",
            "insulinOnBoard: \(String(describing: algoOutput?.activeInsulin))",
            "error: \(String(describing: loopError))",
            "overrideInUserDefaults: \(String(describing: UserDefaults.appGroup?.intentExtensionOverrideToSet))",
            "glucoseBasedApplicationFactorEnabled: \(UserDefaults.standard.glucoseBasedApplicationFactorEnabled)",
            "integralRetrospectiveCorrectionEanbled: \(String(describing: algoInput?.useIntegralRetrospectiveCorrection))",
            ""
            ]
        return entries.joined(separator: "\n")

    }
}

extension LoopDataManager: LoopControl {}

extension LoopDataManager: AutomationHistoryProvider {
    func automationHistory(from start: Date, to end: Date) async throws -> [AbsoluteScheduleValue<Bool>] {
        return automationHistory.toTimeline(from: start, to: end)
    }
}

extension CarbMath {
    public static let dateAdjustmentPast: TimeInterval = .hours(-12)
    public static let dateAdjustmentFuture: TimeInterval = .hours(1)
}<|MERGE_RESOLUTION|>--- conflicted
+++ resolved
@@ -814,7 +814,6 @@
                                                   predictedGlucose: bolusDosingDecision.predictedGlucose,
                                                   manualBolusRecommendation: bolusDosingDecision.manualBolusRecommendation,
                                                   manualBolusRequested: bolusDosingDecision.manualBolusRequested)
-<<<<<<< HEAD
         dosingDecisionStore.storeDosingDecision(dosingDecision) {}
     }
 
@@ -1158,9 +1157,6 @@
         }
 
         return updatePredictedGlucoseAndRecommendedDose(with: dosingDecision)
-=======
-        await dosingDecisionStore.storeDosingDecision(dosingDecision)
->>>>>>> 63c11b47
     }
 
     private func notify(forChange context: LoopUpdateContext) {
