--- conflicted
+++ resolved
@@ -23,11 +23,7 @@
 
     private let servicesLock = UnfairLock()
 
-<<<<<<< HEAD
-    weak var dataManager: LoopDataManager?
-=======
     weak var loopDataManager: LoopDataManager?
->>>>>>> e1cf9504
 
     init(
         pluginManager: PluginManager,
@@ -40,11 +36,7 @@
         self.analyticsServicesManager = analyticsServicesManager
         self.loggingServicesManager = loggingServicesManager
         self.remoteDataServicesManager = remoteDataServicesManager
-<<<<<<< HEAD
-        self.dataManager = dataManager
-=======
         self.loopDataManager = dataManager
->>>>>>> e1cf9504
         
         restoreState()
     }
@@ -124,7 +116,6 @@
     }
     
     private func storeSettings(settings: TherapySettings) {
-<<<<<<< HEAD
         dataManager?.settings.glucoseTargetRangeSchedule = settings.glucoseTargetRangeSchedule
         dataManager?.settings.preMealTargetRange = settings.preMealTargetRange
         dataManager?.settings.legacyWorkoutTargetRange = settings.legacyWorkoutTargetRange
@@ -134,16 +125,6 @@
         dataManager?.insulinSensitivitySchedule = settings.insulinSensitivitySchedule
         dataManager?.carbRatioSchedule = settings.carbRatioSchedule
         dataManager?.basalRateSchedule = settings.basalRateSchedule
-=======
-        loopDataManager?.settings.glucoseTargetRangeSchedule = settings.glucoseTargetRangeSchedule
-        loopDataManager?.settings.preMealTargetRange = settings.preMealTargetRange
-        loopDataManager?.settings.legacyWorkoutTargetRange = settings.legacyWorkoutTargetRange
-        loopDataManager?.settings.suspendThreshold = settings.suspendThreshold
-        loopDataManager?.settings.maximumBolus = settings.maximumBolus
-        loopDataManager?.settings.maximumBasalRatePerHour = settings.maximumBasalRatePerHour
-        loopDataManager?.insulinSensitivitySchedule = settings.insulinSensitivitySchedule
-        loopDataManager?.carbRatioSchedule = settings.carbRatioSchedule
->>>>>>> e1cf9504
     }
 
     private func restoreState() {
