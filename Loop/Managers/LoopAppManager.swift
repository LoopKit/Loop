//
//  LoopAppManager.swift
//  Loop
//
//  Created by Darin Krauss on 2/16/21.
//  Copyright © 2021 LoopKit Authors. All rights reserved.
//

import UIKit
import Intents
import Combine
import LoopKit
import LoopKitUI
import MockKit

public protocol AlertPresenter: AnyObject {
    /// Present the alert view controller, with or without animation.
    /// - Parameters:
    ///   - viewControllerToPresent: The alert view controller to present.
    ///   - animated: Animate the alert view controller presentation or not.
    ///   - completion: Completion to call once view controller is presented.
    func present(_ viewControllerToPresent: UIViewController, animated flag: Bool, completion: (() -> Void)?)

    /// Retract any alerts with the given identifier.  This includes both pending and delivered alerts.

    /// Dismiss the topmost view controller, presumably the alert view controller.
    /// - Parameters:
    ///   - animated: Animate the alert view controller dismissal or not.
    ///   - completion: Completion to call once view controller is dismissed.
    func dismissTopMost(animated: Bool, completion: (() -> Void)?)

    /// Dismiss an alert, even if it is not the top most alert.
    /// - Parameters:
    ///   - alertToDismiss: The alert to dismiss
    ///   - animated: Animate the alert view controller dismissal or not.
    ///   - completion: Completion to call once view controller is dismissed.
    func dismissAlert(_ alertToDismiss: UIAlertController, animated: Bool, completion: (() -> Void)?)
}

public extension AlertPresenter {
    func present(_ viewController: UIViewController, animated: Bool) { present(viewController, animated: animated, completion: nil) }
    func dismissTopMost(animated: Bool) { dismissTopMost(animated: animated, completion: nil) }
    func dismissAlert(_ alertToDismiss: UIAlertController, animated: Bool) { dismissAlert(alertToDismiss, animated: animated, completion: nil) }
}

protocol WindowProvider: AnyObject {
    var window: UIWindow? { get }
}

class LoopAppManager: NSObject {
    private enum State: Int {
        case initialize
        case checkProtectedDataAvailable
        case launchManagers
        case launchOnboarding
        case launchHomeScreen
        case launchComplete

        var next: State { State(rawValue: rawValue + 1) ?? .launchComplete }
    }

    private weak var windowProvider: WindowProvider?
    private var launchOptions: [UIApplication.LaunchOptionsKey: Any]?

    private var pluginManager: PluginManager!
    private var bluetoothStateManager: BluetoothStateManager!
    private var alertManager: AlertManager!
    private var loopAlertsManager: LoopAlertsManager!
    private var trustedTimeChecker: TrustedTimeChecker!
    private var deviceDataManager: DeviceDataManager!
    private var onboardingManager: OnboardingManager!
    private var alertPermissionsChecker: AlertPermissionsChecker!
    private var supportManager: SupportManager!

    private var state: State = .initialize

    private let log = DiagnosticLog(category: "LoopAppManager")

    private let closedLoopStatus = ClosedLoopStatus(isClosedLoop: false, isClosedLoopAllowed: false)

    lazy private var cancellables = Set<AnyCancellable>()

    // MARK: - Initialization

    func initialize(windowProvider: WindowProvider, launchOptions: [UIApplication.LaunchOptionsKey: Any]?) {
        dispatchPrecondition(condition: .onQueue(.main))
        precondition(state == .initialize)

        self.windowProvider = windowProvider
        self.launchOptions = launchOptions
        
        if FeatureFlags.siriEnabled && INPreferences.siriAuthorizationStatus() == .notDetermined {
            INPreferences.requestSiriAuthorization { _ in }
        }

        registerBackgroundTasks()
        
        registerForRemoteNotifications()

        self.state = state.next
    }

    func launch() {
        dispatchPrecondition(condition: .onQueue(.main))
        precondition(isLaunchPending)

        resumeLaunch()
        finishLaunch()
    }

    var isLaunchPending: Bool { state == .checkProtectedDataAvailable }

    var isLaunchComplete: Bool { state == .launchComplete }

    private func resumeLaunch() {
        if state == .checkProtectedDataAvailable {
            checkProtectedDataAvailable()
        }
        if state == .launchManagers {
            launchManagers()
        }
        if state == .launchOnboarding {
            launchOnboarding()
        }
        if state == .launchHomeScreen {
            launchHomeScreen()
        }
    }

    private func checkProtectedDataAvailable() {
        dispatchPrecondition(condition: .onQueue(.main))
        precondition(state == .checkProtectedDataAvailable)

        guard isProtectedDataAvailable() else {
            log.default("Protected data not available; deferring launch...")
            return
        }

        self.state = state.next
    }

    private func launchManagers() {
        dispatchPrecondition(condition: .onQueue(.main))
        precondition(state == .launchManagers)

        windowProvider?.window?.tintColor = .loopAccent
        OrientationLock.deviceOrientationController = self
        UNUserNotificationCenter.current().delegate = self

        self.pluginManager = PluginManager()
        self.bluetoothStateManager = BluetoothStateManager()
        self.alertManager = AlertManager(alertPresenter: self,
                                         expireAfter: Bundle.main.localCacheDuration)
        self.alertPermissionsChecker = AlertPermissionsChecker(alertManager: alertManager)
        self.loopAlertsManager = LoopAlertsManager(alertManager: alertManager,
                                                   bluetoothProvider: bluetoothStateManager)
        self.trustedTimeChecker = TrustedTimeChecker(alertManager: alertManager)
        self.deviceDataManager = DeviceDataManager(pluginManager: pluginManager,
                                                   alertManager: alertManager,
                                                   bluetoothProvider: bluetoothStateManager,
                                                   alertPresenter: self,
                                                   closedLoopStatus: closedLoopStatus)
        SharedLogging.instance = deviceDataManager.loggingServicesManager

        scheduleBackgroundTasks()

        self.onboardingManager = OnboardingManager(pluginManager: pluginManager,
                                                   bluetoothProvider: bluetoothStateManager,
                                                   deviceDataManager: deviceDataManager,
                                                   servicesManager: deviceDataManager.servicesManager,
                                                   loopDataManager: deviceDataManager.loopManager,
                                                   windowProvider: windowProvider,
                                                   userDefaults: UserDefaults.appGroup!)

        deviceDataManager.onboardingManager = onboardingManager
        deviceDataManager.analyticsServicesManager.application(didFinishLaunchingWithOptions: launchOptions)

        supportManager = SupportManager(pluginManager: pluginManager,
                                        deviceDataManager: deviceDataManager,
                                        servicesManager: deviceDataManager.servicesManager,
                                        alertIssuer: alertManager)

        closedLoopStatus.$isClosedLoopAllowed
            .combineLatest(deviceDataManager.loopManager.$dosingEnabled)
            .map { $0 && $1 }
            .assign(to: \.closedLoopStatus.isClosedLoop, on: self)
            .store(in: &cancellables)

        self.state = state.next
    }

    private func launchOnboarding() {
        dispatchPrecondition(condition: .onQueue(.main))
        precondition(state == .launchOnboarding)

        onboardingManager.launch {
            DispatchQueue.main.async {
                self.state = self.state.next
                self.resumeLaunch()
            }
        }
    }

    private func launchHomeScreen() {
        dispatchPrecondition(condition: .onQueue(.main))
        precondition(state == .launchHomeScreen)

        let storyboard = UIStoryboard(name: "Main", bundle: Bundle(for: Self.self))
        let statusTableViewController = storyboard.instantiateViewController(withIdentifier: "MainStatusViewController") as! StatusTableViewController
        statusTableViewController.alertPermissionsChecker = alertPermissionsChecker
        statusTableViewController.closedLoopStatus = closedLoopStatus
        statusTableViewController.deviceManager = deviceDataManager
        statusTableViewController.onboardingManager = onboardingManager
        statusTableViewController.supportManager = supportManager
        bluetoothStateManager.addBluetoothObserver(statusTableViewController)

        var rootNavigationController = rootViewController as? RootNavigationController
        if rootNavigationController == nil {
            rootNavigationController = RootNavigationController()
            rootViewController = rootNavigationController
        }
        rootNavigationController?.setViewControllers([statusTableViewController], animated: true)

        deviceDataManager.refreshDeviceData()

        handleRemoteNotificationFromLaunchOptions()

        self.launchOptions = nil

        self.state = state.next
    }

    private func finishLaunch() {
        guard !isLaunchPending else {
            return
        }

        alertManager.playbackAlertsFromPersistence()
    }

    // MARK: - Life Cycle

    func didBecomeActive() {
        if let rootViewController = rootViewController {
            ProfileExpirationAlerter.alertIfNeeded(viewControllerToPresentFrom: rootViewController)
        }
        deviceDataManager?.didBecomeActive()
    }

    // MARK: - Remote Notification
    
    func registerForRemoteNotifications() {
        if FeatureFlags.remoteOverridesEnabled {
            UIApplication.shared.registerForRemoteNotifications()
        }
    }

    func setRemoteNotificationsDeviceToken(_ remoteNotificationsDeviceToken: Data) {
        deviceDataManager?.loopManager.mutateSettings {
            settings in settings.deviceToken = remoteNotificationsDeviceToken
        }
    }

    private func handleRemoteNotificationFromLaunchOptions() {
        handleRemoteNotification(launchOptions?[.remoteNotification] as? [String: AnyObject])
    }

    @discardableResult
    func handleRemoteNotification(_ notification: [String: AnyObject]?) -> Bool {
        guard let notification = notification else {
            return false
        }
        deviceDataManager?.handleRemoteNotification(notification)
        return true
    }

    // MARK: - Continuity

    func userActivity(_ userActivity: NSUserActivity, restorationHandler: @escaping ([UIUserActivityRestoring]?) -> Void) -> Bool {
        if userActivity.activityType == NewCarbEntryIntent.className {
            log.default("Restoring %{public}@ intent", userActivity.activityType)
            rootViewController?.restoreUserActivityState(.forNewCarbEntry())
            return true
        }

        switch userActivity.activityType {
        case NSUserActivity.newCarbEntryActivityType,
             NSUserActivity.viewLoopStatusActivityType:
            log.default("Restoring %{public}@ activity", userActivity.activityType)
            if let rootViewController = rootViewController {
                restorationHandler([rootViewController])
            }
            return true
        default:
            return false
        }
    }

    // MARK: - Interface

    private static let defaultSupportedInterfaceOrientations = UIInterfaceOrientationMask.allButUpsideDown

    var supportedInterfaceOrientations = defaultSupportedInterfaceOrientations

    // MARK: - Background Tasks

    private func registerBackgroundTasks() {
        if DeviceDataManager.registerCriticalEventLogHistoricalExportBackgroundTask({ self.deviceDataManager?.handleCriticalEventLogHistoricalExportBackgroundTask($0) }) {
            log.debug("Critical event log export background task registered")
        } else {
            log.error("Critical event log export background task not registered")
        }
    }

    private func scheduleBackgroundTasks() {
        deviceDataManager?.scheduleCriticalEventLogHistoricalExportBackgroundTask()
    }

    // MARK: - Private

    private func isProtectedDataAvailable() -> Bool {
        let fileManager = FileManager.default
        do {
            let documentDirectory = try fileManager.url(for: .documentDirectory, in: .userDomainMask, appropriateFor: nil, create: false)
            let fileURL = documentDirectory.appendingPathComponent("protection.test")
            guard fileManager.fileExists(atPath: fileURL.path) else {
                let contents = Data("unimportant".utf8)
                try? contents.write(to: fileURL, options: .completeFileProtectionUntilFirstUserAuthentication)
                // If file doesn't exist, we're at first start, which will be user directed.
                return true
            }
            let contents = try? Data(contentsOf: fileURL)
            return contents != nil
        } catch {
            log.error("Could not create after first unlock test file: %@", String(describing: error))
        }
        return false
    }

    private var rootViewController: UIViewController? {
        get { windowProvider?.window?.rootViewController }
        set { windowProvider?.window?.rootViewController = newValue }
    }
}

// MARK: - AlertPresenter

extension LoopAppManager: AlertPresenter {
    func present(_ viewControllerToPresent: UIViewController, animated: Bool, completion: (() -> Void)?) {
        rootViewController?.topmostViewController.present(viewControllerToPresent, animated: animated, completion: completion)
    }

    func dismissTopMost(animated: Bool, completion: (() -> Void)?) {
        rootViewController?.topmostViewController.dismiss(animated: animated, completion: completion)
    }

    func dismissAlert(_ alertToDismiss: UIAlertController, animated: Bool, completion: (() -> Void)?) {
        if rootViewController?.topmostViewController == alertToDismiss {
            dismissTopMost(animated: animated, completion: completion)
        } else {
            // check if the alert to dismiss is presenting another alert (and so on)
            // calling dismiss() on an alert presenting another alert will only dismiss the presented alert
            // (and any other alerts presented by the presented alert)

            // get the stack of presented alerts that would be undesirably dismissed
            var presentedAlerts: [UIAlertController] = []
            var currentAlert = alertToDismiss
            while let presentedAlert = currentAlert.presentedViewController as? UIAlertController {
                presentedAlerts.append(presentedAlert)
                currentAlert = presentedAlert
            }

            if presentedAlerts.isEmpty {
                alertToDismiss.dismiss(animated: animated, completion: completion)
            } else {
                // Do not animate any of these view transitions, since the alert to dismiss is not at the top of the stack

                // dismiss all the child presented alerts.
                // Calling dismiss() on a VC that is presenting an other VC will dismiss the presented VC and all of its child presented VCs
                alertToDismiss.dismiss(animated: false) {
                    // dismiss the desired alert
                    // Calling dismiss() on a VC that is NOT presenting any other VCs will dismiss said VC
                    alertToDismiss.dismiss(animated: false) {
                        // present the child alerts that were undesirably dismissed
                        var orderedPresentationBlock: (() -> Void)? = nil
                        for alert in presentedAlerts.reversed() {
                            if alert == presentedAlerts.last {
                                orderedPresentationBlock = {
                                    self.present(alert, animated: false, completion: completion)
                                }
                            } else {
                                orderedPresentationBlock = {
                                    self.present(alert, animated: false, completion: orderedPresentationBlock)
                                }
                            }
                        }
                        orderedPresentationBlock?()
                    }
                }
            }
        }
    }
}

// MARK: - DeviceOrientationController

extension LoopAppManager: DeviceOrientationController {
    func setDefaultSupportedInferfaceOrientations() {
        supportedInterfaceOrientations = Self.defaultSupportedInterfaceOrientations
    }
}

// MARK: - UNUserNotificationCenterDelegate

extension LoopAppManager: UNUserNotificationCenterDelegate {
    func userNotificationCenter(_ center: UNUserNotificationCenter, willPresent notification: UNNotification, withCompletionHandler completionHandler: @escaping (UNNotificationPresentationOptions) -> Void) {
        switch notification.request.identifier {
        // TODO: Until these notifications are converted to use the new alert system, they shall still show in the foreground
        case LoopNotificationCategory.bolusFailure.rawValue,
             LoopNotificationCategory.pumpBatteryLow.rawValue,
             LoopNotificationCategory.pumpExpired.rawValue,
<<<<<<< HEAD
             LoopNotificationCategory.pumpFault.rawValue,
             LoopNotificationCategory.remoteBolus.rawValue,
             LoopNotificationCategory.remoteBolusFailure.rawValue,
             LoopNotificationCategory.remoteCarbs.rawValue,
             LoopNotificationCategory.remoteCarbsFailure.rawValue:
            completionHandler([.badge, .sound, .alert])
=======
             LoopNotificationCategory.pumpFault.rawValue:
            completionHandler([.badge, .sound, .list, .banner])
>>>>>>> b9f860c8
        default:
            // All other userNotifications are not to be displayed while in the foreground
            completionHandler([])
        }
    }

    func userNotificationCenter(_ center: UNUserNotificationCenter, didReceive response: UNNotificationResponse, withCompletionHandler completionHandler: @escaping () -> Void) {
        switch response.actionIdentifier {
        case NotificationManager.Action.retryBolus.rawValue:
            if  let units = response.notification.request.content.userInfo[LoopNotificationUserInfoKey.bolusAmount.rawValue] as? Double,
                let startDate = response.notification.request.content.userInfo[LoopNotificationUserInfoKey.bolusStartDate.rawValue] as? Date,
                startDate.timeIntervalSinceNow >= TimeInterval(minutes: -5)
            {
                deviceDataManager?.analyticsServicesManager.didRetryBolus()
                
                deviceDataManager?.enactBolus(units: units, automatic: false) { (_) in
                    DispatchQueue.main.async {
                        completionHandler()
                    }
                }
                return
            }
        case NotificationManager.Action.acknowledgeAlert.rawValue:
            let userInfo = response.notification.request.content.userInfo
            if let alertIdentifier = userInfo[LoopNotificationUserInfoKey.alertTypeID.rawValue] as? Alert.AlertIdentifier,
               let managerIdentifier = userInfo[LoopNotificationUserInfoKey.managerIDForAlert.rawValue] as? String {
                alertManager?.acknowledgeAlert(identifier: Alert.Identifier(managerIdentifier: managerIdentifier, alertIdentifier: alertIdentifier))
            }
        default:
            break
        }

        completionHandler()
    }
}<|MERGE_RESOLUTION|>--- conflicted
+++ resolved
@@ -419,17 +419,12 @@
         case LoopNotificationCategory.bolusFailure.rawValue,
              LoopNotificationCategory.pumpBatteryLow.rawValue,
              LoopNotificationCategory.pumpExpired.rawValue,
-<<<<<<< HEAD
              LoopNotificationCategory.pumpFault.rawValue,
              LoopNotificationCategory.remoteBolus.rawValue,
              LoopNotificationCategory.remoteBolusFailure.rawValue,
              LoopNotificationCategory.remoteCarbs.rawValue,
              LoopNotificationCategory.remoteCarbsFailure.rawValue:
-            completionHandler([.badge, .sound, .alert])
-=======
-             LoopNotificationCategory.pumpFault.rawValue:
             completionHandler([.badge, .sound, .list, .banner])
->>>>>>> b9f860c8
         default:
             // All other userNotifications are not to be displayed while in the foreground
             completionHandler([])
