//
//  DeviceDataManager.swift
//  Naterade
//
//  Created by Nathan Racklyeft on 8/30/15.
//  Copyright © 2015 Nathan Racklyeft. All rights reserved.
//

import BackgroundTasks
import HealthKit
import LoopKit
import LoopKitUI
import LoopCore
import LoopTestingKit
import UserNotifications
import Combine

final class DeviceDataManager {

    private let queue = DispatchQueue(label: "com.loopkit.DeviceManagerQueue", qos: .utility)
    
    private let log = DiagnosticLog(category: "DeviceDataManager")

    let pluginManager: PluginManager
    weak var alertManager: AlertManager!
    let bluetoothProvider: BluetoothProvider
    weak var onboardingManager: OnboardingManager?

    /// Remember the launch date of the app for diagnostic reporting
    private let launchDate = Date()

    /// The last error recorded by a device manager
    /// Should be accessed only on the main queue
    private(set) var lastError: (date: Date, error: Error)?

    private var deviceLog: PersistentDeviceLog

    // MARK: - App-level responsibilities

    private var alertPresenter: AlertPresenter
    
    private var deliveryUncertaintyAlertManager: DeliveryUncertaintyAlertManager?
    
    @Published var cgmHasValidSensorSession: Bool

    @Published var pumpIsAllowingAutomation: Bool

    private var lastCGMLoopTrigger: Date = .distantPast

    private let automaticDosingStatus: AutomaticDosingStatus

    var closedLoopDisallowedLocalizedDescription: String? {
        if !cgmHasValidSensorSession {
            return NSLocalizedString("Closed Loop requires an active CGM Sensor Session", comment: "The description text for the looping enabled switch cell when closed loop is not allowed because the sensor is inactive")
        } else if !pumpIsAllowingAutomation {
            return NSLocalizedString("Your pump is delivering a manual temporary basal rate.", comment: "The description text for the looping enabled switch cell when closed loop is not allowed because the pump is delivering a manual temp basal.")
        } else {
            return nil
        }
    }

    lazy private var cancellables = Set<AnyCancellable>()
    
    lazy var allowedInsulinTypes: [InsulinType] = {
        var allowed = InsulinType.allCases
        if !FeatureFlags.fiaspInsulinModelEnabled {
            allowed.remove(.fiasp)
        }
        if !FeatureFlags.lyumjevInsulinModelEnabled {
            allowed.remove(.lyumjev)
        }
        if !FeatureFlags.afrezzaInsulinModelEnabled {
            allowed.remove(.afrezza)
        }

        for insulinType in InsulinType.allCases {
            if !insulinType.pumpAdministerable {
                allowed.remove(insulinType)
            }
        }

        return allowed
    }()

    private var cgmStalenessMonitor: CGMStalenessMonitor

    private var displayGlucoseUnitObservers = WeakSynchronizedSet<DisplayGlucoseUnitObserver>()

    public private(set) var displayGlucosePreference: DisplayGlucosePreference
    
    var deviceWhitelist = DeviceWhitelist()

    // MARK: - CGM

    var cgmManager: CGMManager? {
        didSet {
            dispatchPrecondition(condition: .onQueue(.main))
            setupCGM()

            if cgmManager?.pluginIdentifier != oldValue?.pluginIdentifier {
                if let cgmManager = cgmManager {
                    analyticsServicesManager.cgmWasAdded(identifier: cgmManager.pluginIdentifier)
                } else {
                    analyticsServicesManager.cgmWasRemoved()
                }
            }

            NotificationCenter.default.post(name: .CGMManagerChanged, object: self, userInfo: nil)
            rawCGMManager = cgmManager?.rawValue
            UserDefaults.appGroup?.clearLegacyCGMManagerRawValue()
        }
    }

    @PersistedProperty(key: "CGMManagerState")
    var rawCGMManager: CGMManager.RawValue?

    // MARK: - Pump

    var pumpManager: PumpManagerUI? {
        didSet {
            dispatchPrecondition(condition: .onQueue(.main))

            // If the current CGMManager is a PumpManager, we clear it out.
            if cgmManager is PumpManagerUI {
                cgmManager = nil
            }

            if pumpManager?.pluginIdentifier != oldValue?.pluginIdentifier {
                if let pumpManager = pumpManager {
                    analyticsServicesManager.pumpWasAdded(identifier: pumpManager.pluginIdentifier)
                } else {
                    analyticsServicesManager.pumpWasRemoved()
                }
            }

            setupPump()

            NotificationCenter.default.post(name: .PumpManagerChanged, object: self, userInfo: nil)

            rawPumpManager = pumpManager?.rawValue
            UserDefaults.appGroup?.clearLegacyPumpManagerRawValue()
        }
    }

    @PersistedProperty(key: "PumpManagerState")
    var rawPumpManager: PumpManager.RawValue?

    
    var doseEnactor = DoseEnactor()
    
    // MARK: Stores
    let healthStore: HKHealthStore
    
    let carbStore: CarbStore
    
    let doseStore: DoseStore
    
    let glucoseStore: GlucoseStore

    let cgmEventStore: CgmEventStore

    private let cacheStore: PersistenceController

    let dosingDecisionStore: DosingDecisionStore
    
    /// All the HealthKit types to be read by stores
    private var readTypes: Set<HKSampleType> {
        var readTypes: Set<HKSampleType> = []

        if FeatureFlags.observeHealthKitCarbSamplesFromOtherApps {
            readTypes.insert(HealthKitSampleStore.carbType)
        }
        if FeatureFlags.observeHealthKitDoseSamplesFromOtherApps {
            readTypes.insert(HealthKitSampleStore.insulinQuantityType)
        }
        if FeatureFlags.observeHealthKitGlucoseSamplesFromOtherApps {
            readTypes.insert(HealthKitSampleStore.glucoseType)
        }

        readTypes.insert(HKObjectType.categoryType(forIdentifier: HKCategoryTypeIdentifier.sleepAnalysis)!)

        return readTypes
    }
    
    /// All the HealthKit types to be shared by stores
    private var shareTypes: Set<HKSampleType> {
        return Set([
            HealthKitSampleStore.glucoseType,
            HealthKitSampleStore.carbType,
            HealthKitSampleStore.insulinQuantityType,
        ])
    }

    var sleepDataAuthorizationRequired: Bool {
        return healthStore.authorizationStatus(for: HKObjectType.categoryType(forIdentifier: HKCategoryTypeIdentifier.sleepAnalysis)!) == .notDetermined
    }
    
    var sleepDataSharingDenied: Bool {
        return healthStore.authorizationStatus(for: HKObjectType.categoryType(forIdentifier: HKCategoryTypeIdentifier.sleepAnalysis)!) == .sharingDenied
    }

    /// True if any stores require HealthKit authorization
    var authorizationRequired: Bool {
        return healthStore.authorizationStatus(for: HealthKitSampleStore.glucoseType) == .notDetermined ||
               healthStore.authorizationStatus(for: HealthKitSampleStore.carbType) == .notDetermined ||
               healthStore.authorizationStatus(for: HealthKitSampleStore.insulinQuantityType) == .notDetermined ||
               sleepDataAuthorizationRequired
    }

    private(set) var statefulPluginManager: StatefulPluginManager!
    
    // MARK: Services

    private(set) var servicesManager: ServicesManager!

    var analyticsServicesManager: AnalyticsServicesManager

    var settingsManager: SettingsManager

    var remoteDataServicesManager: RemoteDataServicesManager { return servicesManager.remoteDataServicesManager }

    var criticalEventLogExportManager: CriticalEventLogExportManager!

    var crashRecoveryManager: CrashRecoveryManager

    private(set) var pumpManagerHUDProvider: HUDProvider?

    private var trustedTimeChecker: TrustedTimeChecker

    // MARK: - WatchKit

    private var watchManager: WatchDataManager!

    // MARK: - Status Extension

    private var statusExtensionManager: ExtensionDataManager!

    // MARK: - Initialization

    private(set) var loopManager: LoopDataManager!

    init(pluginManager: PluginManager,
         alertManager: AlertManager,
         settingsManager: SettingsManager,
         loggingServicesManager: LoggingServicesManager,
         analyticsServicesManager: AnalyticsServicesManager,
         bluetoothProvider: BluetoothProvider,
         alertPresenter: AlertPresenter,
         automaticDosingStatus: AutomaticDosingStatus,
         cacheStore: PersistenceController,
         localCacheDuration: TimeInterval,
         overrideHistory: TemporaryScheduleOverrideHistory,
         trustedTimeChecker: TrustedTimeChecker)
    {

        let fileManager = FileManager.default
        let documentsDirectory = fileManager.urls(for: .documentDirectory, in: .userDomainMask).first!
        let deviceLogDirectory = documentsDirectory.appendingPathComponent("DeviceLog")
        if !fileManager.fileExists(atPath: deviceLogDirectory.path) {
            do {
                try fileManager.createDirectory(at: deviceLogDirectory, withIntermediateDirectories: false)
            } catch let error {
                preconditionFailure("Could not create DeviceLog directory: \(error)")
            }
        }
        deviceLog = PersistentDeviceLog(storageFile: deviceLogDirectory.appendingPathComponent("Storage.sqlite"), maxEntryAge: localCacheDuration)

        self.pluginManager = pluginManager
        self.alertManager = alertManager
        self.bluetoothProvider = bluetoothProvider
        self.alertPresenter = alertPresenter
        
        self.healthStore = HKHealthStore()
        self.cacheStore = cacheStore
        self.settingsManager = settingsManager

        let absorptionTimes = LoopCoreConstants.defaultCarbAbsorptionTimes
        let sensitivitySchedule = settingsManager.latestSettings.insulinSensitivitySchedule

        let carbHealthStore = HealthKitSampleStore(
            healthStore: healthStore,
            observeHealthKitSamplesFromOtherApps: FeatureFlags.observeHealthKitCarbSamplesFromOtherApps, // At some point we should let the user decide which apps they would like to import from.
            type: HealthKitSampleStore.carbType,
            observationStart: Date().addingTimeInterval(-absorptionTimes.slow * 2)
        )
        
        self.carbStore = CarbStore(
            healthKitSampleStore: carbHealthStore,
            cacheStore: cacheStore,
            cacheLength: localCacheDuration,
            defaultAbsorptionTimes: absorptionTimes,
            carbRatioSchedule: settingsManager.latestSettings.carbRatioSchedule,
            insulinSensitivitySchedule: sensitivitySchedule,
            overrideHistory: overrideHistory,
            carbAbsorptionModel: FeatureFlags.nonlinearCarbModelEnabled ? .nonlinear : .linear,
            provenanceIdentifier: HKSource.default().bundleIdentifier
        )

        let insulinModelProvider: InsulinModelProvider
        if FeatureFlags.adultChildInsulinModelSelectionEnabled {
            insulinModelProvider = PresetInsulinModelProvider(defaultRapidActingModel: settingsManager.latestSettings.defaultRapidActingModel?.presetForRapidActingInsulin)
        } else {
            insulinModelProvider = PresetInsulinModelProvider(defaultRapidActingModel: nil)
        }

        self.analyticsServicesManager = analyticsServicesManager

        let insulinHealthStore = HealthKitSampleStore(
            healthStore: healthStore,
            observeHealthKitSamplesFromOtherApps: FeatureFlags.observeHealthKitDoseSamplesFromOtherApps,
            type: HealthKitSampleStore.insulinQuantityType,
            observationStart: Date().addingTimeInterval(-absorptionTimes.slow * 2)
        )

        self.doseStore = DoseStore(
            healthKitSampleStore: insulinHealthStore,
            cacheStore: cacheStore,
            cacheLength: localCacheDuration,
            insulinModelProvider: insulinModelProvider,
            longestEffectDuration: ExponentialInsulinModelPreset.rapidActingAdult.effectDuration,
            basalProfile: settingsManager.latestSettings.basalRateSchedule,
            insulinSensitivitySchedule: sensitivitySchedule,
            overrideHistory: overrideHistory,
            lastPumpEventsReconciliation: nil, // PumpManager is nil at this point. Will update this via addPumpEvents below
            provenanceIdentifier: HKSource.default().bundleIdentifier
        )

        let glucoseHealthStore = HealthKitSampleStore(
            healthStore: healthStore,
            observeHealthKitSamplesFromOtherApps:  FeatureFlags.observeHealthKitGlucoseSamplesFromOtherApps,
            type: HealthKitSampleStore.glucoseType,
            observationStart: Date().addingTimeInterval(-.hours(24))
        )
        
        self.glucoseStore = GlucoseStore(
            healthKitSampleStore: glucoseHealthStore,
            cacheStore: cacheStore,
            cacheLength: localCacheDuration,
            provenanceIdentifier: HKSource.default().bundleIdentifier
        )
        
        cgmStalenessMonitor = CGMStalenessMonitor()
        cgmStalenessMonitor.delegate = glucoseStore

        cgmEventStore = CgmEventStore(cacheStore: cacheStore, cacheLength: localCacheDuration)

        dosingDecisionStore = DosingDecisionStore(store: cacheStore, expireAfter: localCacheDuration)
        
        cgmHasValidSensorSession = false
        pumpIsAllowingAutomation = true
        self.automaticDosingStatus = automaticDosingStatus

        // HealthStorePreferredGlucoseUnitDidChange will be notified once the user completes the health access form. Set to .milligramsPerDeciliter until then
        displayGlucosePreference = DisplayGlucosePreference(displayGlucoseUnit: .milligramsPerDeciliter)

        self.trustedTimeChecker = trustedTimeChecker

        crashRecoveryManager = CrashRecoveryManager(alertIssuer: alertManager)
        alertManager.addAlertResponder(managerIdentifier: crashRecoveryManager.managerIdentifier, alertResponder: crashRecoveryManager)

        if let pumpManagerRawValue = rawPumpManager ?? UserDefaults.appGroup?.legacyPumpManagerRawValue {
            pumpManager = pumpManagerFromRawValue(pumpManagerRawValue)
            // Update lastPumpEventsReconciliation on DoseStore
            if let lastSync = pumpManager?.lastSync {
                doseStore.addPumpEvents([], lastReconciliation: lastSync) { _ in }
            }
            if let status = pumpManager?.status {
                updatePumpIsAllowingAutomation(status: status)
            }
        } else {
            pumpManager = nil
        }

        if let cgmManagerRawValue = rawCGMManager ?? UserDefaults.appGroup?.legacyCGMManagerRawValue {
            cgmManager = cgmManagerFromRawValue(cgmManagerRawValue)

            // Handle case of PumpManager providing CGM
            if cgmManager == nil && pumpManagerTypeFromRawValue(cgmManagerRawValue) != nil {
                cgmManager = pumpManager as? CGMManager
            }
        }

        //TODO The instantiation of these non-device related managers should be moved to LoopAppManager, and then LoopAppManager can wire up the connections between them.
        statusExtensionManager = ExtensionDataManager(deviceDataManager: self, automaticDosingStatus: automaticDosingStatus)

        loopManager = LoopDataManager(
            lastLoopCompleted: ExtensionDataManager.lastLoopCompleted,
            basalDeliveryState: pumpManager?.status.basalDeliveryState,
            settings: settingsManager.loopSettings,
            overrideHistory: overrideHistory,
            analyticsServicesManager: analyticsServicesManager,
            localCacheDuration: localCacheDuration,
            doseStore: doseStore,
            glucoseStore: glucoseStore,
            carbStore: carbStore,
            dosingDecisionStore: dosingDecisionStore,
            latestStoredSettingsProvider: settingsManager,
            pumpInsulinType: pumpManager?.status.insulinType,
            automaticDosingStatus: automaticDosingStatus,
            trustedTimeOffset: { trustedTimeChecker.detectedSystemTimeOffset }
        )
        cacheStore.delegate = loopManager
        loopManager.presetActivationObservers.append(alertManager)
        loopManager.presetActivationObservers.append(analyticsServicesManager)

        watchManager = WatchDataManager(deviceManager: self, healthStore: healthStore)

        let remoteDataServicesManager = RemoteDataServicesManager(
            alertStore: alertManager.alertStore,
            carbStore: carbStore,
            doseStore: doseStore,
            dosingDecisionStore: dosingDecisionStore,
            glucoseStore: glucoseStore,
            cgmEventStore: cgmEventStore,
            settingsStore: settingsManager.settingsStore,
            overrideHistory: overrideHistory,
            insulinDeliveryStore: doseStore.insulinDeliveryStore
        )

        settingsManager.remoteDataServicesManager = remoteDataServicesManager
        
        servicesManager = ServicesManager(
            pluginManager: pluginManager,
            alertManager: alertManager,
            analyticsServicesManager: analyticsServicesManager,
            loggingServicesManager: loggingServicesManager,
            remoteDataServicesManager: remoteDataServicesManager,
            settingsManager: settingsManager,
            servicesManagerDelegate: loopManager,
            servicesManagerDosingDelegate: self
        )
        
        statefulPluginManager = StatefulPluginManager(pluginManager: pluginManager, servicesManager: servicesManager)
        
        let criticalEventLogs: [CriticalEventLog] = [settingsManager.settingsStore, glucoseStore, carbStore, dosingDecisionStore, doseStore, deviceLog, alertManager.alertStore]
        criticalEventLogExportManager = CriticalEventLogExportManager(logs: criticalEventLogs,
                                                                      directory: FileManager.default.exportsDirectoryURL,
                                                                      historicalDuration: Bundle.main.localCacheDuration)

        loopManager.delegate = self

        alertManager.alertStore.delegate = self
        carbStore.delegate = self
        doseStore.delegate = self
        dosingDecisionStore.delegate = self
        glucoseStore.delegate = self
        cgmEventStore.delegate = self
        doseStore.insulinDeliveryStore.delegate = self
        remoteDataServicesManager.delegate = self
        
        setupPump()
        setupCGM()
                
        cgmStalenessMonitor.$cgmDataIsStale
            .combineLatest($cgmHasValidSensorSession)
            .map { $0 == false || $1 }
            .combineLatest($pumpIsAllowingAutomation)
            .map { $0 && $1 }
            .receive(on: RunLoop.main)
            .removeDuplicates()
            .assign(to: \.automaticDosingStatus.isAutomaticDosingAllowed, on: self)
            .store(in: &cancellables)

        NotificationCenter.default.addObserver(forName: .HealthStorePreferredGlucoseUnitDidChange, object: healthStore, queue: nil) { [weak self] _ in
            guard let self else {
                return
            }

            Task { @MainActor in
                if let unit = await self.healthStore.cachedPreferredUnits(for: .bloodGlucose) {
                    self.displayGlucosePreference.unitDidChange(to: unit)
                    self.notifyObserversOfDisplayGlucoseUnitChange(to: unit)
                }
            }
        }
    }

    var availablePumpManagers: [PumpManagerDescriptor] {
        var pumpManagers = pluginManager.availablePumpManagers + availableStaticPumpManagers
        
        pumpManagers = pumpManagers.filter({ pumpManager in
            guard !deviceWhitelist.pumpDevices.isEmpty else {
                return true
            }
            
            return deviceWhitelist.pumpDevices.contains(pumpManager.identifier)
        })
        
        return pumpManagers
    }

    func setupPumpManager(withIdentifier identifier: String, initialSettings settings: PumpManagerSetupSettings, prefersToSkipUserInteraction: Bool) -> Swift.Result<SetupUIResult<PumpManagerViewController, PumpManager>, Error> {
        switch setupPumpManagerUI(withIdentifier: identifier, initialSettings: settings, prefersToSkipUserInteraction: prefersToSkipUserInteraction) {
        case .failure(let error):
            return .failure(error)
        case .success(let success):
            switch success {
            case .userInteractionRequired(let viewController):
                return .success(.userInteractionRequired(viewController))
            case .createdAndOnboarded(let pumpManagerUI):
                return .success(.createdAndOnboarded(pumpManagerUI))
            }
        }
    }

    struct UnknownPumpManagerIdentifierError: Error {}

    func setupPumpManagerUI(withIdentifier identifier: String, initialSettings settings: PumpManagerSetupSettings, prefersToSkipUserInteraction: Bool = false) -> Swift.Result<SetupUIResult<PumpManagerViewController, PumpManagerUI>, Error> {
        guard let pumpManagerUIType = pumpManagerTypeByIdentifier(identifier) else {
            return .failure(UnknownPumpManagerIdentifierError())
        }

        let result = pumpManagerUIType.setupViewController(initialSettings: settings, bluetoothProvider: bluetoothProvider, colorPalette: .default, allowDebugFeatures: FeatureFlags.allowDebugFeatures, prefersToSkipUserInteraction: prefersToSkipUserInteraction, allowedInsulinTypes: allowedInsulinTypes)
        
        if case .createdAndOnboarded(let pumpManagerUI) = result {
            pumpManagerOnboarding(didCreatePumpManager: pumpManagerUI)
            pumpManagerOnboarding(didOnboardPumpManager: pumpManagerUI)
        }

        return .success(result)
    }
    
    public func saveUpdatedBasalRateSchedule(_ basalRateSchedule: BasalRateSchedule) {
        var therapySettings = self.loopManager.therapySettings
        therapySettings.basalRateSchedule = basalRateSchedule
        self.saveCompletion(therapySettings: therapySettings)
    }

    public func pumpManagerTypeByIdentifier(_ identifier: String) -> PumpManagerUI.Type? {
        return pluginManager.getPumpManagerTypeByIdentifier(identifier) ?? staticPumpManagersByIdentifier[identifier]
    }

    private func pumpManagerTypeFromRawValue(_ rawValue: [String: Any]) -> PumpManager.Type? {
        guard let managerIdentifier = rawValue["managerIdentifier"] as? String else {
            return nil
        }

        return pumpManagerTypeByIdentifier(managerIdentifier)
    }

    func pumpManagerFromRawValue(_ rawValue: [String: Any]) -> PumpManagerUI? {
        guard let rawState = rawValue["state"] as? PumpManager.RawStateValue,
            let Manager = pumpManagerTypeFromRawValue(rawValue)
            else {
                return nil
        }

        return Manager.init(rawState: rawState) as? PumpManagerUI
    }
    
    private func checkPumpDataAndLoop() {
        guard !crashRecoveryManager.pendingCrashRecovery else {
            self.log.default("Loop paused pending crash recovery acknowledgement.")
            return
        }

        self.log.default("Asserting current pump data")
        guard let pumpManager = pumpManager else {
            // Run loop, even if pump is missing, to ensure stored dosing decision
            self.loopManager.loop()
            return
        }

        pumpManager.ensureCurrentPumpData() { (lastSync) in
            self.loopManager.loop()
        }
    }

    private func processCGMReadingResult(_ manager: CGMManager, readingResult: CGMReadingResult, completion: @escaping () -> Void) {
        switch readingResult {
        case .newData(let values):
            loopManager.addGlucoseSamples(values) { result in
                if !values.isEmpty {
                    DispatchQueue.main.async {
                        self.cgmStalenessMonitor.cgmGlucoseSamplesAvailable(values)
                    }
                }
                completion()
            }
        case .unreliableData:
            loopManager.receivedUnreliableCGMReading()
            completion()
        case .noData:
            completion()
        case .error(let error):
            self.setLastError(error: error)
            completion()
        }
        updatePumpManagerBLEHeartbeatPreference()
    }

    var availableCGMManagers: [CGMManagerDescriptor] {
        var availableCGMManagers = pluginManager.availableCGMManagers + availableStaticCGMManagers
        if let pumpManagerAsCGMManager = pumpManager as? CGMManager {
            availableCGMManagers.append(CGMManagerDescriptor(identifier: pumpManagerAsCGMManager.pluginIdentifier, localizedTitle: pumpManagerAsCGMManager.localizedTitle))
        }
        
        availableCGMManagers = availableCGMManagers.filter({ cgmManager in
            guard !deviceWhitelist.cgmDevices.isEmpty else {
                return true
            }
            
            return deviceWhitelist.cgmDevices.contains(cgmManager.identifier)
        })

        return availableCGMManagers
    }

    func setupCGMManager(withIdentifier identifier: String, prefersToSkipUserInteraction: Bool = false) -> Swift.Result<SetupUIResult<CGMManagerViewController, CGMManager>, Error> {
        if let cgmManager = setupCGMManagerFromPumpManager(withIdentifier: identifier) {
            return .success(.createdAndOnboarded(cgmManager))
        }

        switch setupCGMManagerUI(withIdentifier: identifier, prefersToSkipUserInteraction: prefersToSkipUserInteraction) {
        case .failure(let error):
            return .failure(error)
        case .success(let success):
            switch success {
            case .userInteractionRequired(let viewController):
                return .success(.userInteractionRequired(viewController))
            case .createdAndOnboarded(let cgmManagerUI):
                return .success(.createdAndOnboarded(cgmManagerUI))
            }
        }
    }

    struct UnknownCGMManagerIdentifierError: Error {}

    fileprivate func setupCGMManagerUI(withIdentifier identifier: String, prefersToSkipUserInteraction: Bool) -> Swift.Result<SetupUIResult<CGMManagerViewController, CGMManagerUI>, Error> {
        guard let cgmManagerUIType = cgmManagerTypeByIdentifier(identifier) else {
            return .failure(UnknownCGMManagerIdentifierError())
        }

        let result = cgmManagerUIType.setupViewController(bluetoothProvider: bluetoothProvider, displayGlucosePreference: displayGlucosePreference, colorPalette: .default, allowDebugFeatures: FeatureFlags.allowDebugFeatures, prefersToSkipUserInteraction: prefersToSkipUserInteraction)
        if case .createdAndOnboarded(let cgmManagerUI) = result {
            cgmManagerOnboarding(didCreateCGMManager: cgmManagerUI)
            cgmManagerOnboarding(didOnboardCGMManager: cgmManagerUI)
        }

        return .success(result)
    }

    public func cgmManagerTypeByIdentifier(_ identifier: String) -> CGMManagerUI.Type? {
        return pluginManager.getCGMManagerTypeByIdentifier(identifier) ?? staticCGMManagersByIdentifier[identifier] as? CGMManagerUI.Type
    }
    
    public func setupCGMManagerFromPumpManager(withIdentifier identifier: String) -> CGMManager? {
        guard identifier == pumpManager?.pluginIdentifier, let cgmManager = pumpManager as? CGMManager else {
            return nil
        }

        // We have a pump that is a CGM!
        self.cgmManager = cgmManager
        return cgmManager
    }
    
    private func cgmManagerTypeFromRawValue(_ rawValue: [String: Any]) -> CGMManager.Type? {
        guard let managerIdentifier = rawValue["managerIdentifier"] as? String else {
            return nil
        }

        return cgmManagerTypeByIdentifier(managerIdentifier)
    }

    func cgmManagerFromRawValue(_ rawValue: [String: Any]) -> CGMManagerUI? {
        guard let rawState = rawValue["state"] as? CGMManager.RawStateValue,
            let Manager = cgmManagerTypeFromRawValue(rawValue)
            else {
                return nil
        }

        return Manager.init(rawState: rawState) as? CGMManagerUI
    }
    
    func checkDeliveryUncertaintyState() {
        if let pumpManager = pumpManager, pumpManager.status.deliveryIsUncertain {
            DispatchQueue.main.async {
                self.deliveryUncertaintyAlertManager?.showAlert()
            }
        }
    }

    func getHealthStoreAuthorization(_ completion: @escaping (HKAuthorizationRequestStatus) -> Void) {
        healthStore.getRequestStatusForAuthorization(toShare: shareTypes, read: readTypes) { (authorizationRequestStatus, _) in
            completion(authorizationRequestStatus)
        }
    }
    
    // Get HealthKit authorization for all of the stores
    func authorizeHealthStore(_ completion: @escaping (HKAuthorizationRequestStatus) -> Void) {
        // Authorize all types at once for simplicity
        healthStore.requestAuthorization(toShare: shareTypes, read: readTypes) { (success, error) in
            if success {
                // Call the individual authorization methods to trigger query creation
                self.carbStore.hkSampleStore?.authorizationIsDetermined()
                self.doseStore.hkSampleStore?.authorizationIsDetermined()
                self.glucoseStore.hkSampleStore?.authorizationIsDetermined()
            }

            self.getHealthStoreAuthorization(completion)
        }
    }
}

private extension DeviceDataManager {
    func setupCGM() {
        dispatchPrecondition(condition: .onQueue(.main))

        cgmManager?.cgmManagerDelegate = self
        cgmManager?.delegateQueue = queue
        reportPluginInitializationComplete()

        glucoseStore.managedDataInterval = cgmManager?.managedDataInterval
        glucoseStore.healthKitStorageDelay = cgmManager.map{ type(of: $0).healthKitStorageDelay } ?? 0

        updatePumpManagerBLEHeartbeatPreference()
        if let cgmManager = cgmManager {
            alertManager?.addAlertResponder(managerIdentifier: cgmManager.pluginIdentifier,
                                            alertResponder: cgmManager)
            alertManager?.addAlertSoundVendor(managerIdentifier: cgmManager.pluginIdentifier,
                                              soundVendor: cgmManager)            
            cgmHasValidSensorSession = cgmManager.cgmManagerStatus.hasValidSensorSession

            analyticsServicesManager.identifyCGMType(cgmManager.pluginIdentifier)
        }

        if let cgmManagerUI = cgmManager as? CGMManagerUI {
            addDisplayGlucoseUnitObserver(cgmManagerUI)
        }
    }

    func setupPump() {
        dispatchPrecondition(condition: .onQueue(.main))

        pumpManager?.pumpManagerDelegate = self
        pumpManager?.delegateQueue = queue
        reportPluginInitializationComplete()

        doseStore.device = pumpManager?.status.device
        pumpManagerHUDProvider = pumpManager?.hudProvider(bluetoothProvider: bluetoothProvider, colorPalette: .default, allowedInsulinTypes: allowedInsulinTypes)

        // Proliferate PumpModel preferences to DoseStore
        if let pumpRecordsBasalProfileStartEvents = pumpManager?.pumpRecordsBasalProfileStartEvents {
            doseStore.pumpRecordsBasalProfileStartEvents = pumpRecordsBasalProfileStartEvents
        }
        if let pumpManager = pumpManager {
            alertManager?.addAlertResponder(managerIdentifier: pumpManager.pluginIdentifier,
                                                  alertResponder: pumpManager)
            alertManager?.addAlertSoundVendor(managerIdentifier: pumpManager.pluginIdentifier,
                                                    soundVendor: pumpManager)
            
            deliveryUncertaintyAlertManager = DeliveryUncertaintyAlertManager(pumpManager: pumpManager, alertPresenter: alertPresenter)

<<<<<<< HEAD
            analyticsServicesManager.identifyPumpType(pumpManager.managerIdentifier)

            updatePumpManagerBLEHeartbeatPreference()
=======
            analyticsServicesManager.identifyPumpType(pumpManager.pluginIdentifier)
>>>>>>> 55cf35a9
        }
    }

    func setLastError(error: Error) {
        DispatchQueue.main.async {
            self.lastError = (date: Date(), error: error)
        }
    }
}

// MARK: - Plugins
extension DeviceDataManager {
    func reportPluginInitializationComplete() {
        let allActivePlugins = self.allActivePlugins
        
        for plugin in servicesManager.activeServices {
            plugin.initializationComplete(for: allActivePlugins)
        }
        
        for plugin in statefulPluginManager.activeStatefulPlugins {
            plugin.initializationComplete(for: allActivePlugins)
        }
        
        for plugin in availableSupports {
            plugin.initializationComplete(for: allActivePlugins)
        }
        
        cgmManager?.initializationComplete(for: allActivePlugins)
        pumpManager?.initializationComplete(for: allActivePlugins)
    }
    
    var allActivePlugins: [Pluggable] {
        var allActivePlugins: [Pluggable] = servicesManager.activeServices
        
        for plugin in statefulPluginManager.activeStatefulPlugins {
            if !allActivePlugins.contains(where: { $0.pluginIdentifier == plugin.pluginIdentifier }) {
                allActivePlugins.append(plugin)
            }
        }
        
        for plugin in availableSupports {
            if !allActivePlugins.contains(where: { $0.pluginIdentifier == plugin.pluginIdentifier }) {
                allActivePlugins.append(plugin)
            }
        }
        
        if let cgmManager = cgmManager {
            if !allActivePlugins.contains(where: { $0.pluginIdentifier == cgmManager.pluginIdentifier }) {
                allActivePlugins.append(cgmManager)
            }
        }
        
        if let pumpManager = pumpManager {
            if !allActivePlugins.contains(where: { $0.pluginIdentifier == pumpManager.pluginIdentifier }) {
                allActivePlugins.append(pumpManager)
            }
        }
        
        return allActivePlugins
    }
}

// MARK: - Client API
extension DeviceDataManager {
    func enactBolus(units: Double, activationType: BolusActivationType, completion: @escaping (_ error: Error?) -> Void = { _ in }) {
        guard let pumpManager = pumpManager else {
            completion(LoopError.configurationError(.pumpManager))
            return
        }

        self.loopManager.addRequestedBolus(DoseEntry(type: .bolus, startDate: Date(), value: units, unit: .units, isMutable: true)) {
            pumpManager.enactBolus(units: units, activationType: activationType) { (error) in
                if let error = error {
                    self.log.error("%{public}@", String(describing: error))
                    switch error {
                    case .uncertainDelivery:
                        // Do not generate notification on uncertain delivery error
                        break
                    default:
                        // Do not generate notifications for automatic boluses that fail.
                        if !activationType.isAutomatic {
                            NotificationManager.sendBolusFailureNotification(for: error, units: units, at: Date(), activationType: activationType)
                        }
                    }
                    
                    self.loopManager.bolusRequestFailed(error) {
                        completion(error)
                    }
                } else {
                    self.loopManager.bolusConfirmed() {
                        completion(nil)
                    }
                }
            }
            // Trigger forecast/recommendation update for remote clients
            self.loopManager.updateRemoteRecommendation()
        }
    }
    
    func enactBolus(units: Double, activationType: BolusActivationType) async throws {
        return try await withCheckedThrowingContinuation { continuation in
            enactBolus(units: units, activationType: activationType) { error in
                if let error = error {
                    continuation.resume(throwing: error)
                    return
                }
                continuation.resume()
            }
        }
    }

    var pumpManagerStatus: PumpManagerStatus? {
        return pumpManager?.status
    }

    var cgmManagerStatus: CGMManagerStatus? {
        return cgmManager?.cgmManagerStatus
    }

    func glucoseDisplay(for glucose: GlucoseSampleValue?) -> GlucoseDisplayable? {
        guard let glucose = glucose else {
            return cgmManager?.glucoseDisplay
        }
        
        guard FeatureFlags.cgmManagerCategorizeManualGlucoseRangeEnabled else {
            // Using Dexcom default glucose thresholds to categorize a glucose range
            let urgentLowGlucoseThreshold = HKQuantity(unit: .milligramsPerDeciliter, doubleValue: 55)
            let lowGlucoseThreshold = HKQuantity(unit: .milligramsPerDeciliter, doubleValue: 80)
            let highGlucoseThreshold = HKQuantity(unit: .milligramsPerDeciliter, doubleValue: 200)
            
            let glucoseRangeCategory: GlucoseRangeCategory
            switch glucose.quantity {
            case ...urgentLowGlucoseThreshold:
                glucoseRangeCategory = .urgentLow
            case urgentLowGlucoseThreshold..<lowGlucoseThreshold:
                glucoseRangeCategory = .low
            case lowGlucoseThreshold..<highGlucoseThreshold:
                glucoseRangeCategory = .normal
            default:
                glucoseRangeCategory = .high
            }
            
            if glucose.wasUserEntered {
                return ManualGlucoseDisplay(glucoseRangeCategory: glucoseRangeCategory)
            } else {
                var glucoseDisplay = GlucoseDisplay(cgmManager?.glucoseDisplay)
                glucoseDisplay?.glucoseRangeCategory = glucoseRangeCategory
                return glucoseDisplay
            }
        }
        
        if glucose.wasUserEntered {
            // the CGM manager needs to determine the glucose range category for a manual glucose based on its managed glucose thresholds
            let glucoseRangeCategory = (cgmManager as? CGMManagerUI)?.glucoseRangeCategory(for: glucose)
            return ManualGlucoseDisplay(glucoseRangeCategory: glucoseRangeCategory)
        } else {
            return cgmManager?.glucoseDisplay
        }
    }

    func didBecomeActive() {
        updatePumpManagerBLEHeartbeatPreference()
    }

    func updatePumpManagerBLEHeartbeatPreference() {
        pumpManager?.setMustProvideBLEHeartbeat(pumpManagerMustProvideBLEHeartbeat)
    }
}

// MARK: - DeviceManagerDelegate
extension DeviceDataManager: DeviceManagerDelegate {

    func deviceManager(_ manager: DeviceManager, logEventForDeviceIdentifier deviceIdentifier: String?, type: DeviceLogEntryType, message: String, completion: ((Error?) -> Void)?) {
        deviceLog.log(managerIdentifier: manager.pluginIdentifier, deviceIdentifier: deviceIdentifier, type: type, message: message, completion: completion)
    }
    
    var allowDebugFeatures: Bool {
        FeatureFlags.allowDebugFeatures // NOTE: DEBUG FEATURES - DEBUG AND TEST ONLY
    }
}

// MARK: - AlertIssuer
extension DeviceDataManager: AlertIssuer {
    static let managerIdentifier = "DeviceDataManager"

    func issueAlert(_ alert: Alert) {
        alertManager?.issueAlert(alert)
    }

    func retractAlert(identifier: Alert.Identifier) {
        alertManager?.retractAlert(identifier: identifier)
    }
}

// MARK: - PersistedAlertStore
extension DeviceDataManager: PersistedAlertStore {
    func doesIssuedAlertExist(identifier: Alert.Identifier, completion: @escaping (Swift.Result<Bool, Error>) -> Void) {
        precondition(alertManager != nil)
        alertManager.doesIssuedAlertExist(identifier: identifier, completion: completion)
    }
    func lookupAllUnretracted(managerIdentifier: String, completion: @escaping (Swift.Result<[PersistedAlert], Error>) -> Void) {
        precondition(alertManager != nil)
        alertManager.lookupAllUnretracted(managerIdentifier: managerIdentifier, completion: completion)
    }
    
    func lookupAllUnacknowledgedUnretracted(managerIdentifier: String, completion: @escaping (Swift.Result<[PersistedAlert], Error>) -> Void) {
        precondition(alertManager != nil)
        alertManager.lookupAllUnacknowledgedUnretracted(managerIdentifier: managerIdentifier, completion: completion)
    }

    func recordRetractedAlert(_ alert: Alert, at date: Date) {
        precondition(alertManager != nil)
        alertManager.recordRetractedAlert(alert, at: date)
    }
}

// MARK: - CGMManagerDelegate
extension DeviceDataManager: CGMManagerDelegate {
    func cgmManagerWantsDeletion(_ manager: CGMManager) {
        dispatchPrecondition(condition: .onQueue(queue))

        log.default("CGM manager with identifier '%{public}@' wants deletion", manager.pluginIdentifier)

        DispatchQueue.main.async {
            if let cgmManagerUI = self.cgmManager as? CGMManagerUI {
                self.removeDisplayGlucoseUnitObserver(cgmManagerUI)
            }
            self.cgmManager = nil
            self.displayGlucoseUnitObservers.cleanupDeallocatedElements()
            self.settingsManager.storeSettings()
        }
    }

    func cgmManager(_ manager: CGMManager, hasNew readingResult: CGMReadingResult) {
        dispatchPrecondition(condition: .onQueue(queue))
        log.default("CGMManager:%{public}@ did update with %{public}@", String(describing: type(of: manager)), String(describing: readingResult))
        processCGMReadingResult(manager, readingResult: readingResult) {
            let now = Date()
            if case .newData = readingResult, now.timeIntervalSince(self.lastCGMLoopTrigger) > .minutes(4.2) {
                self.log.default("Triggering loop from new CGM data at %{public}@", String(describing: now))
                self.lastCGMLoopTrigger = now
                self.checkPumpDataAndLoop()
            }
        }
    }

    func cgmManager(_ manager: LoopKit.CGMManager, hasNew events: [PersistedCgmEvent]) {
        Task {
            do {
                try await cgmEventStore.add(events: events)
            } catch {
                self.log.error("Error storing cgm events: %{public}@", error.localizedDescription)
            }
        }
    }

    func startDateToFilterNewData(for manager: CGMManager) -> Date? {
        dispatchPrecondition(condition: .onQueue(queue))
        return glucoseStore.latestGlucose?.startDate
    }

    func cgmManagerDidUpdateState(_ manager: CGMManager) {
        dispatchPrecondition(condition: .onQueue(queue))
        rawCGMManager = manager.rawValue
    }

    func credentialStoragePrefix(for manager: CGMManager) -> String {
        // return string unique to this instance of the CGMManager
        return UUID().uuidString
    }
    
    func cgmManager(_ manager: CGMManager, didUpdate status: CGMManagerStatus) {
        DispatchQueue.main.async {
            if self.cgmHasValidSensorSession != status.hasValidSensorSession {
                self.cgmHasValidSensorSession = status.hasValidSensorSession
            }
        }
    }
}

// MARK: - CGMManagerOnboardingDelegate

extension DeviceDataManager: CGMManagerOnboardingDelegate {
    func cgmManagerOnboarding(didCreateCGMManager cgmManager: CGMManagerUI) {
        log.default("CGM manager with identifier '%{public}@' created", cgmManager.pluginIdentifier)
        self.cgmManager = cgmManager
    }

    func cgmManagerOnboarding(didOnboardCGMManager cgmManager: CGMManagerUI) {
        precondition(cgmManager.isOnboarded)
        log.default("CGM manager with identifier '%{public}@' onboarded", cgmManager.pluginIdentifier)

        DispatchQueue.main.async {
            self.refreshDeviceData()
            self.settingsManager.storeSettings()
        }
    }
}

// MARK: - PumpManagerDelegate
extension DeviceDataManager: PumpManagerDelegate {
    func pumpManager(_ pumpManager: PumpManager, didAdjustPumpClockBy adjustment: TimeInterval) {
        dispatchPrecondition(condition: .onQueue(queue))
        log.default("PumpManager:%{public}@ did adjust pump clock by %fs", String(describing: type(of: pumpManager)), adjustment)

        analyticsServicesManager.pumpTimeDidDrift(adjustment)
    }

    func pumpManagerDidUpdateState(_ pumpManager: PumpManager) {
        dispatchPrecondition(condition: .onQueue(queue))
        log.default("PumpManager:%{public}@ did update state", String(describing: type(of: pumpManager)))

        rawPumpManager = pumpManager.rawValue
    }
    
    func pumpManager(_ pumpManager: PumpManager, didRequestBasalRateScheduleChange basalRateSchedule: BasalRateSchedule, completion: @escaping (Error?) -> Void) {
        saveUpdatedBasalRateSchedule(basalRateSchedule)
        completion(nil)
    }

    func pumpManagerBLEHeartbeatDidFire(_ pumpManager: PumpManager) {
        dispatchPrecondition(condition: .onQueue(queue))
        log.default("PumpManager:%{public}@ did fire heartbeat", String(describing: type(of: pumpManager)))
        refreshCGM()
    }
    
    private func refreshCGM(_ completion: (() -> Void)? = nil) {        
        guard let cgmManager = cgmManager else {
            completion?()
            return
        }

        cgmManager.fetchNewDataIfNeeded { (result) in
            if case .newData = result {
                self.analyticsServicesManager.didFetchNewCGMData()
            }

            self.queue.async {
                self.processCGMReadingResult(cgmManager, readingResult: result) {
                    if self.loopManager.lastLoopCompleted == nil || self.loopManager.lastLoopCompleted!.timeIntervalSinceNow < -.minutes(4.2) {
                        self.log.default("Triggering Loop from refreshCGM()")
                        self.checkPumpDataAndLoop()
                    }
                    completion?()
                }
            }
        }
    }
    
    func refreshDeviceData() {
        refreshCGM() {
            self.queue.async {
                guard let pumpManager = self.pumpManager, pumpManager.isOnboarded else {
                    return
                }
                pumpManager.ensureCurrentPumpData(completion: nil)
            }
        }
    }

    func pumpManagerMustProvideBLEHeartbeat(_ pumpManager: PumpManager) -> Bool {
        dispatchPrecondition(condition: .onQueue(queue))
        return pumpManagerMustProvideBLEHeartbeat
    }

    private var pumpManagerMustProvideBLEHeartbeat: Bool {
        /// Controls the management of the RileyLink timer tick, which is a reliably-changing BLE
        /// characteristic which can cause the app to wake. For most users, the G5 Transmitter and
        /// G4 Receiver are reliable as hearbeats, but users who find their resources extremely constrained
        /// due to greedy apps or older devices may choose to always enable the timer by always setting `true`
        return !(cgmManager?.providesBLEHeartbeat == true)
    }

    func pumpManager(_ pumpManager: PumpManager, didUpdate status: PumpManagerStatus, oldStatus: PumpManagerStatus) {
        dispatchPrecondition(condition: .onQueue(queue))
        log.default("PumpManager:%{public}@ did update status: %{public}@", String(describing: type(of: pumpManager)), String(describing: status))

        doseStore.device = status.device
        
        if let newBatteryValue = status.pumpBatteryChargeRemaining,
           let oldBatteryValue = oldStatus.pumpBatteryChargeRemaining,
           newBatteryValue - oldBatteryValue >= LoopConstants.batteryReplacementDetectionThreshold {
            analyticsServicesManager.pumpBatteryWasReplaced()
        }

        if status.basalDeliveryState != oldStatus.basalDeliveryState {
            loopManager.basalDeliveryState = status.basalDeliveryState
        }

        updatePumpIsAllowingAutomation(status: status)

        // Update the pump-schedule based settings
        loopManager.setScheduleTimeZone(status.timeZone)
        
        if status.insulinType != oldStatus.insulinType {
            loopManager.pumpInsulinType = status.insulinType
        }
        
        if status.deliveryIsUncertain != oldStatus.deliveryIsUncertain {
            DispatchQueue.main.async {
                if status.deliveryIsUncertain {
                    self.deliveryUncertaintyAlertManager?.showAlert()
                } else {
                    self.deliveryUncertaintyAlertManager?.clearAlert()
                }
            }
        }
    }

    func updatePumpIsAllowingAutomation(status: PumpManagerStatus) {
        if case .tempBasal(let dose) = status.basalDeliveryState, !(dose.automatic ?? true), dose.endDate > Date() {
            pumpIsAllowingAutomation = false
        } else {
            pumpIsAllowingAutomation = true
        }
    }

    func pumpManagerPumpWasReplaced(_ pumpManager: PumpManager) {
    }
    
    func pumpManagerWillDeactivate(_ pumpManager: PumpManager) {
        dispatchPrecondition(condition: .onQueue(queue))

        log.default("Pump manager with identifier '%{public}@' will deactivate", pumpManager.pluginIdentifier)

        DispatchQueue.main.async {
            self.pumpManager = nil
            self.deliveryUncertaintyAlertManager = nil
            self.settingsManager.storeSettings()
        }
    }

    func pumpManager(_ pumpManager: PumpManager, didUpdatePumpRecordsBasalProfileStartEvents pumpRecordsBasalProfileStartEvents: Bool) {
        dispatchPrecondition(condition: .onQueue(queue))
        log.default("PumpManager:%{public}@ did update pumpRecordsBasalProfileStartEvents to %{public}@", String(describing: type(of: pumpManager)), String(describing: pumpRecordsBasalProfileStartEvents))

        doseStore.pumpRecordsBasalProfileStartEvents = pumpRecordsBasalProfileStartEvents
    }

    func pumpManager(_ pumpManager: PumpManager, didError error: PumpManagerError) {
        dispatchPrecondition(condition: .onQueue(queue))
        log.error("PumpManager:%{public}@ did error: %{public}@", String(describing: type(of: pumpManager)), String(describing: error))

        setLastError(error: error)
    }

    func pumpManager(
        _ pumpManager: PumpManager,
        hasNewPumpEvents events: [NewPumpEvent],
        lastReconciliation: Date?,
        replacePendingEvents: Bool,
        completion: @escaping (_ error: Error?) -> Void)
    {
        dispatchPrecondition(condition: .onQueue(queue))
        log.default("PumpManager:%{public}@ hasNewPumpEvents (lastReconciliation = %{public}@)", String(describing: type(of: pumpManager)), String(describing: lastReconciliation))

        doseStore.addPumpEvents(events, lastReconciliation: lastReconciliation, replacePendingEvents: replacePendingEvents) { (error) in
            if let error = error {
                self.log.error("Failed to addPumpEvents to DoseStore: %{public}@", String(describing: error))
            }

            completion(error)

            if error == nil {
                NotificationCenter.default.post(name: .PumpEventsAdded, object: self, userInfo: nil)
            }
        }
    }

    func pumpManager(_ pumpManager: PumpManager, didReadReservoirValue units: Double, at date: Date, completion: @escaping (_ result: Swift.Result<(newValue: ReservoirValue, lastValue: ReservoirValue?, areStoredValuesContinuous: Bool), Error>) -> Void) {
        dispatchPrecondition(condition: .onQueue(queue))
        log.default("PumpManager:%{public}@ did read reservoir value", String(describing: type(of: pumpManager)))

        loopManager.addReservoirValue(units, at: date) { (result) in
            switch result {
            case .failure(let error):
                self.log.error("Failed to addReservoirValue: %{public}@", String(describing: error))
                completion(.failure(error))
            case .success(let (newValue, lastValue, areStoredValuesContinuous)):
                completion(.success((newValue: newValue, lastValue: lastValue, areStoredValuesContinuous: areStoredValuesContinuous)))
            }
        }
    }

    func startDateToFilterNewPumpEvents(for manager: PumpManager) -> Date {
        dispatchPrecondition(condition: .onQueue(queue))
        return doseStore.pumpEventQueryAfterDate
    }

    var automaticDosingEnabled: Bool {
        automaticDosingStatus.automaticDosingEnabled
    }
}

// MARK: - PumpManagerOnboardingDelegate

extension DeviceDataManager: PumpManagerOnboardingDelegate {
    func pumpManagerOnboarding(didCreatePumpManager pumpManager: PumpManagerUI) {
        log.default("Pump manager with identifier '%{public}@' created", pumpManager.pluginIdentifier)
        self.pumpManager = pumpManager
    }

    func pumpManagerOnboarding(didOnboardPumpManager pumpManager: PumpManagerUI) {
        precondition(pumpManager.isOnboarded)
        log.default("Pump manager with identifier '%{public}@' onboarded", pumpManager.pluginIdentifier)

        DispatchQueue.main.async {
            self.refreshDeviceData()
            self.settingsManager.storeSettings()
        }
    }

    func pumpManagerOnboarding(didPauseOnboarding pumpManager: PumpManagerUI) {
        
    }
}

// MARK: - AlertStoreDelegate
extension DeviceDataManager: AlertStoreDelegate {
    func alertStoreHasUpdatedAlertData(_ alertStore: AlertStore) {
        remoteDataServicesManager.triggerUpload(for: .alert)
    }
}

// MARK: - CarbStoreDelegate
extension DeviceDataManager: CarbStoreDelegate {
    func carbStoreHasUpdatedCarbData(_ carbStore: CarbStore) {
        remoteDataServicesManager.triggerUpload(for: .carb)
    }

    func carbStore(_ carbStore: CarbStore, didError error: CarbStore.CarbStoreError) {}
}

// MARK: - DoseStoreDelegate
extension DeviceDataManager: DoseStoreDelegate {
    func doseStoreHasUpdatedPumpEventData(_ doseStore: DoseStore) {
        remoteDataServicesManager.triggerUpload(for: .pumpEvent)
    }
}

// MARK: - DosingDecisionStoreDelegate
extension DeviceDataManager: DosingDecisionStoreDelegate {
    func dosingDecisionStoreHasUpdatedDosingDecisionData(_ dosingDecisionStore: DosingDecisionStore) {
        remoteDataServicesManager.triggerUpload(for: .dosingDecision)
    }
}

// MARK: - GlucoseStoreDelegate
extension DeviceDataManager: GlucoseStoreDelegate {
    func glucoseStoreHasUpdatedGlucoseData(_ glucoseStore: GlucoseStore) {
        remoteDataServicesManager.triggerUpload(for: .glucose)
    }
}

// MARK: - InsulinDeliveryStoreDelegate
extension DeviceDataManager: InsulinDeliveryStoreDelegate {
    func insulinDeliveryStoreHasUpdatedDoseData(_ insulinDeliveryStore: InsulinDeliveryStore) {
        remoteDataServicesManager.triggerUpload(for: .dose)
    }
}

// MARK: - CgmEventStoreDelegate
extension DeviceDataManager: CgmEventStoreDelegate {
    func cgmEventStoreHasUpdatedData(_ cgmEventStore: LoopKit.CgmEventStore) {
        remoteDataServicesManager.triggerUpload(for: .cgmEvent)
    }
}


// MARK: - TestingPumpManager
extension DeviceDataManager {
    func deleteTestingPumpData(completion: ((Error?) -> Void)? = nil) {
        guard let testingPumpManager = pumpManager as? TestingPumpManager else {
            completion?(nil)
            return
        }

        let devicePredicate = HKQuery.predicateForObjects(from: [testingPumpManager.testingDevice])
        let insulinDeliveryStore = doseStore.insulinDeliveryStore
        
        doseStore.resetPumpData { doseStoreError in
            guard doseStoreError == nil else {
                completion?(doseStoreError!)
                return
            }

            let insulinSharingDenied = self.healthStore.authorizationStatus(for: HealthKitSampleStore.insulinQuantityType) == .sharingDenied
            guard !insulinSharingDenied else {
                // only clear cache since access to health kit is denied
                insulinDeliveryStore.purgeCachedInsulinDeliveryObjects() { error in
                    completion?(error)
                }
                return
            }
            
            insulinDeliveryStore.purgeAllDoseEntries(healthKitPredicate: devicePredicate) { error in
                completion?(error)
            }
        }
    }

    func deleteTestingCGMData(completion: ((Error?) -> Void)? = nil) {
        guard let testingCGMManager = cgmManager as? TestingCGMManager else {
            completion?(nil)
            return
        }
        
        let glucoseSharingDenied = self.healthStore.authorizationStatus(for: HealthKitSampleStore.glucoseType) == .sharingDenied
        guard !glucoseSharingDenied else {
            // only clear cache since access to health kit is denied
            glucoseStore.purgeCachedGlucoseObjects() { error in
                completion?(error)
            }
            return
        }

        let predicate = HKQuery.predicateForObjects(from: [testingCGMManager.testingDevice])
        glucoseStore.purgeAllGlucoseSamples(healthKitPredicate: predicate) { error in
            completion?(error)
        }
    }
}

// MARK: - LoopDataManagerDelegate
extension DeviceDataManager: LoopDataManagerDelegate {
    func roundBasalRate(unitsPerHour: Double) -> Double {
        guard let pumpManager = pumpManager else {
            return unitsPerHour
        }

        return pumpManager.roundToSupportedBasalRate(unitsPerHour: unitsPerHour)
    }

    func roundBolusVolume(units: Double) -> Double {
        guard let pumpManager = pumpManager else {
            return units
        }

        let rounded = pumpManager.roundToSupportedBolusVolume(units: units)
        self.log.default("Rounded %{public}@ to %{public}@", String(describing: units), String(describing: rounded))

        return rounded
    }
    
    func loopDataManager(_ manager: LoopDataManager, estimateBolusDuration units: Double) -> TimeInterval? {
        pumpManager?.estimatedDuration(toBolus: units)
    }

    func loopDataManager(
        _ manager: LoopDataManager,
        didRecommend automaticDose: (recommendation: AutomaticDoseRecommendation, date: Date),
        completion: @escaping (LoopError?) -> Void
    ) {
        guard let pumpManager = pumpManager else {
            completion(LoopError.configurationError(.pumpManager))
            return
        }
        
        guard !pumpManager.status.deliveryIsUncertain else {
            completion(LoopError.connectionError)
            return
        }

        log.default("LoopManager did recommend dose: %{public}@", String(describing: automaticDose.recommendation))

        crashRecoveryManager.dosingStarted(dose: automaticDose.recommendation)
        doseEnactor.enact(recommendation: automaticDose.recommendation, with: pumpManager) { pumpManagerError in
            completion(pumpManagerError.map { .pumpManagerError($0) })
            self.crashRecoveryManager.dosingFinished()
        }
    }

}

extension Notification.Name {
    static let PumpManagerChanged = Notification.Name(rawValue:  "com.loopKit.notification.PumpManagerChanged")
    static let CGMManagerChanged = Notification.Name(rawValue:  "com.loopKit.notification.CGMManagerChanged")
    static let PumpEventsAdded = Notification.Name(rawValue:  "com.loopKit.notification.PumpEventsAdded")
}

// MARK: - ServicesManagerDosingDelegate

extension DeviceDataManager: ServicesManagerDosingDelegate {
    
    func deliverBolus(amountInUnits: Double) async throws {
        try await enactBolus(units: amountInUnits, activationType: .manualNoRecommendation)
    }
    
}

// MARK: - Critical Event Log Export

extension DeviceDataManager {
    private static var criticalEventLogHistoricalExportBackgroundTaskIdentifier: String { "com.loopkit.background-task.critical-event-log.historical-export" }

    public static func registerCriticalEventLogHistoricalExportBackgroundTask(_ handler: @escaping (BGProcessingTask) -> Void) -> Bool {
        return BGTaskScheduler.shared.register(forTaskWithIdentifier: criticalEventLogHistoricalExportBackgroundTaskIdentifier, using: nil) { handler($0 as! BGProcessingTask) }
    }

    public func handleCriticalEventLogHistoricalExportBackgroundTask(_ task: BGProcessingTask) {
        dispatchPrecondition(condition: .notOnQueue(.main))

        scheduleCriticalEventLogHistoricalExportBackgroundTask(isRetry: true)

        let exporter = criticalEventLogExportManager.createHistoricalExporter()

        task.expirationHandler = {
            self.log.default("Invoked critical event log historical export background task expiration handler - cancelling exporter")
            exporter.cancel()
        }

        DispatchQueue.global(qos: .background).async {
            exporter.export() { error in
                if let error = error {
                    self.log.error("Critical event log historical export errored: %{public}@", String(describing: error))
                }

                self.scheduleCriticalEventLogHistoricalExportBackgroundTask(isRetry: error != nil && !exporter.isCancelled)
                task.setTaskCompleted(success: error == nil)

                self.log.default("Completed critical event log historical export background task")
            }
        }
    }

    public func scheduleCriticalEventLogHistoricalExportBackgroundTask(isRetry: Bool = false) {
        do {
            let earliestBeginDate = isRetry ? criticalEventLogExportManager.retryExportHistoricalDate() : criticalEventLogExportManager.nextExportHistoricalDate()
            let request = BGProcessingTaskRequest(identifier: Self.criticalEventLogHistoricalExportBackgroundTaskIdentifier)
            request.earliestBeginDate = earliestBeginDate
            request.requiresExternalPower = true

            try BGTaskScheduler.shared.submit(request)

            log.default("Scheduled critical event log historical export background task: %{public}@", ISO8601DateFormatter().string(from: earliestBeginDate))
        } catch let error {
            #if IOS_SIMULATOR
            log.debug("Failed to schedule critical event log export background task due to running on simulator")
            #else
            log.error("Failed to schedule critical event log export background task: %{public}@", String(describing: error))
            #endif
        }
    }

    public func removeExportsDirectory() -> Error? {
        let fileManager = FileManager.default
        let exportsDirectoryURL = fileManager.exportsDirectoryURL

        guard fileManager.fileExists(atPath: exportsDirectoryURL.path) else {
            return nil
        }

        do {
            try fileManager.removeItem(at: exportsDirectoryURL)
        } catch let error {
            return error
        }

        return nil
    }
}

// MARK: - Simulated Core Data

extension DeviceDataManager {
    func generateSimulatedHistoricalCoreData(completion: @escaping (Error?) -> Void) {
        guard FeatureFlags.simulatedCoreDataEnabled else {
            fatalError("\(#function) should be invoked only when simulated core data is enabled")
        }

        settingsManager.settingsStore.generateSimulatedHistoricalSettingsObjects() { error in
            guard error == nil else {
                completion(error)
                return
            }
            self.loopManager.generateSimulatedHistoricalCoreData() { error in
                guard error == nil else {
                    completion(error)
                    return
                }
                self.deviceLog.generateSimulatedHistoricalDeviceLogEntries() { error in
                    guard error == nil else {
                        completion(error)
                        return
                    }
                    self.alertManager.alertStore.generateSimulatedHistoricalStoredAlerts(completion: completion)
                }
            }
        }
    }

    func purgeHistoricalCoreData(completion: @escaping (Error?) -> Void) {
        guard FeatureFlags.simulatedCoreDataEnabled else {
            fatalError("\(#function) should be invoked only when simulated core data is enabled")
        }

        alertManager.alertStore.purgeHistoricalStoredAlerts() { error in
            guard error == nil else {
                completion(error)
                return
            }
            self.deviceLog.purgeHistoricalDeviceLogEntries() { error in
                guard error == nil else {
                    completion(error)
                    return
                }
                self.loopManager.purgeHistoricalCoreData { error in
                    guard error == nil else {
                        completion(error)
                        return
                    }
                    self.settingsManager.purgeHistoricalSettingsObjects(completion: completion)
                }
            }
        }
    }
}

fileprivate extension FileManager {
    var exportsDirectoryURL: URL {
        let applicationSupportDirectory = try! url(for: .applicationSupportDirectory, in: .userDomainMask, appropriateFor: nil, create: true)
        return applicationSupportDirectory.appendingPathComponent(Bundle.main.bundleIdentifier!).appendingPathComponent("Exports")
    }
}

//MARK: - CGMStalenessMonitorDelegate protocol conformance

extension GlucoseStore : CGMStalenessMonitorDelegate { }


//MARK: TherapySettingsViewModelDelegate
struct CancelTempBasalFailedError: LocalizedError {
    let reason: Error?
    
    var errorDescription: String? {
        return String(format: NSLocalizedString("%@%@ was unable to cancel your current temporary basal rate, which is higher than the new Max Basal limit you have set. This may result in higher insulin delivery than desired.\n\nConsider suspending insulin delivery manually and then immediately resuming to enact basal delivery with the new limit in place.",
                                                comment: "Alert text for failing to cancel temp basal (1: reason description, 2: app name)"),
                      reasonString, Bundle.main.bundleDisplayName)
    }
    
    private var reasonString: String {
        let paragraphEnd = ".\n\n"
        if let localizedError = reason as? LocalizedError {
            let errors = [localizedError.errorDescription, localizedError.failureReason, localizedError.recoverySuggestion].compactMap { $0 }
            if !errors.isEmpty {
                return errors.joined(separator: ". ") + paragraphEnd
            }
        }
        return reason.map { $0.localizedDescription + paragraphEnd } ?? ""
    }
}

//MARK: - RemoteDataServicesManagerDelegate protocol conformance

extension DeviceDataManager : RemoteDataServicesManagerDelegate {
    var shouldSyncToRemoteService: Bool {
        guard let cgmManager = cgmManager else {
            return true
        }
        return cgmManager.shouldSyncToRemoteService
    }
}

extension DeviceDataManager: TherapySettingsViewModelDelegate {
    
    func syncBasalRateSchedule(items: [RepeatingScheduleValue<Double>], completion: @escaping (Swift.Result<BasalRateSchedule, Error>) -> Void) {
        pumpManager?.syncBasalRateSchedule(items: items, completion: completion)
    }
    
    func syncDeliveryLimits(deliveryLimits: DeliveryLimits, completion: @escaping (Swift.Result<DeliveryLimits, Error>) -> Void) {
        // FIRST we need to check to make sure if we have to cancel temp basal first
        loopManager.maxTempBasalSavePreflight(unitsPerHour: deliveryLimits.maximumBasalRate?.doubleValue(for: .internationalUnitsPerHour)) { [weak self] error in
            if let error = error {
                completion(.failure(CancelTempBasalFailedError(reason: error)))
            } else if let pumpManager = self?.pumpManager {
                pumpManager.syncDeliveryLimits(limits: deliveryLimits, completion: completion)
            } else {
                completion(.success(deliveryLimits))
            }
        }
    }
    
    func saveCompletion(therapySettings: TherapySettings) {

        loopManager.mutateSettings { settings in
            settings.glucoseTargetRangeSchedule = therapySettings.glucoseTargetRangeSchedule
            settings.preMealTargetRange = therapySettings.correctionRangeOverrides?.preMeal
            settings.legacyWorkoutTargetRange = therapySettings.correctionRangeOverrides?.workout
            settings.suspendThreshold = therapySettings.suspendThreshold
            settings.basalRateSchedule = therapySettings.basalRateSchedule
            settings.maximumBasalRatePerHour = therapySettings.maximumBasalRatePerHour
            settings.maximumBolus = therapySettings.maximumBolus
            settings.defaultRapidActingModel = therapySettings.defaultRapidActingModel
            settings.carbRatioSchedule = therapySettings.carbRatioSchedule
            settings.insulinSensitivitySchedule = therapySettings.insulinSensitivitySchedule
        }
    }
    
    func pumpSupportedIncrements() -> PumpSupportedIncrements? {
        return pumpManager.map {
            PumpSupportedIncrements(basalRates: $0.supportedBasalRates,
                                    bolusVolumes: $0.supportedBolusVolumes,
                                    maximumBolusVolumes: $0.supportedMaximumBolusVolumes,
                                    maximumBasalScheduleEntryCount: $0.maximumBasalScheduleEntryCount)
        }
    }
}

extension DeviceDataManager {
    func addDisplayGlucoseUnitObserver(_ observer: DisplayGlucoseUnitObserver) {
        let queue = DispatchQueue.main
        displayGlucoseUnitObservers.insert(observer, queue: queue)
        queue.async {
            observer.unitDidChange(to: self.displayGlucosePreference.unit)
        }
    }

    func removeDisplayGlucoseUnitObserver(_ observer: DisplayGlucoseUnitObserver) {
        displayGlucoseUnitObservers.removeElement(observer)
    }

    func notifyObserversOfDisplayGlucoseUnitChange(to displayGlucoseUnit: HKUnit) {
        self.displayGlucoseUnitObservers.forEach {
            $0.unitDidChange(to: displayGlucoseUnit)
        }
    }
}

extension DeviceDataManager: DeviceSupportDelegate {
    var availableSupports: [SupportUI] { [cgmManager, pumpManager].compactMap { $0 as? SupportUI } }

    func generateDiagnosticReport(_ completion: @escaping (_ report: String) -> Void) {
        self.loopManager.generateDiagnosticReport { (loopReport) in

            let logDurationHours = 84.0

            self.alertManager.getStoredEntries(startDate: Date() - .hours(logDurationHours)) { (alertReport) in
                self.deviceLog.getLogEntries(startDate: Date() - .hours(logDurationHours)) { (result) in
                    let deviceLogReport: String
                    switch result {
                    case .failure(let error):
                        deviceLogReport = "Error fetching entries: \(error)"
                    case .success(let entries):
                        deviceLogReport = entries.map { "* \($0.timestamp) \($0.managerIdentifier) \($0.deviceIdentifier ?? "") \($0.type) \($0.message)" }.joined(separator: "\n")
                    }

                    let report = [
                        "## Build Details",
                        "* appNameAndVersion: \(Bundle.main.localizedNameAndVersion)",
                        "* profileExpiration: \(BuildDetails.default.profileExpirationString)",
                        "* gitRevision: \(BuildDetails.default.gitRevision ?? "N/A")",
                        "* gitBranch: \(BuildDetails.default.gitBranch ?? "N/A")",
                        "* workspaceGitRevision: \(BuildDetails.default.workspaceGitRevision ?? "N/A")",
                        "* workspaceGitBranch: \(BuildDetails.default.workspaceGitBranch ?? "N/A")",
                        "* sourceRoot: \(BuildDetails.default.sourceRoot ?? "N/A")",
                        "* buildDateString: \(BuildDetails.default.buildDateString ?? "N/A")",
                        "* xcodeVersion: \(BuildDetails.default.xcodeVersion ?? "N/A")",
                        "",
                        "## FeatureFlags",
                        "\(FeatureFlags)",
                        "",
                        alertReport,
                        "",
                        "## DeviceDataManager",
                        "* launchDate: \(self.launchDate)",
                        "* lastError: \(String(describing: self.lastError))",
                        "",
                        "cacheStore: \(String(reflecting: self.cacheStore))",
                        "",
                        self.cgmManager != nil ? String(reflecting: self.cgmManager!) : "cgmManager: nil",
                        "",
                        self.pumpManager != nil ? String(reflecting: self.pumpManager!) : "pumpManager: nil",
                        "",
                        "## Device Communication Log",
                        deviceLogReport,
                        "",
                        String(reflecting: self.watchManager!),
                        "",
                        String(reflecting: self.statusExtensionManager!),
                        "",
                        loopReport,
                        ].joined(separator: "\n")

                    completion(report)
                }
            }
        }
    }
}

extension DeviceDataManager: DeviceStatusProvider {}

extension DeviceDataManager {
    var detectedSystemTimeOffset: TimeInterval { trustedTimeChecker.detectedSystemTimeOffset }
}<|MERGE_RESOLUTION|>--- conflicted
+++ resolved
@@ -751,13 +751,9 @@
             
             deliveryUncertaintyAlertManager = DeliveryUncertaintyAlertManager(pumpManager: pumpManager, alertPresenter: alertPresenter)
 
-<<<<<<< HEAD
-            analyticsServicesManager.identifyPumpType(pumpManager.managerIdentifier)
+            analyticsServicesManager.identifyPumpType(pumpManager.pluginIdentifier)
 
             updatePumpManagerBLEHeartbeatPreference()
-=======
-            analyticsServicesManager.identifyPumpType(pumpManager.pluginIdentifier)
->>>>>>> 55cf35a9
         }
     }
 
