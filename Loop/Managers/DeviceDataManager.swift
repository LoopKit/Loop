--- conflicted
+++ resolved
@@ -715,38 +715,6 @@
     }
 }
 
-<<<<<<< HEAD
-
-// MARK: - CustomDebugStringConvertible
-extension DeviceDataManager: CustomDebugStringConvertible {
-    var debugDescription: String {
-        return [
-            Bundle.main.localizedNameAndVersion,
-            "* bundleIdentifier: \(Bundle.main.bundleIdentifier ?? "N/A")",
-            "* gitRevision: \(Bundle.main.gitRevision ?? "N/A")",
-            "* gitBranch: \(Bundle.main.gitBranch ?? "N/A")",
-            "* sourceRoot: \(Bundle.main.sourceRoot ?? "N/A")",
-            "* buildDateString: \(Bundle.main.buildDateString ?? "N/A")",
-            "* xcodeVersion: \(Bundle.main.xcodeVersion ?? "N/A")",
-            "",
-            "## DeviceDataManager",
-            "* launchDate: \(launchDate)",
-            "* lastError: \(String(describing: lastError))",
-            "* lastBLEDrivenUpdate: \(lastBLEDrivenUpdate)",
-            "",
-            cgmManager != nil ? String(reflecting: cgmManager!) : "cgmManager: nil",
-            "",
-            pumpManager != nil ? String(reflecting: pumpManager!) : "pumpManager: nil",
-            "",
-            String(reflecting: watchManager!),
-            "",
-            String(reflecting: statusExtensionManager!),
-        ].joined(separator: "\n")
-    }
-}
-
-=======
->>>>>>> 55766fa1
 extension Notification.Name {
     static let PumpManagerChanged = Notification.Name(rawValue:  "com.loopKit.notification.PumpManagerChanged")
     static let PumpEventsAdded = Notification.Name(rawValue:  "com.loopKit.notification.PumpEventsAdded")
