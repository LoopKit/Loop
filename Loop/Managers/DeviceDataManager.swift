//
//  DeviceDataManager.swift
//  Naterade
//
//  Created by Nathan Racklyeft on 8/30/15.
//  Copyright © 2015 Nathan Racklyeft. All rights reserved.
//

import BackgroundTasks
import HealthKit
import LoopKit
import LoopKitUI
import LoopCore
import LoopTestingKit
import UserNotifications
import Combine

final class DeviceDataManager {

    private let queue = DispatchQueue(label: "com.loopkit.DeviceManagerQueue", qos: .utility)
    
    fileprivate let dosingQueue: DispatchQueue = DispatchQueue(label: "com.loopkit.DeviceManagerDosingQueue", qos: .utility)

    private let log = DiagnosticLog(category: "DeviceDataManager")

    let pluginManager: PluginManager
    weak var alertManager: AlertManager!

    /// Remember the launch date of the app for diagnostic reporting
    private let launchDate = Date()

    private(set) var testingScenariosManager: TestingScenariosManager?

    /// The last error recorded by a device manager
    /// Should be accessed only on the main queue
    private(set) var lastError: (date: Date, error: Error)?

    /// The last time a BLE heartbeat was received and acted upon.
    private var lastBLEDrivenUpdate = Date.distantPast

    private var deviceLog: PersistentDeviceLog

    var bluetoothState: BluetoothStateManager.BluetoothState = .other
    
    // MARK: - App-level responsibilities

    private var rootViewController: UIViewController
    
    private var deliveryUncertaintyAlertManager: DeliveryUncertaintyAlertManager?
    
    @Published var cgmHasValidSensorSession: Bool

    @Published public var isClosedLoopAllowed: Bool
    
    @Published public var isClosedLoop: Bool
    
    lazy private var cancellables = Set<AnyCancellable>()
    
    lazy var allowedInsulinTypes: [InsulinType] = {
        var allowed = InsulinType.allCases
        if !FeatureFlags.fiaspInsulinModelEnabled {
            allowed.remove(.fiasp)
        }
        return allowed
    }()

    private var cgmStalenessMonitor: CGMStalenessMonitor

    // MARK: - CGM

    var cgmManager: CGMManager? {
        didSet {
            dispatchPrecondition(condition: .onQueue(.main))
            setupCGM()
            NotificationCenter.default.post(name: .CGMManagerChanged, object: self, userInfo: nil)
            UserDefaults.appGroup?.cgmManagerRawValue = cgmManager?.rawValue
        }
    }

    // MARK: - Pump

    var pumpManager: PumpManagerUI? {
        didSet {
            dispatchPrecondition(condition: .onQueue(.main))

            // If the current CGMManager is a PumpManager, we clear it out.
            if cgmManager is PumpManagerUI {
                cgmManager = nil
            }

            setupPump()

            NotificationCenter.default.post(name: .PumpManagerChanged, object: self, userInfo: nil)

            UserDefaults.appGroup?.pumpManagerRawValue = pumpManager?.rawValue
        }
    }
    
    // MARK: Stores
    let healthStore: HKHealthStore
    
    let carbStore: CarbStore
    
    let doseStore: DoseStore
    
    let glucoseStore: GlucoseStore
    
    private let cacheStore: PersistenceController
    
    let dosingDecisionStore: DosingDecisionStore
    
    let settingsStore: SettingsStore
    
    /// All the HealthKit types to be read by stores
    private var readTypes: Set<HKSampleType> {
        return Set([
            glucoseStore.sampleType,
            carbStore.sampleType,
            doseStore.sampleType,
            HKObjectType.categoryType(forIdentifier: HKCategoryTypeIdentifier.sleepAnalysis)!
        ].compactMap { $0 })
    }
    
    /// All the HealthKit types to be shared by stores
    private var shareTypes: Set<HKSampleType> {
        return Set([
            glucoseStore.sampleType,
            carbStore.sampleType,
            doseStore.sampleType,
        ].compactMap { $0 })
    }

    var sleepDataAuthorizationRequired: Bool {
        return carbStore.healthStore.authorizationStatus(for: HKObjectType.categoryType(forIdentifier: HKCategoryTypeIdentifier.sleepAnalysis)!) == .notDetermined
    }
    
    var sleepDataSharingDenied: Bool {
        return carbStore.healthStore.authorizationStatus(for: HKObjectType.categoryType(forIdentifier: HKCategoryTypeIdentifier.sleepAnalysis)!) == .sharingDenied
    }

    /// True if any stores require HealthKit authorization
    var authorizationRequired: Bool {
        return glucoseStore.authorizationRequired ||
               carbStore.authorizationRequired ||
               doseStore.authorizationRequired ||
               sleepDataAuthorizationRequired
    }

    /// True if the user has explicitly denied access to any stores' HealthKit types
    private var sharingDenied: Bool {
        return glucoseStore.sharingDenied ||
               carbStore.sharingDenied ||
               doseStore.sharingDenied ||
               sleepDataSharingDenied
    }

    // MARK: Services

    private(set) var servicesManager: ServicesManager!

    var analyticsServicesManager: AnalyticsServicesManager

    var loggingServicesManager: LoggingServicesManager

    var remoteDataServicesManager: RemoteDataServicesManager { return servicesManager.remoteDataServicesManager }

    var criticalEventLogExportManager: CriticalEventLogExportManager!

    private(set) var pumpManagerHUDProvider: HUDProvider?

    // MARK: - WatchKit

    private var watchManager: WatchDataManager!

    // MARK: - Status Extension

    private var statusExtensionManager: ExtensionDataManager!

    // MARK: - Initialization

    private(set) var loopManager: LoopDataManager!

    init(pluginManager: PluginManager, alertManager: AlertManager, bluetoothStateManager: BluetoothStateManager, rootViewController: UIViewController) {
        let localCacheDuration = Bundle.main.localCacheDuration

        let fileManager = FileManager.default
        let documentsDirectory = fileManager.urls(for: .documentDirectory, in: .userDomainMask).first!
        let deviceLogDirectory = documentsDirectory.appendingPathComponent("DeviceLog")
        if !fileManager.fileExists(atPath: deviceLogDirectory.path) {
            do {
                try fileManager.createDirectory(at: deviceLogDirectory, withIntermediateDirectories: false)
            } catch let error {
                preconditionFailure("Could not create DeviceLog directory: \(error)")
            }
        }
        deviceLog = PersistentDeviceLog(storageFile: deviceLogDirectory.appendingPathComponent("Storage.sqlite"), maxEntryAge: localCacheDuration)

        loggingServicesManager = LoggingServicesManager()
        analyticsServicesManager = AnalyticsServicesManager()

        self.pluginManager = pluginManager
        self.alertManager = alertManager
        self.rootViewController = rootViewController
        
        self.healthStore = HKHealthStore()
        self.cacheStore = PersistenceController.controllerInAppGroupDirectory()
        
        let absorptionTimes = LoopCoreConstants.defaultCarbAbsorptionTimes
        let sensitivitySchedule = UserDefaults.appGroup?.insulinSensitivitySchedule
        let overrideHistory = UserDefaults.appGroup?.overrideHistory ?? TemporaryScheduleOverrideHistory.init()
        
        self.carbStore = CarbStore(
            healthStore: healthStore,
            observeHealthKitSamplesFromOtherApps: FeatureFlags.observeHealthKitSamplesFromOtherApps,
            cacheStore: cacheStore,
            cacheLength: localCacheDuration,
            defaultAbsorptionTimes: absorptionTimes,
            observationInterval: absorptionTimes.slow * 2,
            carbRatioSchedule: UserDefaults.appGroup?.carbRatioSchedule,
            insulinSensitivitySchedule: sensitivitySchedule,
            overrideHistory: overrideHistory,
            carbAbsorptionModel: FeatureFlags.nonlinearCarbModelEnabled ? .nonlinear : .linear,
            provenanceIdentifier: HKSource.default().bundleIdentifier
        )
        
        self.doseStore = DoseStore(
            healthStore: healthStore,
            observeHealthKitSamplesFromOtherApps: FeatureFlags.observeHealthKitSamplesFromOtherApps,
            cacheStore: cacheStore,
            cacheLength: localCacheDuration,
            insulinModelSettings: UserDefaults.appGroup?.insulinModelSettings,
            basalProfile: UserDefaults.appGroup?.basalRateSchedule,
            insulinSensitivitySchedule: sensitivitySchedule,
            overrideHistory: overrideHistory,
            lastPumpEventsReconciliation: pumpManager?.lastReconciliation,
            provenanceIdentifier: HKSource.default().bundleIdentifier
        )
        
        self.glucoseStore = GlucoseStore(
            healthStore: healthStore,
            observeHealthKitSamplesFromOtherApps: FeatureFlags.observeHealthKitSamplesFromOtherApps,
            cacheStore: cacheStore,
            cacheLength: localCacheDuration,
            observationInterval: .hours(24),
            provenanceIdentifier: HKSource.default().bundleIdentifier
        )
        
        cgmStalenessMonitor = CGMStalenessMonitor()
        cgmStalenessMonitor.delegate = glucoseStore
        
        self.dosingDecisionStore = DosingDecisionStore(store: cacheStore, expireAfter: localCacheDuration)
        self.settingsStore = SettingsStore(store: cacheStore, expireAfter: localCacheDuration)
        
        self.cgmHasValidSensorSession = false
        self.isClosedLoop = false
        self.isClosedLoopAllowed = false
        
        bluetoothStateManager.addBluetoothStateObserver(self)

        if let pumpManagerRawValue = UserDefaults.appGroup?.pumpManagerRawValue {
            pumpManager = pumpManagerFromRawValue(pumpManagerRawValue)
        } else {
            pumpManager = nil
        }

        if let cgmManagerRawValue = UserDefaults.appGroup?.cgmManagerRawValue {
            cgmManager = cgmManagerFromRawValue(cgmManagerRawValue)
        } else if isCGMManagerValidPumpManager {
            self.cgmManager = pumpManager as? CGMManager
        }

        statusExtensionManager = ExtensionDataManager(deviceDataManager: self)

        loopManager = LoopDataManager(
            lastLoopCompleted: statusExtensionManager.context?.lastLoopCompleted,
            basalDeliveryState: pumpManager?.status.basalDeliveryState,
            overrideHistory: overrideHistory,
            lastPumpEventsReconciliation: pumpManager?.lastReconciliation,
            analyticsServicesManager: analyticsServicesManager,
            localCacheDuration: localCacheDuration,
            doseStore: doseStore,
            glucoseStore: glucoseStore,
            carbStore: carbStore,
            dosingDecisionStore: dosingDecisionStore,
            settingsStore: settingsStore,
            alertPresenter: alertManager,
            pumpInsulinType: pumpManager?.status.insulinType
        )
        cacheStore.delegate = loopManager
        
        watchManager = WatchDataManager(deviceManager: self, healthStore: healthStore)

        let remoteDataServicesManager = RemoteDataServicesManager(
            carbStore: carbStore,
            doseStore: doseStore,
            dosingDecisionStore: dosingDecisionStore,
            glucoseStore: glucoseStore,
            settingsStore: settingsStore
        )

        servicesManager = ServicesManager(
            pluginManager: pluginManager,
            analyticsServicesManager: analyticsServicesManager,
            loggingServicesManager: loggingServicesManager,
            remoteDataServicesManager: remoteDataServicesManager,
            dataManager: loopManager
        )

        let criticalEventLogs: [CriticalEventLog] = [settingsStore, glucoseStore, carbStore, dosingDecisionStore, doseStore, deviceLog, alertManager.alertStore]
        criticalEventLogExportManager = CriticalEventLogExportManager(logs: criticalEventLogs,
                                                                      directory: FileManager.default.exportsDirectoryURL,
                                                                      historicalDuration: Bundle.main.localCacheDuration)

        if FeatureFlags.scenariosEnabled {
            testingScenariosManager = LocalTestingScenariosManager(deviceManager: self)
        }

        loopManager.delegate = self

        carbStore.delegate = self
        doseStore.delegate = self
        dosingDecisionStore.delegate = self
        glucoseStore.delegate = self
        settingsStore.delegate = self

        setupPump()
        setupCGM()
                
        cgmStalenessMonitor.$cgmDataIsStale
            .combineLatest($cgmHasValidSensorSession)
            .map { $0 == false || $1 }
            .assign(to: \.isClosedLoopAllowed, on: self)
            .store(in: &cancellables)

        $isClosedLoopAllowed
            .combineLatest(loopManager.$settings)
            .map { $0 && $1.dosingEnabled }
            .assign(to: \.isClosedLoop, on: self)
            .store(in: &cancellables)
        
        // Turn off preMeal when going into closed loop off mode
        // The dispatch is necessary in case this is coming from a didSet already on the settings struct.
        $isClosedLoop
            .removeDuplicates()
            .receive(on: DispatchQueue.main)
            .sink { if !$0 { self.loopManager.settings.clearOverride(matching: .preMeal) } }
            .store(in: &cancellables)
    }
    
    var isCGMManagerValidPumpManager: Bool {
        guard let rawValue = UserDefaults.appGroup?.cgmManagerState else {
            return false
        }

        return pumpManagerTypeFromRawValue(rawValue) != nil
    }

    var availablePumpManagers: [AvailableDevice] {
        return pluginManager.availablePumpManagers + availableStaticPumpManagers
    }

    public func pumpManagerTypeByIdentifier(_ identifier: String) -> PumpManagerUI.Type? {
        return pluginManager.getPumpManagerTypeByIdentifier(identifier) ?? staticPumpManagersByIdentifier[identifier]
    }

    private func pumpManagerTypeFromRawValue(_ rawValue: [String: Any]) -> PumpManager.Type? {
        guard let managerIdentifier = rawValue["managerIdentifier"] as? String else {
            return nil
        }

        return pumpManagerTypeByIdentifier(managerIdentifier)
    }

    func pumpManagerFromRawValue(_ rawValue: [String: Any]) -> PumpManagerUI? {
        guard let rawState = rawValue["state"] as? PumpManager.RawStateValue,
            let Manager = pumpManagerTypeFromRawValue(rawValue)
            else {
                return nil
        }

        return Manager.init(rawState: rawState) as? PumpManagerUI
    }

    private func processCGMReadingResult(_ manager: CGMManager, readingResult: CGMReadingResult) {
        switch readingResult {
        case .newData(let values):
            log.default("CGMManager:%{public}@ did update with %d values", String(describing: type(of: manager)), values.count)

            loopManager.addGlucoseSamples(values) { result in
                self.log.default("Asserting current pump data")
                self.pumpManager?.ensureCurrentPumpData(completion: nil)
                if !values.isEmpty {
                    DispatchQueue.main.async {
                        self.cgmStalenessMonitor.cgmGlucoseSamplesAvailable(values)
                    }
                }
            }
        case .noData:
            log.default("CGMManager:%{public}@ did update with no data", String(describing: type(of: manager)))

            pumpManager?.ensureCurrentPumpData(completion: nil)
        case .error(let error):
            log.default("CGMManager:%{public}@ did update with error: %{public}@", String(describing: type(of: manager)), String(describing: error))

            self.setLastError(error: error)
            log.default("Asserting current pump data")
            pumpManager?.ensureCurrentPumpData(completion: nil)
        }

        updatePumpManagerBLEHeartbeatPreference()
    }

    var availableCGMManagers: [AvailableDevice] {
        var availableCGMManagers = pluginManager.availableCGMManagers + availableStaticCGMManagers
        if let pumpManagerAsCGMManager = pumpManager as? CGMManager {
            availableCGMManagers.append(AvailableDevice(identifier: pumpManagerAsCGMManager.managerIdentifier, localizedTitle: pumpManagerAsCGMManager.localizedTitle, providesOnboarding: false))
        }
        return availableCGMManagers
    }

    public func cgmManagerTypeByIdentifier(_ identifier: String) -> CGMManagerUI.Type? {
        return pluginManager.getCGMManagerTypeByIdentifier(identifier) ?? staticCGMManagersByIdentifier[identifier] as? CGMManagerUI.Type
    }
    
    public typealias SetupCGMCompletion = (CGMManager?) -> Void
    public func maybeSetupCGMManager(_ identifier: String, setupClosure: (CGMManagerUI.Type) -> Void) {
        if identifier == pumpManager?.managerIdentifier, let cgmManager = pumpManager as? CGMManager {
            // We have a pump that is a CGM!
            self.cgmManager = cgmManager
        } else if let cgmManagerType = cgmManagerTypeByIdentifier(identifier) {
            setupClosure(cgmManagerType)
        }
    }
    
    private func cgmManagerTypeFromRawValue(_ rawValue: [String: Any]) -> CGMManager.Type? {
        guard let managerIdentifier = rawValue["managerIdentifier"] as? String else {
            return nil
        }

        return cgmManagerTypeByIdentifier(managerIdentifier)
    }

    func cgmManagerFromRawValue(_ rawValue: [String: Any]) -> CGMManagerUI? {
        guard let rawState = rawValue["state"] as? CGMManager.RawStateValue,
            let Manager = cgmManagerTypeFromRawValue(rawValue)
            else {
                return nil
        }

        return Manager.init(rawState: rawState) as? CGMManagerUI
    }
    
    func checkDeliveryUncertaintyState() {
        if let pumpManager = pumpManager, pumpManager.status.deliveryIsUncertain {
            DispatchQueue.main.async {
                self.deliveryUncertaintyAlertManager!.showAlert()
            }
        }
    }
    
    // Get HealthKit authorization for all of the stores
    func authorizeHealthStore(_ completion: @escaping () -> Void) {
        // Authorize all types at once for simplicity
        healthStore.requestAuthorization(toShare: shareTypes, read: readTypes) { (success, error) in
            if success {
                // Call the individual authorization methods to trigger query creation
                self.carbStore.authorize(toShare: true, { _ in })
                self.doseStore.insulinDeliveryStore.authorize(toShare: true, { _ in })
                self.glucoseStore.authorize(toShare: true, { _ in })
            }

            completion()
        }
    }

    func generateDiagnosticReport(_ completion: @escaping (_ report: String) -> Void) {
        self.loopManager.generateDiagnosticReport { (loopReport) in

            self.alertManager.getStoredEntries(startDate: Date() - .hours(48)) { (alertReport) in

                self.deviceLog.getLogEntries(startDate: Date() - .hours(48)) { (result) in
                    let deviceLogReport: String
                    switch result {
                    case .failure(let error):
                        deviceLogReport = "Error fetching entries: \(error)"
                    case .success(let entries):
                        deviceLogReport = entries.map { "* \($0.timestamp) \($0.managerIdentifier) \($0.deviceIdentifier ?? "") \($0.type) \($0.message)" }.joined(separator: "\n")
                    }

                    let report = [
                        Bundle.main.localizedNameAndVersion,
                        "* gitRevision: \(Bundle.main.gitRevision ?? "N/A")",
                        "* gitBranch: \(Bundle.main.gitBranch ?? "N/A")",
                        "* sourceRoot: \(Bundle.main.sourceRoot ?? "N/A")",
                        "* buildDateString: \(Bundle.main.buildDateString ?? "N/A")",
                        "* xcodeVersion: \(Bundle.main.xcodeVersion ?? "N/A")",
                        "* profileExpiration: \(Bundle.main.profileExpirationString)",
                        "",
                        "## FeatureFlags",
                        "\(FeatureFlags)",
                        "",
                        "## DeviceDataManager",
                        "* launchDate: \(self.launchDate)",
                        "* lastError: \(String(describing: self.lastError))",
                        "* lastBLEDrivenUpdate: \(self.lastBLEDrivenUpdate)",
                        "",
                        "cacheStore: \(String(reflecting: self.cacheStore))",
                        "",
                        self.cgmManager != nil ? String(reflecting: self.cgmManager!) : "cgmManager: nil",
                        "",
                        self.pumpManager != nil ? String(reflecting: self.pumpManager!) : "pumpManager: nil",
                        "",
                        "## Device Communication Log",
                        deviceLogReport,
                        "",
                        String(reflecting: self.watchManager!),
                        "",
                        String(reflecting: self.statusExtensionManager!),
                        "",
                        loopReport,
                        alertReport
                        ].joined(separator: "\n")

                    completion(report)
                }
            }
        }
    }
}

private extension DeviceDataManager {
    func setupCGM() {
        dispatchPrecondition(condition: .onQueue(.main))

        cgmManager?.cgmManagerDelegate = self
        cgmManager?.delegateQueue = queue

        glucoseStore.managedDataInterval = cgmManager?.managedDataInterval

        updatePumpManagerBLEHeartbeatPreference()
        if let cgmManager = cgmManager {
            alertManager?.addAlertResponder(managerIdentifier: cgmManager.managerIdentifier,
                                            alertResponder: cgmManager)
            alertManager?.addAlertSoundVendor(managerIdentifier: cgmManager.managerIdentifier,
                                              soundVendor: cgmManager)            
            cgmHasValidSensorSession = cgmManager.cgmStatus.hasValidSensorSession
        }
        
    }

    func setupPump() {
        dispatchPrecondition(condition: .onQueue(.main))

        pumpManager?.pumpManagerDelegate = self
        pumpManager?.delegateQueue = queue

        doseStore.device = pumpManager?.status.device
        pumpManagerHUDProvider = pumpManager?.hudProvider(insulinTintColor: .insulinTintColor, guidanceColors: .default, allowedInsulinTypes: allowedInsulinTypes)

        // Proliferate PumpModel preferences to DoseStore
        if let pumpRecordsBasalProfileStartEvents = pumpManager?.pumpRecordsBasalProfileStartEvents {
            doseStore.pumpRecordsBasalProfileStartEvents = pumpRecordsBasalProfileStartEvents
        }
        if let pumpManager = pumpManager {
            alertManager?.addAlertResponder(managerIdentifier: pumpManager.managerIdentifier,
                                                  alertResponder: pumpManager)
            alertManager?.addAlertSoundVendor(managerIdentifier: pumpManager.managerIdentifier,
                                                    soundVendor: pumpManager)
            
            deliveryUncertaintyAlertManager = DeliveryUncertaintyAlertManager(pumpManager: pumpManager, rootViewController: rootViewController)
        }
    }

    func setLastError(error: Error) {
        DispatchQueue.main.async {
            self.lastError = (date: Date(), error: error)
        }
    }
}

// MARK: - Client API
extension DeviceDataManager {
    func enactBolus(units: Double, automatic: Bool, completion: @escaping (_ error: Error?) -> Void = { _ in }) {
        guard let pumpManager = pumpManager else {
            completion(LoopError.configurationError(.pumpManager))
            return
        }

        self.loopManager.addRequestedBolus(DoseEntry(type: .bolus, startDate: Date(), value: units, unit: .units), completion: nil)
        pumpManager.enactBolus(units: units, automatic: automatic) { (result) in
            switch result {
            case .failure(let error):
                self.log.error("%{public}@", String(describing: error))
                if case .uncertainDelivery = error, !automatic {
                    NotificationManager.sendBolusFailureNotification(for: error, units: units, at: Date())
                }
                self.loopManager.bolusRequestFailed(error) {
                    completion(error)
                }
            case .success(let dose):
                self.loopManager.bolusConfirmed(dose) {
                    completion(nil)
                }
            }
        }
    }

    var pumpManagerStatus: PumpManagerStatus? {
        return pumpManager?.status
    }

    func glucoseDisplay(for glucose: GlucoseSampleValue?) -> GlucoseDisplayable? {
        guard let glucose = glucose else {
            return cgmManager?.glucoseDisplay
        }
        
        guard FeatureFlags.cgmManagerCategorizeManualGlucoseRangeEnabled else {
            // Using Dexcom default glucose thresholds to categorize a glucose range
            let urgentLowGlucoseThreshold = HKQuantity(unit: .milligramsPerDeciliter, doubleValue: 55)
            let lowGlucoseThreshold = HKQuantity(unit: .milligramsPerDeciliter, doubleValue: 80)
            let highGlucoseThreshold = HKQuantity(unit: .milligramsPerDeciliter, doubleValue: 200)
            
            let glucoseRangeCategory: GlucoseRangeCategory
            switch glucose.quantity {
            case ...urgentLowGlucoseThreshold:
                glucoseRangeCategory = .urgentLow
            case urgentLowGlucoseThreshold..<lowGlucoseThreshold:
                glucoseRangeCategory = .low
            case lowGlucoseThreshold..<highGlucoseThreshold:
                glucoseRangeCategory = .normal
            default:
                glucoseRangeCategory = .high
            }
            
            if glucose.wasUserEntered {
                return ManualGlucoseDisplay(glucoseRangeCategory: glucoseRangeCategory)
            } else {
                var glucoseDisplay = GlucoseDisplay(cgmManager?.glucoseDisplay)
                glucoseDisplay?.glucoseRangeCategory = glucoseRangeCategory
                return glucoseDisplay
            }
        }
        
        if glucose.wasUserEntered {
            // the CGM manager needs to determine the glucose range category for a manual glucose based on its managed glucose thresholds
            let glucoseRangeCategory = (cgmManager as? CGMManagerUI)?.glucoseRangeCategory(for: glucose)
            return ManualGlucoseDisplay(glucoseRangeCategory: glucoseRangeCategory)
        } else {
            return cgmManager?.glucoseDisplay
        }
    }

    func updatePumpManagerBLEHeartbeatPreference() {
        pumpManager?.setMustProvideBLEHeartbeat(pumpManagerMustProvideBLEHeartbeat)
    }
}

// MARK: - DeviceManagerDelegate
extension DeviceDataManager: DeviceManagerDelegate {

    func scheduleNotification(for manager: DeviceManager,
                              identifier: String,
                              content: UNNotificationContent,
                              trigger: UNNotificationTrigger?) {
        let request = UNNotificationRequest(
            identifier: identifier,
            content: content,
            trigger: trigger
        )

        UNUserNotificationCenter.current().add(request)
    }
    
    func clearNotification(for manager: DeviceManager, identifier: String) {
        UNUserNotificationCenter.current().removeDeliveredNotifications(withIdentifiers: [identifier])
    }

    func removeNotificationRequests(for manager: DeviceManager, identifiers: [String]) {
        UNUserNotificationCenter.current().removePendingNotificationRequests(withIdentifiers: identifiers)
    }

    func deviceManager(_ manager: DeviceManager, logEventForDeviceIdentifier deviceIdentifier: String?, type: DeviceLogEntryType, message: String, completion: ((Error?) -> Void)?) {
        deviceLog.log(managerIdentifier: Swift.type(of: manager).managerIdentifier, deviceIdentifier: deviceIdentifier, type: type, message: message, completion: completion)
    }
}

// MARK: - UserAlertHandler
extension DeviceDataManager: AlertPresenter {
    static let managerIdentifier = "DeviceDataManager"

    func issueAlert(_ alert: Alert) {
        alertManager?.issueAlert(alert)
    }

    func retractAlert(identifier: Alert.Identifier) {
        alertManager?.retractAlert(identifier: identifier)
    }

    static var pumpBatteryLowAlertIdentifier: Alert.Identifier {
        return Alert.Identifier(managerIdentifier: managerIdentifier, alertIdentifier: "PumpBatteryLow")
    }

    public var pumpBatteryLowAlert: Alert {
        let title = NSLocalizedString("Pump Battery Low", comment: "The notification title for a low pump battery")
        let body = NSLocalizedString("Change the pump battery immediately", comment: "The notification alert describing a low pump battery")
        let content = Alert.Content(title: title,
                                    body: body,
                                    acknowledgeActionButtonLabel: NSLocalizedString("Dismiss", comment: "Default alert dismissal"))
        return Alert(identifier: DeviceDataManager.pumpBatteryLowAlertIdentifier,
                     foregroundContent: content,
                     backgroundContent: content,
                     trigger: .immediate)
    }
}

// MARK: - CGMManagerDelegate
extension DeviceDataManager: CGMManagerDelegate {
    func cgmManagerWantsDeletion(_ manager: CGMManager) {
        dispatchPrecondition(condition: .onQueue(queue))
        DispatchQueue.main.async {
            self.cgmManager = nil
        }
    }

    func cgmManager(_ manager: CGMManager, hasNew readingResult: CGMReadingResult) {
        dispatchPrecondition(condition: .onQueue(queue))
        lastBLEDrivenUpdate = Date()
        processCGMReadingResult(manager, readingResult: readingResult);
    }

    func startDateToFilterNewData(for manager: CGMManager) -> Date? {
        dispatchPrecondition(condition: .onQueue(queue))
        return glucoseStore.latestGlucose?.startDate
    }

    func cgmManagerDidUpdateState(_ manager: CGMManager) {
        dispatchPrecondition(condition: .onQueue(queue))
        UserDefaults.appGroup?.cgmManagerRawValue = manager.rawValue
    }

    func credentialStoragePrefix(for manager: CGMManager) -> String {
        // return string unique to this instance of the CGMManager
        return UUID().uuidString
    }
    
    func cgmManager(_ manager: CGMManager, didUpdate status: CGMManagerStatus) {
        DispatchQueue.main.async {
            if self.cgmHasValidSensorSession != status.hasValidSensorSession {
                self.cgmHasValidSensorSession = status.hasValidSensorSession
            }
        }
    }
}

extension DeviceDataManager: CGMManagerSetupViewControllerDelegate {
    func cgmManagerSetupViewController(_ cgmManagerSetupViewController: CGMManagerSetupViewController, didSetUpCGMManager cgmManager: CGMManagerUI) {
        self.cgmManager = cgmManager
    }
}

// MARK: - PumpManagerDelegate
extension DeviceDataManager: PumpManagerDelegate {
    func pumpManager(_ pumpManager: PumpManager, didAdjustPumpClockBy adjustment: TimeInterval) {
        dispatchPrecondition(condition: .onQueue(queue))
        log.default("PumpManager:%{public}@ did adjust pump clock by %fs", String(describing: type(of: pumpManager)), adjustment)

        analyticsServicesManager.pumpTimeDidDrift(adjustment)
    }

    func pumpManagerDidUpdateState(_ pumpManager: PumpManager) {
        dispatchPrecondition(condition: .onQueue(queue))
        log.default("PumpManager:%{public}@ did update state", String(describing: type(of: pumpManager)))

        UserDefaults.appGroup?.pumpManagerRawValue = pumpManager.rawValue
    }

    func pumpManagerBLEHeartbeatDidFire(_ pumpManager: PumpManager) {
        dispatchPrecondition(condition: .onQueue(queue))
        log.default("PumpManager:%{public}@ did fire BLE heartbeat", String(describing: type(of: pumpManager)))

        let bleHeartbeatUpdateInterval: TimeInterval
        switch loopManager.lastLoopCompleted?.timeIntervalSinceNow {
        case .none:
            // If we haven't looped successfully, retry only every 5 minutes
            bleHeartbeatUpdateInterval = .minutes(5)
        case let interval? where interval < .minutes(-10):
            // If we haven't looped successfully in more than 10 minutes, retry only every 5 minutes
            bleHeartbeatUpdateInterval = .minutes(5)
        case let interval? where interval <= .minutes(-5):
            // If we haven't looped successfully in more than 5 minutes, retry every minute
            bleHeartbeatUpdateInterval = .minutes(1)
        case let interval?:
            // If we looped successfully less than 5 minutes ago, ignore the heartbeat.
            log.default("PumpManager:%{public}@ ignoring heartbeat. Last loop completed %{public}@ minutes ago", String(describing: type(of: pumpManager)), String(describing: interval.minutes))
            return
        }

        guard lastBLEDrivenUpdate.timeIntervalSinceNow <= -bleHeartbeatUpdateInterval else {
            log.default("PumpManager:%{public}@ ignoring heartbeat. Last update %{public}@", String(describing: type(of: pumpManager)), String(describing: lastBLEDrivenUpdate))
            return
        }
        lastBLEDrivenUpdate = Date()

        refreshCGM()
    }
    
    private func refreshCGM(_ completion: (() -> Void)? = nil) {        
        guard let cgmManager = cgmManager else {
            completion?()
            return
        }

        cgmManager.fetchNewDataIfNeeded { (result) in
            if case .newData = result {
                self.analyticsServicesManager.didFetchNewCGMData()
            }

            self.queue.async {
                self.processCGMReadingResult(cgmManager, readingResult: result)
                completion?()
            }
        }
    }
    
    func refreshDeviceData() {
        refreshCGM() {
            self.queue.async {
                self.pumpManager?.ensureCurrentPumpData(completion: nil)
            }
        }
    }

    func pumpManagerMustProvideBLEHeartbeat(_ pumpManager: PumpManager) -> Bool {
        dispatchPrecondition(condition: .onQueue(queue))
        return pumpManagerMustProvideBLEHeartbeat
    }

    private var pumpManagerMustProvideBLEHeartbeat: Bool {
        /// Controls the management of the RileyLink timer tick, which is a reliably-changing BLE
        /// characteristic which can cause the app to wake. For most users, the G5 Transmitter and
        /// G4 Receiver are reliable as hearbeats, but users who find their resources extremely constrained
        /// due to greedy apps or older devices may choose to always enable the timer by always setting `true`
        return !(cgmManager?.providesBLEHeartbeat == true)
    }

    func pumpManager(_ pumpManager: PumpManager, didUpdate status: PumpManagerStatus, oldStatus: PumpManagerStatus) {
        dispatchPrecondition(condition: .onQueue(queue))
        log.default("PumpManager:%{public}@ did update status: %{public}@", String(describing: type(of: pumpManager)), String(describing: status))

        doseStore.device = status.device

        if let newBatteryValue = status.pumpBatteryChargeRemaining {

            if newBatteryValue != oldStatus.pumpBatteryChargeRemaining,
               newBatteryValue == 0
            {
                issueAlert(pumpBatteryLowAlert)
            }

            if let oldBatteryValue = oldStatus.pumpBatteryChargeRemaining, newBatteryValue - oldBatteryValue >= LoopConstants.batteryReplacementDetectionThreshold {
                retractAlert(identifier: DeviceDataManager.pumpBatteryLowAlertIdentifier)
                analyticsServicesManager.pumpBatteryWasReplaced()
            }
        }

        if status.basalDeliveryState != oldStatus.basalDeliveryState {
            loopManager.basalDeliveryState = status.basalDeliveryState
        }

        // Update the pump-schedule based settings
        loopManager.setScheduleTimeZone(status.timeZone)
        
        if status.insulinType != oldStatus.insulinType {
            loopManager.pumpInsulinType = status.insulinType
        }
        
        if status.deliveryIsUncertain != oldStatus.deliveryIsUncertain {
            DispatchQueue.main.async {
                if status.deliveryIsUncertain {
                    self.deliveryUncertaintyAlertManager?.showAlert()
                } else {
                    self.deliveryUncertaintyAlertManager?.clearAlert()
                }
            }
        }
    }
    
    func pumpManagerWillDeactivate(_ pumpManager: PumpManager) {
        dispatchPrecondition(condition: .onQueue(queue))

        log.default("PumpManager:%{public}@ will deactivate", String(describing: type(of: pumpManager)))

        doseStore.resetPumpData(completion: nil)
        DispatchQueue.main.async {
            self.pumpManager = nil
        }
    }

    func pumpManager(_ pumpManager: PumpManager, didUpdatePumpRecordsBasalProfileStartEvents pumpRecordsBasalProfileStartEvents: Bool) {
        dispatchPrecondition(condition: .onQueue(queue))
        log.default("PumpManager:%{public}@ did update pumpRecordsBasalProfileStartEvents to %{public}@", String(describing: type(of: pumpManager)), String(describing: pumpRecordsBasalProfileStartEvents))

        doseStore.pumpRecordsBasalProfileStartEvents = pumpRecordsBasalProfileStartEvents
    }

    func pumpManager(_ pumpManager: PumpManager, didError error: PumpManagerError) {
        dispatchPrecondition(condition: .onQueue(queue))
        log.error("PumpManager:%{public}@ did error: %{public}@", String(describing: type(of: pumpManager)), String(describing: error))

        setLastError(error: error)
        loopManager.storeDosingDecision(withDate: Date(), withError: error)
    }

    func pumpManager(_ pumpManager: PumpManager, hasNewPumpEvents events: [NewPumpEvent], lastReconciliation: Date?, completion: @escaping (_ error: Error?) -> Void) {
        dispatchPrecondition(condition: .onQueue(queue))
        log.default("PumpManager:%{public}@ did read pump events", String(describing: type(of: pumpManager)))

        loopManager.addPumpEvents(events, lastReconciliation: lastReconciliation) { (error) in
            if let error = error {
                self.log.error("Failed to addPumpEvents to DoseStore: %{public}@", String(describing: error))
            }

            completion(error)

            if error == nil {
                NotificationCenter.default.post(name: .PumpEventsAdded, object: self, userInfo: nil)
            }
        }
    }

    func pumpManager(_ pumpManager: PumpManager, didReadReservoirValue units: Double, at date: Date, completion: @escaping (_ result: Swift.Result<(newValue: ReservoirValue, lastValue: ReservoirValue?, areStoredValuesContinuous: Bool), Error>) -> Void) {
        dispatchPrecondition(condition: .onQueue(queue))
        log.default("PumpManager:%{public}@ did read reservoir value", String(describing: type(of: pumpManager)))

        loopManager.addReservoirValue(units, at: date) { (result) in
            switch result {
            case .failure(let error):
                self.log.error("Failed to addReservoirValue: %{public}@", String(describing: error))
                completion(.failure(error))
            case .success(let (newValue, lastValue, areStoredValuesContinuous)):
                completion(.success((newValue: newValue, lastValue: lastValue, areStoredValuesContinuous: areStoredValuesContinuous)))

                // Send notifications for low reservoir if necessary
                if let previousVolume = lastValue?.unitVolume {
                    guard newValue.unitVolume > 0 else {
                        NotificationManager.sendPumpReservoirEmptyNotification()
                        return
                    }

                    let warningThresholds: [Double] = [10, 20, 30]

                    for threshold in warningThresholds {
                        if newValue.unitVolume <= threshold && previousVolume > threshold {
                            NotificationManager.sendPumpReservoirLowNotificationForAmount(newValue.unitVolume, andTimeRemaining: nil)
                            break
                        }
                    }

                    if newValue.unitVolume > previousVolume + 1 {
                        self.analyticsServicesManager.reservoirWasRewound()

                        NotificationManager.clearPumpReservoirNotification()
                    }
                }
            }
        }
    }

    func pumpManagerRecommendsLoop(_ pumpManager: PumpManager) {
        dispatchPrecondition(condition: .onQueue(queue))
        log.default("PumpManager:%{public}@ recommends loop", String(describing: type(of: pumpManager)))
        loopManager.loop()
    }

    func startDateToFilterNewPumpEvents(for manager: PumpManager) -> Date {
        dispatchPrecondition(condition: .onQueue(queue))
        return doseStore.pumpEventQueryAfterDate
    }
}

// MARK: - CarbStoreDelegate
extension DeviceDataManager: CarbStoreDelegate {

    func carbStoreHasUpdatedCarbData(_ carbStore: CarbStore) {
        remoteDataServicesManager.carbStoreHasUpdatedCarbData(carbStore)
    }

    func carbStore(_ carbStore: CarbStore, didError error: CarbStore.CarbStoreError) {}

}

// MARK: - DoseStoreDelegate
extension DeviceDataManager: DoseStoreDelegate {

    func doseStoreHasUpdatedDoseData(_ doseStore: DoseStore) {
        remoteDataServicesManager.doseStoreHasUpdatedDoseData(doseStore)
    }

    func doseStoreHasUpdatedPumpEventData(_ doseStore: DoseStore) {
        remoteDataServicesManager.doseStoreHasUpdatedPumpEventData(doseStore)
    }

}

// MARK: - DosingDecisionStoreDelegate
extension DeviceDataManager: DosingDecisionStoreDelegate {

    func dosingDecisionStoreHasUpdatedDosingDecisionData(_ dosingDecisionStore: DosingDecisionStore) {
        remoteDataServicesManager.dosingDecisionStoreHasUpdatedDosingDecisionData(dosingDecisionStore)
    }

}

// MARK: - GlucoseStoreDelegate
extension DeviceDataManager: GlucoseStoreDelegate {

    func glucoseStoreHasUpdatedGlucoseData(_ glucoseStore: GlucoseStore) {
        remoteDataServicesManager.glucoseStoreHasUpdatedGlucoseData(glucoseStore)
    }

}

// MARK: - SettingsStoreDelegate
extension DeviceDataManager: SettingsStoreDelegate {

    func settingsStoreHasUpdatedSettingsData(_ settingsStore: SettingsStore) {
        remoteDataServicesManager.settingsStoreHasUpdatedSettingsData(settingsStore)
    }

}

// MARK: - TestingPumpManager
extension DeviceDataManager {
    func deleteTestingPumpData(completion: ((Error?) -> Void)? = nil) {
        guard FeatureFlags.scenariosEnabled else {
            fatalError("\(#function) should be invoked only when scenarios are enabled")
        }

        guard let testingPumpManager = pumpManager as? TestingPumpManager else {
            assertionFailure("\(#function) should be invoked only when a testing pump manager is in use")
            return
        }

        let devicePredicate = HKQuery.predicateForObjects(from: [testingPumpManager.testingDevice])
        let insulinDeliveryStore = doseStore.insulinDeliveryStore
        
        let healthStore = insulinDeliveryStore.healthStore
        doseStore.resetPumpData { doseStoreError in
            guard doseStoreError == nil else {
                completion?(doseStoreError!)
                return
            }

            healthStore.deleteObjects(of: self.doseStore.sampleType!, predicate: devicePredicate) { success, deletedObjectCount, error in
                if success {
                    insulinDeliveryStore.test_lastBasalEndDate = nil
                }
                completion?(error)
            }
        }
    }

    func deleteTestingCGMData(completion: ((Error?) -> Void)? = nil) {
        
        guard let testingCGMManager = cgmManager as? TestingCGMManager else {
            assertionFailure("\(#function) should be invoked only when a testing CGM manager is in use")
            return
        }

        let predicate = HKQuery.predicateForObjects(from: [testingCGMManager.testingDevice])
        glucoseStore.purgeAllGlucoseSamples(healthKitPredicate: predicate) { error in
            completion?(error)
        }
    }
}

// MARK: - LoopDataManagerDelegate
extension DeviceDataManager: LoopDataManagerDelegate {
    func loopDataManager(_ manager: LoopDataManager, roundBasalRate unitsPerHour: Double) -> Double {
        guard let pumpManager = pumpManager else {
            return unitsPerHour
        }

        return pumpManager.roundToSupportedBasalRate(unitsPerHour: unitsPerHour)
    }

    func loopDataManager(_ manager: LoopDataManager, roundBolusVolume units: Double) -> Double {
        guard let pumpManager = pumpManager else {
            return units
        }

        let rounded = ([0.0] + pumpManager.supportedBolusVolumes).enumerated().min( by: { abs($0.1 - units) < abs($1.1 - units) } )!.1
        self.log.default("Rounded %{public}@ to %{public}@", String(describing: units), String(describing: rounded))

        return rounded
    }

    func loopDataManager(
        _ manager: LoopDataManager,
        didRecommend automaticDose: (recommendation: AutomaticDoseRecommendation, date: Date),
        completion: @escaping (_ error: Error?) -> Void
    ) {
        guard let pumpManager = pumpManager else {
            completion(LoopError.configurationError(.pumpManager))
            return
        }
        
        guard !pumpManager.status.deliveryIsUncertain else {
            completion(LoopError.connectionError)
            return
        }

        log.default("LoopManager did recommend dose")

        dosingQueue.async {
            let doseDispatchGroup = DispatchGroup()

            var tempBasalError: Error? = nil
            var bolusError: Error? = nil

            if let basalAdjustment = automaticDose.recommendation.basalAdjustment {
                self.log.default("LoopManager did recommend basal change")

                doseDispatchGroup.enter()
                pumpManager.enactTempBasal(unitsPerHour: basalAdjustment.unitsPerHour, for: basalAdjustment.duration, completion: { result in
                    switch result {
                    case .failure(let error):
                        tempBasalError = error
                    default:
                        break
                    }
                    doseDispatchGroup.leave()
                })
            }

            doseDispatchGroup.wait()

            guard tempBasalError == nil else {
                completion(tempBasalError)
                return
            }
            
            if automaticDose.recommendation.bolusUnits > 0 {
                self.log.default("LoopManager did recommend bolus dose")
                doseDispatchGroup.enter()
                pumpManager.enactBolus(units: automaticDose.recommendation.bolusUnits, automatic: true) { (result) in
                    switch result {
                    case .failure(let error):
                        bolusError = error
                    default:
                        self.log.default("PumpManager issued bolus command")
                        break
                    }
                    doseDispatchGroup.leave()
                }
            }
            doseDispatchGroup.wait()
            completion(bolusError)
        }
    }
    
    var automaticDosingEnabled: Bool {
        return isClosedLoop
    }
}

extension Notification.Name {
    static let PumpManagerChanged = Notification.Name(rawValue:  "com.loopKit.notification.PumpManagerChanged")
    static let CGMManagerChanged = Notification.Name(rawValue:  "com.loopKit.notification.CGMManagerChanged")
    static let PumpEventsAdded = Notification.Name(rawValue:  "com.loopKit.notification.PumpEventsAdded")
}

// MARK: - Remote Notification Handling
extension DeviceDataManager {
    func handleRemoteNotification(_ notification: [String: AnyObject]) {
<<<<<<< HEAD

        if let command = RemoteCommand(notification: notification, allowedPresets: loopManager.settings.overridePresets, otp: loopManager.otpManager.otp()) {
            switch command {
            case .temporaryScheduleOverride(let override):
                log.default("Enacting remote temporary override: \(override)")
                loopManager.settings.scheduleOverride = override
            case .cancelTemporaryOverride:
                log.default("Canceling temporary override from remote command")
                loopManager.settings.scheduleOverride = nil
            case .bolusEntry(let bolusValue):
                log.default("Enacting remote bolus entry: \(bolusValue)")

                // enact bolus; make sure maxbolus is in place for protection
                if let maxBolus = loopManager.settings.maximumBolus {
                   if bolusValue.isLessThanOrEqualTo(maxBolus) {
                      self.enactBolus(units: bolusValue) { _ in }
                   } else {
                       log.default("Remote bolus higher than maximum. Aborting...")
                   }
                } else {
                    log.default("No max bolus detected. Aborting...")
                }
            case .carbsEntry(let newEntry):
                log.default("Adding carbs entry.")
                let addCompletion: (CarbStoreResult<StoredCarbEntry>) -> Void = { _ in }
                loopManager.carbStore.addCarbEntry(newEntry, completion: addCompletion )
=======
        if FeatureFlags.remoteOverridesEnabled {
            if let command = RemoteCommand(notification: notification, allowedPresets: loopManager.settings.overridePresets) {
                switch command {
                case .temporaryScheduleOverride(let override):
                    log.default("Enacting remote temporary override: %{public}@", String(describing: override))
                    loopManager.settings.scheduleOverride = override
                case .cancelTemporaryOverride:
                    log.default("Canceling temporary override from remote command")
                    loopManager.settings.scheduleOverride = nil
                }
            } else {
                log.info("Unhandled remote notification: %{public}@", String(describing: notification))
>>>>>>> 6a61cbad
            }
        }
    }
}

// MARK: - Critical Event Log Export

extension DeviceDataManager {
    private static var criticalEventLogHistoricalExportBackgroundTaskIdentifer: String { "com.loopkit.background-task.critical-event-log.historical-export" }

    public static func registerCriticalEventLogHistoricalExportBackgroundTask(_ handler: @escaping (BGProcessingTask) -> Void) -> Bool {
        return BGTaskScheduler.shared.register(forTaskWithIdentifier: criticalEventLogHistoricalExportBackgroundTaskIdentifer, using: nil) { handler($0 as! BGProcessingTask) }
    }

    public func handleCriticalEventLogHistoricalExportBackgroundTask(_ task: BGProcessingTask) {
        dispatchPrecondition(condition: .notOnQueue(.main))

        scheduleCriticalEventLogHistoricalExportBackgroundTask(isRetry: true)

        let exporter = criticalEventLogExportManager.createHistoricalExporter()

        task.expirationHandler = {
            self.log.default("Invoked critical event log historical export background task expiration handler - cancelling exporter")
            exporter.cancel()
        }

        DispatchQueue.global(qos: .background).async {
            exporter.export() { error in
                if let error = error {
                    self.log.error("Critical event log historical export errored: %{public}@", String(describing: error))
                }

                self.scheduleCriticalEventLogHistoricalExportBackgroundTask(isRetry: error != nil && !exporter.isCancelled)
                task.setTaskCompleted(success: error == nil)

                self.log.default("Completed critical event log historical export background task")
            }
        }
    }

    public func scheduleCriticalEventLogHistoricalExportBackgroundTask(isRetry: Bool = false) {
        do {
            let earliestBeginDate = isRetry ? criticalEventLogExportManager.retryExportHistoricalDate() : criticalEventLogExportManager.nextExportHistoricalDate()
            let request = BGProcessingTaskRequest(identifier: Self.criticalEventLogHistoricalExportBackgroundTaskIdentifer)
            request.earliestBeginDate = earliestBeginDate
            request.requiresExternalPower = true

            try BGTaskScheduler.shared.submit(request)

            log.default("Scheduled critical event log historical export background task: %{public}@", ISO8601DateFormatter().string(from: earliestBeginDate))
        } catch let error {
            #if IOS_SIMULATOR
            log.debug("Failed to schedule critical event log export background task due to running on simulator")
            #else
            log.error("Failed to schedule critical event log export background task: %{public}@", String(describing: error))
            #endif
        }
    }

    public func removeExportsDirectory() -> Error? {
        let fileManager = FileManager.default
        let exportsDirectoryURL = fileManager.exportsDirectoryURL

        guard fileManager.fileExists(atPath: exportsDirectoryURL.path) else {
            return nil
        }

        do {
            try fileManager.removeItem(at: exportsDirectoryURL)
        } catch let error {
            return error
        }

        return nil
    }
}

// MARK: - Simulated Core Data

extension DeviceDataManager {
    func generateSimulatedHistoricalCoreData(completion: @escaping (Error?) -> Void) {
        guard FeatureFlags.simulatedCoreDataEnabled else {
            fatalError("\(#function) should be invoked only when simulated core data is enabled")
        }

        self.loopManager.generateSimulatedHistoricalCoreData() { error in
            guard error == nil else {
                completion(error)
                return
            }
            self.deviceLog.generateSimulatedHistoricalDeviceLogEntries() { error in
                guard error == nil else {
                    completion(error)
                    return
                }
                self.alertManager.alertStore.generateSimulatedHistoricalStoredAlerts(completion: completion)
            }
        }
    }

    func purgeHistoricalCoreData(completion: @escaping (Error?) -> Void) {
        guard FeatureFlags.simulatedCoreDataEnabled else {
            fatalError("\(#function) should be invoked only when simulated core data is enabled")
        }

        alertManager.alertStore.purgeHistoricalStoredAlerts() { error in
            guard error == nil else {
                completion(error)
                return
            }
            self.deviceLog.purgeHistoricalDeviceLogEntries() { error in
                guard error == nil else {
                    completion(error)
                    return
                }
                self.loopManager.purgeHistoricalCoreData(completion: completion)
            }
        }
    }
}

//MARK: - Bluetooth State Manager Observation

extension DeviceDataManager: BluetoothStateManagerObserver {
    func bluetoothStateManager(_ bluetoothStateManager: BluetoothStateManager,
                               bluetoothStateDidUpdate bluetoothState: BluetoothStateManager.BluetoothState)
    {
        self.bluetoothState = bluetoothState
    }
}

fileprivate extension FileManager {
    var exportsDirectoryURL: URL {
        let applicationSupportDirectory = try! url(for: .applicationSupportDirectory, in: .userDomainMask, appropriateFor: nil, create: true)
        return applicationSupportDirectory.appendingPathComponent(Bundle.main.bundleIdentifier!).appendingPathComponent("Exports")
    }
}

//MARK: - CGMStalenessMonitorDelegate protocol conformance

extension GlucoseStore : CGMStalenessMonitorDelegate { }


//MARK: - SupportInfoProvider protocol conformance

extension DeviceDataManager: SupportInfoProvider {
    
    public var localizedAppNameAndVersion: String {
        return Bundle.main.localizedNameAndVersion
    }
    
    public var pumpStatus: PumpManagerStatus? {
        return pumpManager?.status
    }
    
    public var cgmDevice: HKDevice? {
        return cgmManager?.device
    }
    
    public func generateIssueReport(completion: @escaping (String) -> Void) {
        generateDiagnosticReport(completion)
    }
    
    
}<|MERGE_RESOLUTION|>--- conflicted
+++ resolved
@@ -1173,36 +1173,8 @@
 // MARK: - Remote Notification Handling
 extension DeviceDataManager {
     func handleRemoteNotification(_ notification: [String: AnyObject]) {
-<<<<<<< HEAD
-
-        if let command = RemoteCommand(notification: notification, allowedPresets: loopManager.settings.overridePresets, otp: loopManager.otpManager.otp()) {
-            switch command {
-            case .temporaryScheduleOverride(let override):
-                log.default("Enacting remote temporary override: \(override)")
-                loopManager.settings.scheduleOverride = override
-            case .cancelTemporaryOverride:
-                log.default("Canceling temporary override from remote command")
-                loopManager.settings.scheduleOverride = nil
-            case .bolusEntry(let bolusValue):
-                log.default("Enacting remote bolus entry: \(bolusValue)")
-
-                // enact bolus; make sure maxbolus is in place for protection
-                if let maxBolus = loopManager.settings.maximumBolus {
-                   if bolusValue.isLessThanOrEqualTo(maxBolus) {
-                      self.enactBolus(units: bolusValue) { _ in }
-                   } else {
-                       log.default("Remote bolus higher than maximum. Aborting...")
-                   }
-                } else {
-                    log.default("No max bolus detected. Aborting...")
-                }
-            case .carbsEntry(let newEntry):
-                log.default("Adding carbs entry.")
-                let addCompletion: (CarbStoreResult<StoredCarbEntry>) -> Void = { _ in }
-                loopManager.carbStore.addCarbEntry(newEntry, completion: addCompletion )
-=======
         if FeatureFlags.remoteOverridesEnabled {
-            if let command = RemoteCommand(notification: notification, allowedPresets: loopManager.settings.overridePresets) {
+            if let command = RemoteCommand(notification: notification, allowedPresets: loopManager.settings.overridePresets, otp: loopManager.otpManager.otp()) {
                 switch command {
                 case .temporaryScheduleOverride(let override):
                     log.default("Enacting remote temporary override: %{public}@", String(describing: override))
@@ -1210,10 +1182,26 @@
                 case .cancelTemporaryOverride:
                     log.default("Canceling temporary override from remote command")
                     loopManager.settings.scheduleOverride = nil
+                case .bolusEntry(let bolusValue):
+                    log.default("Enacting remote bolus entry: %{public}@", String(describing: bolusValue))
+
+                    // enact bolus; make sure maxbolus is in place for protection
+                    if let maxBolus = loopManager.settings.maximumBolus {
+                       if bolusValue.isLessThanOrEqualTo(maxBolus) {
+                          self.enactBolus(units: bolusValue, automatic: true)
+                       } else {
+                           log.default("Remote bolus higher than maximum. Aborting...")
+                       }
+                    } else {
+                        log.default("No max bolus detected. Aborting...")
+                    }
+                case .carbsEntry(let newEntry):
+                    log.default("Adding carbs entry.")
+                    let addCompletion: (CarbStoreResult<StoredCarbEntry>) -> Void = { _ in }
+                    carbStore.addCarbEntry(newEntry, completion: addCompletion )
                 }
             } else {
                 log.info("Unhandled remote notification: %{public}@", String(describing: notification))
->>>>>>> 6a61cbad
             }
         }
     }
