--- conflicted
+++ resolved
@@ -1230,8 +1230,7 @@
                     loopManager.mutateSettings { settings in settings.scheduleOverride = override }
                 case .cancelTemporaryOverride:
                     log.default("Canceling temporary override from remote command")
-<<<<<<< HEAD
-                    loopManager.settings.scheduleOverride = nil
+                    loopManager.mutateSettings { settings in settings.scheduleOverride = nil }
                 case .bolusEntry(let bolusAmount):
                     log.default("Enacting remote bolus entry: %{public}@", String(describing: bolusAmount))
                     
@@ -1293,9 +1292,6 @@
                             NotificationManager.sendRemoteCarbEntryFailureNotification(for: error, amountInGrams: candidateCarbsInGrams)
                         }
                     }
-=======
-                    loopManager.mutateSettings { settings in settings.scheduleOverride = nil }
->>>>>>> 75db2fed
                 }
             } else {
                 log.info("Unhandled remote notification: %{public}@", String(describing: notification))
