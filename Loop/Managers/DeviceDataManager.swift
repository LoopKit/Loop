//
//  DeviceDataManager.swift
//  Naterade
//
//  Created by Nathan Racklyeft on 8/30/15.
//  Copyright © 2015 Nathan Racklyeft. All rights reserved.
//

import BackgroundTasks
import HealthKit
import LoopKit
import LoopKitUI
import LoopCore
import LoopTestingKit
import UserNotifications
import Combine

final class DeviceDataManager {

    private let queue = DispatchQueue(label: "com.loopkit.DeviceManagerQueue", qos: .utility)
    
    fileprivate let dosingQueue: DispatchQueue = DispatchQueue(label: "com.loopkit.DeviceManagerDosingQueue", qos: .utility)

    private let log = DiagnosticLog(category: "DeviceDataManager")

    let pluginManager: PluginManager
    weak var alertManager: AlertManager!
    let bluetoothProvider: BluetoothProvider

    /// Remember the launch date of the app for diagnostic reporting
    private let launchDate = Date()

    private(set) var testingScenariosManager: TestingScenariosManager?

    /// The last error recorded by a device manager
    /// Should be accessed only on the main queue
    private(set) var lastError: (date: Date, error: Error)?

    /// The last time a BLE heartbeat was received and acted upon.
    private var lastBLEDrivenUpdate = Date.distantPast

    private var deviceLog: PersistentDeviceLog

    // MARK: - App-level responsibilities

    private var alertPresenter: AlertPresenter
    
    private var deliveryUncertaintyAlertManager: DeliveryUncertaintyAlertManager?
    
    @Published var cgmHasValidSensorSession: Bool

    @Published public var isClosedLoopAllowed: Bool
    
    @Published public var isClosedLoop: Bool
    
    lazy private var cancellables = Set<AnyCancellable>()
    
    lazy var allowedInsulinTypes: [InsulinType] = {
        var allowed = InsulinType.allCases
        if !FeatureFlags.fiaspInsulinModelEnabled {
            allowed.remove(.fiasp)
        }
        return allowed
    }()

    private var cgmStalenessMonitor: CGMStalenessMonitor

    private var displayGlucoseUnitObservers = WeakSynchronizedSet<DisplayGlucoseUnitObserver>()

    public private(set) var displayGlucoseUnitObservable: DisplayGlucoseUnitObservable

    // MARK: - CGM

    var cgmManager: CGMManager? {
        didSet {
            dispatchPrecondition(condition: .onQueue(.main))
            setupCGM()
            NotificationCenter.default.post(name: .CGMManagerChanged, object: self, userInfo: nil)
            UserDefaults.appGroup?.cgmManagerRawValue = cgmManager?.rawValue
        }
    }

    // MARK: - Pump

    var pumpManager: PumpManagerUI? {
        didSet {
            dispatchPrecondition(condition: .onQueue(.main))

            // If the current CGMManager is a PumpManager, we clear it out.
            if cgmManager is PumpManagerUI {
                cgmManager = nil
            }

            setupPump()

            NotificationCenter.default.post(name: .PumpManagerChanged, object: self, userInfo: nil)

            UserDefaults.appGroup?.pumpManagerRawValue = pumpManager?.rawValue
        }
    }
    
    // MARK: Stores
    let healthStore: HKHealthStore
    
    let carbStore: CarbStore
    
    let doseStore: DoseStore
    
    let glucoseStore: GlucoseStore
    
    private let cacheStore: PersistenceController
    
    let dosingDecisionStore: DosingDecisionStore
    
    let settingsStore: SettingsStore
    
    /// All the HealthKit types to be read by stores
    private var readTypes: Set<HKSampleType> {
        return Set([
            glucoseStore.sampleType,
            carbStore.sampleType,
            doseStore.sampleType,
            HKObjectType.categoryType(forIdentifier: HKCategoryTypeIdentifier.sleepAnalysis)!
        ].compactMap { $0 })
    }
    
    /// All the HealthKit types to be shared by stores
    private var shareTypes: Set<HKSampleType> {
        return Set([
            glucoseStore.sampleType,
            carbStore.sampleType,
            doseStore.sampleType,
        ].compactMap { $0 })
    }

    var sleepDataAuthorizationRequired: Bool {
        return carbStore.healthStore.authorizationStatus(for: HKObjectType.categoryType(forIdentifier: HKCategoryTypeIdentifier.sleepAnalysis)!) == .notDetermined
    }
    
    var sleepDataSharingDenied: Bool {
        return carbStore.healthStore.authorizationStatus(for: HKObjectType.categoryType(forIdentifier: HKCategoryTypeIdentifier.sleepAnalysis)!) == .sharingDenied
    }

    /// True if any stores require HealthKit authorization
    var authorizationRequired: Bool {
        return glucoseStore.authorizationRequired ||
               carbStore.authorizationRequired ||
               doseStore.authorizationRequired ||
               sleepDataAuthorizationRequired
    }

    /// True if the user has explicitly denied access to any stores' HealthKit types
    private var sharingDenied: Bool {
        return glucoseStore.sharingDenied ||
               carbStore.sharingDenied ||
               doseStore.sharingDenied ||
               sleepDataSharingDenied
    }

    // MARK: Services

    private(set) var servicesManager: ServicesManager!

    var analyticsServicesManager: AnalyticsServicesManager

    var loggingServicesManager: LoggingServicesManager

    var remoteDataServicesManager: RemoteDataServicesManager { return servicesManager.remoteDataServicesManager }

    var criticalEventLogExportManager: CriticalEventLogExportManager!

    private(set) var pumpManagerHUDProvider: HUDProvider?

    // MARK: - WatchKit

    private var watchManager: WatchDataManager!

    // MARK: - Status Extension

    private var statusExtensionManager: ExtensionDataManager!

    // MARK: - Initialization

    private(set) var loopManager: LoopDataManager!

    init(pluginManager: PluginManager, alertManager: AlertManager, bluetoothProvider: BluetoothProvider, alertPresenter: AlertPresenter) {
        let localCacheDuration = Bundle.main.localCacheDuration

        let fileManager = FileManager.default
        let documentsDirectory = fileManager.urls(for: .documentDirectory, in: .userDomainMask).first!
        let deviceLogDirectory = documentsDirectory.appendingPathComponent("DeviceLog")
        if !fileManager.fileExists(atPath: deviceLogDirectory.path) {
            do {
                try fileManager.createDirectory(at: deviceLogDirectory, withIntermediateDirectories: false)
            } catch let error {
                preconditionFailure("Could not create DeviceLog directory: \(error)")
            }
        }
        deviceLog = PersistentDeviceLog(storageFile: deviceLogDirectory.appendingPathComponent("Storage.sqlite"), maxEntryAge: localCacheDuration)

        loggingServicesManager = LoggingServicesManager()
        analyticsServicesManager = AnalyticsServicesManager()

        self.pluginManager = pluginManager
        self.alertManager = alertManager
        self.bluetoothProvider = bluetoothProvider
        self.alertPresenter = alertPresenter
        
        self.healthStore = HKHealthStore()
        self.cacheStore = PersistenceController.controllerInAppGroupDirectory()
        
        let absorptionTimes = LoopCoreConstants.defaultCarbAbsorptionTimes
        let sensitivitySchedule = UserDefaults.appGroup?.insulinSensitivitySchedule
        let overrideHistory = UserDefaults.appGroup?.overrideHistory ?? TemporaryScheduleOverrideHistory.init()
        
        self.carbStore = CarbStore(
            healthStore: healthStore,
            observeHealthKitSamplesFromOtherApps: FeatureFlags.observeHealthKitSamplesFromOtherApps,
            cacheStore: cacheStore,
            cacheLength: localCacheDuration,
            defaultAbsorptionTimes: absorptionTimes,
            observationInterval: absorptionTimes.slow * 2,
            carbRatioSchedule: UserDefaults.appGroup?.carbRatioSchedule,
            insulinSensitivitySchedule: sensitivitySchedule,
            overrideHistory: overrideHistory,
            carbAbsorptionModel: FeatureFlags.nonlinearCarbModelEnabled ? .nonlinear : .linear,
            provenanceIdentifier: HKSource.default().bundleIdentifier
        )
        
        self.doseStore = DoseStore(
            healthStore: healthStore,
            observeHealthKitSamplesFromOtherApps: FeatureFlags.observeHealthKitSamplesFromOtherApps,
            cacheStore: cacheStore,
            cacheLength: localCacheDuration,
            insulinModelSettings: UserDefaults.appGroup?.insulinModelSettings,
            basalProfile: UserDefaults.appGroup?.basalRateSchedule,
            insulinSensitivitySchedule: sensitivitySchedule,
            overrideHistory: overrideHistory,
            lastPumpEventsReconciliation: pumpManager?.lastReconciliation,
            provenanceIdentifier: HKSource.default().bundleIdentifier
        )
        
        self.glucoseStore = GlucoseStore(
            healthStore: healthStore,
            observeHealthKitSamplesFromOtherApps: FeatureFlags.observeHealthKitSamplesFromOtherApps,
            cacheStore: cacheStore,
            cacheLength: localCacheDuration,
            observationInterval: .hours(24),
            provenanceIdentifier: HKSource.default().bundleIdentifier
        )
        
        cgmStalenessMonitor = CGMStalenessMonitor()
        cgmStalenessMonitor.delegate = glucoseStore
        
        self.dosingDecisionStore = DosingDecisionStore(store: cacheStore, expireAfter: localCacheDuration)
        self.settingsStore = SettingsStore(store: cacheStore, expireAfter: localCacheDuration)
        
        self.cgmHasValidSensorSession = false
        self.isClosedLoop = false
        self.isClosedLoopAllowed = false

        // HealthStorePreferredGlucoseUnitDidChange will be notified once the user completes the health access form. Set to .milligramsPerDeciliter until then
        displayGlucoseUnitObservable = DisplayGlucoseUnitObservable(displayGlucoseUnit: glucoseStore.preferredUnit ?? .milligramsPerDeciliter)

        if let pumpManagerRawValue = UserDefaults.appGroup?.pumpManagerRawValue {
            pumpManager = pumpManagerFromRawValue(pumpManagerRawValue)
        } else {
            pumpManager = nil
        }

        if let cgmManagerRawValue = UserDefaults.appGroup?.cgmManagerRawValue {
            cgmManager = cgmManagerFromRawValue(cgmManagerRawValue)
        } else if isCGMManagerValidPumpManager {
            self.cgmManager = pumpManager as? CGMManager
        }

        statusExtensionManager = ExtensionDataManager(deviceDataManager: self)

        loopManager = LoopDataManager(
            lastLoopCompleted: statusExtensionManager.context?.lastLoopCompleted,
            basalDeliveryState: pumpManager?.status.basalDeliveryState,
            overrideHistory: overrideHistory,
            lastPumpEventsReconciliation: pumpManager?.lastReconciliation,
            analyticsServicesManager: analyticsServicesManager,
            localCacheDuration: localCacheDuration,
            doseStore: doseStore,
            glucoseStore: glucoseStore,
            carbStore: carbStore,
            dosingDecisionStore: dosingDecisionStore,
            settingsStore: settingsStore,
<<<<<<< HEAD
            alertPresenter: alertManager,
            pumpInsulinType: pumpManager?.status.insulinType
=======
            alertIssuer: alertManager
>>>>>>> 0d98b006
        )
        cacheStore.delegate = loopManager
        
        watchManager = WatchDataManager(deviceManager: self, healthStore: healthStore)

        let remoteDataServicesManager = RemoteDataServicesManager(
            carbStore: carbStore,
            doseStore: doseStore,
            dosingDecisionStore: dosingDecisionStore,
            glucoseStore: glucoseStore,
            settingsStore: settingsStore
        )

        servicesManager = ServicesManager(
            pluginManager: pluginManager,
            analyticsServicesManager: analyticsServicesManager,
            loggingServicesManager: loggingServicesManager,
            remoteDataServicesManager: remoteDataServicesManager
        )

        let criticalEventLogs: [CriticalEventLog] = [settingsStore, glucoseStore, carbStore, dosingDecisionStore, doseStore, deviceLog, alertManager.alertStore]
        criticalEventLogExportManager = CriticalEventLogExportManager(logs: criticalEventLogs,
                                                                      directory: FileManager.default.exportsDirectoryURL,
                                                                      historicalDuration: Bundle.main.localCacheDuration)

        if FeatureFlags.scenariosEnabled {
            testingScenariosManager = LocalTestingScenariosManager(deviceManager: self)
        }

        loopManager.delegate = self

        carbStore.delegate = self
        doseStore.delegate = self
        dosingDecisionStore.delegate = self
        glucoseStore.delegate = self
        settingsStore.delegate = self

        setupPump()
        setupCGM()
                
        cgmStalenessMonitor.$cgmDataIsStale
            .combineLatest($cgmHasValidSensorSession)
            .map { $0 == false || $1 }
            .assign(to: \.isClosedLoopAllowed, on: self)
            .store(in: &cancellables)

        $isClosedLoopAllowed
            .combineLatest(loopManager.$settings)
            .map { $0 && $1.dosingEnabled }
            .assign(to: \.isClosedLoop, on: self)
            .store(in: &cancellables)
        
        // Turn off preMeal when going into closed loop off mode
        // The dispatch is necessary in case this is coming from a didSet already on the settings struct.
        $isClosedLoop
            .removeDuplicates()
            .receive(on: DispatchQueue.main)
            .sink { if !$0 { self.loopManager.settings.clearOverride(matching: .preMeal) } }
            .store(in: &cancellables)


        NotificationCenter.default.addObserver(forName: .HealthStorePreferredGlucoseUnitDidChange, object: glucoseStore.healthStore, queue: nil) { [weak self] _ in
            guard let strongSelf = self else {
                return
            }

            if let preferredGlucoseUnit = strongSelf.glucoseStore.preferredUnit {
                strongSelf.displayGlucoseUnitObservable.displayGlucoseUnitDidChange(to: preferredGlucoseUnit)
                strongSelf.notifyObserversOfDisplayGlucoseUnitChange(to: preferredGlucoseUnit)
            }
        }
    }
    
    var isCGMManagerValidPumpManager: Bool {
        guard let rawValue = UserDefaults.appGroup?.cgmManagerState else {
            return false
        }

        return pumpManagerTypeFromRawValue(rawValue) != nil
    }

    var availablePumpManagers: [PumpManagerDescriptor] {
        return pluginManager.availablePumpManagers + availableStaticPumpManagers
    }

    func setupPumpManager(withIdentifier identifier: String, initialSettings settings: PumpManagerSetupSettings) -> Swift.Result<SetupUIResult<UIViewController & PumpManagerCreateNotifying & PumpManagerOnboardNotifying & CompletionNotifying, PumpManager>, Error> {
        switch setupPumpManagerUI(withIdentifier: identifier, initialSettings: settings) {
        case .failure(let error):
            return .failure(error)
        case .success(let success):
            switch success {
            case .userInteractionRequired(let viewController):
                return .success(.userInteractionRequired(viewController))
            case .createdAndOnboarded(let pumpManagerUI):
                return .success(.createdAndOnboarded(pumpManagerUI))
            }
        }
    }

    struct UnknownPumpManagerIdentifierError: Error {}

    func setupPumpManagerUI(withIdentifier identifier: String, initialSettings settings: PumpManagerSetupSettings) -> Swift.Result<SetupUIResult<UIViewController & PumpManagerCreateNotifying & PumpManagerOnboardNotifying & CompletionNotifying, PumpManagerUI>, Error> {
        guard let pumpManagerUIType = pumpManagerTypeByIdentifier(identifier) else {
            return .failure(UnknownPumpManagerIdentifierError())
        }

        let result = pumpManagerUIType.setupViewController(initialSettings: settings, bluetoothProvider: bluetoothProvider, colorPalette: .default)
        if case .createdAndOnboarded(let pumpManagerUI) = result {
            if let basalRateSchedule = loopManager.basalRateSchedule {
                pumpManagerUI.syncBasalRateSchedule(items: basalRateSchedule.items, completion: { _ in })
            }
            self.pumpManager = pumpManagerUI
        }

        return .success(result)
    }

    public func pumpManagerTypeByIdentifier(_ identifier: String) -> PumpManagerUI.Type? {
        return pluginManager.getPumpManagerTypeByIdentifier(identifier) ?? staticPumpManagersByIdentifier[identifier]
    }

    private func pumpManagerTypeFromRawValue(_ rawValue: [String: Any]) -> PumpManager.Type? {
        guard let managerIdentifier = rawValue["managerIdentifier"] as? String else {
            return nil
        }

        return pumpManagerTypeByIdentifier(managerIdentifier)
    }

    func pumpManagerFromRawValue(_ rawValue: [String: Any]) -> PumpManagerUI? {
        guard let rawState = rawValue["state"] as? PumpManager.RawStateValue,
            let Manager = pumpManagerTypeFromRawValue(rawValue)
            else {
                return nil
        }

        return Manager.init(rawState: rawState) as? PumpManagerUI
    }

    private func processCGMReadingResult(_ manager: CGMManager, readingResult: CGMReadingResult) {
        switch readingResult {
        case .newData(let values):
            log.default("CGMManager:%{public}@ did update with %d values", String(describing: type(of: manager)), values.count)
            loopManager.addGlucoseSamples(values) { result in
                self.log.default("Asserting current pump data")
                self.pumpManager?.ensureCurrentPumpData(completion: nil)
                if !values.isEmpty {
                    DispatchQueue.main.async {
                        self.cgmStalenessMonitor.cgmGlucoseSamplesAvailable(values)
                    }
                }
            }
        case .unreliableData:
            loopManager.recievedUnreliableCGMReading()
        case .noData:
            log.default("CGMManager:%{public}@ did update with no data", String(describing: type(of: manager)))
            pumpManager?.ensureCurrentPumpData(completion: nil)
        case .error(let error):
            log.default("CGMManager:%{public}@ did update with error: %{public}@", String(describing: type(of: manager)), String(describing: error))

            self.setLastError(error: error)
            log.default("Asserting current pump data")
            pumpManager?.ensureCurrentPumpData(completion: nil)
        }

        updatePumpManagerBLEHeartbeatPreference()
    }

    var availableCGMManagers: [CGMManagerDescriptor] {
        var availableCGMManagers = pluginManager.availableCGMManagers + availableStaticCGMManagers
        if let pumpManagerAsCGMManager = pumpManager as? CGMManager {
            availableCGMManagers.append(CGMManagerDescriptor(identifier: pumpManagerAsCGMManager.managerIdentifier, localizedTitle: pumpManagerAsCGMManager.localizedTitle))
        }
        return availableCGMManagers
    }

    func setupCGMManager(withIdentifier identifier: String) -> Swift.Result<SetupUIResult<UIViewController & CGMManagerCreateNotifying & CGMManagerOnboardNotifying & CompletionNotifying, CGMManager>, Error> {
        if let cgmManager = setupCGMManagerFromPumpManager(withIdentifier: identifier) {
            return .success(.createdAndOnboarded(cgmManager))
        }

        switch setupCGMManagerUI(withIdentifier: identifier) {
        case .failure(let error):
            return .failure(error)
        case .success(let success):
            switch success {
            case .userInteractionRequired(let viewController):
                return .success(.userInteractionRequired(viewController))
            case .createdAndOnboarded(let cgmManagerUI):
                return .success(.createdAndOnboarded(cgmManagerUI))
            }
        }
    }

    struct UnknownCGMManagerIdentifierError: Error {}

    fileprivate func setupCGMManagerUI(withIdentifier identifier: String) -> Swift.Result<SetupUIResult<UIViewController & CGMManagerCreateNotifying & CGMManagerOnboardNotifying & CompletionNotifying, CGMManagerUI>, Error> {
        guard let cgmManagerUIType = cgmManagerTypeByIdentifier(identifier) else {
            return .failure(UnknownCGMManagerIdentifierError())
        }

        let result = cgmManagerUIType.setupViewController(bluetoothProvider: bluetoothProvider, colorPalette: .default)
        if case .createdAndOnboarded(let cgmManagerUI) = result {
            self.cgmManager = cgmManagerUI
        }

        return .success(result)
    }

    public func cgmManagerTypeByIdentifier(_ identifier: String) -> CGMManagerUI.Type? {
        return pluginManager.getCGMManagerTypeByIdentifier(identifier) ?? staticCGMManagersByIdentifier[identifier] as? CGMManagerUI.Type
    }
    
    public func setupCGMManagerFromPumpManager(withIdentifier identifier: String) -> CGMManager? {
        guard identifier == pumpManager?.managerIdentifier, let cgmManager = pumpManager as? CGMManager else {
            return nil
        }

        // We have a pump that is a CGM!
        self.cgmManager = cgmManager
        return cgmManager
    }
    
    private func cgmManagerTypeFromRawValue(_ rawValue: [String: Any]) -> CGMManager.Type? {
        guard let managerIdentifier = rawValue["managerIdentifier"] as? String else {
            return nil
        }

        return cgmManagerTypeByIdentifier(managerIdentifier)
    }

    func cgmManagerFromRawValue(_ rawValue: [String: Any]) -> CGMManagerUI? {
        guard let rawState = rawValue["state"] as? CGMManager.RawStateValue,
            let Manager = cgmManagerTypeFromRawValue(rawValue)
            else {
                return nil
        }

        return Manager.init(rawState: rawState) as? CGMManagerUI
    }
    
    func checkDeliveryUncertaintyState() {
        if let pumpManager = pumpManager, pumpManager.status.deliveryIsUncertain {
            DispatchQueue.main.async {
                self.deliveryUncertaintyAlertManager!.showAlert()
            }
        }
    }

    func getHealthStoreAuthorization(_ completion: @escaping (HKAuthorizationRequestStatus) -> Void) {
        healthStore.getRequestStatusForAuthorization(toShare: shareTypes, read: readTypes) { (authorizationRequestStatus, _) in
            completion(authorizationRequestStatus)
        }
    }
    
    // Get HealthKit authorization for all of the stores
    func authorizeHealthStore(_ completion: @escaping (HKAuthorizationRequestStatus) -> Void) {
        // Authorize all types at once for simplicity
        healthStore.requestAuthorization(toShare: shareTypes, read: readTypes) { (success, error) in
            if success {
                // Call the individual authorization methods to trigger query creation
                self.carbStore.authorize(toShare: true, { _ in })
                self.doseStore.insulinDeliveryStore.authorize(toShare: true, { _ in })
                self.glucoseStore.authorize(toShare: true, { _ in })
            }

            self.getHealthStoreAuthorization(completion)
        }
    }

    func generateDiagnosticReport(_ completion: @escaping (_ report: String) -> Void) {
        self.loopManager.generateDiagnosticReport { (loopReport) in

            self.alertManager.getStoredEntries(startDate: Date() - .hours(48)) { (alertReport) in

                self.deviceLog.getLogEntries(startDate: Date() - .hours(48)) { (result) in
                    let deviceLogReport: String
                    switch result {
                    case .failure(let error):
                        deviceLogReport = "Error fetching entries: \(error)"
                    case .success(let entries):
                        deviceLogReport = entries.map { "* \($0.timestamp) \($0.managerIdentifier) \($0.deviceIdentifier ?? "") \($0.type) \($0.message)" }.joined(separator: "\n")
                    }

                    let report = [
                        Bundle.main.localizedNameAndVersion,
                        "* gitRevision: \(Bundle.main.gitRevision ?? "N/A")",
                        "* gitBranch: \(Bundle.main.gitBranch ?? "N/A")",
                        "* sourceRoot: \(Bundle.main.sourceRoot ?? "N/A")",
                        "* buildDateString: \(Bundle.main.buildDateString ?? "N/A")",
                        "* xcodeVersion: \(Bundle.main.xcodeVersion ?? "N/A")",
                        "* profileExpiration: \(Bundle.main.profileExpirationString)",
                        "",
                        "## FeatureFlags",
                        "\(FeatureFlags)",
                        "",
                        "## DeviceDataManager",
                        "* launchDate: \(self.launchDate)",
                        "* lastError: \(String(describing: self.lastError))",
                        "* lastBLEDrivenUpdate: \(self.lastBLEDrivenUpdate)",
                        "",
                        "cacheStore: \(String(reflecting: self.cacheStore))",
                        "",
                        self.cgmManager != nil ? String(reflecting: self.cgmManager!) : "cgmManager: nil",
                        "",
                        self.pumpManager != nil ? String(reflecting: self.pumpManager!) : "pumpManager: nil",
                        "",
                        "## Device Communication Log",
                        deviceLogReport,
                        "",
                        String(reflecting: self.watchManager!),
                        "",
                        String(reflecting: self.statusExtensionManager!),
                        "",
                        loopReport,
                        alertReport
                        ].joined(separator: "\n")

                    completion(report)
                }
            }
        }
    }
}

private extension DeviceDataManager {
    func setupCGM() {
        dispatchPrecondition(condition: .onQueue(.main))

        cgmManager?.cgmManagerDelegate = self
        cgmManager?.delegateQueue = queue

        glucoseStore.managedDataInterval = cgmManager?.managedDataInterval

        updatePumpManagerBLEHeartbeatPreference()
        if let cgmManager = cgmManager {
            alertManager?.addAlertResponder(managerIdentifier: cgmManager.managerIdentifier,
                                            alertResponder: cgmManager)
            alertManager?.addAlertSoundVendor(managerIdentifier: cgmManager.managerIdentifier,
                                              soundVendor: cgmManager)            
            cgmHasValidSensorSession = cgmManager.cgmManagerStatus.hasValidSensorSession
        }

        if let cgmManagerUI = cgmManager as? CGMManagerUI {
            addDisplayGlucoseUnitObserver(cgmManagerUI)
        }
    }

    func setupPump() {
        dispatchPrecondition(condition: .onQueue(.main))

        pumpManager?.pumpManagerDelegate = self
        pumpManager?.delegateQueue = queue

        doseStore.device = pumpManager?.status.device
<<<<<<< HEAD
        pumpManagerHUDProvider = pumpManager?.hudProvider(insulinTintColor: .insulinTintColor, guidanceColors: .default, allowedInsulinTypes: allowedInsulinTypes)
=======
        pumpManagerHUDProvider = pumpManager?.hudProvider(bluetoothProvider: bluetoothProvider, colorPalette: .default)
>>>>>>> 0d98b006

        // Proliferate PumpModel preferences to DoseStore
        if let pumpRecordsBasalProfileStartEvents = pumpManager?.pumpRecordsBasalProfileStartEvents {
            doseStore.pumpRecordsBasalProfileStartEvents = pumpRecordsBasalProfileStartEvents
        }
        if let pumpManager = pumpManager {
            alertManager?.addAlertResponder(managerIdentifier: pumpManager.managerIdentifier,
                                                  alertResponder: pumpManager)
            alertManager?.addAlertSoundVendor(managerIdentifier: pumpManager.managerIdentifier,
                                                    soundVendor: pumpManager)
            
            deliveryUncertaintyAlertManager = DeliveryUncertaintyAlertManager(pumpManager: pumpManager, alertPresenter: alertPresenter)
        }
    }

    func setLastError(error: Error) {
        DispatchQueue.main.async {
            self.lastError = (date: Date(), error: error)
        }
    }
}

// MARK: - Client API
extension DeviceDataManager {
    func enactBolus(units: Double, automatic: Bool, completion: @escaping (_ error: Error?) -> Void = { _ in }) {
        guard let pumpManager = pumpManager else {
            completion(LoopError.configurationError(.pumpManager))
            return
        }

        self.loopManager.addRequestedBolus(DoseEntry(type: .bolus, startDate: Date(), value: units, unit: .units), completion: nil)
        pumpManager.enactBolus(units: units, automatic: automatic) { (result) in
            switch result {
            case .failure(let error):
                self.log.error("%{public}@", String(describing: error))
                if case .uncertainDelivery = error, !automatic {
                    NotificationManager.sendBolusFailureNotification(for: error, units: units, at: Date())
                }
                self.loopManager.bolusRequestFailed(error) {
                    completion(error)
                }
            case .success(let dose):
                self.loopManager.bolusConfirmed(dose) {
                    completion(nil)
                }
            }
        }
    }

    var pumpManagerStatus: PumpManagerStatus? {
        return pumpManager?.status
    }

    func glucoseDisplay(for glucose: GlucoseSampleValue?) -> GlucoseDisplayable? {
        guard let glucose = glucose else {
            return cgmManager?.glucoseDisplay
        }
        
        guard FeatureFlags.cgmManagerCategorizeManualGlucoseRangeEnabled else {
            // Using Dexcom default glucose thresholds to categorize a glucose range
            let urgentLowGlucoseThreshold = HKQuantity(unit: .milligramsPerDeciliter, doubleValue: 55)
            let lowGlucoseThreshold = HKQuantity(unit: .milligramsPerDeciliter, doubleValue: 80)
            let highGlucoseThreshold = HKQuantity(unit: .milligramsPerDeciliter, doubleValue: 200)
            
            let glucoseRangeCategory: GlucoseRangeCategory
            switch glucose.quantity {
            case ...urgentLowGlucoseThreshold:
                glucoseRangeCategory = .urgentLow
            case urgentLowGlucoseThreshold..<lowGlucoseThreshold:
                glucoseRangeCategory = .low
            case lowGlucoseThreshold..<highGlucoseThreshold:
                glucoseRangeCategory = .normal
            default:
                glucoseRangeCategory = .high
            }
            
            if glucose.wasUserEntered {
                return ManualGlucoseDisplay(glucoseRangeCategory: glucoseRangeCategory)
            } else {
                var glucoseDisplay = GlucoseDisplay(cgmManager?.glucoseDisplay)
                glucoseDisplay?.glucoseRangeCategory = glucoseRangeCategory
                return glucoseDisplay
            }
        }
        
        if glucose.wasUserEntered {
            // the CGM manager needs to determine the glucose range category for a manual glucose based on its managed glucose thresholds
            let glucoseRangeCategory = (cgmManager as? CGMManagerUI)?.glucoseRangeCategory(for: glucose)
            return ManualGlucoseDisplay(glucoseRangeCategory: glucoseRangeCategory)
        } else {
            return cgmManager?.glucoseDisplay
        }
    }

    func updatePumpManagerBLEHeartbeatPreference() {
        pumpManager?.setMustProvideBLEHeartbeat(pumpManagerMustProvideBLEHeartbeat)
    }
}

// MARK: - DeviceManagerDelegate
extension DeviceDataManager: DeviceManagerDelegate {

    func scheduleNotification(for manager: DeviceManager,
                              identifier: String,
                              content: UNNotificationContent,
                              trigger: UNNotificationTrigger?) {
        let request = UNNotificationRequest(
            identifier: identifier,
            content: content,
            trigger: trigger
        )

        UNUserNotificationCenter.current().add(request)
    }
    
    func clearNotification(for manager: DeviceManager, identifier: String) {
        UNUserNotificationCenter.current().removeDeliveredNotifications(withIdentifiers: [identifier])
    }

    func removeNotificationRequests(for manager: DeviceManager, identifiers: [String]) {
        UNUserNotificationCenter.current().removePendingNotificationRequests(withIdentifiers: identifiers)
    }

    func deviceManager(_ manager: DeviceManager, logEventForDeviceIdentifier deviceIdentifier: String?, type: DeviceLogEntryType, message: String, completion: ((Error?) -> Void)?) {
        deviceLog.log(managerIdentifier: manager.managerIdentifier, deviceIdentifier: deviceIdentifier, type: type, message: message, completion: completion)
    }
}

// MARK: - UserAlertHandler
extension DeviceDataManager: AlertIssuer {
    static let managerIdentifier = "DeviceDataManager"

    func issueAlert(_ alert: Alert) {
        alertManager?.issueAlert(alert)
    }

    func retractAlert(identifier: Alert.Identifier) {
        alertManager?.retractAlert(identifier: identifier)
    }

    static var pumpBatteryLowAlertIdentifier: Alert.Identifier {
        return Alert.Identifier(managerIdentifier: managerIdentifier, alertIdentifier: "PumpBatteryLow")
    }

    public var pumpBatteryLowAlert: Alert {
        let title = NSLocalizedString("Pump Battery Low", comment: "The notification title for a low pump battery")
        let body = NSLocalizedString("Change the pump battery immediately", comment: "The notification alert describing a low pump battery")
        let content = Alert.Content(title: title,
                                    body: body,
                                    acknowledgeActionButtonLabel: NSLocalizedString("Dismiss", comment: "Default alert dismissal"))
        return Alert(identifier: DeviceDataManager.pumpBatteryLowAlertIdentifier,
                     foregroundContent: content,
                     backgroundContent: content,
                     trigger: .immediate)
    }
}

// MARK: - CGMManagerDelegate
extension DeviceDataManager: CGMManagerDelegate {
    func cgmManagerWantsDeletion(_ manager: CGMManager) {
        dispatchPrecondition(condition: .onQueue(queue))

        log.default("CGM manager with identifier '%{public}@' wants deletion", manager.managerIdentifier)

        DispatchQueue.main.async {
            self.cgmManager = nil
        }
    }

    func cgmManager(_ manager: CGMManager, hasNew readingResult: CGMReadingResult) {
        dispatchPrecondition(condition: .onQueue(queue))
        lastBLEDrivenUpdate = Date()
        processCGMReadingResult(manager, readingResult: readingResult);
    }

    func startDateToFilterNewData(for manager: CGMManager) -> Date? {
        dispatchPrecondition(condition: .onQueue(queue))
        return glucoseStore.latestGlucose?.startDate
    }

    func cgmManagerDidUpdateState(_ manager: CGMManager) {
        dispatchPrecondition(condition: .onQueue(queue))
        UserDefaults.appGroup?.cgmManagerRawValue = manager.rawValue
    }

    func credentialStoragePrefix(for manager: CGMManager) -> String {
        // return string unique to this instance of the CGMManager
        return UUID().uuidString
    }
    
    func cgmManager(_ manager: CGMManager, didUpdate status: CGMManagerStatus) {
        DispatchQueue.main.async {
            if self.cgmHasValidSensorSession != status.hasValidSensorSession {
                self.cgmHasValidSensorSession = status.hasValidSensorSession
            }
        }
    }
}

// MARK: - CGMManagerCreateDelegate

extension DeviceDataManager: CGMManagerCreateDelegate {
    func cgmManagerCreateNotifying(didCreateCGMManager cgmManager: CGMManagerUI) {
        log.default("CGM manager with identifier '%{public}@' created", cgmManager.managerIdentifier)
        self.cgmManager = cgmManager
    }
}

// MARK: - CGMManagerOnboardDelegate

extension DeviceDataManager: CGMManagerOnboardDelegate {
    func cgmManagerOnboardNotifying(didOnboardCGMManager cgmManager: CGMManagerUI) {
        precondition(cgmManager.isOnboarded)
        log.default("CGM manager with identifier '%{public}@' onboarded", cgmManager.managerIdentifier)
    }
}

// MARK: - PumpManagerDelegate
extension DeviceDataManager: PumpManagerDelegate {
    func pumpManager(_ pumpManager: PumpManager, didAdjustPumpClockBy adjustment: TimeInterval) {
        dispatchPrecondition(condition: .onQueue(queue))
        log.default("PumpManager:%{public}@ did adjust pump clock by %fs", String(describing: type(of: pumpManager)), adjustment)

        analyticsServicesManager.pumpTimeDidDrift(adjustment)
    }

    func pumpManagerDidUpdateState(_ pumpManager: PumpManager) {
        dispatchPrecondition(condition: .onQueue(queue))
        log.default("PumpManager:%{public}@ did update state", String(describing: type(of: pumpManager)))

        UserDefaults.appGroup?.pumpManagerRawValue = pumpManager.rawValue
    }

    func pumpManagerBLEHeartbeatDidFire(_ pumpManager: PumpManager) {
        dispatchPrecondition(condition: .onQueue(queue))
        log.default("PumpManager:%{public}@ did fire BLE heartbeat", String(describing: type(of: pumpManager)))

        let bleHeartbeatUpdateInterval: TimeInterval
        switch loopManager.lastLoopCompleted?.timeIntervalSinceNow {
        case .none:
            // If we haven't looped successfully, retry only every 5 minutes
            bleHeartbeatUpdateInterval = .minutes(5)
        case let interval? where interval < .minutes(-10):
            // If we haven't looped successfully in more than 10 minutes, retry only every 5 minutes
            bleHeartbeatUpdateInterval = .minutes(5)
        case let interval? where interval <= .minutes(-5):
            // If we haven't looped successfully in more than 5 minutes, retry every minute
            bleHeartbeatUpdateInterval = .minutes(1)
        case let interval?:
            // If we looped successfully less than 5 minutes ago, ignore the heartbeat.
            log.default("PumpManager:%{public}@ ignoring heartbeat. Last loop completed %{public}@ minutes ago", String(describing: type(of: pumpManager)), String(describing: interval.minutes))
            return
        }

        guard lastBLEDrivenUpdate.timeIntervalSinceNow <= -bleHeartbeatUpdateInterval else {
            log.default("PumpManager:%{public}@ ignoring heartbeat. Last update %{public}@", String(describing: type(of: pumpManager)), String(describing: lastBLEDrivenUpdate))
            return
        }
        lastBLEDrivenUpdate = Date()

        refreshCGM()
    }
    
    private func refreshCGM(_ completion: (() -> Void)? = nil) {        
        guard let cgmManager = cgmManager else {
            completion?()
            return
        }

        cgmManager.fetchNewDataIfNeeded { (result) in
            if case .newData = result {
                self.analyticsServicesManager.didFetchNewCGMData()
            }

            self.queue.async {
                self.processCGMReadingResult(cgmManager, readingResult: result)
                completion?()
            }
        }
    }
    
    func refreshDeviceData() {
        refreshCGM() {
            self.queue.async {
                self.pumpManager?.ensureCurrentPumpData(completion: nil)
            }
        }
    }

    func pumpManagerMustProvideBLEHeartbeat(_ pumpManager: PumpManager) -> Bool {
        dispatchPrecondition(condition: .onQueue(queue))
        return pumpManagerMustProvideBLEHeartbeat
    }

    private var pumpManagerMustProvideBLEHeartbeat: Bool {
        /// Controls the management of the RileyLink timer tick, which is a reliably-changing BLE
        /// characteristic which can cause the app to wake. For most users, the G5 Transmitter and
        /// G4 Receiver are reliable as hearbeats, but users who find their resources extremely constrained
        /// due to greedy apps or older devices may choose to always enable the timer by always setting `true`
        return !(cgmManager?.providesBLEHeartbeat == true)
    }

    func pumpManager(_ pumpManager: PumpManager, didUpdate status: PumpManagerStatus, oldStatus: PumpManagerStatus) {
        dispatchPrecondition(condition: .onQueue(queue))
        log.default("PumpManager:%{public}@ did update status: %{public}@", String(describing: type(of: pumpManager)), String(describing: status))

        doseStore.device = status.device

        if let newBatteryValue = status.pumpBatteryChargeRemaining {

            if newBatteryValue != oldStatus.pumpBatteryChargeRemaining,
               newBatteryValue == 0
            {
                issueAlert(pumpBatteryLowAlert)
            }

            if let oldBatteryValue = oldStatus.pumpBatteryChargeRemaining, newBatteryValue - oldBatteryValue >= LoopConstants.batteryReplacementDetectionThreshold {
                retractAlert(identifier: DeviceDataManager.pumpBatteryLowAlertIdentifier)
                analyticsServicesManager.pumpBatteryWasReplaced()
            }
        }

        if status.basalDeliveryState != oldStatus.basalDeliveryState {
            loopManager.basalDeliveryState = status.basalDeliveryState
        }

        // Update the pump-schedule based settings
        loopManager.setScheduleTimeZone(status.timeZone)
        
        if status.insulinType != oldStatus.insulinType {
            loopManager.pumpInsulinType = status.insulinType
        }
        
        if status.deliveryIsUncertain != oldStatus.deliveryIsUncertain {
            DispatchQueue.main.async {
                if status.deliveryIsUncertain {
                    self.deliveryUncertaintyAlertManager?.showAlert()
                } else {
                    self.deliveryUncertaintyAlertManager?.clearAlert()
                }
            }
        }
    }
    
    func pumpManagerWillDeactivate(_ pumpManager: PumpManager) {
        dispatchPrecondition(condition: .onQueue(queue))

        log.default("Pump manager with identifier '%{public}@' will deactivate", pumpManager.managerIdentifier)

        doseStore.resetPumpData(completion: nil)
        DispatchQueue.main.async {
            self.pumpManager = nil
        }
    }

    func pumpManager(_ pumpManager: PumpManager, didUpdatePumpRecordsBasalProfileStartEvents pumpRecordsBasalProfileStartEvents: Bool) {
        dispatchPrecondition(condition: .onQueue(queue))
        log.default("PumpManager:%{public}@ did update pumpRecordsBasalProfileStartEvents to %{public}@", String(describing: type(of: pumpManager)), String(describing: pumpRecordsBasalProfileStartEvents))

        doseStore.pumpRecordsBasalProfileStartEvents = pumpRecordsBasalProfileStartEvents
    }

    func pumpManager(_ pumpManager: PumpManager, didError error: PumpManagerError) {
        dispatchPrecondition(condition: .onQueue(queue))
        log.error("PumpManager:%{public}@ did error: %{public}@", String(describing: type(of: pumpManager)), String(describing: error))

        setLastError(error: error)
        loopManager.storeDosingDecision(withDate: Date(), withError: error)
    }

    func pumpManager(_ pumpManager: PumpManager, hasNewPumpEvents events: [NewPumpEvent], lastReconciliation: Date?, completion: @escaping (_ error: Error?) -> Void) {
        dispatchPrecondition(condition: .onQueue(queue))
        log.default("PumpManager:%{public}@ did read pump events", String(describing: type(of: pumpManager)))

        loopManager.addPumpEvents(events, lastReconciliation: lastReconciliation) { (error) in
            if let error = error {
                self.log.error("Failed to addPumpEvents to DoseStore: %{public}@", String(describing: error))
            }

            completion(error)

            if error == nil {
                NotificationCenter.default.post(name: .PumpEventsAdded, object: self, userInfo: nil)
            }
        }
    }

    func pumpManager(_ pumpManager: PumpManager, didReadReservoirValue units: Double, at date: Date, completion: @escaping (_ result: Swift.Result<(newValue: ReservoirValue, lastValue: ReservoirValue?, areStoredValuesContinuous: Bool), Error>) -> Void) {
        dispatchPrecondition(condition: .onQueue(queue))
        log.default("PumpManager:%{public}@ did read reservoir value", String(describing: type(of: pumpManager)))

        loopManager.addReservoirValue(units, at: date) { (result) in
            switch result {
            case .failure(let error):
                self.log.error("Failed to addReservoirValue: %{public}@", String(describing: error))
                completion(.failure(error))
            case .success(let (newValue, lastValue, areStoredValuesContinuous)):
                completion(.success((newValue: newValue, lastValue: lastValue, areStoredValuesContinuous: areStoredValuesContinuous)))
            }
        }
    }

    func pumpManagerRecommendsLoop(_ pumpManager: PumpManager) {
        dispatchPrecondition(condition: .onQueue(queue))
        log.default("PumpManager:%{public}@ recommends loop", String(describing: type(of: pumpManager)))
        loopManager.loop()
    }

    func startDateToFilterNewPumpEvents(for manager: PumpManager) -> Date {
        dispatchPrecondition(condition: .onQueue(queue))
        return doseStore.pumpEventQueryAfterDate
    }
}

// MARK: - PumpManagerCreateDelegate

extension DeviceDataManager: PumpManagerCreateDelegate {
    func pumpManagerCreateNotifying(didCreatePumpManager pumpManager: PumpManagerUI) {
        log.default("Pump manager with identifier '%{public}@' created", pumpManager.managerIdentifier)
        self.pumpManager = pumpManager
    }
}

// MARK: - PumpManagerOnboardDelegate

extension DeviceDataManager: PumpManagerOnboardDelegate {
    func pumpManagerOnboardNotifying(didOnboardPumpManager pumpManager: PumpManagerUI, withFinalSettings settings: PumpManagerSetupSettings) {
        precondition(pumpManager.isOnboarded)
        log.default("Pump manager with identifier '%{public}@' onboarded", pumpManager.managerIdentifier)

        if let basalRateSchedule = settings.basalSchedule {
            loopManager.basalRateSchedule = basalRateSchedule
        }
        if let maxBasalRateUnitsPerHour = settings.maxBasalRateUnitsPerHour {
            loopManager.settings.maximumBasalRatePerHour = maxBasalRateUnitsPerHour
        }
        if let maxBolusUnits = settings.maxBolusUnits {
            loopManager.settings.maximumBolus = maxBolusUnits
        }
    }
}

// MARK: - CarbStoreDelegate
extension DeviceDataManager: CarbStoreDelegate {

    func carbStoreHasUpdatedCarbData(_ carbStore: CarbStore) {
        remoteDataServicesManager.carbStoreHasUpdatedCarbData(carbStore)
    }

    func carbStore(_ carbStore: CarbStore, didError error: CarbStore.CarbStoreError) {}

}

// MARK: - DoseStoreDelegate
extension DeviceDataManager: DoseStoreDelegate {

    func doseStoreHasUpdatedDoseData(_ doseStore: DoseStore) {
        remoteDataServicesManager.doseStoreHasUpdatedDoseData(doseStore)
    }

    func doseStoreHasUpdatedPumpEventData(_ doseStore: DoseStore) {
        remoteDataServicesManager.doseStoreHasUpdatedPumpEventData(doseStore)
    }

}

// MARK: - DosingDecisionStoreDelegate
extension DeviceDataManager: DosingDecisionStoreDelegate {

    func dosingDecisionStoreHasUpdatedDosingDecisionData(_ dosingDecisionStore: DosingDecisionStore) {
        remoteDataServicesManager.dosingDecisionStoreHasUpdatedDosingDecisionData(dosingDecisionStore)
    }

}

// MARK: - GlucoseStoreDelegate
extension DeviceDataManager: GlucoseStoreDelegate {

    func glucoseStoreHasUpdatedGlucoseData(_ glucoseStore: GlucoseStore) {
        remoteDataServicesManager.glucoseStoreHasUpdatedGlucoseData(glucoseStore)
    }

}

// MARK: - SettingsStoreDelegate
extension DeviceDataManager: SettingsStoreDelegate {

    func settingsStoreHasUpdatedSettingsData(_ settingsStore: SettingsStore) {
        remoteDataServicesManager.settingsStoreHasUpdatedSettingsData(settingsStore)
    }

}

// MARK: - TestingPumpManager
extension DeviceDataManager {
    func deleteTestingPumpData(completion: ((Error?) -> Void)? = nil) {
        guard FeatureFlags.scenariosEnabled else {
            fatalError("\(#function) should be invoked only when scenarios are enabled")
        }

        guard let testingPumpManager = pumpManager as? TestingPumpManager else {
            assertionFailure("\(#function) should be invoked only when a testing pump manager is in use")
            return
        }

        let devicePredicate = HKQuery.predicateForObjects(from: [testingPumpManager.testingDevice])
        let insulinDeliveryStore = doseStore.insulinDeliveryStore
        
        let healthStore = insulinDeliveryStore.healthStore
        doseStore.resetPumpData { doseStoreError in
            guard doseStoreError == nil else {
                completion?(doseStoreError!)
                return
            }

            healthStore.deleteObjects(of: self.doseStore.sampleType!, predicate: devicePredicate) { success, deletedObjectCount, error in
                if success {
                    insulinDeliveryStore.test_lastBasalEndDate = nil
                }
                completion?(error)
            }
        }
    }

    func deleteTestingCGMData(completion: ((Error?) -> Void)? = nil) {
        
        guard let testingCGMManager = cgmManager as? TestingCGMManager else {
            assertionFailure("\(#function) should be invoked only when a testing CGM manager is in use")
            return
        }

        let predicate = HKQuery.predicateForObjects(from: [testingCGMManager.testingDevice])
        glucoseStore.purgeAllGlucoseSamples(healthKitPredicate: predicate) { error in
            completion?(error)
        }
    }
}

// MARK: - LoopDataManagerDelegate
extension DeviceDataManager: LoopDataManagerDelegate {
    func loopDataManager(_ manager: LoopDataManager, roundBasalRate unitsPerHour: Double) -> Double {
        guard let pumpManager = pumpManager else {
            return unitsPerHour
        }

        return pumpManager.roundToSupportedBasalRate(unitsPerHour: unitsPerHour)
    }

    func loopDataManager(_ manager: LoopDataManager, roundBolusVolume units: Double) -> Double {
        guard let pumpManager = pumpManager else {
            return units
        }

        let rounded = ([0.0] + pumpManager.supportedBolusVolumes).enumerated().min( by: { abs($0.1 - units) < abs($1.1 - units) } )!.1
        self.log.default("Rounded %{public}@ to %{public}@", String(describing: units), String(describing: rounded))

        return rounded
    }

    func loopDataManager(
        _ manager: LoopDataManager,
        didRecommend automaticDose: (recommendation: AutomaticDoseRecommendation, date: Date),
        completion: @escaping (_ error: Error?) -> Void
    ) {
        guard let pumpManager = pumpManager else {
            completion(LoopError.configurationError(.pumpManager))
            return
        }
        
        guard !pumpManager.status.deliveryIsUncertain else {
            completion(LoopError.connectionError)
            return
        }

        log.default("LoopManager did recommend dose")

        dosingQueue.async {
            let doseDispatchGroup = DispatchGroup()

            var tempBasalError: Error? = nil
            var bolusError: Error? = nil

            if let basalAdjustment = automaticDose.recommendation.basalAdjustment {
                self.log.default("LoopManager did recommend basal change")

                doseDispatchGroup.enter()
                pumpManager.enactTempBasal(unitsPerHour: basalAdjustment.unitsPerHour, for: basalAdjustment.duration, completion: { result in
                    switch result {
                    case .failure(let error):
                        tempBasalError = error
                    default:
                        break
                    }
                    doseDispatchGroup.leave()
                })
            }

            doseDispatchGroup.wait()

            guard tempBasalError == nil else {
                completion(tempBasalError)
                return
            }
            
            if automaticDose.recommendation.bolusUnits > 0 {
                self.log.default("LoopManager did recommend bolus dose")
                doseDispatchGroup.enter()
                pumpManager.enactBolus(units: automaticDose.recommendation.bolusUnits, automatic: true) { (result) in
                    switch result {
                    case .failure(let error):
                        bolusError = error
                    default:
                        self.log.default("PumpManager issued bolus command")
                        break
                    }
                    doseDispatchGroup.leave()
                }
            }
            doseDispatchGroup.wait()
            completion(bolusError)
        }
    }
    
    var automaticDosingEnabled: Bool {
        return isClosedLoop
    }
}

extension Notification.Name {
    static let PumpManagerChanged = Notification.Name(rawValue:  "com.loopKit.notification.PumpManagerChanged")
    static let CGMManagerChanged = Notification.Name(rawValue:  "com.loopKit.notification.CGMManagerChanged")
    static let PumpEventsAdded = Notification.Name(rawValue:  "com.loopKit.notification.PumpEventsAdded")
}

// MARK: - Remote Notification Handling
extension DeviceDataManager {
    func handleRemoteNotification(_ notification: [String: AnyObject]) {
        if FeatureFlags.remoteOverridesEnabled {
            if let command = RemoteCommand(notification: notification, allowedPresets: loopManager.settings.overridePresets) {
                switch command {
                case .temporaryScheduleOverride(let override):
                    log.default("Enacting remote temporary override: %{public}@", String(describing: override))
                    loopManager.settings.scheduleOverride = override
                case .cancelTemporaryOverride:
                    log.default("Canceling temporary override from remote command")
                    loopManager.settings.scheduleOverride = nil
                }
            } else {
                log.info("Unhandled remote notification: %{public}@", String(describing: notification))
            }
        }
    }
}

// MARK: - Critical Event Log Export

extension DeviceDataManager {
    private static var criticalEventLogHistoricalExportBackgroundTaskIdentifier: String { "com.loopkit.background-task.critical-event-log.historical-export" }

    public static func registerCriticalEventLogHistoricalExportBackgroundTask(_ handler: @escaping (BGProcessingTask) -> Void) -> Bool {
        return BGTaskScheduler.shared.register(forTaskWithIdentifier: criticalEventLogHistoricalExportBackgroundTaskIdentifier, using: nil) { handler($0 as! BGProcessingTask) }
    }

    public func handleCriticalEventLogHistoricalExportBackgroundTask(_ task: BGProcessingTask) {
        dispatchPrecondition(condition: .notOnQueue(.main))

        scheduleCriticalEventLogHistoricalExportBackgroundTask(isRetry: true)

        let exporter = criticalEventLogExportManager.createHistoricalExporter()

        task.expirationHandler = {
            self.log.default("Invoked critical event log historical export background task expiration handler - cancelling exporter")
            exporter.cancel()
        }

        DispatchQueue.global(qos: .background).async {
            exporter.export() { error in
                if let error = error {
                    self.log.error("Critical event log historical export errored: %{public}@", String(describing: error))
                }

                self.scheduleCriticalEventLogHistoricalExportBackgroundTask(isRetry: error != nil && !exporter.isCancelled)
                task.setTaskCompleted(success: error == nil)

                self.log.default("Completed critical event log historical export background task")
            }
        }
    }

    public func scheduleCriticalEventLogHistoricalExportBackgroundTask(isRetry: Bool = false) {
        do {
            let earliestBeginDate = isRetry ? criticalEventLogExportManager.retryExportHistoricalDate() : criticalEventLogExportManager.nextExportHistoricalDate()
            let request = BGProcessingTaskRequest(identifier: Self.criticalEventLogHistoricalExportBackgroundTaskIdentifier)
            request.earliestBeginDate = earliestBeginDate
            request.requiresExternalPower = true

            try BGTaskScheduler.shared.submit(request)

            log.default("Scheduled critical event log historical export background task: %{public}@", ISO8601DateFormatter().string(from: earliestBeginDate))
        } catch let error {
            #if IOS_SIMULATOR
            log.debug("Failed to schedule critical event log export background task due to running on simulator")
            #else
            log.error("Failed to schedule critical event log export background task: %{public}@", String(describing: error))
            #endif
        }
    }

    public func removeExportsDirectory() -> Error? {
        let fileManager = FileManager.default
        let exportsDirectoryURL = fileManager.exportsDirectoryURL

        guard fileManager.fileExists(atPath: exportsDirectoryURL.path) else {
            return nil
        }

        do {
            try fileManager.removeItem(at: exportsDirectoryURL)
        } catch let error {
            return error
        }

        return nil
    }
}

// MARK: - Simulated Core Data

extension DeviceDataManager {
    func generateSimulatedHistoricalCoreData(completion: @escaping (Error?) -> Void) {
        guard FeatureFlags.simulatedCoreDataEnabled else {
            fatalError("\(#function) should be invoked only when simulated core data is enabled")
        }

        self.loopManager.generateSimulatedHistoricalCoreData() { error in
            guard error == nil else {
                completion(error)
                return
            }
            self.deviceLog.generateSimulatedHistoricalDeviceLogEntries() { error in
                guard error == nil else {
                    completion(error)
                    return
                }
                self.alertManager.alertStore.generateSimulatedHistoricalStoredAlerts(completion: completion)
            }
        }
    }

    func purgeHistoricalCoreData(completion: @escaping (Error?) -> Void) {
        guard FeatureFlags.simulatedCoreDataEnabled else {
            fatalError("\(#function) should be invoked only when simulated core data is enabled")
        }

        alertManager.alertStore.purgeHistoricalStoredAlerts() { error in
            guard error == nil else {
                completion(error)
                return
            }
            self.deviceLog.purgeHistoricalDeviceLogEntries() { error in
                guard error == nil else {
                    completion(error)
                    return
                }
                self.loopManager.purgeHistoricalCoreData(completion: completion)
            }
        }
    }
}

fileprivate extension FileManager {
    var exportsDirectoryURL: URL {
        let applicationSupportDirectory = try! url(for: .applicationSupportDirectory, in: .userDomainMask, appropriateFor: nil, create: true)
        return applicationSupportDirectory.appendingPathComponent(Bundle.main.bundleIdentifier!).appendingPathComponent("Exports")
    }
}

//MARK: - CGMStalenessMonitorDelegate protocol conformance

extension GlucoseStore : CGMStalenessMonitorDelegate { }


//MARK: - SupportInfoProvider protocol conformance

extension DeviceDataManager: SupportInfoProvider {
    
    public var localizedAppNameAndVersion: String {
        if let branch = Bundle.main.gitBranch, branch != "", branch != "main", branch != "master" {
            return Bundle.main.localizedNameAndVersion + " (\(branch))"
        }
        return Bundle.main.localizedNameAndVersion
    }
    
    public var pumpStatus: PumpManagerStatus? {
        return pumpManager?.status
    }
    
    public var cgmDevice: HKDevice? {
        return cgmManager?.device
    }
    
    public func generateIssueReport(completion: @escaping (String) -> Void) {
        generateDiagnosticReport(completion)
    }
    
}

extension DeviceDataManager {
    func addDisplayGlucoseUnitObserver(_ observer: DisplayGlucoseUnitObserver) {
        let queue = DispatchQueue.main
        displayGlucoseUnitObservers.insert(observer, queue: queue)
        if let displayGlucoseUnit = glucoseStore.preferredUnit {
            queue.async {
                observer.displayGlucoseUnitDidChange(to: displayGlucoseUnit)
            }
        }
    }

    func removeDisplayGlucoseUnitObserver(_ observer: DisplayGlucoseUnitObserver) {
        displayGlucoseUnitObservers.removeElement(observer)
    }

    func notifyObserversOfDisplayGlucoseUnitChange(to displayGlucoseUnit: HKUnit) {
        self.displayGlucoseUnitObservers.forEach {
            $0.displayGlucoseUnitDidChange(to: displayGlucoseUnit)
        }
    }
}

extension DeviceDataManager {
    var availableSupports: [SupportUI] {
        let availableSupports = pluginManager.availableSupports + servicesManager.availableSupports + [cgmManager, pumpManager].compactMap { $0 as? SupportUI }
        return availableSupports.sorted { $0.supportIdentifier < $1.supportIdentifier } // Provide a consistent ordering
    }
}<|MERGE_RESOLUTION|>--- conflicted
+++ resolved
@@ -288,12 +288,8 @@
             carbStore: carbStore,
             dosingDecisionStore: dosingDecisionStore,
             settingsStore: settingsStore,
-<<<<<<< HEAD
-            alertPresenter: alertManager,
+            alertIssuer: alertManager,
             pumpInsulinType: pumpManager?.status.insulinType
-=======
-            alertIssuer: alertManager
->>>>>>> 0d98b006
         )
         cacheStore.delegate = loopManager
         
@@ -400,7 +396,7 @@
             return .failure(UnknownPumpManagerIdentifierError())
         }
 
-        let result = pumpManagerUIType.setupViewController(initialSettings: settings, bluetoothProvider: bluetoothProvider, colorPalette: .default)
+        let result = pumpManagerUIType.setupViewController(initialSettings: settings, bluetoothProvider: bluetoothProvider, colorPalette: .default, allowedInsulinTypes: allowedInsulinTypes)
         if case .createdAndOnboarded(let pumpManagerUI) = result {
             if let basalRateSchedule = loopManager.basalRateSchedule {
                 pumpManagerUI.syncBasalRateSchedule(items: basalRateSchedule.items, completion: { _ in })
@@ -649,11 +645,7 @@
         pumpManager?.delegateQueue = queue
 
         doseStore.device = pumpManager?.status.device
-<<<<<<< HEAD
-        pumpManagerHUDProvider = pumpManager?.hudProvider(insulinTintColor: .insulinTintColor, guidanceColors: .default, allowedInsulinTypes: allowedInsulinTypes)
-=======
-        pumpManagerHUDProvider = pumpManager?.hudProvider(bluetoothProvider: bluetoothProvider, colorPalette: .default)
->>>>>>> 0d98b006
+        pumpManagerHUDProvider = pumpManager?.hudProvider(bluetoothProvider: bluetoothProvider, colorPalette: .default, allowedInsulinTypes: allowedInsulinTypes)
 
         // Proliferate PumpModel preferences to DoseStore
         if let pumpRecordsBasalProfileStartEvents = pumpManager?.pumpRecordsBasalProfileStartEvents {
