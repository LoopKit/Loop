/* The string format appended to active insulin that describes pending insulin. (1: pending insulin) */
" (pending: %@)" = " (Gjenstår: %@)";

/* The format for an active override preset. (1: preset symbol)(2: preset name) */
"%@ %@" = "%1$@ %2$@";

/* Formats absorbed carb value */
"%@ absorbed" = "%@ absorbert";

/* The subtitle format describing total insulin. (1: localized insulin total) */
"%@ U Total" = "%@ E totalt";

/* Appends a full-stop to a statement */
"%@." = "%@.";

/* Format string for glucose target range. (1: Min target)(2: Max target)(3: glucose unit) */
"%1$@ – %2$@ %3$@" = "%1$@ – %2$@ %3$@";

/* Format string for carb ratio average. (1: value)(2: carb unit) */
"%1$@ %2$@/U" = "%1$@ %2$@/E";

/* Formats (1: carb start time) and (2: carb absorption duration) */
"%1$@ + %2$@" = "%1$@ + %2$@";

/* Low reservoir alert format string. (1: Number of units remaining) */
"%1$@ U left" = "%1$@ E gjenstår";

/* Low reservoir alert with time remaining format string. (1: Number of units remaining)(2: approximate time remaining) */
"%1$@ U left: %2$@" = "%1$@ E gjenstår: %2$@";

/* The format for recommended temp basal rate and time. (1: localized rate number)(2: localized time) */
"%1$@ U/hour @ %2$@" = "%1$@ E/timen @ %2$@";

/* The format string for the app name and version number. (1: bundle name)(2: bundle version) */
"%1$@ v%2$@" = "%1$@ v%2$@";

/* Formats (1: carb value) and (2: food type) */
"%1$@: %2$@" = "%1$@: %2$@";

/* Description of the prediction input effect for glucose momentum */
"15 min glucose regression coefficient (b₁), continued with decay over 30 min" = "15 minutters glukose-regresjonskoeffisient (b1), fortsatt med henfall over 30 minutter.";

/* Description of the prediction input effect for retrospective correction */
"30 min comparison of glucose prediction vs actual, continued with decay over 60 min" = "30 min sammenligning av glukose-prediksjon vs faktisk, fortsatt med forfall over 60 min.";

/* Subtitle of Fiasp preset */
"A model based on the published absorption of Fiasp insulin." = "En modell basert på publiserte data for absorpsjon av Fiasp insulin.";

/* Subtitle of Rapid-Acting – Adult preset */
"A model based on the published absorption of Humalog, Novolog, and Apidra insulin in adults." = "En modell basert på publiserte data for absorpsjon av Humalog, Novolog og Apidra insulin hos voksne.";

/* Action to copy the recommended Bolus value to the actual Bolus Field */
"AcceptRecommendedBolus" = "AksepterAnbefaltBolus";

/* The title of the Carbs On-Board graph */
"Active Carbohydrates" = "Aktive karbohydrater";

/* The string format describing active carbohydrates. (1: localized glucose value description) */
"Active Carbohydrates: %@" = "Aktive karbohydrater: %@";

/* The title of the Insulin On-Board graph */
"Active Insulin" = "Aktivt insulin";

/* The string format describing active insulin. (1: localized insulin value description) */
"Active Insulin: %@" = "Aktivt insulin: %@";

/* Title of the user activity for adding carbs */
"Add Carb Entry" = "Legg til oppføring med karbohydrater";

/* Action sheet title selecting CGM
   Title text for button to set up a CGM */
"Add CGM" = "Legg til CGM";

/* The label of the carb entry button */
"Add Meal" = "Legg til måltid";

/* Action sheet title selecting Pump
   Title text for button to set up a new pump */
"Add Pump" = "Legg til pumpe";

<<<<<<< HEAD
/* The title of the Amplitude service */
"Amplitude" = "Amplitude";
=======
/* Title text for button to set up a service */
"Add Service" = "Add Service";

/* Button title to delete a service */
"Delete Service" = "Delete Service";

/* Confirmation message for deleting a service */
"Are you sure you want to delete this service?" = "Are you sure you want to delete this service?";

/* The title of the section containing algorithm settings */
"Algorithm Settings" = "Algoritmeinnstillinger";
>>>>>>> 9c856116

/* Subtitle of Rapid-Acting – Children preset */
"An adjustment to the adult model based on empirical effects in children." = "En justering til modellen tilpasset voksne, basert på empiriske effekter hos barn.";

<<<<<<< HEAD
/* The title of the amplitude API key credential */
"API Key" = "API Key";

/* The title of the nightscout API secret credential */
"API Secret" = "API Secret";

/* Confirmation message for deleting a CGM */
"Are you sure you want to delete this CGM?" = "Er du sikker på at du vil slette denne CGM?";

=======
>>>>>>> 9c856116
/* Format fragment for a specific time */
"at %@" = "kl. %@";

/* The message displayed during a device authentication prompt for bolus specification */
"Authenticate to Bolus %@ Units" = "Autentiser for å gi bolus %@ E";

/* Details for configuration error when basal rate schedule is missing */
"Basal Rate Schedule" = "Basalrate program";

/* The title of the basal rate profile screen
   The title text for the basal rate schedule */
"Basal Rates" = "Basaldoser";

/* The label of the bolus entry button
   The notification title for a bolus failure */
"Bolus" = "Bolus";

/* The format string for bolus progress. (1: delivered volume)(2: total volume) */
"Bolused %1$@ of %2$@" = "Ga bolus %1$@ of %2$";

/* The format string for bolus in progress showing total volume. (1: total volume) */
"Bolusing %1$@" = "Gir bolus %1$@";

/* The title of the cancel action in an action sheet */
"Cancel" = "Avbryt";

/* The title of the cell indicating a bolus is being canceled */
"Canceling Bolus" = "Avbryter bolus";

/* Details for missing data error when carb effects are missing */
"Carb effects" = "Karbohydrateffekter";

/* The title of the carb ratios schedule screen
   The title text for the carb ratio schedule */
"Carb Ratios" = "Karbohydratforhold";

/* Title of the prediction input effect for carbohydrates */
"Carbohydrates" = "Karbohydrater";

/* Description of the prediction input effect for carbohydrates. (1: The glucose unit string) */
"Carbs Absorbed (g) ÷ Carb Ratio (g/U) × Insulin Sensitivity (%1$@/U)" = "Karbohydrater absorbert (g) ÷ Karbohydratforhold (g/E) × Insulinfølsomhet (%1$@/E)";

/* The notification alert describing a low pump battery */
"Change the pump battery immediately" = "Bytt batteri på pumpe snarest";

/* The notification alert describing an empty pump reservoir */
"Change the pump reservoir now" = "Bytt reservoar på pumpe nå";

/* Details for configuration error when one or more loop settings are missing */
"Check settings" = "Sjekk innstillinger";

/* Recovery suggestion when reservoir data is missing */
"Check that your pump is in range" = "Sjekk at pumpen er innen rekkevidde";

/* Recovery suggestion when glucose data is missing */
"Check your CGM data source" = "Sjekk blodsukkerkilde";

/* The title text for the looping enabled switch cell */
"Closed Loop" = "Lukket Loop";

/* The title of the action used to dismiss an error alert */
"com.loudnate.LoopKit.errorAlertActionTitle" = "OK";

/* The title of the configuration section in settings */
"Configuration" = "Konfigurasjon";

/* The error message displayed for configuration errors. (1: configuration error details) */
"Configuration Error: %1$@" = "Konfigurasjonsfeil: %1$@";

/* The title of the continuous glucose monitor section in settings */
"Continuous Glucose Monitor" = "Kontinuerlig glukosemonitor";

/* The title of the glucose target range schedule screen
   The title text for the glucose target range schedule */
"Correction Range" = "Korreksjonsområde";

/* Message when offering bolus recommendation even though bg is below range. (1: glucose value) */
"Current glucose of %1$@ is below correction range." = "Nåværende blodsukker på %1$@ er under korreksjonsområde.";

<<<<<<< HEAD
/* The title of the cell indicating a generic temporary override is enabled */
"Custom Override" = "Tilpassede overstyringer";

/* The title of the Loggly customer token credential */
"Customer Token" = "Customer Token";

/* Button title to delete CGM */
"Delete CGM" = "Slett CGM";
=======
/* The short unit display string for decibles */
"dB" = "dB";

/* The title of the button to remove the credentials for a service */
"Delete Account" = "Slett konto";
>>>>>>> 9c856116

/* Title text for delivery limits */
"Delivery Limits" = "Leveringsgrense";

/* The action hint of the workout mode toggle button when enabled */
"Disables" = "Deaktiver";

/* The action hint of the workout mode toggle button when disabled */
"Enables" = "Aktiverer";

/* The placeholder text instructing users to enter a suspend treshold */
"Enter suspend threshold" = "Legg til grense for insulinstopp";

/* The alert title for an error while canceling a bolus */
"Error Canceling Bolus" = "Kunne ikke kansellere bolus";

/* The alert title for a resume error */
"Error Resuming" = "Kunne ikke gjenoppta";

/* The subtitle format describing eventual glucose. (1: localized glucose value description) */
"Eventually %@" = "Omsider %@";

/* The title of the alert describing a maximum bolus validation error */
"Exceeds Maximum Bolus" = "Overskrider maks bolus";

/* Title of insulin model preset */
"Fiasp" = "Fiasp";

/* The format string used to describe a finite workout targets duration */
"For %1$@" = "Til %1$@";

/* The title of the glucose and prediction graph */
"Glucose" = "Glukose";

/* The error message when glucose data is too old to be used. (1: glucose data age in minutes) */
"Glucose data is %1$@ old" = "Glukosedata er %1$@ gammel";

/* Description of error when glucose data is missing */
"Glucose data not available" = "Glukose data er utilgjengelig";

/* Title of the prediction input effect for glucose momentum */
"Glucose Momentum" = "Glukosemomentum";

/* The title of a target alert action specifying an indefinitely long workout targets duration */
"Indefinitely" = "Uendelig";

/* Title of the prediction input effect for insulin */
"Insulin" = "Insulin";

/* Description of the prediction input effect for insulin */
"Insulin Absorbed (U) × Insulin Sensitivity (%1$@/U)" = "Insulin absorbert (E) × Insulinfølsomhet (%1$@/E)";

/* The title of the insulin delivery graph */
"Insulin Delivery" = "Insulinlevering";

/* Details for missing data error when insulin effects are missing */
"Insulin effects" = "Insulineffekter";

/* Details for configuration error when insulin model is missing
   The title text for the insulin model setting row */
"Insulin Model" = "Insulinmodell";

/* The title of the insulin sensitivities schedule screen
   The title text for the insulin sensitivity schedule */
"Insulin Sensitivities" = "Insulinfølsomhet";

/* The error message when invalid data was encountered. (1: details of invalid data) */
"Invalid data: %1$@" = "Ugyldig data: %1$@";

/* The title text for the issue report cell */
"Issue Report" = "Hendelsesrapport";

/* Glucose HUD accessibility hint */
"Launches CGM app" = "Starter CGM app";

/* The loading message for the diagnostic report screen */
"Loading..." = "Laster...";

/* The notification title for a loop failure */
"Loop Failure" = "Loop feilet";

/* The notification alert describing a long-lasting loop failure. The substitution parameter is the time interval since the last loop */
"Loop has not completed successfully in %@" = "Loop har ikke kjørt vellykket på %@";

/* The error message for missing data. (1: missing data details) */
"Missing data: %1$@" = "Mangler data: %1$@";

/* Details for missing data error when momentum effects are missing */
"Momentum effects" = "Momentumeffekter";

<<<<<<< HEAD
/* The title of the Nightscout service */
"Nightscout" = "Nightscout";
=======
/* Sensor state description for the non-valid state */
"Needs Attention" = "Trenger tilsyn";
>>>>>>> 9c856116

/* The error message displayed for device connection errors. */
"No connected devices, or failure during device connection" = "Ingen tilkoblede enheter, eller feil under tilkobling til enhet";

/* The title text for the override presets */
"Override Presets" = "Forhåndslagrede overstyringer";

/* The label of the pre-meal mode toggle button */
"Pre-Meal Targets" = "Pre-måltids mål";

/* Message when offering bolus recommendation even though bg is below range and minBG is in future. (1: glucose time)(2: glucose number) */
"Predicted glucose at %1$@ is %2$@." = "Forventet blodsukker om %1$@ er %2$@.";

/* Notice message when recommending bolus when BG is below the suspend threshold. (1: glucose value) */
"Predicted glucose of %1$@ is below your suspend threshold setting." = "Forventet blodsukker %1$@ er under innstilling for insulinstopp";

/* Format string describing retrospective glucose prediction comparison. (1: Predicted glucose)(2: Actual glucose)(3: difference) */
"Predicted: %1$@\nActual: %2$@ (%3$@)" = "Forespeilet: %1$@\nFaktisk: %2$@ (%3$@)";

/* The title of the pump section in settings */
"Pump" = "Pumpe";

/* The notification title for a low pump battery */
"Pump Battery Low" = "Pumpebatteri lavt";

/* The error message when pump data is too old to be used. (1: pump data age in minutes) */
"Pump data is %1$@ old" = "Pumpedata er %1$@ gammelt";

/* Details for configuration error when pump manager is missing */
"Pump Manager" = "Pumpeinnstilling";

/* The notification title for an empty pump reservoir */
"Pump Reservoir Empty" = "Pumpereservoar tomt";

/* The notification title for a low pump reservoir */
"Pump Reservoir Low" = "Pumpereservoar lavt";

/* The title of the cell indicating the pump is suspended */
"Pump Suspended" = "Pumpe satt på pause";

/* Title of insulin model preset */
"Rapid-Acting – Adults" = "Hurtigvirkende – voksen";

/* Title of insulin model preset */
"Rapid-Acting – Children" = "Hurtigvirkende – barn";

/* The error message when a recommendation has expired. (1: age of recommendation in minutes) */
"Recommendation expired: %1$@ old" = "Anbefaling utløpt: %1$@ gammelt";

/* The title of the cell displaying a recommended temp basal value */
"Recommended Basal" = "Anbefalt basal";

/* Accessibility hint describing recommended bolus units */
"Recommended Bolus: %@ Units" = "Anbefalt bolus: %@ enheter";

/* Details for missing data error when reservoir data is missing */
"Reservoir" = "Reservoar";

/* Title of the prediction input effect for retrospective correction */
"Retrospective Correction" = "Retrospektiv korreksjon";

/* The title of the notification action to retry a bolus command */
"Retry" = "Prøv igjen";

/* The title of the services section in settings */
"Services" = "Tjenester";

/* The label of the settings button */
"Settings" = "Innstillinger";

/* Loop Completion HUD accessibility hint */
"Shows last loop error" = "Viser siste Loop-feil";

/* Format fragment for a start time */
"since %@" = "siden %@";

<<<<<<< HEAD
/* The title of the nightscout site URL credential */
"Site URL" = "Nettsted (URL)";

/* The format for the description of a temporary override start date */
"starting at %@" = "startet %@";
=======
/* The title text for the Medtronic sensor switch cell */
"Sof-Sensor / Enlite" = "Sof-Sensor / Enlite";
>>>>>>> 9c856116

/* The title of the cell indicating a bolus is being sent */
"Starting Bolus" = "Starter bolus";

/* The title text in settings */
"Suspend Threshold" = "Grense for insulinstopp";

/* The subtitle of the cell displaying an action to resume insulin delivery */
"Tap to Resume" = "Trykk for å gjenoppta";

/* Subtitle description of Walsh insulin model setting */
"The legacy model used by Loop, allowing customization of action duration." = "Den gamle modellen brukt av Loop, tillater endring av varighet for handling.";

/* Body of the alert describing a maximum bolus validation error. (1: The localized max bolus value) */
"The maximum bolus amount is %@ Units" = "Maks bolus er satt til %@ enheter";

/* The short unit display string for international units of insulin */
"U" = "E";

/* The format for the description of a temporary override end date */
"until %@" = "frem til %@";

/* The title of the alert controller used to select a duration for workout targets */
"Use Workout Glucose Targets" = "Bruk treningsmodus for glukosemålområde";

/* Title of insulin model setting */
"Walsh" = "Walsh";

/* Explanation of suspend threshold */
"When current or forecasted glucose is below the suspend threshold, Loop will not recommend a bolus, and will always recommend a temporary basal rate of 0 units per hour." = "Når nåværende eller forventet blodsukker er under grensen for insulinstopp, vil ikke Loop anbefale en bolus, og vil alltid anbefale en midlertidig basalrate på 0 enheter per time.";

/* The label of the workout mode toggle button */
"Workout Targets" = "Treningsmål";
<|MERGE_RESOLUTION|>--- conflicted
+++ resolved
@@ -78,10 +78,6 @@
    Title text for button to set up a new pump */
 "Add Pump" = "Legg til pumpe";
 
-<<<<<<< HEAD
-/* The title of the Amplitude service */
-"Amplitude" = "Amplitude";
-=======
 /* Title text for button to set up a service */
 "Add Service" = "Add Service";
 
@@ -93,23 +89,14 @@
 
 /* The title of the section containing algorithm settings */
 "Algorithm Settings" = "Algoritmeinnstillinger";
->>>>>>> 9c856116
 
 /* Subtitle of Rapid-Acting – Children preset */
 "An adjustment to the adult model based on empirical effects in children." = "En justering til modellen tilpasset voksne, basert på empiriske effekter hos barn.";
 
-<<<<<<< HEAD
-/* The title of the amplitude API key credential */
-"API Key" = "API Key";
-
-/* The title of the nightscout API secret credential */
-"API Secret" = "API Secret";
 
 /* Confirmation message for deleting a CGM */
 "Are you sure you want to delete this CGM?" = "Er du sikker på at du vil slette denne CGM?";
 
-=======
->>>>>>> 9c856116
 /* Format fragment for a specific time */
 "at %@" = "kl. %@";
 
@@ -189,22 +176,14 @@
 /* Message when offering bolus recommendation even though bg is below range. (1: glucose value) */
 "Current glucose of %1$@ is below correction range." = "Nåværende blodsukker på %1$@ er under korreksjonsområde.";
 
-<<<<<<< HEAD
 /* The title of the cell indicating a generic temporary override is enabled */
 "Custom Override" = "Tilpassede overstyringer";
 
-/* The title of the Loggly customer token credential */
-"Customer Token" = "Customer Token";
-
 /* Button title to delete CGM */
 "Delete CGM" = "Slett CGM";
-=======
-/* The short unit display string for decibles */
-"dB" = "dB";
 
 /* The title of the button to remove the credentials for a service */
 "Delete Account" = "Slett konto";
->>>>>>> 9c856116
 
 /* Title text for delivery limits */
 "Delivery Limits" = "Leveringsgrense";
@@ -295,13 +274,8 @@
 /* Details for missing data error when momentum effects are missing */
 "Momentum effects" = "Momentumeffekter";
 
-<<<<<<< HEAD
-/* The title of the Nightscout service */
-"Nightscout" = "Nightscout";
-=======
 /* Sensor state description for the non-valid state */
 "Needs Attention" = "Trenger tilsyn";
->>>>>>> 9c856116
 
 /* The error message displayed for device connection errors. */
 "No connected devices, or failure during device connection" = "Ingen tilkoblede enheter, eller feil under tilkobling til enhet";
@@ -378,16 +352,8 @@
 /* Format fragment for a start time */
 "since %@" = "siden %@";
 
-<<<<<<< HEAD
-/* The title of the nightscout site URL credential */
-"Site URL" = "Nettsted (URL)";
-
 /* The format for the description of a temporary override start date */
 "starting at %@" = "startet %@";
-=======
-/* The title text for the Medtronic sensor switch cell */
-"Sof-Sensor / Enlite" = "Sof-Sensor / Enlite";
->>>>>>> 9c856116
 
 /* The title of the cell indicating a bolus is being sent */
 "Starting Bolus" = "Starter bolus";
