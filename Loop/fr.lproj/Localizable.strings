/* The string format appended to active insulin that describes pending insulin. (1: pending insulin) */
" (pending: %@)" = " (en suspens: %@)";

/* The format for an active override preset. (1: preset symbol)(2: preset name) */
"%@ %@" = "%1$@ %2$@";

/* Formats absorbed carb value */
"%@ absorbed" = "%@ absorbé";

/* The subtitle format describing total insulin. (1: localized insulin total) */
"%@ U Total" = "%@ U Totaux";

/* Appends a full-stop to a statement */
"%@." = "%@.";

/* Format string for glucose target range. (1: Min target)(2: Max target)(3: glucose unit) */
"%1$@ – %2$@ %3$@" = "%1$@ – %2$@ %3$@";

/* Format string for carb ratio average. (1: value)(2: carb unit) */
"%1$@ %2$@/U" = "%1$@ %2$@/U";

/* Formats (1: carb start time) and (2: carb absorption duration) */
"%1$@ + %2$@" = "%1$@ + %2$@";

/* Low reservoir alert format string. (1: Number of units remaining) */
"%1$@ U left" = "%1$@ U restantes";

/* Low reservoir alert with time remaining format string. (1: Number of units remaining)(2: approximate time remaining) */
"%1$@ U left: %2$@" = "%1$@ U restantes: %2$@";

/* The format for recommended temp basal rate and time. (1: localized rate number)(2: localized time) */
"%1$@ U/hour @ %2$@" = "%1$@ U/heure @ %2$@";

/* Formats (1: carb value) and (2: food type) */
"%1$@: %2$@" = "%1$@: %2$@";

/* Description of the prediction input effect for glucose momentum */
"15 min glucose regression coefficient (b₁), continued with decay over 30 min" = "Coefficient de régression du glucose de 15 minutes (b1), désintégration poursuivi au delà de 30 min.";

/* Description of the prediction input effect for retrospective correction */
"30 min comparison of glucose prediction vs actual, continued with decay over 60 min" = "Comparaison sur 30 min de la glycémie Prédiction vs Actuelle, suivie d'une décroissance (decay) sur 60 min.";

/* Subtitle of Fiasp preset */
"A model based on the published absorption of Fiasp insulin." = "Un modèle basé sur l’absorption publiée de l’insuline FIASP.";

/* Subtitle of Rapid-Acting – Adult preset */
"A model based on the published absorption of Humalog, Novolog, and Apidra insulin in adults." = "Un modèle basé sur l’absorption publiée de l’Hunalog, Novolog, et Apidra chez l’adulte.";

/* Action to copy the recommended Bolus value to the actual Bolus Field */
"AcceptRecommendedBolus" = "AcceptRecommendedBolus";

/* The title of the Carbs On-Board graph */
"Active Carbohydrates" = "Glucides actifs";

/* The string format describing active carbohydrates. (1: localized glucose value description) */
"Active Carbohydrates: %@" = "Glucides actifs: %@";

/* The title of the Insulin On-Board graph */
"Active Insulin" = "Insuline active";

/* The string format describing active insulin. (1: localized insulin value description) */
"Active Insulin: %@" = "Insuline active: %@";

/* Title of the user activity for adding carbs */
"Add Carb Entry" = "Ajouter des glucides";

/* Action sheet title selecting CGM
   Title text for button to set up a CGM */
"Add CGM" = "Ajouter CGM";

/* The label of the carb entry button */
"Add Meal" = "Entrer un repas";

/* Action sheet title selecting Pump
   Title text for button to set up a new pump */
"Add Pump" = "Ajouter une pompe";

<<<<<<< HEAD
/* The title of the Amplitude service */
"Amplitude" = "Amplitude";
=======
/* Title text for button to set up a service */
"Add Service" = "Add Service";

/* Button title to delete a service */
"Delete Service" = "Delete Service";

/* Confirmation message for deleting a service */
"Are you sure you want to delete this service?" = "Are you sure you want to delete this service?";

/* The title of the section containing algorithm settings */
"Algorithm Settings" = "Paramètres de l'algorithme";
>>>>>>> 9c856116

/* Subtitle of Rapid-Acting – Children preset */
"An adjustment to the adult model based on empirical effects in children." = "Un ajustement au modèle adulte basé sur des effets empiriques chez les enfants.";

<<<<<<< HEAD
/* The title of the amplitude API key credential */
"API Key" = "API Key";

/* The title of the nightscout API secret credential */
"API Secret" = "API Secret";

/* Confirmation message for deleting a CGM */
"Are you sure you want to delete this CGM?" = "Voulez-vous vraiment supprimer ce CGM ?";

=======
>>>>>>> 9c856116
/* Format fragment for a specific time */
"at %@" = "at %@";

/* The message displayed during a device authentication prompt for bolus specification */
"Authenticate to Bolus %@ Units" = "Authentifier pour effectuer un Bolus %@ Unités";

/* Details for configuration error when basal rate schedule is missing */
"Basal Rate Schedule" = "Horaire de taux basal";

/* The title of the basal rate profile screen
   The title text for the basal rate schedule */
"Basal Rates" = "Taux de basale";

/* The label of the bolus entry button
   The notification title for a bolus failure */
"Bolus" = "Bolus";

/* The format string for bolus progress. (1: delivered volume)(2: total volume) */
"Bolused %1$@ of %2$@" = "Bolus délivré  %1$@ sur %2$@";

/* The format string for bolus in progress showing total volume. (1: total volume) */
"Bolusing %1$@" = "Bolus en cours %1$@";

/* The title of the cancel action in an action sheet */
"Cancel" = "Annuler";

/* The title of the cell indicating a bolus is being canceled */
"Canceling Bolus" = "Annulation du Bolus en cours";

/* Details for missing data error when carb effects are missing */
"Carb effects" = "Effets des glucides";

/* The title of the carb ratios schedule screen
   The title text for the carb ratio schedule */
"Carb Ratios" = "Ratios Glucides";

/* Title of the prediction input effect for carbohydrates */
"Carbohydrates" = "Glucides";

/* Description of the prediction input effect for carbohydrates. (1: The glucose unit string) */
"Carbs Absorbed (g) ÷ Carb Ratio (g/U) × Insulin Sensitivity (%1$@/U)" = "Glucides Absorbés (g) ÷ Ratio Glucides (g/U) x Sensibilité à l'insuline (%1$@/U)";

/* The notification alert describing a low pump battery */
"Change the pump battery immediately" = "Changer immédiatement la pile de la pompe";

/* The notification alert describing an empty pump reservoir */
"Change the pump reservoir now" = "Changer maintenant le réservoir de la pompe";

/* Details for configuration error when one or more loop settings are missing */
"Check settings" = "Vérifier les paramètres";

/* Recovery suggestion when reservoir data is missing */
"Check that your pump is in range" = "Vérifier que votre pompe est à portée";

/* Recovery suggestion when glucose data is missing */
"Check your CGM data source" = "Vérifier votre source de données de SGC";

/* The title text for the looping enabled switch cell */
"Closed Loop" = "Loop Fermé";

/* The title of the action used to dismiss an error alert */
"com.loudnate.LoopKit.errorAlertActionTitle" = "OK";

/* The title of the configuration section in settings */
"Configuration" = "Configuration";

/* The error message displayed for configuration errors. (1: configuration error details) */
"Configuration Error: %1$@" = "Erreur de Configuration: %1$@";

/* The title of the continuous glucose monitor section in settings */
"Continuous Glucose Monitor" = "Lecteur de glycémie en continu";

/* The title of the glucose target range schedule screen
   The title text for the glucose target range schedule */
"Correction Range" = "Plage de correction";

/* Message when offering bolus recommendation even though bg is below range. (1: glucose value) */
"Current glucose of %1$@ is below correction range." = "Glycémie actuelle de %1$@ est en dessous de la plage.";

<<<<<<< HEAD
/* The title of the cell indicating a generic temporary override is enabled */
"Custom Override" = "Surcharge personnalisée";

/* The title of the Loggly customer token credential */
"Customer Token" = "Token client";

/* Button title to delete CGM */
"Delete CGM" = "Supprimer CGM";
=======
/* The short unit display string for decibles */
"dB" = "dB";

/* The title of the button to remove the credentials for a service */
"Delete Account" = "Supprimer le compte";
>>>>>>> 9c856116

/* Title text for delivery limits */
"Delivery Limits" = "Limites de Administration";

/* The action hint of the workout mode toggle button when enabled */
"Disables" = "Désactive";

/* The action hint of the workout mode toggle button when disabled */
"Enables" = "Active";

/* The placeholder text instructing users to enter a suspend treshold */
"Enter suspend threshold" = "Entrez le seuil de suspension";

/* The alert title for an error while canceling a bolus */
"Error Canceling Bolus" = "Erreur lors de l’annulation du Bolus";

/* The alert title for a resume error */
"Error Resuming" = "Erreur lors de la reprise";

/* The subtitle format describing eventual glucose. (1: localized glucose value description) */
"Eventually %@" = "Éventuellement %@";

/* The title of the alert describing a maximum bolus validation error */
"Exceeds Maximum Bolus" = "Dépasse le bolus maximal";

/* Title of insulin model preset */
"Fiasp" = "Fiasp";

/* The format string used to describe a finite workout targets duration */
"For %1$@" = "Pour %1$@";

/* The title of the glucose and prediction graph */
"Glucose" = "Glycémie";

/* The error message when glucose data is too old to be used. (1: glucose data age in minutes) */
"Glucose data is %1$@ old" = "Données de glucose sont vielles de %1$@";

/* Description of error when glucose data is missing */
"Glucose data not available" = "Les données de glucose ne sont pas disponibles";

/* Title of the prediction input effect for glucose momentum */
"Glucose Momentum" = "Momentum de glucose";

/* The title of a target alert action specifying an indefinitely long workout targets duration */
"Indefinitely" = "Indéfiniment";

/* Title of the prediction input effect for insulin */
"Insulin" = "Insuline";

/* Description of the prediction input effect for insulin */
"Insulin Absorbed (U) × Insulin Sensitivity (%1$@/U)" = "Insuline absorbée x Facteur de sensibilité à l'insuline (%1$@/U)";

/* The title of the insulin delivery graph */
"Insulin Delivery" = "Administration de l'insuline";

/* Details for missing data error when insulin effects are missing */
"Insulin effects" = "Effets de l'insuline";

/* Details for configuration error when insulin model is missing
   The title text for the insulin model setting row */
"Insulin Model" = "Modèle d'insuline";

/* The title of the insulin sensitivities schedule screen
   The title text for the insulin sensitivity schedule */
"Insulin Sensitivities" = "Facteurs de sensibilité à l'insuline";

/* The error message when invalid data was encountered. (1: details of invalid data) */
"Invalid data: %1$@" = "Données Incorrectes: %1$@";

/* The title text for the issue report cell */
"Issue Report" = "Editer rapport";

/* Glucose HUD accessibility hint */
"Launches CGM app" = "Lance Application CGM";

/* The loading message for the diagnostic report screen */
"Loading..." = "Chargement...";

/* The notification title for a loop failure */
"Loop Failure" = "Echec Loop";

/* The notification alert describing a long-lasting loop failure. The substitution parameter is the time interval since the last loop */
"Loop has not completed successfully in %@" = "Loop ne s'est pas complété avec succès depuis %@";

/* The error message for missing data. (1: missing data details) */
"Missing data: %1$@" = "Données manquantes: %1$@";

/* Details for missing data error when momentum effects are missing */
"Momentum effects" = "Effets de momentum";

<<<<<<< HEAD
/* The title of the Nightscout service */
"Nightscout" = "Nightscout";
=======
/* Sensor state description for the non-valid state */
"Needs Attention" = "Attention Requise";
>>>>>>> 9c856116

/* The error message displayed for device connection errors. */
"No connected devices, or failure during device connection" = "Pas d'appareil connecté, ou échec durant la connectionà l'appareil";

/* The title text for the override presets */
"Override Presets" = "Préréglages de surcharges";

/* The label of the pre-meal mode toggle button */
"Pre-Meal Targets" = "Objectif de Pré-Repas";

/* Message when offering bolus recommendation even though bg is below range and minBG is in future. (1: glucose time)(2: glucose number) */
"Predicted glucose at %1$@ is %2$@." = "Glycémie prévue à %1$@ est %2$@.";

/* Notice message when recommending bolus when BG is below the suspend threshold. (1: glucose value) */
"Predicted glucose of %1$@ is below your suspend threshold setting." = "Prédiction de la glycémie à %1$@ sous le seuil de suspension défini.";

/* Format string describing retrospective glucose prediction comparison. (1: Predicted glucose)(2: Actual glucose)(3: difference) */
"Predicted: %1$@\nActual: %2$@ (%3$@)" = "Prédit: %1$@\nActuel: %2$@ (%3$@)";

/* The title of the pump section in settings */
"Pump" = "Pompe";

/* The notification title for a low pump battery */
"Pump Battery Low" = "Batterie de la pompe faible";

/* The error message when pump data is too old to be used. (1: pump data age in minutes) */
"Pump data is %1$@ old" = "Données de pompe sont vielles de %1$@";

/* Details for configuration error when pump manager is missing */
"Pump Manager" = "Gestionnaire de pompe";

/* The notification title for an empty pump reservoir */
"Pump Reservoir Empty" = "Réservoir de la pompe vide";

/* The notification title for a low pump reservoir */
"Pump Reservoir Low" = "Niveau du réservoir de la pompe bas";

/* The title of the cell indicating the pump is suspended */
"Pump Suspended" = "Pompe suspendue";

/* Title of insulin model preset */
"Rapid-Acting – Adults" = "Action rapide - Adulte";

/* Title of insulin model preset */
"Rapid-Acting – Children" = "Action rapide - Enfant";

/* The error message when a recommendation has expired. (1: age of recommendation in minutes) */
"Recommendation expired: %1$@ old" = "Recommandation expirée: veille de %1$@";

/* The title of the cell displaying a recommended temp basal value */
"Recommended Basal" = "Basale Recommendée";

/* Accessibility hint describing recommended bolus units */
"Recommended Bolus: %@ Units" = "Bolus Recommendé: %@ Unités";

/* Details for missing data error when reservoir data is missing */
"Reservoir" = "Réservoir";

/* Title of the prediction input effect for retrospective correction */
"Retrospective Correction" = "Correction Rétrospective";

/* The title of the notification action to retry a bolus command */
"Retry" = "Nouvel essai";

/* The title of the services section in settings */
"Services" = "Services";

/* The label of the settings button */
"Settings" = "Options";

/* Loop Completion HUD accessibility hint */
"Shows last loop error" = "Affiche la dernière erreur de Loop";

/* Format fragment for a start time */
"since %@" = "depuis %@";

<<<<<<< HEAD
/* The title of the nightscout site URL credential */
"Site URL" = "URL du site";

/* The format for the description of a temporary override start date */
"starting at %@" = "commence à %@";
=======
/* The title text for the Medtronic sensor switch cell */
"Sof-Sensor / Enlite" = "Sof-Sensor / Enlite";
>>>>>>> 9c856116

/* The title of the cell indicating a bolus is being sent */
"Starting Bolus" = "Commencer un bolus";

/* The title text in settings */
"Suspend Threshold" = "Seuil de suspension";

/* The subtitle of the cell displaying an action to resume insulin delivery */
"Tap to Resume" = "Taper pour reprendre";

/* Subtitle description of Walsh insulin model setting */
"The legacy model used by Loop, allowing customization of action duration." = "Le modèle hérité utilisé par Loop, permettant de personnaliser la durée de l’action.";

/* Body of the alert describing a maximum bolus validation error. (1: The localized max bolus value) */
"The maximum bolus amount is %@ Units" = "Le bolus maximal est de %@ unités";

/* The short unit display string for international units of insulin */
"U" = "U";

/* The format for the description of a temporary override end date */
"until %@" = "jusqu’à %@";

/* The title of the alert controller used to select a duration for workout targets */
"Use Workout Glucose Targets" = "Utiliser les objectifs d'entraînement";

/* Title of insulin model setting */
"Walsh" = "Walsh";

/* Explanation of suspend threshold */
"When current or forecasted glucose is below the suspend threshold, Loop will not recommend a bolus, and will always recommend a temporary basal rate of 0 units per hour." = "Lorsque le glucose actuel ou prévu est inférieur au seuil de suspension, Loop ne recommandera pas de bolus et recommandera toujours un débit basal temporaire de 0 unité par heure.";

/* The label of the workout mode toggle button */
"Workout Targets" = "Objectifs d'entraînement";
<|MERGE_RESOLUTION|>--- conflicted
+++ resolved
@@ -75,10 +75,6 @@
    Title text for button to set up a new pump */
 "Add Pump" = "Ajouter une pompe";
 
-<<<<<<< HEAD
-/* The title of the Amplitude service */
-"Amplitude" = "Amplitude";
-=======
 /* Title text for button to set up a service */
 "Add Service" = "Add Service";
 
@@ -90,23 +86,13 @@
 
 /* The title of the section containing algorithm settings */
 "Algorithm Settings" = "Paramètres de l'algorithme";
->>>>>>> 9c856116
 
 /* Subtitle of Rapid-Acting – Children preset */
 "An adjustment to the adult model based on empirical effects in children." = "Un ajustement au modèle adulte basé sur des effets empiriques chez les enfants.";
 
-<<<<<<< HEAD
-/* The title of the amplitude API key credential */
-"API Key" = "API Key";
-
-/* The title of the nightscout API secret credential */
-"API Secret" = "API Secret";
-
 /* Confirmation message for deleting a CGM */
 "Are you sure you want to delete this CGM?" = "Voulez-vous vraiment supprimer ce CGM ?";
 
-=======
->>>>>>> 9c856116
 /* Format fragment for a specific time */
 "at %@" = "at %@";
 
@@ -186,22 +172,17 @@
 /* Message when offering bolus recommendation even though bg is below range. (1: glucose value) */
 "Current glucose of %1$@ is below correction range." = "Glycémie actuelle de %1$@ est en dessous de la plage.";
 
-<<<<<<< HEAD
 /* The title of the cell indicating a generic temporary override is enabled */
 "Custom Override" = "Surcharge personnalisée";
 
-/* The title of the Loggly customer token credential */
-"Customer Token" = "Token client";
-
 /* Button title to delete CGM */
 "Delete CGM" = "Supprimer CGM";
-=======
+
 /* The short unit display string for decibles */
 "dB" = "dB";
 
 /* The title of the button to remove the credentials for a service */
 "Delete Account" = "Supprimer le compte";
->>>>>>> 9c856116
 
 /* Title text for delivery limits */
 "Delivery Limits" = "Limites de Administration";
@@ -292,13 +273,8 @@
 /* Details for missing data error when momentum effects are missing */
 "Momentum effects" = "Effets de momentum";
 
-<<<<<<< HEAD
-/* The title of the Nightscout service */
-"Nightscout" = "Nightscout";
-=======
 /* Sensor state description for the non-valid state */
 "Needs Attention" = "Attention Requise";
->>>>>>> 9c856116
 
 /* The error message displayed for device connection errors. */
 "No connected devices, or failure during device connection" = "Pas d'appareil connecté, ou échec durant la connectionà l'appareil";
@@ -375,16 +351,8 @@
 /* Format fragment for a start time */
 "since %@" = "depuis %@";
 
-<<<<<<< HEAD
-/* The title of the nightscout site URL credential */
-"Site URL" = "URL du site";
-
 /* The format for the description of a temporary override start date */
 "starting at %@" = "commence à %@";
-=======
-/* The title text for the Medtronic sensor switch cell */
-"Sof-Sensor / Enlite" = "Sof-Sensor / Enlite";
->>>>>>> 9c856116
 
 /* The title of the cell indicating a bolus is being sent */
 "Starting Bolus" = "Commencer un bolus";
