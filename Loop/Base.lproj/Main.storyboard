--- conflicted
+++ resolved
@@ -1,11 +1,6 @@
 <?xml version="1.0" encoding="UTF-8"?>
-<<<<<<< HEAD
-<document type="com.apple.InterfaceBuilder3.CocoaTouch.Storyboard.XIB" version="3.0" toolsVersion="15705" targetRuntime="iOS.CocoaTouch" propertyAccessControl="none" useAutolayout="YES" useTraitCollections="YES" colorMatched="YES" initialViewController="74s-IX-WF0">
-    <device id="retina6_1" orientation="portrait" appearance="light"/>
-=======
 <document type="com.apple.InterfaceBuilder3.CocoaTouch.Storyboard.XIB" version="3.0" toolsVersion="16096" targetRuntime="iOS.CocoaTouch" propertyAccessControl="none" useAutolayout="YES" useTraitCollections="YES" colorMatched="YES" initialViewController="74s-IX-WF0">
     <device id="retina4_7" orientation="portrait" appearance="light"/>
->>>>>>> c6c0839b
     <dependencies>
         <deployment identifier="iOS"/>
         <plugIn identifier="com.apple.InterfaceBuilder.IBCocoaTouchPlugin" version="16086"/>
@@ -443,15 +438,6 @@
                                             <rect key="frame" x="20" y="11" width="374" height="45"/>
                                             <subviews>
                                                 <stackView opaque="NO" contentMode="scaleToFill" axis="vertical" distribution="fillEqually" spacing="4" translatesAutoresizingMaskIntoConstraints="NO" id="u18-by-vQw">
-<<<<<<< HEAD
-                                                    <rect key="frame" x="0.0" y="0.0" width="334" height="45"/>
-                                                    <subviews>
-                                                        <stackView opaque="NO" contentMode="scaleToFill" translatesAutoresizingMaskIntoConstraints="NO" id="BbA-hn-OkN">
-                                                            <rect key="frame" x="0.0" y="0.0" width="334" height="20.5"/>
-                                                            <subviews>
-                                                                <label opaque="NO" userInteractionEnabled="NO" contentMode="left" verticalHuggingPriority="251" text="Label" textAlignment="natural" lineBreakMode="tailTruncation" baselineAdjustment="alignBaselines" adjustsFontSizeToFit="NO" translatesAutoresizingMaskIntoConstraints="NO" id="ufi-Kj-33k">
-                                                                    <rect key="frame" x="0.0" y="0.0" width="290" height="20.5"/>
-=======
                                                     <rect key="frame" x="0.0" y="0.0" width="303" height="45"/>
                                                     <subviews>
                                                         <stackView opaque="NO" contentMode="scaleToFill" translatesAutoresizingMaskIntoConstraints="NO" id="BbA-hn-OkN">
@@ -459,17 +445,12 @@
                                                             <subviews>
                                                                 <label opaque="NO" userInteractionEnabled="NO" contentMode="left" verticalHuggingPriority="251" text="Label" textAlignment="natural" lineBreakMode="tailTruncation" baselineAdjustment="alignBaselines" adjustsFontSizeToFit="NO" translatesAutoresizingMaskIntoConstraints="NO" id="ufi-Kj-33k">
                                                                     <rect key="frame" x="0.0" y="0.0" width="259" height="20.5"/>
->>>>>>> c6c0839b
                                                                     <fontDescription key="fontDescription" style="UICTFontTextStyleBody"/>
                                                                     <nil key="textColor"/>
                                                                     <nil key="highlightedColor"/>
                                                                 </label>
                                                                 <label opaque="NO" multipleTouchEnabled="YES" contentMode="left" horizontalHuggingPriority="251" horizontalCompressionResistancePriority="751" text="Detail" textAlignment="right" lineBreakMode="tailTruncation" baselineAdjustment="alignBaselines" adjustsFontSizeToFit="NO" translatesAutoresizingMaskIntoConstraints="NO" id="aCb-Qs-bpu">
-<<<<<<< HEAD
-                                                                    <rect key="frame" x="290" y="0.0" width="44" height="20.5"/>
-=======
                                                                     <rect key="frame" x="259" y="0.0" width="44" height="20.5"/>
->>>>>>> c6c0839b
                                                                     <fontDescription key="fontDescription" style="UICTFontTextStyleBody"/>
                                                                     <color key="textColor" systemColor="secondaryLabelColor" red="0.23529411759999999" green="0.23529411759999999" blue="0.26274509800000001" alpha="0.59999999999999998" colorSpace="custom" customColorSpace="sRGB"/>
                                                                     <nil key="highlightedColor"/>
@@ -477,27 +458,16 @@
                                                             </subviews>
                                                         </stackView>
                                                         <stackView opaque="NO" contentMode="scaleToFill" translatesAutoresizingMaskIntoConstraints="NO" id="xqU-HU-BMs">
-<<<<<<< HEAD
-                                                            <rect key="frame" x="0.0" y="24.5" width="334" height="20.5"/>
-                                                            <subviews>
-                                                                <label opaque="NO" userInteractionEnabled="NO" contentMode="left" verticalHuggingPriority="251" text="Label" textAlignment="natural" lineBreakMode="tailTruncation" baselineAdjustment="alignBaselines" adjustsFontSizeToFit="NO" translatesAutoresizingMaskIntoConstraints="NO" id="Krd-Aa-ret">
-                                                                    <rect key="frame" x="0.0" y="0.0" width="290" height="20.5"/>
-=======
                                                             <rect key="frame" x="0.0" y="24.5" width="303" height="20.5"/>
                                                             <subviews>
                                                                 <label opaque="NO" userInteractionEnabled="NO" contentMode="left" verticalHuggingPriority="251" text="Label" textAlignment="natural" lineBreakMode="tailTruncation" baselineAdjustment="alignBaselines" adjustsFontSizeToFit="NO" translatesAutoresizingMaskIntoConstraints="NO" id="Krd-Aa-ret">
                                                                     <rect key="frame" x="0.0" y="0.0" width="259" height="20.5"/>
->>>>>>> c6c0839b
                                                                     <fontDescription key="fontDescription" style="UICTFontTextStyleBody"/>
                                                                     <color key="textColor" name="carbs"/>
                                                                     <nil key="highlightedColor"/>
                                                                 </label>
                                                                 <label opaque="NO" multipleTouchEnabled="YES" contentMode="left" horizontalHuggingPriority="251" text="Detail" textAlignment="right" lineBreakMode="tailTruncation" baselineAdjustment="alignBaselines" adjustsFontSizeToFit="NO" translatesAutoresizingMaskIntoConstraints="NO" id="J7x-W5-gwo">
-<<<<<<< HEAD
-                                                                    <rect key="frame" x="290" y="0.0" width="44" height="20.5"/>
-=======
                                                                     <rect key="frame" x="259" y="0.0" width="44" height="20.5"/>
->>>>>>> c6c0839b
                                                                     <fontDescription key="fontDescription" style="UICTFontTextStyleBody"/>
                                                                     <color key="textColor" name="carbs"/>
                                                                     <nil key="highlightedColor"/>
@@ -507,11 +477,7 @@
                                                     </subviews>
                                                 </stackView>
                                                 <imageView userInteractionEnabled="NO" contentMode="center" horizontalHuggingPriority="251" verticalHuggingPriority="251" image="Uploading" translatesAutoresizingMaskIntoConstraints="NO" id="PHg-Vp-8VS">
-<<<<<<< HEAD
-                                                    <rect key="frame" x="342" y="0.0" width="32" height="45"/>
-=======
                                                     <rect key="frame" x="311" y="0.0" width="32" height="45"/>
->>>>>>> c6c0839b
                                                 </imageView>
                                             </subviews>
                                         </stackView>
@@ -955,21 +921,13 @@
                                             <autoresizingMask key="autoresizingMask"/>
                                             <subviews>
                                                 <label opaque="NO" userInteractionEnabled="NO" contentMode="left" verticalHuggingPriority="251" text="Bolus" textAlignment="natural" lineBreakMode="tailTruncation" baselineAdjustment="alignBaselines" adjustsFontSizeToFit="NO" translatesAutoresizingMaskIntoConstraints="NO" id="5oA-6d-ZTL">
-<<<<<<< HEAD
-                                                    <rect key="frame" x="20" y="20.5" width="225" height="21"/>
-=======
                                                     <rect key="frame" x="16" y="19.5" width="194" height="21"/>
->>>>>>> c6c0839b
                                                     <fontDescription key="fontDescription" style="UICTFontTextStyleBody"/>
                                                     <nil key="textColor"/>
                                                     <nil key="highlightedColor"/>
                                                 </label>
                                                 <textField opaque="NO" clipsSubviews="YES" contentMode="scaleToFill" contentHorizontalAlignment="left" contentVerticalAlignment="center" placeholder="0.0" textAlignment="right" minimumFontSize="17" translatesAutoresizingMaskIntoConstraints="NO" id="7LT-50-ZzK">
-<<<<<<< HEAD
-                                                    <rect key="frame" x="253" y="10" width="120" height="34"/>
-=======
                                                     <rect key="frame" x="218" y="9" width="120" height="35"/>
->>>>>>> c6c0839b
                                                     <accessibility key="accessibilityConfiguration" label="Bolus Amount"/>
                                                     <constraints>
                                                         <constraint firstAttribute="width" constant="120" id="hZ2-Aq-FHT"/>
@@ -981,11 +939,7 @@
                                                     </connections>
                                                 </textField>
                                                 <label opaque="NO" userInteractionEnabled="NO" contentMode="left" horizontalHuggingPriority="251" verticalHuggingPriority="251" text="U" textAlignment="natural" lineBreakMode="tailTruncation" baselineAdjustment="alignBaselines" adjustsFontSizeToFit="NO" translatesAutoresizingMaskIntoConstraints="NO" id="BR0-dr-Fj2">
-<<<<<<< HEAD
-                                                    <rect key="frame" x="381" y="20.5" width="13" height="21"/>
-=======
                                                     <rect key="frame" x="346" y="19.5" width="13" height="21"/>
->>>>>>> c6c0839b
                                                     <accessibility key="accessibilityConfiguration" label="Units"/>
                                                     <fontDescription key="fontDescription" style="UICTFontTextStyleBody"/>
                                                     <color key="textColor" systemColor="secondaryLabelColor" red="0.23529411759999999" green="0.23529411759999999" blue="0.26274509800000001" alpha="0.59999999999999998" colorSpace="custom" customColorSpace="sRGB"/>
@@ -1276,11 +1230,7 @@
                                     <autoresizingMask key="autoresizingMask"/>
                                     <subviews>
                                         <textField opaque="NO" contentMode="scaleToFill" verticalCompressionResistancePriority="751" contentHorizontalAlignment="left" contentVerticalAlignment="center" textAlignment="right" minimumFontSize="15" translatesAutoresizingMaskIntoConstraints="NO" id="bSR-8J-y14" customClass="CustomInputTextField" customModule="LoopKitUI">
-<<<<<<< HEAD
-                                            <rect key="frame" x="109" y="15" width="285" height="24"/>
-=======
                                             <rect key="frame" x="105" y="15" width="254" height="25.5"/>
->>>>>>> c6c0839b
                                             <color key="textColor" systemColor="secondaryLabelColor" red="0.23529411759999999" green="0.23529411759999999" blue="0.26274509800000001" alpha="0.59999999999999998" colorSpace="custom" customColorSpace="sRGB"/>
                                             <fontDescription key="fontDescription" style="UICTFontTextStyleTitle3"/>
                                             <textInputTraits key="textInputTraits" returnKeyType="next"/>
@@ -1619,13 +1569,10 @@
             <color red="0.3880000114440918" green="0.85500001907348633" blue="0.2199999988079071" alpha="1" colorSpace="custom" customColorSpace="sRGB"/>
         </namedColor>
     </resources>
-<<<<<<< HEAD
     <inferredMetricsTieBreakers>
         <segue reference="urz-4S-c6I"/>
         <segue reference="c3J-ik-kdN"/>
         <segue reference="viB-eQ-p7y"/>
         <segue reference="PC7-vP-CUY"/>
     </inferredMetricsTieBreakers>
-=======
->>>>>>> c6c0839b
 </document>