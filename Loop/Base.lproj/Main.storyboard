--- conflicted
+++ resolved
@@ -1,10 +1,6 @@
 <?xml version="1.0" encoding="UTF-8"?>
 <document type="com.apple.InterfaceBuilder3.CocoaTouch.Storyboard.XIB" version="3.0" toolsVersion="15705" targetRuntime="iOS.CocoaTouch" propertyAccessControl="none" useAutolayout="YES" useTraitCollections="YES" colorMatched="YES" initialViewController="74s-IX-WF0">
-<<<<<<< HEAD
-    <device id="retina5_5" orientation="portrait" appearance="light"/>
-=======
     <device id="retina4_7" orientation="portrait" appearance="light"/>
->>>>>>> 4aeb2450
     <dependencies>
         <deployment identifier="iOS"/>
         <plugIn identifier="com.apple.InterfaceBuilder.IBCocoaTouchPlugin" version="15706"/>
@@ -712,50 +708,8 @@
                         <sections>
                             <tableViewSection id="YE9-Y0-4IS">
                                 <cells>
-<<<<<<< HEAD
-                                    <tableViewCell clipsSubviews="YES" contentMode="scaleToFill" selectionStyle="default" indentationWidth="10" reuseIdentifier="PotentialCarbEntryTableViewCell" id="QgP-nt-XSC" customClass="PotentialCarbEntryTableViewCell" customModule="Loop" customModuleProvider="target">
-                                        <rect key="frame" x="0.0" y="18" width="414" height="44"/>
-                                        <autoresizingMask key="autoresizingMask"/>
-                                        <tableViewCellContentView key="contentView" opaque="NO" clipsSubviews="YES" multipleTouchEnabled="YES" contentMode="center" preservesSuperviewLayoutMargins="YES" tableViewCell="QgP-nt-XSC" id="K4C-xr-ahy">
-                                            <rect key="frame" x="0.0" y="0.0" width="414" height="44"/>
-                                            <autoresizingMask key="autoresizingMask"/>
-                                            <subviews>
-                                                <stackView opaque="NO" contentMode="scaleToFill" translatesAutoresizingMaskIntoConstraints="NO" id="7Ik-jE-9pY">
-                                                    <rect key="frame" x="20" y="11" width="374" height="22"/>
-                                                    <subviews>
-                                                        <label opaque="NO" userInteractionEnabled="NO" contentMode="left" verticalHuggingPriority="251" text="Label" textAlignment="natural" lineBreakMode="tailTruncation" baselineAdjustment="alignBaselines" adjustsFontSizeToFit="NO" translatesAutoresizingMaskIntoConstraints="NO" id="IRb-Yj-AQH">
-                                                            <rect key="frame" x="0.0" y="0.0" width="330" height="22"/>
-                                                            <fontDescription key="fontDescription" style="UICTFontTextStyleBody"/>
-                                                            <nil key="textColor"/>
-                                                            <nil key="highlightedColor"/>
-                                                        </label>
-                                                        <label opaque="NO" multipleTouchEnabled="YES" contentMode="left" horizontalHuggingPriority="251" horizontalCompressionResistancePriority="751" text="Detail" textAlignment="right" lineBreakMode="tailTruncation" baselineAdjustment="alignBaselines" adjustsFontSizeToFit="NO" translatesAutoresizingMaskIntoConstraints="NO" id="jQv-xb-gwu">
-                                                            <rect key="frame" x="330" y="0.0" width="44" height="22"/>
-                                                            <fontDescription key="fontDescription" style="UICTFontTextStyleBody"/>
-                                                            <color key="textColor" systemColor="secondaryLabelColor" red="0.23529411759999999" green="0.23529411759999999" blue="0.26274509800000001" alpha="0.59999999999999998" colorSpace="custom" customColorSpace="sRGB"/>
-                                                            <nil key="highlightedColor"/>
-                                                        </label>
-                                                    </subviews>
-                                                </stackView>
-                                            </subviews>
-                                            <constraints>
-                                                <constraint firstItem="7Ik-jE-9pY" firstAttribute="top" secondItem="K4C-xr-ahy" secondAttribute="topMargin" id="jIg-yz-miV"/>
-                                                <constraint firstAttribute="bottomMargin" secondItem="7Ik-jE-9pY" secondAttribute="bottom" priority="750" id="jfm-W6-GBM"/>
-                                                <constraint firstAttribute="trailingMargin" secondItem="7Ik-jE-9pY" secondAttribute="trailing" id="ly4-CC-Tyg"/>
-                                                <constraint firstItem="7Ik-jE-9pY" firstAttribute="leading" secondItem="K4C-xr-ahy" secondAttribute="leadingMargin" id="vWc-4Y-Q9x"/>
-                                            </constraints>
-                                        </tableViewCellContentView>
-                                        <connections>
-                                            <outlet property="dateLabel" destination="jQv-xb-gwu" id="wt0-fn-mbg"/>
-                                            <outlet property="valueLabel" destination="IRb-Yj-AQH" id="N0V-46-4ME"/>
-                                        </connections>
-                                    </tableViewCell>
-                                    <tableViewCell clipsSubviews="YES" contentMode="scaleToFill" selectionStyle="none" indentationWidth="10" reuseIdentifier="ChartTableViewCell" rowHeight="250" id="e8h-Gg-ufF" customClass="ChartTableViewCell" customModule="Loop" customModuleProvider="target">
-                                        <rect key="frame" x="0.0" y="62" width="414" height="250"/>
-=======
                                     <tableViewCell clipsSubviews="YES" contentMode="scaleToFill" selectionStyle="none" indentationWidth="10" reuseIdentifier="ChartTableViewCell" rowHeight="250" id="e8h-Gg-ufF" customClass="ChartTableViewCell" customModule="Loop" customModuleProvider="target">
                                         <rect key="frame" x="0.0" y="18" width="375" height="250"/>
->>>>>>> 4aeb2450
                                         <autoresizingMask key="autoresizingMask"/>
                                         <tableViewCellContentView key="contentView" opaque="NO" clipsSubviews="YES" multipleTouchEnabled="YES" contentMode="center" tableViewCell="e8h-Gg-ufF" id="maw-a6-d8p">
                                             <rect key="frame" x="0.0" y="0.0" width="414" height="250"/>
