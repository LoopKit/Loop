//
//  SettingsTableViewController.swift
//  Naterade
//
//  Created by Nathan Racklyeft on 8/29/15.
//  Copyright © 2015 Nathan Racklyeft. All rights reserved.
//

import Combine
import UIKit
import SwiftUI
import HealthKit
import LoopKit
import LoopKitUI
import LoopCore
import LoopTestingKit
import LoopUI

final class SettingsTableViewController: UITableViewController, IdentifiableClass {
    @IBOutlet var devicesSectionTitleView: UIView?

    private var cancellables = Set<AnyCancellable>()
    private var showNotificationsWarning = false
    
    override func viewDidLoad() {
        super.viewDidLoad()

        tableView.rowHeight = UITableView.automaticDimension
        tableView.estimatedRowHeight = 44

        tableView.register(SettingsTableViewCell.self, forCellReuseIdentifier: SettingsTableViewCell.className)
        tableView.register(SettingsImageTableViewCell.self, forCellReuseIdentifier: SettingsImageTableViewCell.className)
        tableView.register(SwitchTableViewCell.self, forCellReuseIdentifier: SwitchTableViewCell.className)
        tableView.register(TextButtonTableViewCell.self, forCellReuseIdentifier: TextButtonTableViewCell.className)
        
        notificationsCriticalAlertPermissionsViewModel.showWarningPublisher
            .receive(on: RunLoop.main)
            .sink {
                self.showNotificationsWarning = $0
                self.tableView.reloadSections([Section.loop.rawValue], with: .none)
            }
        .store(in: &cancellables)
    }

    override func viewDidAppear(_ animated: Bool) {
        super.viewDidAppear(animated)

        dataManager.analyticsServicesManager.didDisplaySettingsScreen()
    }

    var dataManager: DeviceDataManager!

    private lazy var isTestingPumpManager = dataManager.pumpManager is TestingPumpManager
    private lazy var isTestingCGMManager = dataManager.cgmManager is TestingCGMManager

    let notificationsCriticalAlertPermissionsViewModel = NotificationsCriticalAlertPermissionsViewModel()
    
    fileprivate enum Section: Int, CaseIterable {
        case loop = 0
        case pump
        case cgm
        case configuration
        case services
        case testingPumpDataDeletion
        case testingCGMDataDeletion
        case support
    }

    fileprivate enum LoopRow: Int, CaseCountable {
        case temporaryNewSettings = 0
        case dosing
        case alertPermissions
    }

    fileprivate enum PumpRow: Int, CaseCountable {
        case pumpSettings = 0
    }

    fileprivate enum CGMRow: Int, CaseCountable {
        case cgmSettings = 0
    }

    fileprivate enum ConfigurationRow: Int, CaseCountable {
        case glucoseTargetRange = 0
        case correctionRangePreMealOverride
        case correctionRangeWorkoutOverride
        case suspendThreshold
        case basalRate
        case deliveryLimits
        case insulinModel
        case carbRatio
        case insulinSensitivity
    }
    
    fileprivate enum SupportRow: Int, CaseCountable {
        case diagnostic
    }

    fileprivate lazy var valueNumberFormatter: NumberFormatter = {
        let formatter = NumberFormatter()

        formatter.numberStyle = .decimal
        formatter.minimumFractionDigits = 0
        formatter.maximumFractionDigits = 2

        return formatter
    }()

    func configuredSetupViewController(for pumpManager: PumpManagerUI.Type) -> (UIViewController & PumpManagerSetupViewController & CompletionNotifying) {
        var setupViewController = pumpManager.setupViewController(insulinTintColor: .insulinTintColor, guidanceColors: .default)
        setupViewController.setupDelegate = self
        setupViewController.completionDelegate = self
        setupViewController.basalSchedule = dataManager.loopManager.basalRateSchedule
        setupViewController.maxBolusUnits = dataManager.loopManager.settings.maximumBolus
        setupViewController.maxBasalRateUnitsPerHour = dataManager.loopManager.settings.maximumBasalRatePerHour
        return setupViewController
    }

    // MARK: - UITableViewDataSource

    private var sections: [Section] {
        var sections = Section.allCases
        if !isTestingPumpManager {
            sections.remove(.testingPumpDataDeletion)
        }
        if !isTestingCGMManager {
            sections.remove(.testingCGMDataDeletion)
        }
        return sections
    }

    override func numberOfSections(in tableView: UITableView) -> Int {
        return sections.count
    }

    override func tableView(_ tableView: UITableView, numberOfRowsInSection section: Int) -> Int {
        switch sections[section] {
        case .loop:
            if showNotificationsWarning {
                return LoopRow.count
            } else {
                return LoopRow.count - 1
            }
        case .pump:
            return PumpRow.count
        case .cgm:
            return CGMRow.count
        case .configuration:
            return ConfigurationRow.count
        case .services:
            return min(activeServices.count + 1, availableServices.count)
        case .testingPumpDataDeletion, .testingCGMDataDeletion:
            return 1
        case .support:
            return SupportRow.count
        }
    }

    override func tableView(_ tableView: UITableView, cellForRowAt indexPath: IndexPath) -> UITableViewCell {
        switch sections[indexPath.section] {
        case .loop:
            switch LoopRow(rawValue: indexPath.row)! {
            case .dosing:
                let switchCell = tableView.dequeueReusableCell(withIdentifier: SwitchTableViewCell.className, for: indexPath) as! SwitchTableViewCell

                switchCell.selectionStyle = .none
                switchCell.switch?.isOn = dataManager.loopManager.settings.dosingEnabled
                switchCell.textLabel?.text = NSLocalizedString("Closed Loop", comment: "The title text for the looping enabled switch cell")

                switchCell.switch?.addTarget(self, action: #selector(onDosingEnabledChanged(_:)), for: .valueChanged)

                return switchCell
            case .alertPermissions:
                let cell = tableView.dequeueReusableCell(withIdentifier: SettingsTableViewCell.className, for: indexPath)
                cell.textLabel?.text = NSLocalizedString("Alert Permissions", comment: "Title text for Notification & Critical Alert Permissions button cell")
                if showNotificationsWarning {
                    let exclamationPoint = UIImageView(image: UIImage(systemName: "exclamationmark.triangle.fill"))
                    exclamationPoint.tintColor = .red
                    cell.accessoryView = exclamationPoint
                }
                cell.accessoryType = .disclosureIndicator
                return cell
            case .temporaryNewSettings:
                let cell = tableView.dequeueReusableCell(withIdentifier: SettingsTableViewCell.className, for: indexPath)
                cell.textLabel?.text = "New Settings (under development)"
                cell.accessoryType = .disclosureIndicator
                return cell
            }
        case .pump:
            switch PumpRow(rawValue: indexPath.row)! {
            case .pumpSettings:
                if let pumpManager = dataManager.pumpManager {
                    let cell = tableView.dequeueReusableCell(withIdentifier: SettingsImageTableViewCell.className, for: indexPath)
                    cell.imageView?.image = pumpManager.smallImage
                    cell.textLabel?.text = pumpManager.localizedTitle
                    cell.detailTextLabel?.text = nil
                    cell.accessoryType = .disclosureIndicator
                    return cell
                } else {
                    let cell = tableView.dequeueReusableCell(withIdentifier: TextButtonTableViewCell.className, for: indexPath)
                    cell.textLabel?.text = NSLocalizedString("Add Pump", comment: "Title text for button to set up a new pump")
                    return cell
                }
            }
        case .cgm:
            if let cgmManager = dataManager.cgmManager {
                let image: UIImage? = (cgmManager as? CGMManagerUI)?.smallImage
                let cell = tableView.dequeueReusableCell(withIdentifier: image == nil ? SettingsTableViewCell.className : SettingsImageTableViewCell.className, for: indexPath)
                if let image = image {
                    cell.imageView?.image = image
                }
                cell.textLabel?.text = cgmManager.localizedTitle
                cell.detailTextLabel?.text = nil
                cell.accessoryType = .disclosureIndicator
                return cell
            } else {
                let cell = tableView.dequeueReusableCell(withIdentifier: TextButtonTableViewCell.className, for: indexPath)
                cell.textLabel?.text = NSLocalizedString("Add CGM", comment: "Title text for button to set up a CGM")
                return cell
            }
        case .configuration:
            let configCell = tableView.dequeueReusableCell(withIdentifier: SettingsTableViewCell.className, for: indexPath)

            switch ConfigurationRow(rawValue: indexPath.row)! {
            case .carbRatio:
                configCell.textLabel?.text = NSLocalizedString("Carb Ratios", comment: "The title text for the carb ratio schedule")

                if let carbRatioSchedule = dataManager.loopManager.carbRatioSchedule {
                    let unit = carbRatioSchedule.unit
                    let value = valueNumberFormatter.string(from: carbRatioSchedule.averageQuantity().doubleValue(for: unit)) ?? SettingsTableViewCell.NoValueString

                    configCell.detailTextLabel?.text = String(format: NSLocalizedString("%1$@ %2$@/U", comment: "Format string for carb ratio average. (1: value)(2: carb unit)"), value, unit)
                } else {
                    configCell.detailTextLabel?.text = SettingsTableViewCell.TapToSetString
                }
            case .insulinSensitivity:
                configCell.textLabel?.text = NSLocalizedString("Insulin Sensitivities", comment: "The title text for the insulin sensitivity schedule")

                if let insulinSensitivitySchedule = dataManager.loopManager.insulinSensitivitySchedule {
                    let unit = insulinSensitivitySchedule.unit
                    // Schedule is in mg/dL or mmol/L, but we display as mg/dL/U or mmol/L/U
                    let average = insulinSensitivitySchedule.averageQuantity().doubleValue(for: unit)
                    let unitPerU = unit.unitDivided(by: .internationalUnit())
                    let averageQuantity = HKQuantity(unit: unitPerU, doubleValue: average)
                    let formatter = QuantityFormatter()
                    formatter.setPreferredNumberFormatter(for: unit)
                    configCell.detailTextLabel?.text = formatter.string(from: averageQuantity, for: unitPerU)
                } else {
                    configCell.detailTextLabel?.text = SettingsTableViewCell.TapToSetString
                }
            case .glucoseTargetRange:
                configCell.textLabel?.text = NSLocalizedString("Correction Range", comment: "The title text for the glucose target range schedule")

                if let glucoseTargetRangeSchedule = dataManager.loopManager.settings.glucoseTargetRangeSchedule {
                    let unit = glucoseTargetRangeSchedule.unit
                    let value = glucoseTargetRangeSchedule.value(at: Date())
                    let minTarget = valueNumberFormatter.string(from: value.minValue) ?? SettingsTableViewCell.NoValueString
                    let maxTarget = valueNumberFormatter.string(from: value.maxValue) ?? SettingsTableViewCell.NoValueString

                    configCell.detailTextLabel?.text = String(format: NSLocalizedString("%1$@ – %2$@ %3$@", comment: "Format string for glucose target range. (1: Min target)(2: Max target)(3: glucose unit)"), minTarget, maxTarget, unit.localizedShortUnitString)
                } else {
                    configCell.detailTextLabel?.text = SettingsTableViewCell.TapToSetString
                }
            case .correctionRangePreMealOverride:
                configCell.textLabel?.text = TherapySetting.preMealCorrectionRangeOverride.title
                if dataManager.loopManager.settings.preMealTargetRange == nil {
                    configCell.detailTextLabel?.text = SettingsTableViewCell.TapToSetString
                } else {
                    // TODO: Show some text in the detail label.
                }
            case .correctionRangeWorkoutOverride:
                configCell.textLabel?.text = TherapySetting.workoutCorrectionRangeOverride.title
                if dataManager.loopManager.settings.legacyWorkoutTargetRange == nil {
                    configCell.detailTextLabel?.text = SettingsTableViewCell.TapToSetString
                } else {
                    // TODO: Show some text in the detail label.
                }
            case .suspendThreshold:
                configCell.textLabel?.text = NSLocalizedString("Suspend Threshold", comment: "The title text in settings")

                if let suspendThreshold = dataManager.loopManager.settings.suspendThreshold {
                    let value = valueNumberFormatter.string(from: suspendThreshold.value, unit: suspendThreshold.unit) ?? SettingsTableViewCell.TapToSetString
                    configCell.detailTextLabel?.text = value
                } else {
                    configCell.detailTextLabel?.text = SettingsTableViewCell.TapToSetString
                }
            case .insulinModel:
                configCell.textLabel?.text = NSLocalizedString("Insulin Model", comment: "The title text for the insulin model setting row")

                if let settings = dataManager.loopManager.insulinModelSettings {
                    configCell.detailTextLabel?.text = settings.title
                } else {
                    configCell.detailTextLabel?.text = SettingsTableViewCell.TapToSetString
                }
            case .deliveryLimits:
                configCell.textLabel?.text = NSLocalizedString("Delivery Limits", comment: "Title text for delivery limits")

                if dataManager.loopManager.settings.maximumBolus == nil || dataManager.loopManager.settings.maximumBasalRatePerHour == nil {
                    configCell.detailTextLabel?.text = SettingsTableViewCell.TapToSetString
                } else {
                    configCell.detailTextLabel?.text = SettingsTableViewCell.EnabledString
                }
            case .basalRate:
                configCell.textLabel?.text = NSLocalizedString("Basal Rates", comment: "The title text for the basal rate schedule")

                if let basalRateSchedule = dataManager.loopManager.basalRateSchedule {
                    configCell.detailTextLabel?.text = valueNumberFormatter.string(from: basalRateSchedule.total(), unit: "U")
                } else {
                    configCell.detailTextLabel?.text = SettingsTableViewCell.TapToSetString
                }
            }

            configCell.accessoryType = .disclosureIndicator
            return configCell
        case .services:
            if indexPath.row < activeServices.count {
                let service = activeServices[indexPath.row]
                let cell = tableView.dequeueReusableCell(withIdentifier: SettingsTableViewCell.className, for: indexPath)
                cell.textLabel?.text = service.localizedTitle
                cell.detailTextLabel?.text = nil
                return cell
            } else {
                let cell = tableView.dequeueReusableCell(withIdentifier: TextButtonTableViewCell.className, for: indexPath)
                cell.textLabel?.text = NSLocalizedString("Add Service", comment: "Title text for button to set up a service")
                return cell
            }
        case .testingPumpDataDeletion:
            let cell = tableView.dequeueReusableCell(withIdentifier: TextButtonTableViewCell.className, for: indexPath) as! TextButtonTableViewCell
            cell.textLabel?.text = "Delete Pump Data"
            cell.textLabel?.textAlignment = .center
            cell.tintColor = .destructive
            cell.isEnabled = true
            return cell
        case .testingCGMDataDeletion:
            let cell = tableView.dequeueReusableCell(withIdentifier: TextButtonTableViewCell.className, for: indexPath) as! TextButtonTableViewCell
            cell.textLabel?.text = "Delete CGM Data"
            cell.textLabel?.textAlignment = .center
            cell.tintColor = .destructive
            cell.isEnabled = true
            return cell
        case .support:
            switch SupportRow(rawValue: indexPath.row)! {
            case .diagnostic:
                let cell = tableView.dequeueReusableCell(withIdentifier: SettingsTableViewCell.className, for: indexPath)

                cell.textLabel?.text = NSLocalizedString("Issue Report", comment: "The title text for the issue report cell")
                cell.detailTextLabel?.text = nil
                cell.accessoryType = .disclosureIndicator

                return cell
            }
        }
    }

    override func tableView(_ tableView: UITableView, titleForHeaderInSection section: Int) -> String? {
        switch sections[section] {
        case .loop:
            return Bundle.main.localizedNameAndVersion
        case .pump:
            return NSLocalizedString("Pump", comment: "The title of the pump section in settings")
        case .cgm:
            return NSLocalizedString("Continuous Glucose Monitor", comment: "The title of the continuous glucose monitor section in settings")
        case .configuration:
            return NSLocalizedString("Configuration", comment: "The title of the configuration section in settings")
        case .services:
            return NSLocalizedString("Services", comment: "The title of the services section in settings")
        case .testingPumpDataDeletion, .testingCGMDataDeletion:
            return nil
        case .support:
            return NSLocalizedString("Support", comment: "The title of the support section in settings")
        }
    }

    // MARK: - UITableViewDelegate

    override func tableView(_ tableView: UITableView, shouldHighlightRowAt indexPath: IndexPath) -> Bool {
        return true
    }
            
    override func tableView(_ tableView: UITableView, didSelectRowAt indexPath: IndexPath) {
        let sender = tableView.cellForRow(at: indexPath)

        switch sections[indexPath.section] {
        case .pump:
            switch PumpRow(rawValue: indexPath.row)! {
            case .pumpSettings:
                didSelectPump {
                    tableView.deselectRow(at: indexPath, animated: true)
                }
            }
        case .cgm:
            didSelectCGM {
                tableView.deselectRow(at: indexPath, animated: true)
            }
        case .configuration:
            let row = ConfigurationRow(rawValue: indexPath.row)!
            switch row {
            case .carbRatio:
                let editor = CarbRatioScheduleEditor(
                    schedule: dataManager.loopManager.carbRatioSchedule,
                    onSave: { [dataManager] newSchedule in
                        dataManager?.loopManager.carbRatioSchedule = newSchedule
                        dataManager?.analyticsServicesManager.didChangeCarbRatioSchedule()
                        tableView.reloadRows(at: [indexPath], with: .automatic)
                    }
                )

                let hostingController = DismissibleHostingController(rootView: editor, onDisappear: {
                    tableView.deselectRow(at: indexPath, animated: true)
                })

                present(hostingController, animated: true)
            case .insulinSensitivity:
                let glucoseUnit = dataManager.loopManager.insulinSensitivitySchedule?.unit ?? dataManager.glucoseStore.preferredUnit ?? HKUnit.milligramsPerDeciliter

                let editor = InsulinSensitivityScheduleEditor(
                    schedule: dataManager.loopManager.insulinSensitivitySchedule,
                    glucoseUnit: glucoseUnit,
                    onSave: { [dataManager] newSchedule in
                        dataManager?.loopManager.insulinSensitivitySchedule = newSchedule
                        dataManager?.analyticsServicesManager.didChangeInsulinSensitivitySchedule()
                        tableView.reloadRows(at: [indexPath], with: .automatic)
                    }
                )

                let hostingController = DismissibleHostingController(rootView: editor, onDisappear: {
                    tableView.deselectRow(at: indexPath, animated: true)
                })
                
                present(hostingController, animated: true)
            case .glucoseTargetRange:
                let unit = dataManager.loopManager.settings.glucoseTargetRangeSchedule?.unit ?? dataManager.glucoseStore.preferredUnit ?? HKUnit.milligramsPerDeciliter

                let editor = CorrectionRangeScheduleEditor(
                    schedule: dataManager.loopManager.settings.glucoseTargetRangeSchedule,
                    unit: unit,
                    minValue: dataManager.loopManager.settings.suspendThreshold?.quantity,
                    onSave: { [dataManager] newSchedule in
                        dataManager?.loopManager.settings.glucoseTargetRangeSchedule = newSchedule
                        tableView.reloadRows(at: [indexPath], with: .automatic)
                    }
                )

                let hostingController = DismissibleHostingController(rootView: editor, onDisappear: {
                    tableView.deselectRow(at: indexPath, animated: true)
                })

                present(hostingController, animated: true)
            case .correctionRangePreMealOverride:
                guard let correctionRangeSchedule = dataManager.loopManager.settings.glucoseTargetRangeSchedule else {
                    // Disallow correction range override configuration without a configured correction range schedule.
                    tableView.deselectRow(at: indexPath, animated: true)
                    return
                }

                let unit = correctionRangeSchedule.unit
                let editor = CorrectionRangeOverridesEditor(
                    value: CorrectionRangeOverrides(
                        preMeal: dataManager.loopManager.settings.preMealTargetRange,
                        workout: dataManager.loopManager.settings.legacyWorkoutTargetRange,
                        unit: unit
                    ),
                    preset: .preMeal,
                    unit: unit,
                    correctionRangeScheduleRange: correctionRangeSchedule.scheduleRange(),
                    minValue: dataManager.loopManager.settings.suspendThreshold?.quantity,
                    onSave: { [dataManager] overrides in
                        dataManager?.loopManager.settings.preMealTargetRange = overrides.preMeal?.doubleRange(for: unit)
                    },
                    sensitivityOverridesEnabled: FeatureFlags.sensitivityOverridesEnabled
                )

                let hostingController = ExplicitlyDismissibleModal(rootView: editor, onDisappear: {
                    tableView.deselectRow(at: indexPath, animated: true)
                })

                present(hostingController, animated: true)
            case .correctionRangeWorkoutOverride:
                guard let correctionRangeSchedule = dataManager.loopManager.settings.glucoseTargetRangeSchedule else {
                    // Disallow correction range override configuration without a configured correction range schedule.
                    tableView.deselectRow(at: indexPath, animated: true)
                    return
                }

                let unit = correctionRangeSchedule.unit
                let editor = CorrectionRangeOverridesEditor(
                    value: CorrectionRangeOverrides(
                        preMeal: dataManager.loopManager.settings.preMealTargetRange,
                        workout: dataManager.loopManager.settings.legacyWorkoutTargetRange,
                        unit: unit
                    ),
                    preset: .workout,
                    unit: unit,
                    correctionRangeScheduleRange: correctionRangeSchedule.scheduleRange(),
                    minValue: dataManager.loopManager.settings.suspendThreshold?.quantity,
                    onSave: { [dataManager] overrides in
                        dataManager?.loopManager.settings.legacyWorkoutTargetRange = overrides.workout?.doubleRange(for: unit)
                    },
                    sensitivityOverridesEnabled: FeatureFlags.sensitivityOverridesEnabled
                )

                let hostingController = ExplicitlyDismissibleModal(rootView: editor, onDisappear: {
                    tableView.deselectRow(at: indexPath, animated: true)
                })

                present(hostingController, animated: true)
            case .suspendThreshold:
                func presentSuspendThresholdEditor(initialValue: HKQuantity?, unit: HKUnit) {
                    let settings = dataManager.loopManager.settings
                    let maxAllowableSuspendThreshold = Guardrail.maxSuspendThresholdValue(
                        correctionRangeSchedule: settings.glucoseTargetRangeSchedule,
                        preMealTargetRange: settings.preMealTargetRange,
                        workoutTargetRange: settings.legacyWorkoutTargetRange,
                        unit: unit
                    )

                    let editor = SuspendThresholdEditor(
                        value: initialValue,
                        unit: unit,
                        maxValue: maxAllowableSuspendThreshold,
                        onSave: { [dataManager, tableView] newValue in
                            dataManager!.loopManager.settings.suspendThreshold = GlucoseThreshold(unit: unit, value: newValue.doubleValue(for: unit))

                            tableView.reloadRows(at: [indexPath], with: .automatic)
                        }
                    )

                    let hostingController = ExplicitlyDismissibleModal(rootView: editor, onDisappear: {
                        tableView.deselectRow(at: indexPath, animated: true)
                    })

                    present(hostingController, animated: true)
                }

                if let minBGGuard = dataManager.loopManager.settings.suspendThreshold {
                    presentSuspendThresholdEditor(initialValue: minBGGuard.quantity, unit: minBGGuard.unit)
                } else if let unit = dataManager.glucoseStore.preferredUnit {
                    presentSuspendThresholdEditor(initialValue: nil, unit: unit)
                }
            case .insulinModel:
                let glucoseUnit = dataManager.loopManager.insulinSensitivitySchedule?.unit ?? dataManager.glucoseStore.preferredUnit ?? HKUnit.milligramsPerDeciliter
                let modelSelectionView = InsulinModelSelection(
                    value: dataManager.loopManager.insulinModelSettings ?? .exponentialPreset(.humalogNovologAdult),
                    insulinSensitivitySchedule: dataManager.loopManager.insulinSensitivitySchedule,
                    glucoseUnit: glucoseUnit,
                    supportedModelSettings: SupportedInsulinModelSettings(fiaspModelEnabled: FeatureFlags.fiaspInsulinModelEnabled, walshModelEnabled: FeatureFlags.walshInsulinModelEnabled),
                    chartColors: .primary,
                    onSave: { [dataManager, tableView] newValue in
                        dataManager!.loopManager!.insulinModelSettings = newValue
                        tableView.reloadRows(at: [indexPath], with: .automatic)
                    },
                    mode: .legacySettings
                ).environment(\.appName, Bundle.main.bundleDisplayName)

                let hostingController = DismissibleHostingController(rootView: modelSelectionView, onDisappear: {
                    tableView.deselectRow(at: indexPath, animated: true)
                })

                present(hostingController, animated: true)
            case .deliveryLimits:
                guard let pumpManager = dataManager.pumpManager else {
                    // Disallow delivery limit configuration without a configured pump.
                    tableView.deselectRow(at: indexPath, animated: true)
                    return
                }

                let maximumBasalRate = dataManager.loopManager.settings.maximumBasalRatePerHour.map {
                    HKQuantity(unit: .internationalUnitsPerHour, doubleValue: $0)
                }

                let maximumBolus = dataManager.loopManager.settings.maximumBolus.map {
                    HKQuantity(unit: .internationalUnit(), doubleValue: $0)
                }

                let editor = DeliveryLimitsEditor(
                    value: DeliveryLimits(maximumBasalRate: maximumBasalRate, maximumBolus: maximumBolus),
                    supportedBasalRates: pumpManager.supportedBasalRates,
                    scheduledBasalRange: dataManager.loopManager.basalRateSchedule?.valueRange(),
                    supportedBolusVolumes: pumpManager.supportedBolusVolumes,
                    onSave: { [dataManager] limits in
                        dataManager!.loopManager.settings.maximumBasalRatePerHour = limits.maximumBasalRate?.doubleValue(for: .internationalUnitsPerHour)
                        dataManager!.loopManager.settings.maximumBolus = limits.maximumBolus?.doubleValue(for: .internationalUnit())
                        
                        tableView.reloadRows(at: [indexPath], with: .automatic)
                    }
                )
                
                let hostingController = ExplicitlyDismissibleModal(rootView: editor, onDisappear: {
                    tableView.deselectRow(at: indexPath, animated: true)
                })

                present(hostingController, animated: true)
            case .basalRate:
                guard let pumpManager = dataManager.pumpManager else {
                    // Not allowing basal schedule entry without a configured pump.
                    tableView.deselectRow(at: indexPath, animated: true)
                    return
                }

                let editor = BasalRateScheduleEditor(
                    schedule: dataManager.loopManager.basalRateSchedule,
                    supportedBasalRates: pumpManager.supportedBasalRates,
                    maximumBasalRate: dataManager.loopManager.settings.maximumBasalRatePerHour,
                    maximumScheduleEntryCount: pumpManager.maximumBasalScheduleEntryCount,
                    syncSchedule: pumpManager.syncBasalRateSchedule,
                    onSave: { [dataManager] newSchedule in
                        dataManager!.loopManager.basalRateSchedule = newSchedule
                        tableView.reloadRows(at: [indexPath], with: .automatic)
                    }
                )

                let hostingController = DismissibleHostingController(rootView: editor, onDisappear: {
                    tableView.deselectRow(at: indexPath, animated: true)
                })

                present(hostingController, animated: true)
            }
        case .loop:
            switch LoopRow(rawValue: indexPath.row)! {
            case .dosing:
                break
            case .alertPermissions:
                presentAlertPermissionsSettings(tableView, indexPath)
                break
            case .temporaryNewSettings:
                presentTemporaryNewSettings(tableView, indexPath)
                break
            }
        case .services:
            if indexPath.row < activeServices.count {
                if let serviceUI = activeServices[indexPath.row] as? ServiceUI {
                    didTapService(serviceUI)
                }
                tableView.deselectRow(at: indexPath, animated: true)
            } else {
                let alert = UIAlertController(services: inactiveServices) { [weak self] (identifier) in
                    self?.setupService(withIdentifier: identifier)
                }
                
                alert.addCancelAction { (_) in
                    tableView.deselectRow(at: indexPath, animated: true)
                }

                present(alert, animated: true, completion: nil)
            }
        case .testingPumpDataDeletion:
            let confirmVC = UIAlertController(pumpDataDeletionHandler: { self.dataManager.deleteTestingPumpData() })
            present(confirmVC, animated: true) {
                tableView.deselectRow(at: indexPath, animated: true)
            }
        case .testingCGMDataDeletion:
            let confirmVC = UIAlertController(cgmDataDeletionHandler: { self.dataManager.deleteTestingCGMData() })
            present(confirmVC, animated: true) {
                tableView.deselectRow(at: indexPath, animated: true)
            }
        case .support:
            switch SupportRow(rawValue: indexPath.row)! {
            case .diagnostic:
                issueReport(title: sender?.textLabel?.text ?? "")
            }
        }
    }
    
    private func didSelectPump(completion: (() -> Void)? = nil) {
        if var settings = dataManager.pumpManager?.settingsViewController(insulinTintColor: .insulinTintColor, guidanceColors: .default) {
            settings.completionDelegate = self
            present(settings, animated: true)
        } else {
            // Add new pump
            let pumpManagers = dataManager.availablePumpManagers
            
            switch pumpManagers.count {
            case 1:
                setupPumpManager(identifier: pumpManagers.first!.identifier)
                completion?()
            case let x where x > 1:
                let alert = UIAlertController(pumpManagers: pumpManagers) { [weak self] (identifier) in
                    self?.setupPumpManager(identifier: identifier)
                    completion?()
                }
                
                alert.addCancelAction { (_) in
                    completion?()
                }
                
                present(alert, animated: true, completion: nil)
            default:
                break
            }
        }
    }
    
    private func setupPumpManager(identifier: String) {
        if let manager = self.dataManager.pumpManagerTypeByIdentifier(identifier) {
            let setupViewController = self.configuredSetupViewController(for: manager)
            self.present(setupViewController, animated: true, completion: nil)
        }
    }
    
    private func didSelectCGM(completion: (() -> Void)? = nil) {
        if let cgmManager = dataManager.cgmManager as? CGMManagerUI {
            if let unit = dataManager.glucoseStore.preferredUnit {
                var settings = cgmManager.settingsViewController(for: unit, glucoseTintColor: .glucoseTintColor, guidanceColors: .default)
                settings.completionDelegate = self
                present(settings, animated: true)
                completion?()
            }
        } else if dataManager.cgmManager is PumpManagerUI {
            // The pump manager is providing glucose, but allow reverting the CGM
            let alert = UIAlertController(deleteCGMManagerHandler: { [weak self] (isDeleted) in
                if isDeleted {
                    self?.dataManager.cgmManager = nil
                }
                
                completion?()
                self?.updateCGMManagerRows()
            })
            present(alert, animated: true, completion: nil)
        } else {
            // Add new CGM
            let cgmManagers = dataManager.availableCGMManagers
            
            switch cgmManagers.count {
            case 1:
                setupCGMManager(identifier: cgmManagers.first!.identifier)
                completion?()
            case let x where x > 1:
                let alert = UIAlertController(cgmManagers: cgmManagers) { [weak self] (identifier) in
                    self?.setupCGMManager(identifier: identifier)
                    completion?()
                }
                
                alert.addCancelAction { (_) in
                    completion?()
                }
                
                present(alert, animated: true, completion: nil)
            default:
                break
            }
        }
    }
    
    private func presentAlertPermissionsSettings(_ tableView: UITableView, _ indexPath: IndexPath) {
        let hostingController = DismissibleHostingController(
            rootView: NotificationsCriticalAlertPermissionsView(backButtonText: NSLocalizedString("Settings", comment: "Settings return button"),
                                                                viewModel: notificationsCriticalAlertPermissionsViewModel).environment(\.appName, Bundle.main.bundleDisplayName),
            onDisappear: {
                tableView.deselectRow(at: indexPath, animated: true)
        })
        present(hostingController, animated: true)
        tableView.deselectRow(at: indexPath, animated: true)
    }
    
    private func presentTemporaryNewSettings(_ tableView: UITableView, _ indexPath: IndexPath) {
        let pumpViewModel = DeviceViewModel(
            image: {  [weak self] in self?.dataManager.pumpManager?.smallImage },
            name: {  [weak self] in self?.dataManager.pumpManager?.localizedTitle ?? "" },
            isSetUp: {  [weak self] in self?.dataManager.pumpManager != nil },
            availableDevices: dataManager.availablePumpManagers,
            deleteData: (dataManager.pumpManager is TestingPumpManager) ? { [weak self] in self?.dataManager.deleteTestingPumpData()
                } : nil,
            onTapped: { [weak self] in
                self?.didSelectPump()
            },
            didTapAddDevice: { [weak self] in
                self?.setupPumpManager(identifier: $0.identifier)
        })
        
        let cgmViewModel = DeviceViewModel(
            image: {  [weak self] in (self?.dataManager.cgmManager as? DeviceManagerUI)?.smallImage },
            name: {  [weak self] in self?.dataManager.cgmManager?.localizedTitle ?? "" },
            isSetUp: {  [weak self] in self?.dataManager.cgmManager != nil },
            availableDevices: dataManager.availableCGMManagers,
            deleteData: (dataManager.cgmManager is TestingCGMManager) ? { [weak self] in self?.dataManager.deleteTestingCGMData()
                } : nil,
            onTapped: { [weak self] in
                self?.didSelectCGM()
            },
            didTapAddDevice: { [weak self] in
                self?.setupCGMManager(identifier: $0.identifier)
        })
        let pumpSupportedIncrements = dataManager.pumpManager.map {
            PumpSupportedIncrements(basalRates: $0.supportedBasalRates,
                                    bolusVolumes: $0.supportedBolusVolumes,
                                    maximumBasalScheduleEntryCount: $0.maximumBasalScheduleEntryCount)
        }
<<<<<<< HEAD
        let viewModel = SettingsViewModel(appNameAndVersion: "My Loop Version",
=======
        let servicesViewModel = ServicesViewModel(showServices: FeatureFlags.includeServicesInSettingsEnabled,
                                                  availableServices: availableServices,
                                                  activeServices: activeServices,
                                                  delegate: self)
        let viewModel = SettingsViewModel(appNameAndVersion: Bundle.main.localizedNameAndVersion,
>>>>>>> c69fc765
                                          notificationsCriticalAlertPermissionsViewModel: notificationsCriticalAlertPermissionsViewModel,
                                          pumpManagerSettingsViewModel: pumpViewModel,
                                          cgmManagerSettingsViewModel: cgmViewModel,
                                          servicesViewModel: servicesViewModel,
                                          therapySettings: dataManager.loopManager.therapySettings,
                                          supportedInsulinModelSettings: SupportedInsulinModelSettings(fiaspModelEnabled: FeatureFlags.fiaspInsulinModelEnabled, walshModelEnabled: FeatureFlags.walshInsulinModelEnabled),
                                          pumpSupportedIncrements: pumpSupportedIncrements,
                                          syncPumpSchedule: dataManager.pumpManager?.syncBasalRateSchedule,
                                          sensitivityOverridesEnabled: FeatureFlags.sensitivityOverridesEnabled,
                                          initialDosingEnabled: dataManager.loopManager.settings.dosingEnabled,
                                          delegate: self)
        let hostingController = DismissibleHostingController(
            rootView: SettingsView(viewModel: viewModel).environment(\.appName, Bundle.main.bundleDisplayName),
            onDisappear: {
                tableView.deselectRow(at: indexPath, animated: true)
        })
        present(hostingController, animated: true)
        tableView.deselectRow(at: indexPath, animated: true)
    }
    
    @objc private func onDosingEnabledChanged(_ sender: UISwitch) {
        setDosingEnabled(sender.isOn)
    }
    
    private func setDosingEnabled(_ value: Bool) {
        DispatchQueue.main.async {
            self.dataManager.loopManager.settings.dosingEnabled = value
        }
    }
    
    private func saveTherapySetting(_ therapySetting: TherapySetting, _ therapySettings: TherapySettings) {
        switch therapySetting {
        case .glucoseTargetRange:
            dataManager?.loopManager.settings.glucoseTargetRangeSchedule = therapySettings.glucoseTargetRangeSchedule
        case .preMealCorrectionRangeOverride:
            dataManager?.loopManager.settings.preMealTargetRange = therapySettings.preMealTargetRange
        case .workoutCorrectionRangeOverride:
            dataManager?.loopManager.settings.legacyWorkoutTargetRange = therapySettings.workoutTargetRange
        case .suspendThreshold:
            dataManager?.loopManager.settings.suspendThreshold = therapySettings.suspendThreshold
        case .basalRate:
            dataManager?.loopManager.basalRateSchedule = therapySettings.basalRateSchedule
        case .deliveryLimits:
            dataManager?.loopManager.settings.maximumBasalRatePerHour = therapySettings.maximumBasalRatePerHour
            dataManager?.loopManager.settings.maximumBolus = therapySettings.maximumBolus
        case .insulinModel:
            if let insulinModelSettings = therapySettings.insulinModelSettings {
                dataManager?.loopManager.insulinModelSettings = insulinModelSettings
            }
        case .carbRatio:
            dataManager?.loopManager.carbRatioSchedule = therapySettings.carbRatioSchedule
            dataManager?.analyticsServicesManager.didChangeCarbRatioSchedule()
        case .insulinSensitivity:
            dataManager?.loopManager.insulinSensitivitySchedule = therapySettings.insulinSensitivitySchedule
            dataManager?.analyticsServicesManager.didChangeInsulinSensitivitySchedule()
        case .none:
            break // NO-OP
        }
    }
    
    private func issueReport(title: String) {
        let vc = CommandResponseViewController.generateDiagnosticReport(deviceManager: dataManager)
        vc.title = title        
        show(vc, sender: nil)
    }

}

// MARK: - SettingsViewModel delegation
extension SettingsTableViewController: SettingsViewModelDelegate {
    func dosingEnabledChanged(_ newValue: Bool) {
        setDosingEnabled(newValue)
    }
    
    func didSave(therapySetting: TherapySetting, therapySettings: TherapySettings) {
        saveTherapySetting(therapySetting, therapySettings)
    }
    
    func createIssueReport(title: String) {
        issueReport(title: title)
    }
}

// MARK: - DeviceManager view controller delegation

extension SettingsTableViewController: CompletionDelegate {
    func completionNotifyingDidComplete(_ object: CompletionNotifying) {
        if let vc = object as? UIViewController, presentedViewController === vc {
            dismiss(animated: true, completion: nil)

            updateSelectedDeviceManagerAndServicesRows()
        }
    }

    private func updateSelectedDeviceManagerAndServicesRows() {
        tableView.beginUpdates()
        updateSelectedDeviceManagerRows()
        updateSelectedServicesRows()
        tableView.endUpdates()
    }

    private func updateSelectedDeviceManagerRows() {
        tableView.beginUpdates()
        updatePumpManagerRows()
        updateCGMManagerRows()
        tableView.endUpdates()
    }

    private func updatePumpManagerRows() {
        tableView.beginUpdates()

        let previousTestingPumpDataDeletionSection = sections.firstIndex(of: .testingPumpDataDeletion)
        let wasTestingPumpManager = isTestingPumpManager
        isTestingPumpManager = dataManager.pumpManager is TestingPumpManager
        if !wasTestingPumpManager, isTestingPumpManager {
            guard let testingPumpDataDeletionSection = sections.firstIndex(of: .testingPumpDataDeletion) else {
                fatalError("Expected to find testing pump data deletion section with testing pump in use")
            }
            tableView.insertSections([testingPumpDataDeletionSection], with: .automatic)
        } else if wasTestingPumpManager, !isTestingPumpManager {
            guard let previousTestingPumpDataDeletionSection = previousTestingPumpDataDeletionSection else {
                fatalError("Expected to have had testing pump data deletion section when testing pump was in use")
            }
            tableView.deleteSections([previousTestingPumpDataDeletionSection], with: .automatic)
        }


        tableView.reloadSections([Section.pump.rawValue], with: .fade)
        tableView.reloadSections([Section.cgm.rawValue], with: .fade)
        tableView.endUpdates()
    }

    private func updateCGMManagerRows() {
        tableView.beginUpdates()

        let previousTestingCGMDataDeletionSection = sections.firstIndex(of: .testingCGMDataDeletion)
        let wasTestingCGMManager = isTestingCGMManager
        isTestingCGMManager = dataManager.cgmManager is TestingCGMManager
        if !wasTestingCGMManager, isTestingCGMManager {
            guard let testingCGMDataDeletionSection = sections.firstIndex(of: .testingCGMDataDeletion) else {
                fatalError("Expected to find testing CGM data deletion section with testing CGM in use")
            }
            tableView.insertSections([testingCGMDataDeletionSection], with: .automatic)
        } else if wasTestingCGMManager, !isTestingCGMManager {
            guard let previousTestingCGMDataDeletionSection = previousTestingCGMDataDeletionSection else {
                fatalError("Expected to have had testing CGM data deletion section when testing CGM was in use")
            }
            tableView.deleteSections([previousTestingCGMDataDeletionSection], with: .automatic)
        }

        tableView.reloadSections([Section.cgm.rawValue], with: .fade)
        tableView.endUpdates()
    }

    private func updateSelectedServicesRows() {
        tableView.beginUpdates()
        tableView.reloadSections([Section.services.rawValue], with: .fade)
        tableView.endUpdates()
    }
}


extension SettingsTableViewController: PumpManagerSetupViewControllerDelegate {
    func pumpManagerSetupViewController(_ pumpManagerSetupViewController: PumpManagerSetupViewController, didSetUpPumpManager pumpManager: PumpManagerUI) {
        dataManager.pumpManager = pumpManager

        if let basalRateSchedule = pumpManagerSetupViewController.basalSchedule {
            dataManager.loopManager.basalRateSchedule = basalRateSchedule
            tableView.reloadRows(at: [[Section.configuration.rawValue, ConfigurationRow.basalRate.rawValue]], with: .none)
        }

        if let maxBasalRateUnitsPerHour = pumpManagerSetupViewController.maxBasalRateUnitsPerHour {
            dataManager.loopManager.settings.maximumBasalRatePerHour = maxBasalRateUnitsPerHour
            tableView.reloadRows(at: [[Section.configuration.rawValue, ConfigurationRow.deliveryLimits.rawValue]], with: .none)
        }

        if let maxBolusUnits = pumpManagerSetupViewController.maxBolusUnits {
            dataManager.loopManager.settings.maximumBolus = maxBolusUnits
            tableView.reloadRows(at: [[Section.configuration.rawValue, ConfigurationRow.deliveryLimits.rawValue]], with: .none)
        }
    }
}

private class DelegateShim: CGMManagerSetupViewControllerDelegate {
    let completion: (CGMManager?) -> Void
    init(completion: @escaping (CGMManager?) -> Void) {
        self.completion = completion
    }
    func cgmManagerSetupViewController(_ cgmManagerSetupViewController: CGMManagerSetupViewController, didSetUpCGMManager cgmManager: CGMManagerUI) {
        self.completion(cgmManager)
    }
}

extension SettingsTableViewController: CGMManagerSetupViewControllerDelegate {
    fileprivate func setupCGMManager(identifier: String) {
        dataManager.maybeSetupCGMManager(identifier) { cgmManagerType, setupCompletion in
            if var setupViewController = cgmManagerType.setupViewController(glucoseTintColor: .glucoseTintColor, guidanceColors: .default) {
                let shim = DelegateShim {
                    setupCompletion($0)
                    self.updateSelectedDeviceManagerRows()
                }
                setupViewController.setupDelegate = shim
                setupViewController.completionDelegate = self
                present(setupViewController, animated: true, completion: nil)
            } else {
                setupCompletion(cgmManagerType.init(rawState: [:]))
            }
        }
        updateSelectedDeviceManagerRows()
    }

    func cgmManagerSetupViewController(_ cgmManagerSetupViewController: CGMManagerSetupViewController, didSetUpCGMManager cgmManager: CGMManagerUI) {
        updateSelectedDeviceManagerRows()
    }
}

extension SettingsTableViewController {
    fileprivate var availableServices: [AvailableService] {
        return dataManager.servicesManager.availableServices
    }

    fileprivate var activeServices: [Service] {
        return dataManager.servicesManager.activeServices.sorted { $0.localizedTitle < $1.localizedTitle }
    }

    fileprivate var inactiveServices: [AvailableService] {
        return availableServices.filter { availableService in !dataManager.servicesManager.activeServices.contains { type(of: $0).serviceIdentifier == availableService.identifier } }
    }
    
    fileprivate func didTapService(_ serviceUI: ServiceUI) {
        var settings = serviceUI.settingsViewController(chartColors: .primary, carbTintColor: .carbTintColor, glucoseTintColor: .glucoseTintColor, guidanceColors: .default, insulinTintColor: .insulinTintColor)
        settings.serviceSettingsDelegate = self
        settings.completionDelegate = self
        present(settings, animated: true)
    }
    
    fileprivate func setupService(withIdentifier identifier: String) {
        guard let serviceUIType = dataManager.servicesManager.serviceUITypeByIdentifier(identifier) else {
            return
        }

        if var setupViewController = serviceUIType.setupViewController() {
            setupViewController.serviceSetupDelegate = self
            setupViewController.completionDelegate = self
            present(setupViewController, animated: true, completion: nil)
        } else if let service = serviceUIType.init(rawState: [:]) {
            dataManager.servicesManager.addActiveService(service)
            updateSelectedServicesRows()
        }
    }
}

extension SettingsTableViewController: ServiceSetupDelegate {
    func serviceSetupNotifying(_ object: ServiceSetupNotifying, didCreateService service: Service) {
        dataManager.servicesManager.addActiveService(service)
    }
}

extension SettingsTableViewController: ServiceSettingsDelegate {
    func serviceSettingsNotifying(_ object: ServiceSettingsNotifying, didDeleteService service: Service) {
        dataManager.servicesManager.removeActiveService(service)
    }
}

extension SettingsTableViewController: ServicesViewModelDelegate {
    func addService(identifier: String) {
        setupService(withIdentifier: identifier)
    }
    func gotoService(identifier: String) {
        guard let serviceUI = activeServices.first(where: { $0.serviceIdentifier == identifier }) as? ServiceUI else {
            return
        }
        didTapService(serviceUI)
    }
}

private extension UIAlertController {
    convenience init(pumpDataDeletionHandler handler: @escaping () -> Void) {
        self.init(
            title: nil,
            message: "Are you sure you want to delete testing pump health data?",
            preferredStyle: .actionSheet
        )

        addAction(UIAlertAction(
            title: "Delete Pump Data",
            style: .destructive,
            handler: { _ in handler() }
        ))

        addAction(UIAlertAction(title: "Cancel", style: .cancel, handler: nil))
    }

    convenience init(cgmDataDeletionHandler handler: @escaping () -> Void) {
        self.init(
            title: nil,
            message: "Are you sure you want to delete testing CGM health data?",
            preferredStyle: .actionSheet
        )

        addAction(UIAlertAction(
            title: "Delete CGM Data",
            style: .destructive,
            handler: { _ in handler() }
        ))

        addAction(UIAlertAction(title: "Cancel", style: .cancel, handler: nil))
    }
}<|MERGE_RESOLUTION|>--- conflicted
+++ resolved
@@ -785,15 +785,11 @@
                                     bolusVolumes: $0.supportedBolusVolumes,
                                     maximumBasalScheduleEntryCount: $0.maximumBasalScheduleEntryCount)
         }
-<<<<<<< HEAD
-        let viewModel = SettingsViewModel(appNameAndVersion: "My Loop Version",
-=======
         let servicesViewModel = ServicesViewModel(showServices: FeatureFlags.includeServicesInSettingsEnabled,
                                                   availableServices: availableServices,
                                                   activeServices: activeServices,
                                                   delegate: self)
         let viewModel = SettingsViewModel(appNameAndVersion: Bundle.main.localizedNameAndVersion,
->>>>>>> c69fc765
                                           notificationsCriticalAlertPermissionsViewModel: notificationsCriticalAlertPermissionsViewModel,
                                           pumpManagerSettingsViewModel: pumpViewModel,
                                           cgmManagerSettingsViewModel: cgmViewModel,
