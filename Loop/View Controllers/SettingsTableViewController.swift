--- conflicted
+++ resolved
@@ -97,28 +97,22 @@
 
     fileprivate enum PumpRow: Int {
         case pumpID = 0
-<<<<<<< HEAD
         case batteryChemistry
 
         static let count = 2
     }
 
     fileprivate enum CGMRow: Int {
-        case receiverEnabled = 0
+        case fetchEnlite = 0
+        case receiverEnabled
         case transmitterEnabled
         case transmitterID  // optional, only displayed if transmitterEnabled
 
-	static let count = 3
+        static let count = 4
     }
 
     fileprivate enum ConfigurationRow: Int {
         case glucoseTargetRange = 0
-=======
-        case transmitterID
-        case receiverEnabled
-        case fetchPumpGlucose
-        case glucoseTargetRange
->>>>>>> c753c137
         case insulinActionDuration
         case basalRate
         case carbRatio
@@ -126,11 +120,7 @@
         case maxBasal
         case maxBolus
 
-<<<<<<< HEAD
         static let count = 7
-=======
-        static let count = 12
->>>>>>> c753c137
     }
 
     fileprivate enum ServiceRow: Int {
@@ -221,6 +211,17 @@
             }
             cell = configCell
         case .cgm:
+            if case .fetchEnlite = CGMRow(rawValue: indexPath.row)! {
+                let switchCell = tableView.dequeueReusableCell(withIdentifier: SwitchTableViewCell.className, for: indexPath) as! SwitchTableViewCell
+
+                switchCell.`switch`?.isOn = dataManager.fetchEnliteDataEnabled
+                switchCell.titleLabel.text = NSLocalizedString("Fetch Enlite Data", comment: "The title text for the fetch enlite data enabled switch cell")
+
+                switchCell.`switch`?.addTarget(self, action: #selector(fetchEnliteEnabledChanged(_:)), for: .valueChanged)
+
+                return switchCell
+            }
+
             if case .receiverEnabled = CGMRow(rawValue: indexPath.row)! {
                 let switchCell = tableView.dequeueReusableCell(withIdentifier: SwitchTableViewCell.className, for: indexPath) as! SwitchTableViewCell
 
@@ -232,23 +233,8 @@
                 return switchCell
             }
 
-<<<<<<< HEAD
             if case .transmitterEnabled = CGMRow(rawValue: indexPath.row)! {
                 let switchCell = tableView.dequeueReusableCell(withIdentifier: SwitchTableViewCell.className, for: indexPath) as! SwitchTableViewCell
-=======
-            if case .fetchPumpGlucose = ConfigurationRow(rawValue: indexPath.row)! {
-                let switchCell = tableView.dequeueReusableCell(withIdentifier: SwitchTableViewCell.className, for: indexPath) as! SwitchTableViewCell
-
-                switchCell.`switch`?.isOn = dataManager.fetchEnliteDataEnabled
-                switchCell.titleLabel.text = NSLocalizedString("Fetch Enlite Data", comment: "The title text for the fetch enlite data enabled switch cell")
-
-                switchCell.`switch`?.addTarget(self, action: #selector(fetchPumpGlucoseEnabledChanged(_:)), for: .valueChanged)
-
-                return switchCell
-            }
-
-            let configCell = tableView.dequeueReusableCell(withIdentifier: ConfigCellIdentifier, for: indexPath)
->>>>>>> c753c137
 
                 switchCell.`switch`?.isOn = dataManager.transmitterEnabled
                 switchCell.titleLabel.text = NSLocalizedString("G5 Transmitter", comment: "The title text for the G5 Transmitter enabled switch cell")
@@ -261,6 +247,8 @@
 
             let configCell = tableView.dequeueReusableCell(withIdentifier: ConfigCellIdentifier, for: indexPath)
             switch CGMRow(rawValue: indexPath.row)! {
+            case .fetchEnlite:
+                break
             case .transmitterEnabled:
                 break
             case .transmitterID:
@@ -268,17 +256,12 @@
                 configCell.detailTextLabel?.text = dataManager.transmitterID ?? TapToSetString
             case .receiverEnabled:
                 break
-<<<<<<< HEAD
             }
             cell = configCell
         case .configuration:
             let configCell = tableView.dequeueReusableCell(withIdentifier: ConfigCellIdentifier, for: indexPath)
 
             switch ConfigurationRow(rawValue: indexPath.row)! {
-=======
-            case .fetchPumpGlucose:
-                break
->>>>>>> c753c137
             case .basalRate:
                 configCell.textLabel?.text = NSLocalizedString("Basal Rates", comment: "The title text for the basal rate schedule")
 
@@ -449,6 +432,8 @@
         case .cgm:
             let row = CGMRow(rawValue: indexPath.row)!
             switch row {
+            case .fetchEnlite:
+                break
             case .transmitterEnabled:
                 break
             case .transmitterID:
@@ -581,19 +566,6 @@
                 } else {
                     show(scheduleVC, sender: sender)
                 }
-<<<<<<< HEAD
-=======
-            case .receiverEnabled:
-                break
-            case .fetchPumpGlucose:
-                break
-            case .batteryChemistry:
-                let vc = RadioSelectionTableViewController.batteryChemistryType(dataManager.batteryChemistry)
-                vc.title = sender?.textLabel?.text
-                vc.delegate = self
-                
-                show(vc, sender: sender)
->>>>>>> c753c137
             }
         case .devices:
             let vc = RileyLinkDeviceTableViewController()
@@ -704,6 +676,7 @@
         if dataManager.transmitterEnabled == false {
             dataManager.transmitterEnabled = true
             disableReceiver()
+            disableEnlite()
             tableView.insertRows(at: [IndexPath(row: CGMRow.transmitterID.rawValue, section:Section.cgm.rawValue)], with: .top)
         }
     }
@@ -722,6 +695,7 @@
 
         if sender.isOn {
             disableTransmitter()
+            disableEnlite()
         }
     }
 
@@ -731,8 +705,19 @@
         switchCell.`switch`?.setOn(false, animated: true)
     }
 
-    func fetchPumpGlucoseEnabledChanged(_ sender: UISwitch) {
+    func fetchEnliteEnabledChanged(_ sender: UISwitch) {
         dataManager.fetchEnliteDataEnabled = sender.isOn
+
+        if sender.isOn {
+            disableTransmitter()
+            disableReceiver();
+        }
+    }
+
+    private func disableEnlite() {
+        dataManager.fetchEnliteDataEnabled = false
+        let switchCell = tableView.cellForRow(at: IndexPath(row: CGMRow.fetchEnlite.rawValue, section: Section.cgm.rawValue)) as! SwitchTableViewCell
+        switchCell.`switch`?.setOn(false, animated: true)
     }
 
     // MARK: - DailyValueScheduleTableViewControllerDelegate
