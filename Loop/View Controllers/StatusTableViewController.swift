--- conflicted
+++ resolved
@@ -885,11 +885,7 @@
             contentConfig.textProperties.color = .white
             contentConfig.textProperties.font = .systemFont(ofSize: adjustViewForNarrowDisplay ? 16 : 18, weight: .bold)
             contentConfig.textProperties.adjustsFontSizeToFitWidth = true
-<<<<<<< HEAD
-            contentConfig.secondaryText = NSLocalizedString("Fix now by turning Notifications, Critical Alerts and Time Sensitive Notifications ON.", comment: "instructions on how to fix alert permission warning")
-=======
             contentConfig.secondaryText = NSLocalizedString("Fix now by turning Notifications, Critical Alerts and Time Sensitive Notifications ON.", comment: "Secondary text for alerts disabled warning, which appears on the main status screen.")
->>>>>>> d7e107d9
             contentConfig.secondaryTextProperties.color = .white
             contentConfig.secondaryTextProperties.font = .systemFont(ofSize: adjustViewForNarrowDisplay ? 13 : 15)
             contentConfiguration = contentConfig
