//
//  StatusTableViewController.swift
//  Naterade
//
//  Created by Nathan Racklyeft on 9/6/15.
//  Copyright © 2015 Nathan Racklyeft. All rights reserved.
//

import UIKit
import HealthKit
import SwiftUI
import Intents
import LoopCore
import LoopKit
import LoopKitUI
import LoopTestingKit
import LoopUI
import SwiftCharts
import os.log
import Combine
import WidgetKit


private extension RefreshContext {
    static let all: Set<RefreshContext> = [.status, .glucose, .insulin, .carbs, .targets]
}

final class StatusTableViewController: LoopChartsTableViewController {

    private let log = OSLog(category: "StatusTableViewController")

    lazy var quantityFormatter: QuantityFormatter = QuantityFormatter()

    var onboardingManager: OnboardingManager!

    var closedLoopStatus: ClosedLoopStatus!
    
    var alertPermissionsChecker: AlertPermissionsChecker!

    var alertMuter: AlertMuter!

    var supportManager: SupportManager!

    lazy private var cancellables = Set<AnyCancellable>()

    override func viewDidLoad() {

        super.viewDidLoad()
        tableView.register(BolusProgressTableViewCell.nib(), forCellReuseIdentifier: BolusProgressTableViewCell.className)
        tableView.register(AlertPermissionsDisabledWarningCell.self, forCellReuseIdentifier: AlertPermissionsDisabledWarningCell.className)

        if FeatureFlags.predictedGlucoseChartClampEnabled {
            statusCharts.glucose.glucoseDisplayRange = LoopConstants.glucoseChartDefaultDisplayBoundClamped
        } else {
            statusCharts.glucose.glucoseDisplayRange = LoopConstants.glucoseChartDefaultDisplayBound
        }

        registerPumpManager()
        registerCGMManager()

        let notificationCenter = NotificationCenter.default

        notificationObservers += [
            notificationCenter.addObserver(forName: .LoopDataUpdated, object: deviceManager.loopManager, queue: nil) { [weak self] note in
                let rawContext = note.userInfo?[LoopDataManager.LoopUpdateContextKey] as! LoopDataManager.LoopUpdateContext.RawValue
                let context = LoopDataManager.LoopUpdateContext(rawValue: rawContext)
                DispatchQueue.main.async {
                    switch context {
                    case .none, .insulin?:
                        self?.refreshContext.formUnion([.status, .insulin])
                    case .preferences?:
                        self?.refreshContext.formUnion([.status, .targets])
                    case .carbs?:
                        self?.refreshContext.update(with: .carbs)
                    case .glucose?:
                        self?.refreshContext.formUnion([.glucose, .carbs])
                    case .loopFinished?:
                        self?.refreshContext.update(with: .insulin)
                    }

                    self?.hudView?.loopCompletionHUD.loopInProgress = false
                    self?.log.debug("[reloadData] from notification with context %{public}@", String(describing: context))
                    self?.reloadData(animated: true)
                }
                
                WidgetCenter.shared.reloadAllTimelines()
            },
            notificationCenter.addObserver(forName: .LoopRunning, object: deviceManager.loopManager, queue: nil) { [weak self] _ in
                DispatchQueue.main.async {
                    self?.hudView?.loopCompletionHUD.loopInProgress = true
                }
            },
            notificationCenter.addObserver(forName: .PumpManagerChanged, object: deviceManager, queue: nil) { [weak self] (notification: Notification) in
                DispatchQueue.main.async {
                    self?.registerPumpManager()
                    self?.configurePumpManagerHUDViews()
                    self?.updateToolbarItems()
                }
            },
            notificationCenter.addObserver(forName: .CGMManagerChanged, object: deviceManager, queue: nil) { [weak self] (notification: Notification) in
                DispatchQueue.main.async {
                    self?.registerCGMManager()
                    self?.configureCGMManagerHUDViews()
                    self?.updateToolbarItems()
                }
            },
            notificationCenter.addObserver(forName: .PumpEventsAdded, object: deviceManager, queue: nil) { [weak self] (notification: Notification) in
                DispatchQueue.main.async {
                    self?.refreshContext.update(with: .insulin)
                    self?.reloadData(animated: true)
                }
            },
        ]

        closedLoopStatus.$isClosedLoop
            .receive(on: DispatchQueue.main)
            .sink { self.closedLoopStatusChanged($0) }
            .store(in: &cancellables)

        alertMuter.$configuration
            .removeDuplicates()
            .receive(on: RunLoop.main)
            .dropFirst()
            .sink { _ in
                self.refreshContext.update(with: .status)
                self.reloadData(animated: true)
            }
            .store(in: &cancellables)

        if let gestureRecognizer = charts.gestureRecognizer {
            tableView.addGestureRecognizer(gestureRecognizer)
        }

        tableView.estimatedRowHeight = 74

        // Estimate an initial value
        landscapeMode = UIScreen.main.bounds.size.width > UIScreen.main.bounds.size.height

        // Toolbar
        toolbarItems![0].accessibilityLabel = NSLocalizedString("Add Meal", comment: "The label of the carb entry button")
        toolbarItems![0].tintColor = UIColor.carbTintColor
        toolbarItems![4].accessibilityLabel = NSLocalizedString("Bolus", comment: "The label of the bolus entry button")
        toolbarItems![4].tintColor = UIColor.insulinTintColor
        toolbarItems![8].accessibilityLabel = NSLocalizedString("Settings", comment: "The label of the settings button")
        toolbarItems![8].tintColor = UIColor.secondaryLabel

        addScenarioStepGestureRecognizers()

        tableView.backgroundColor = .secondarySystemBackground
    
    }

    override func didReceiveMemoryWarning() {
        super.didReceiveMemoryWarning()

        if !visible {
            refreshContext.formUnion(RefreshContext.all)
        }
    }

    private var appearedOnce = false

    override func viewWillAppear(_ animated: Bool) {
        super.viewWillAppear(animated)

        navigationController?.setNavigationBarHidden(true, animated: animated)
        navigationController?.setToolbarHidden(false, animated: animated)

        alertPermissionsChecker.checkNow()

        updateBolusProgress()

        onboardingManager.$isComplete
            .merge(with: onboardingManager.$isSuspended)
            .receive(on: RunLoop.main)
            .sink { [weak self] _ in
                self?.refreshContext.update(with: .status)
                self?.reloadData(animated: true)
                self?.updateToolbarItems()
            }
            .store(in: &cancellables)
    }

    override func viewDidAppear(_ animated: Bool) {

        super.viewDidAppear(animated)

        if !appearedOnce {
            appearedOnce = true
            DispatchQueue.main.async {
                self.log.debug("[reloadData] after HealthKit authorization")
                self.reloadData()
            }
        }

        onscreen = true

        deviceManager.analyticsServicesManager.didDisplayStatusScreen()

        deviceManager.checkDeliveryUncertaintyState()
    }

    override func viewWillDisappear(_ animated: Bool) {
        super.viewWillDisappear(animated)

        onscreen = false

        if presentedViewController == nil {
            navigationController?.setNavigationBarHidden(false, animated: animated)
        }
    }

    override func viewWillTransition(to size: CGSize, with coordinator: UIViewControllerTransitionCoordinator) {
        refreshContext.update(with: .size(size))

        maybeOpenDebugMenu()

        super.viewWillTransition(to: size, with: coordinator)
    }

    // MARK: - State

    // This reflects whether the application is active 
    override var active: Bool {
        didSet {
            hudView?.loopCompletionHUD.assertTimer(active)
            updateHUDActive()
        }
    }

    // This is similar to the visible property, but is set later, on viewDidAppear, to be
    // suitable for animations that should be seen in their entirety.
    var onscreen: Bool = false {
        didSet {
            updateHUDActive()
        }
    }

    private var bolusState: PumpManagerStatus.BolusState = .noBolus {
        didSet {
            if oldValue != bolusState {
                // Bolus starting
                if case .inProgress = bolusState {
                    bolusProgressReporter = deviceManager.pumpManager?.createBolusProgressReporter(reportingOn: DispatchQueue.main)
                }
                refreshContext.update(with: .status)
                reloadData(animated: true)
            }
        }
    }

    private var bolusProgressReporter: DoseProgressReporter?

    private func updateBolusProgress() {
        if let cell = tableView.cellForRow(at: IndexPath(row: StatusRow.status.rawValue, section: Section.status.rawValue)) as? BolusProgressTableViewCell {
            cell.deliveredUnits = bolusProgressReporter?.progress.deliveredUnits
        }
    }

    private func updateHUDActive() {
        deviceManager.pumpManagerHUDProvider?.visible = active && onscreen
    }

    private func updateToolbarItems() {
        let isPumpOnboarded = onboardingManager.isComplete || deviceManager.pumpManager?.isOnboarded == true
        let isClosedLoop = closedLoopStatus.isClosedLoop

        toolbarItems![0].isEnabled = isPumpOnboarded
        toolbarItems![2].isEnabled = isPumpOnboarded && (isClosedLoop || !FeatureFlags.simpleBolusCalculatorEnabled)
        toolbarItems![4].isEnabled = isPumpOnboarded
        toolbarItems![6].isEnabled = isPumpOnboarded
        toolbarItems![8].isEnabled = true
    }

    public var basalDeliveryState: PumpManagerStatus.BasalDeliveryState? = nil {
        didSet {
            if oldValue != basalDeliveryState {
                log.debug("New basalDeliveryState: %@", String(describing: basalDeliveryState))
                refreshContext.update(with: .status)
                reloadData(animated: true)
            }
        }
    }

    // Toggles the display mode based on the screen aspect ratio. Should not be updated outside of reloadData().
    private var landscapeMode = false

    private var lastLoopError: Error?

    private var reloading = false

    private var refreshContext = RefreshContext.all

    private var shouldShowHUD: Bool {
        return !landscapeMode
    }

    private var shouldShowStatus: Bool {
        return !landscapeMode && statusRowMode.hasRow
    }

    override func glucoseUnitDidChange() {
        log.debug("[reloadData] for HealthKit unit preference change")
        refreshContext = RefreshContext.all
    }
    
    private func registerCGMManager() {
        deviceManager.cgmManager?.removeStatusObserver(self)
        deviceManager.cgmManager?.addStatusObserver(self, queue: .main)
    }

    private func registerPumpManager() {
        basalDeliveryState = deviceManager.pumpManager?.status.basalDeliveryState
        bolusState = deviceManager.pumpManager?.status.bolusState ?? .noBolus
        deviceManager.pumpManager?.removeStatusObserver(self)
        deviceManager.pumpManager?.addStatusObserver(self, queue: .main)
    }
    
    private lazy var statusCharts = StatusChartsManager(colors: .primary, settings: .default, traitCollection: traitCollection)

    override func createChartsManager() -> ChartsManager {
        return statusCharts
    }

    private func updateChartDateRange() {
        // How far back should we show data? Use the screen size as a guide.
        let availableWidth = (refreshContext.newSize ?? tableView.bounds.size).width - charts.fixedHorizontalMargin

        let totalHours = floor(Double(availableWidth / LoopConstants.minimumChartWidthPerHour))
        let futureHours = ceil(deviceManager.doseStore.longestEffectDuration.hours)
        let historyHours = max(LoopConstants.statusChartMinimumHistoryDisplay.hours, totalHours - futureHours)

        let date = Date(timeIntervalSinceNow: -TimeInterval(hours: historyHours))
        let chartStartDate = Calendar.current.nextDate(after: date, matching: DateComponents(minute: 0), matchingPolicy: .strict, direction: .backward) ?? date
        if charts.startDate != chartStartDate {
            refreshContext.formUnion(RefreshContext.all)
        }
        charts.startDate = chartStartDate
        charts.maxEndDate = chartStartDate.addingTimeInterval(.hours(totalHours))
        charts.updateEndDate(charts.maxEndDate)
    }

    override func reloadData(animated: Bool = false) {
        dispatchPrecondition(condition: .onQueue(.main))
        // This should be kept up to date immediately
        hudView?.loopCompletionHUD.lastLoopCompleted = deviceManager.loopManager.lastLoopCompleted

        guard !reloading && !deviceManager.authorizationRequired else {
            return
        }

        updateChartDateRange()

        if case .bolusing = statusRowMode, bolusProgressReporter?.progress.isComplete == true {
            refreshContext.update(with: .status)
        }

        if visible && active {
            bolusProgressReporter?.addObserver(self)
        } else {
            bolusProgressReporter?.removeObserver(self)
        }

        guard active && visible && !refreshContext.isEmpty else {
            updateBannerRow(animated: animated)
            redrawCharts()
            return
        }

        log.debug("Reloading data with context: %@", String(describing: refreshContext))

        let currentContext = refreshContext
        var retryContext: Set<RefreshContext> = []
        refreshContext = []
        reloading = true

        let reloadGroup = DispatchGroup()
        var glucoseSamples: [StoredGlucoseSample]?
        var predictedGlucoseValues: [GlucoseValue]?
        var iobValues: [InsulinValue]?
        var doseEntries: [DoseEntry]?
        var totalDelivery: Double?
        var cobValues: [CarbValue]?
        var carbsOnBoard: HKQuantity?
        let startDate = charts.startDate
        let basalDeliveryState = self.basalDeliveryState
        let isClosedLoop = closedLoopStatus.isClosedLoop

        // TODO: Don't always assume currentContext.contains(.status)
        reloadGroup.enter()
        deviceManager.loopManager.getLoopState { (manager, state) -> Void in
            predictedGlucoseValues = state.predictedGlucoseIncludingPendingInsulin ?? []

            // Retry this refresh again if predicted glucose isn't available
            if state.predictedGlucose == nil {
                retryContext.update(with: .status)
            }

            /// Update the status HUDs immediately
            let lastLoopError = state.error

            // Net basal rate HUD
            let netBasal: NetBasal?
            if let basalSchedule = manager.basalRateScheduleApplyingOverrideHistory {
                netBasal = basalDeliveryState?.getNetBasal(basalSchedule: basalSchedule, settings: manager.settings)
            } else {
                netBasal = nil
            }
            self.log.debug("Update net basal to %{public}@", String(describing: netBasal))

            DispatchQueue.main.async {
                self.lastLoopError = lastLoopError

                if let netBasal = netBasal {
                    self.hudView?.pumpStatusHUD.basalRateHUD.setNetBasalRate(netBasal.rate, percent: netBasal.percent, at: netBasal.start)
                }
            }

            if currentContext.contains(.carbs) {
                reloadGroup.enter()
                self.deviceManager.carbStore.getCarbsOnBoardValues(start: startDate, end: nil, effectVelocities: FeatureFlags.dynamicCarbAbsorptionEnabled ? state.insulinCounteractionEffects : nil) { (result) in
                    switch result {
                    case .failure(let error):
                        self.log.error("CarbStore failed to get carbs on board values: %{public}@", String(describing: error))
                        retryContext.update(with: .carbs)
                        cobValues = []
                    case .success(let values):
                        cobValues = values
                    }
                    reloadGroup.leave()
                }
            }
            // always check for cob
            carbsOnBoard = state.carbsOnBoard?.quantity

            reloadGroup.leave()
        }

        if currentContext.contains(.glucose) {
            reloadGroup.enter()
            deviceManager.glucoseStore.getGlucoseSamples(start: startDate, end: nil) { (result) -> Void in
                switch result {
                case .failure(let error):
                    self.log.error("Failure getting glucose samples: %{public}@", String(describing: error))
                    glucoseSamples = nil
                case .success(let samples):
                    glucoseSamples = samples
                }
                reloadGroup.leave()
            }
        }

        if currentContext.contains(.insulin) {
            reloadGroup.enter()
            deviceManager.doseStore.getInsulinOnBoardValues(start: startDate, end: nil, basalDosingEnd: nil) { (result) -> Void in
                switch result {
                case .failure(let error):
                    self.log.error("DoseStore failed to get insulin on board values: %{public}@", String(describing: error))
                    retryContext.update(with: .insulin)
                    iobValues = []
                case .success(let values):
                    iobValues = values
                }
                reloadGroup.leave()
            }

            reloadGroup.enter()
            deviceManager.doseStore.getNormalizedDoseEntries(start: startDate, end: nil) { (result) -> Void in
                switch result {
                case .failure(let error):
                    self.log.error("DoseStore failed to get normalized dose entries: %{public}@", String(describing: error))
                    retryContext.update(with: .insulin)
                    doseEntries = []
                case .success(let doses):
                    doseEntries = doses
                }
                reloadGroup.leave()
            }

            reloadGroup.enter()
            deviceManager.doseStore.getTotalUnitsDelivered(since: Calendar.current.startOfDay(for: Date())) { (result) in
                switch result {
                case .failure:
                    retryContext.update(with: .insulin)
                    totalDelivery = nil
                case .success(let total):
                    totalDelivery = total.value
                }

                reloadGroup.leave()
            }
        }

        updatePreMealModeAvailability(isClosedLoop: isClosedLoop)

        if deviceManager.loopManager.settings.preMealTargetRange == nil {
            preMealMode = nil
        } else {
            preMealMode = deviceManager.loopManager.settings.preMealTargetEnabled()
        }

        if !FeatureFlags.sensitivityOverridesEnabled, deviceManager.loopManager.settings.legacyWorkoutTargetRange == nil {
            workoutMode = nil
        } else {
            workoutMode = deviceManager.loopManager.settings.nonPreMealOverrideEnabled()
        }

        reloadGroup.notify(queue: .main) {
            /// Update the chart data

            // Glucose
            if let glucoseSamples = glucoseSamples {
                self.statusCharts.setGlucoseValues(glucoseSamples)
            }
            if (isClosedLoop || !FeatureFlags.simpleBolusCalculatorEnabled), let predictedGlucoseValues = predictedGlucoseValues {
                self.statusCharts.setPredictedGlucoseValues(predictedGlucoseValues)
            } else {
                self.statusCharts.setPredictedGlucoseValues([])
            }
            if !FeatureFlags.predictedGlucoseChartClampEnabled,
                let lastPoint = self.statusCharts.glucose.predictedGlucosePoints.last?.y
            {
                self.eventualGlucoseDescription = String(describing: lastPoint)
            } else {
                // if the predicted glucose values are clamped, the eventually glucose description should not be displayed, since it may not align with what is being charted.
                self.eventualGlucoseDescription = nil
            }
            if currentContext.contains(.targets) {
                self.statusCharts.targetGlucoseSchedule = self.deviceManager.loopManager.settings.glucoseTargetRangeSchedule
                self.statusCharts.preMealOverride = self.deviceManager.loopManager.settings.preMealOverride
                self.statusCharts.scheduleOverride = self.deviceManager.loopManager.settings.scheduleOverride
            }
            if self.statusCharts.scheduleOverride?.hasFinished() == true {
                self.statusCharts.scheduleOverride = nil
            }

            let charts = self.statusCharts

            // Active Insulin
            if let iobValues = iobValues {
                charts.setIOBValues(iobValues)
            }

            // Show the larger of the value either before or after the current date
            if let maxValue = charts.iob.iobPoints.allElementsAdjacent(to: Date()).max(by: {
                return $0.y.scalar < $1.y.scalar
            }) {
                self.currentIOBDescription = String(describing: maxValue.y)
            } else {
                self.currentIOBDescription = nil
            }

            // Insulin Delivery
            if let doseEntries = doseEntries {
                charts.setDoseEntries(doseEntries)
            }
            if let totalDelivery = totalDelivery {
                self.totalDelivery = totalDelivery
            }

            // Active Carbohydrates
            if let cobValues = cobValues {
                charts.setCOBValues(cobValues)
            }
            if let index = charts.cob.cobPoints.closestIndex(priorTo: Date()) {
                self.currentCOBDescription = String(describing: charts.cob.cobPoints[index].y)
            } else if let carbsOnBoard = carbsOnBoard {
                self.currentCOBDescription = self.quantityFormatter.string(from: carbsOnBoard, for: .gram())
            } else {
                self.currentCOBDescription = nil
            }

            self.tableView.beginUpdates()
            if let hudView = self.hudView {
                // CGM Status
                if let glucose = self.deviceManager.glucoseStore.latestGlucose {
                    let unit = self.statusCharts.glucose.glucoseUnit
                    hudView.cgmStatusHUD.setGlucoseQuantity(glucose.quantity.doubleValue(for: unit),
                                                            at: glucose.startDate,
                                                            unit: unit,
                                                            staleGlucoseAge: LoopCoreConstants.inputDataRecencyInterval,
                                                            glucoseDisplay: self.deviceManager.glucoseDisplay(for: glucose),
                                                            wasUserEntered: glucose.wasUserEntered,
                                                            isDisplayOnly: glucose.isDisplayOnly)
                }
                hudView.cgmStatusHUD.presentStatusHighlight(self.deviceManager.cgmStatusHighlight)
                hudView.cgmStatusHUD.presentStatusBadge(self.deviceManager.cgmStatusBadge)
                hudView.cgmStatusHUD.lifecycleProgress = self.deviceManager.cgmLifecycleProgress

                // Pump Status
                hudView.pumpStatusHUD.presentStatusHighlight(self.deviceManager.pumpStatusHighlight)
                hudView.pumpStatusHUD.presentStatusBadge(self.deviceManager.pumpStatusBadge)
                hudView.pumpStatusHUD.lifecycleProgress = self.deviceManager.pumpLifecycleProgress
            }

            // Show/hide the table view rows
            let statusRowMode = self.determineStatusRowMode()

            self.updateBannerAndHUDandStatusRows(statusRowMode: statusRowMode, newSize: currentContext.newSize, animated: animated)

            self.redrawCharts()

            self.tableView.endUpdates()

            self.reloading = false
            let reloadNow = !self.refreshContext.isEmpty
            self.refreshContext.formUnion(retryContext)

            // Trigger a reload if new context exists.
            if reloadNow {
                self.log.debug("[reloadData] due to context change during previous reload")
                self.reloadData()
            }
        }
    }

    private enum Section: Int, CaseIterable {
        case alertPermissionsDisabledWarning
        case hud
        case status
        case charts
    }

    // MARK: - Chart Section Data

    private enum ChartRow: Int, CaseIterable {
        case glucose
        case iob
        case dose
        case cob
    }

    // MARK: Glucose

    private var eventualGlucoseDescription: String?

    // MARK: IOB

    private var currentIOBDescription: String?

    // MARK: Dose

    private var totalDelivery: Double?

    // MARK: COB

    private var currentCOBDescription: String?

    // MARK: - Loop Status Section Data

    private enum StatusRow: Int, CaseIterable {
        case status = 0
    }

    private enum StatusRowMode {
        case hidden
        case scheduleOverrideEnabled(TemporaryScheduleOverride)
        case enactingBolus
        case bolusing(dose: DoseEntry)
        case cancelingBolus
        case pumpSuspended(resuming: Bool)
        case onboardingSuspended
        case recommendManualGlucoseEntry
        case tempMuteAlerts

        var hasRow: Bool {
            switch self {
            case .hidden:
                return false
            default:
                return true
            }
        }
    }

    private var statusRowMode = StatusRowMode.hidden

    private func determineStatusRowMode() -> StatusRowMode {
        let statusRowMode: StatusRowMode

        if case .initiating = bolusState {
            statusRowMode = .enactingBolus
        } else if case .canceling = bolusState {
            statusRowMode = .cancelingBolus
        } else if case .suspended = basalDeliveryState {
            statusRowMode = .pumpSuspended(resuming: false)
        } else if case .resuming = basalDeliveryState {
            statusRowMode = .pumpSuspended(resuming: true)
        } else if case .inProgress(let dose) = bolusState, dose.endDate.timeIntervalSinceNow > 0 {
            statusRowMode = .bolusing(dose: dose)
        } else if !onboardingManager.isComplete, deviceManager.pumpManager?.isOnboarded == true {
            statusRowMode = .onboardingSuspended
        } else if onboardingManager.isComplete, deviceManager.isGlucoseValueStale {
            statusRowMode = .recommendManualGlucoseEntry
        } else if let scheduleOverride = deviceManager.loopManager.settings.scheduleOverride,
            !scheduleOverride.hasFinished()
        {
            statusRowMode = .scheduleOverrideEnabled(scheduleOverride)
        } else if let premealOverride = deviceManager.loopManager.settings.preMealOverride,
            !premealOverride.hasFinished()
        {
            statusRowMode = .scheduleOverrideEnabled(premealOverride)
        } else if alertMuter.shouldMuteAlert() {
            statusRowMode = .tempMuteAlerts
        } else {
            statusRowMode = .hidden
        }

        return statusRowMode
    }
    
    private func updateBannerRow(animated: Bool) {
        let warningWasVisible = tableView.numberOfRows(inSection: Section.alertPermissionsDisabledWarning.rawValue) != 0
        let showWarning = alertPermissionsChecker.showWarning
        if !showWarning && warningWasVisible {
            tableView.deleteRows(at: [IndexPath(row: 0, section: Section.alertPermissionsDisabledWarning.rawValue)], with: animated ? .top : .none)
        } else if showWarning && !warningWasVisible {
            tableView.insertRows(at: [IndexPath(row: 0, section: Section.alertPermissionsDisabledWarning.rawValue)], with: animated ? .top : .none)
        }
    }

    private func updateBannerAndHUDandStatusRows(statusRowMode: StatusRowMode, newSize: CGSize?, animated: Bool) {
        let hudWasVisible = self.shouldShowHUD
        let statusWasVisible = self.shouldShowStatus

        let oldStatusRowMode = self.statusRowMode

        self.statusRowMode = statusRowMode

        if let newSize = newSize {
            landscapeMode = newSize.width > newSize.height
        }

        let hudIsVisible = self.shouldShowHUD
        let statusIsVisible = self.shouldShowStatus

        hudView?.cgmStatusHUD?.isVisible = hudIsVisible

        tableView.beginUpdates()
        
        updateBannerRow(animated: animated)

        switch (hudWasVisible, hudIsVisible) {
        case (false, true):
            tableView.insertRows(at: [IndexPath(row: 0, section: Section.hud.rawValue)], with: animated ? .top : .none)
        case (true, false):
            tableView.deleteRows(at: [IndexPath(row: 0, section: Section.hud.rawValue)], with: animated ? .top : .none)
        default:
            break
        }

        let statusIndexPath = IndexPath(row: StatusRow.status.rawValue, section: Section.status.rawValue)

        switch (statusWasVisible, statusIsVisible) {
        case (true, true):
            switch (oldStatusRowMode, self.statusRowMode) {
            case (.enactingBolus, .enactingBolus):
                break
            case (.bolusing(let oldDose), .bolusing(let newDose)):
                if oldDose != newDose {
                    tableView.reloadRows(at: [statusIndexPath], with: animated ? .fade : .none)
                }
            case (.pumpSuspended(resuming: let wasResuming), .pumpSuspended(resuming: let isResuming)):
                if isResuming != wasResuming {
                    tableView.reloadRows(at: [statusIndexPath], with: animated ? .fade : .none)
                }
            default:
                tableView.reloadRows(at: [statusIndexPath], with: animated ? .fade : .none)
            }
        case (false, true):
            tableView.insertRows(at: [statusIndexPath], with: animated ? .bottom : .none)
        case (true, false):
            tableView.deleteRows(at: [statusIndexPath], with: animated ? .top : .none)
        default:
            break
        }

        tableView.endUpdates()
    }

    private func redrawCharts() {
        tableView.beginUpdates()
        charts.prerender()
        for case let cell as ChartTableViewCell in tableView.visibleCells {
            cell.reloadChart()

            if let indexPath = tableView.indexPath(for: cell) {
                self.tableView(tableView, updateSubtitleFor: cell, at: indexPath)
            }
        }
        tableView.endUpdates()
    }

    // MARK: - Toolbar data

    private var preMealMode: Bool? = nil {
        didSet {
            guard oldValue != preMealMode else {
                return
            }
            updatePreMealModeAvailability(isClosedLoop: closedLoopStatus.isClosedLoop)
        }
    }

    private func updatePreMealModeAvailability(isClosedLoop: Bool) {
        let allowed = onboardingManager.isComplete &&
                (isClosedLoop || !FeatureFlags.simpleBolusCalculatorEnabled)
                && deviceManager.loopManager.settings.preMealTargetRange != nil
        toolbarItems![2] = createPreMealButtonItem(selected: preMealMode ?? false && allowed, isEnabled: allowed)
    }

    private var workoutMode: Bool? = nil {
        didSet {
            guard oldValue != workoutMode else {
                return
            }

            if let workoutMode = workoutMode {
                let allowed = onboardingManager.isComplete
                toolbarItems![6] = createWorkoutButtonItem(selected: workoutMode, isEnabled: allowed)
            } else {
                toolbarItems![6].isEnabled = false
            }
        }
    }

    // MARK: - Table view data source

    override func numberOfSections(in tableView: UITableView) -> Int {
        return Section.allCases.count
    }

    override func tableView(_ tableView: UITableView, numberOfRowsInSection section: Int) -> Int {
        switch Section(rawValue: section)! {
        case .alertPermissionsDisabledWarning:
            return alertPermissionsChecker.showWarning ? 1 : 0
        case .hud:
            return shouldShowHUD ? 1 : 0
        case .charts:
            return ChartRow.allCases.count
        case .status:
            return shouldShowStatus ? StatusRow.allCases.count : 0
        }
    }

    private class AlertPermissionsDisabledWarningCell: UITableViewCell {
         
        override func updateConfiguration(using state: UICellConfigurationState) {
            super.updateConfiguration(using: state)

            let adjustViewForNarrowDisplay = bounds.width < 350

            var contentConfig = defaultContentConfiguration().updated(for: state)
            let titleImageAttachment = NSTextAttachment()
            titleImageAttachment.image = UIImage(systemName: "exclamationmark.triangle.fill")?.withTintColor(.white)
            let title = NSMutableAttributedString(string: NSLocalizedString(" Safety Notifications are OFF", comment: "Warning text for when Notifications or Critical Alerts Permissions is disabled"))
            let titleWithImage = NSMutableAttributedString(attachment: titleImageAttachment)
            titleWithImage.append(title)
            contentConfig.attributedText = titleWithImage
            contentConfig.textProperties.color = .white
            contentConfig.textProperties.font = .systemFont(ofSize: adjustViewForNarrowDisplay ? 16 : 18, weight: .bold)
            contentConfig.textProperties.adjustsFontSizeToFitWidth = true
            contentConfig.secondaryText = "Fix now by turning Notifications, Critical Alerts and Time Sensitive Notifications ON."
            contentConfig.secondaryTextProperties.color = .white
            contentConfig.secondaryTextProperties.font = .systemFont(ofSize: adjustViewForNarrowDisplay ? 13 : 15)
            contentConfiguration = contentConfig

            var backgroundConfig = backgroundConfiguration?.updated(for: state)
            backgroundConfig?.backgroundColor = .critical
            backgroundConfiguration = backgroundConfig
            backgroundConfiguration?.backgroundInsets = NSDirectionalEdgeInsets(top: 0, leading: 10, bottom: 5, trailing: 10)
            backgroundConfiguration?.cornerRadius = 10

            let disclosureIndicator = UIImage(systemName: "chevron.right")?.withTintColor(.white)
            let imageView = UIImageView(image: disclosureIndicator)
            imageView.tintColor = .white
            accessoryView = imageView

            contentView.directionalLayoutMargins = NSDirectionalEdgeInsets(top: 6, leading: 0, bottom: 13, trailing: 0)
        }
    }
    
    override func tableView(_ tableView: UITableView, cellForRowAt indexPath: IndexPath) -> UITableViewCell {
        switch Section(rawValue: indexPath.section)! {
        case .alertPermissionsDisabledWarning:
            let cell = tableView.dequeueReusableCell(withIdentifier: AlertPermissionsDisabledWarningCell.className, for: indexPath) as! AlertPermissionsDisabledWarningCell
            return cell
        case .hud:
            let cell = tableView.dequeueReusableCell(withIdentifier: HUDViewTableViewCell.className, for: indexPath) as! HUDViewTableViewCell
            hudView = cell.hudView

            return cell
        case .charts:
            let cell = tableView.dequeueReusableCell(withIdentifier: ChartTableViewCell.className, for: indexPath) as! ChartTableViewCell

            switch ChartRow(rawValue: indexPath.row)! {
            case .glucose:
                cell.setChartGenerator(generator: { [weak self] (frame) in
                    return self?.statusCharts.glucoseChart(withFrame: frame)?.view
                })
                cell.setTitleLabelText(label: NSLocalizedString("Glucose", comment: "The title of the glucose and prediction graph"))
                cell.doesNavigate = closedLoopStatus.isClosedLoop || !FeatureFlags.simpleBolusCalculatorEnabled
            case .iob:
                cell.setChartGenerator(generator: { [weak self] (frame) in
                    return self?.statusCharts.iobChart(withFrame: frame)?.view
                })
                cell.setTitleLabelText(label: NSLocalizedString("Active Insulin", comment: "The title of the Insulin On-Board graph"))
            case .dose:
                cell.setChartGenerator(generator: { [weak self] (frame) in
                    return self?.statusCharts.doseChart(withFrame: frame)?.view
                })
                cell.setTitleLabelText(label: NSLocalizedString("Insulin Delivery", comment: "The title of the insulin delivery graph"))
            case .cob:
                cell.setChartGenerator(generator: { [weak self] (frame) in
                    return self?.statusCharts.cobChart(withFrame: frame)?.view
                })
                cell.setTitleLabelText(label: NSLocalizedString("Active Carbohydrates", comment: "The title of the Carbs On-Board graph"))
            }

            self.tableView(tableView, updateSubtitleFor: cell, at: indexPath)

            let alpha: CGFloat = charts.gestureRecognizer?.state == .possible ? 1 : 0
            cell.setAlpha(alpha: alpha)

            cell.setSubtitleTextColor(color: UIColor.secondaryLabel)

            return cell
        case .status:

            func getTitleSubtitleCell() -> TitleSubtitleTableViewCell {
                let cell = tableView.dequeueReusableCell(withIdentifier: TitleSubtitleTableViewCell.className, for: indexPath) as! TitleSubtitleTableViewCell
                cell.selectionStyle = .none
                cell.backgroundColor = .secondarySystemBackground
                cell.titleLabel.text = nil
                cell.subtitleLabel.text = nil
                cell.accessoryView = nil
                return cell
            }

            switch StatusRow(rawValue: indexPath.row)! {
            case .status:
                switch statusRowMode {
                case .tempMuteAlerts:
                    //TODO testing (need design to make the correct status row)
                    let cell = getTitleSubtitleCell()
                    cell.titleLabel.text = NSLocalizedString("Temp Mute Alerts", comment: "The title of the cell indicating alerts are temporarily muted")
                    return cell
                case .hidden:
                    let cell = getTitleSubtitleCell()
                    return cell
                case .scheduleOverrideEnabled(let override):
                    let cell = getTitleSubtitleCell()
                    switch override.context {
                    case .preMeal:
                        let symbolAttachment = NSTextAttachment()
                        symbolAttachment.image = UIImage(named: "Pre-Meal-symbol")?.withTintColor(.carbTintColor)

                        let attributedString = NSMutableAttributedString(attachment: symbolAttachment)
                        attributedString.append(NSAttributedString(string: NSLocalizedString(" Pre-meal Preset", comment: "Status row title for premeal override enabled (leading space is to separate from symbol)")))
                        cell.titleLabel.attributedText = attributedString
                    case .legacyWorkout:
                        let symbolAttachment = NSTextAttachment()
                        symbolAttachment.image = UIImage(named: "workout-symbol")?.withTintColor(.glucoseTintColor)

                        let attributedString = NSMutableAttributedString(attachment: symbolAttachment)
                        attributedString.append(NSAttributedString(string: NSLocalizedString(" Workout Preset", comment: "Status row title for workout override enabled (leading space is to separate from symbol)")))
                        cell.titleLabel.attributedText = attributedString
                    case .preset(let preset):
                        cell.titleLabel.text = String(format: NSLocalizedString("%@ %@", comment: "The format for an active custom preset. (1: preset symbol)(2: preset name)"), preset.symbol, preset.name)
                    case .custom:
                        cell.titleLabel.text = NSLocalizedString("Custom Preset", comment: "The title of the cell indicating a generic custom preset is enabled")
                    }

                    if override.isActive() {
                        switch override.duration {
                        case .finite:
                            let endTimeText = DateFormatter.localizedString(from: override.activeInterval.end, dateStyle: .none, timeStyle: .short)
                            cell.subtitleLabel.text = String(format: NSLocalizedString("until %@", comment: "The format for the description of a custom preset end date"), endTimeText)
                        case .indefinite:
                            cell.subtitleLabel.text = nil
                        }
                    } else {
                        let startTimeText = DateFormatter.localizedString(from: override.startDate, dateStyle: .none, timeStyle: .short)
                        cell.subtitleLabel.text = String(format: NSLocalizedString("starting at %@", comment: "The format for the description of a custom preset start date"), startTimeText)
                    }

                    return cell
                case .enactingBolus:
                    let cell = getTitleSubtitleCell()
                    cell.titleLabel.text = NSLocalizedString("Starting Bolus", comment: "The title of the cell indicating a bolus is being sent")

                    let indicatorView = UIActivityIndicatorView(style: .default)
                    indicatorView.startAnimating()
                    cell.accessoryView = indicatorView
                    return cell
                case .bolusing(let dose):
                    let progressCell = tableView.dequeueReusableCell(withIdentifier: BolusProgressTableViewCell.className, for: indexPath) as! BolusProgressTableViewCell
                    progressCell.selectionStyle = .none
                    progressCell.totalUnits = dose.programmedUnits
                    progressCell.tintColor = .insulinTintColor
                    progressCell.unit = HKUnit.internationalUnit()
                    progressCell.deliveredUnits = bolusProgressReporter?.progress.deliveredUnits
                    progressCell.backgroundColor = .secondarySystemBackground
                    return progressCell
                case .cancelingBolus:
                    let cell = getTitleSubtitleCell()
                    cell.titleLabel.text = NSLocalizedString("Canceling Bolus", comment: "The title of the cell indicating a bolus is being canceled")

                    let indicatorView = UIActivityIndicatorView(style: .default)
                    indicatorView.startAnimating()
                    cell.accessoryView = indicatorView
                    return cell
                case .pumpSuspended(let resuming):
                    let cell = getTitleSubtitleCell()
                    cell.titleLabel.text = NSLocalizedString("Insulin Suspended", comment: "The title of the cell indicating the pump is suspended")

                    if resuming {
                        let indicatorView = UIActivityIndicatorView(style: .default)
                        indicatorView.startAnimating()
                        cell.accessoryView = indicatorView
                    } else {
                        cell.subtitleLabel.text = NSLocalizedString("Tap to Resume", comment: "The subtitle of the cell displaying an action to resume insulin delivery")
                    }
                    cell.selectionStyle = .default
                    return cell
                case .onboardingSuspended:
                    let cell = tableView.dequeueReusableCell(withIdentifier: IconTitleSubtitleTableViewCell.className, for: indexPath) as! IconTitleSubtitleTableViewCell
                    cell.selectionStyle = .default
                    cell.backgroundColor = .secondarySystemBackground
                    cell.iconImageView.image = UIImage(systemName: "exclamationmark.circle.fill")
                    cell.iconImageView.tintColor = .warning
                    cell.iconImageView.contentMode = .scaleAspectFit
                    cell.iconImageView.preferredSymbolConfiguration = UIImage.SymbolConfiguration(pointSize: 28)
                    cell.titleLabel.text = NSLocalizedString("Setup Incomplete", comment: "The title of the cell indicating that onboarding is suspended")
                    cell.subtitleLabel.text = NSLocalizedString("Tap to Resume", comment: "The subtitle of the cell displaying an action to resume onboarding")
                    cell.accessoryView = nil
                    return cell
                case .recommendManualGlucoseEntry:
                    let cell = getTitleSubtitleCell()
                    cell.titleLabel.text = NSLocalizedString("No Recent Glucose", comment: "The title of the cell indicating that there is no recent glucose")
                    cell.subtitleLabel.text = NSLocalizedString("Tap to Add", comment: "The subtitle of the cell displaying an action to add a manually measurement glucose value")
                    cell.selectionStyle = .default
                    let imageView = UIImageView(image: UIImage(named: "drop.circle"))
                    imageView.tintColor = .glucoseTintColor
                    cell.accessoryView = imageView
                    return cell
                }
            }
        }
    }

    private func tableView(_ tableView: UITableView, updateSubtitleFor cell: ChartTableViewCell, at indexPath: IndexPath) {
        switch Section(rawValue: indexPath.section)! {
        case .charts:
            switch ChartRow(rawValue: indexPath.row)! {
            case .glucose:
                if let eventualGlucose = eventualGlucoseDescription {
                    cell.setSubtitleLabel(label: String(format: NSLocalizedString("Eventually %@", comment: "The subtitle format describing eventual glucose. (1: localized glucose value description)"), eventualGlucose))
                } else {
                    cell.setSubtitleLabel(label: nil)
                }
                cell.doesNavigate = closedLoopStatus.isClosedLoop || !FeatureFlags.simpleBolusCalculatorEnabled
            case .iob:
                if let currentIOB = currentIOBDescription {
                    cell.setSubtitleLabel(label: currentIOB)
                } else {
                    cell.setSubtitleLabel(label: nil)
                }
            case .dose:
                let integerFormatter = NumberFormatter()
                integerFormatter.maximumFractionDigits = 0

                if  let total = totalDelivery,
                    let totalString = integerFormatter.string(from: total) {
                    cell.setSubtitleLabel(label: String(format: NSLocalizedString("%@ U Total", comment: "The subtitle format describing total insulin. (1: localized insulin total)"), totalString))
                } else {
                    cell.setSubtitleLabel(label: nil)
                }
            case .cob:
                if let currentCOB = currentCOBDescription {
                    cell.setSubtitleLabel(label: currentCOB)
                } else {
                    cell.setSubtitleLabel(label: nil)
                }
            }
        case .hud, .status, .alertPermissionsDisabledWarning:
            break
        }
    }

    // MARK: - UITableViewDelegate

    override func tableView(_ tableView: UITableView, heightForRowAt indexPath: IndexPath) -> CGFloat {
        switch Section(rawValue: indexPath.section)! {
        case .charts:
            // Compute the height of the HUD, defaulting to 70
            let hudHeight = ceil(hudView?.systemLayoutSizeFitting(UIView.layoutFittingCompressedSize).height ?? 74)
            var availableSize = max(tableView.bounds.width, tableView.bounds.height)
            availableSize -= (tableView.safeAreaInsets.top + tableView.safeAreaInsets.bottom + hudHeight)

            switch ChartRow(rawValue: indexPath.row)! {
            case .glucose:
                return max(106, 0.37 * availableSize)
            case .iob, .dose, .cob:
                return max(106, 0.21 * availableSize)
            }
        case .hud, .status, .alertPermissionsDisabledWarning:
            return UITableView.automaticDimension
        }
    }

    override func tableView(_ tableView: UITableView, didSelectRowAt indexPath: IndexPath) {
        switch Section(rawValue: indexPath.section)! {
        case .alertPermissionsDisabledWarning:
            tableView.deselectRow(at: indexPath, animated: true)
            AlertPermissionsChecker.gotoSettings()
        case .hud:
            break
        case .status:
            switch StatusRow(rawValue: indexPath.row)! {
            case .status:
                tableView.deselectRow(at: indexPath, animated: true)

                switch statusRowMode {
                case .pumpSuspended(let resuming) where !resuming:
                    updateBannerAndHUDandStatusRows(statusRowMode: .pumpSuspended(resuming: true) , newSize: nil, animated: true)
                    deviceManager.pumpManager?.resumeDelivery() { (error) in
                        DispatchQueue.main.async {
                            if let error = error {
                                let alert = UIAlertController(with: error, title: NSLocalizedString("Failed to Resume Insulin Delivery", comment: "The alert title for a resume error"))
                                self.present(alert, animated: true, completion: nil)
                                if case .suspended = self.basalDeliveryState {
                                    self.updateBannerAndHUDandStatusRows(statusRowMode: .pumpSuspended(resuming: false), newSize: nil, animated: true)
                                }
                            } else {
                                self.updateBannerAndHUDandStatusRows(statusRowMode: self.determineStatusRowMode(), newSize: nil, animated: true)
                                self.refreshContext.update(with: .insulin)
                                self.log.debug("[reloadData] after manually resuming suspend")
                                self.reloadData()
                            }
                        }
                    }
                case .scheduleOverrideEnabled(let override):
                    switch override.context {
                    case .preMeal, .legacyWorkout:
                        break
                    default:
                        let vc = AddEditOverrideTableViewController(glucoseUnit: statusCharts.glucose.glucoseUnit)
                        vc.inputMode = .editOverride(override)
                        vc.delegate = self
                        show(vc, sender: tableView.cellForRow(at: indexPath))
                    }
                case .bolusing:
                    updateBannerAndHUDandStatusRows(statusRowMode: .cancelingBolus, newSize: nil, animated: true)
                    deviceManager.pumpManager?.cancelBolus() { (result) in
                        DispatchQueue.main.async {
                            switch result {
                            case .success:
                                // show user confirmation and actual delivery amount?
                                break
                            case .failure(let error):
                                self.presentErrorCancelingBolus(error)
                                if case .inProgress(let dose) = self.bolusState {
                                    self.updateBannerAndHUDandStatusRows(statusRowMode: .bolusing(dose: dose), newSize: nil, animated: true)
                                } else {
                                    self.updateBannerAndHUDandStatusRows(statusRowMode: .hidden, newSize: nil, animated: true)
                                }
                            }
                        }
                    }
                case .onboardingSuspended:
                    onboardingManager.resume()
                case .recommendManualGlucoseEntry:
                    presentBolusEntryView(enableManualGlucoseEntry: true)
                default:
                    break
                }
            }
        case .charts:
            switch ChartRow(rawValue: indexPath.row)! {
            case .glucose:
                if closedLoopStatus.isClosedLoop || !FeatureFlags.simpleBolusCalculatorEnabled {
                    performSegue(withIdentifier: PredictionTableViewController.className, sender: indexPath)
                }
            case .iob, .dose:
                performSegue(withIdentifier: InsulinDeliveryTableViewController.className, sender: indexPath)
            case .cob:
                performSegue(withIdentifier: CarbAbsorptionViewController.className, sender: indexPath)
            }
        }
    }

    private func presentErrorCancelingBolus(_ error: (Error)) {
        log.error("Error Canceling Bolus: %@", error.localizedDescription)
        let title = NSLocalizedString("Error Canceling Bolus", comment: "The alert title for an error while canceling a bolus")
        let body = NSLocalizedString("Unable to stop the bolus in progress. Move your iPhone closer to the pump and try again. Check your insulin delivery history for details, and monitor your glucose closely.", comment: "The alert body for an error while canceling a bolus")
        let action = UIAlertAction(
            title: NSLocalizedString("com.loudnate.LoopKit.errorAlertActionTitle", value: "OK", comment: "The title of the action used to dismiss an error alert"), style: .default)
        let alert = UIAlertController(title: title, message: body, preferredStyle: .alert)
        alert.addAction(action)
        present(alert, animated: true, completion: nil)
    }

    // MARK: - Actions

    override func restoreUserActivityState(_ activity: NSUserActivity) {
        switch activity.activityType {
        case NSUserActivity.newCarbEntryActivityType:
            presentCarbEntryScreen(activity)
        default:
            break
        }
    }

    override func prepare(for segue: UIStoryboardSegue, sender: Any?) {
        super.prepare(for: segue, sender: sender)

        var targetViewController = segue.destination

        if let navVC = targetViewController as? UINavigationController, let topViewController = navVC.topViewController {
            targetViewController = topViewController
        }

        switch targetViewController {
        case let vc as CarbAbsorptionViewController:
            vc.isOnboardingComplete = onboardingManager.isComplete
            vc.closedLoopStatus = closedLoopStatus
            vc.deviceManager = deviceManager
            vc.hidesBottomBarWhenPushed = true
        case let vc as InsulinDeliveryTableViewController:
            vc.deviceManager = deviceManager
            vc.hidesBottomBarWhenPushed = true
            vc.enableEntryDeletion = FeatureFlags.entryDeletionEnabled
            vc.headerValueLabelColor = .insulinTintColor
        case let vc as OverrideSelectionViewController:
            if deviceManager.loopManager.settings.futureOverrideEnabled() {
                vc.scheduledOverride = deviceManager.loopManager.settings.scheduleOverride
            }
            vc.presets = deviceManager.loopManager.settings.overridePresets
            vc.glucoseUnit = statusCharts.glucose.glucoseUnit
            vc.overrideHistory = deviceManager.loopManager.overrideHistory.getEvents()
            vc.delegate = self
        case let vc as PredictionTableViewController:
            vc.deviceManager = deviceManager
        default:
            break
        }
    }

    @IBAction func unwindFromEditing(_ segue: UIStoryboardSegue) {}

    @IBAction func unwindFromSettings(_ segue: UIStoryboardSegue) {}

    @IBAction func userTappedAddCarbs() {
        presentCarbEntryScreen(nil)
    }

    func presentCarbEntryScreen(_ activity: NSUserActivity?) {
        let navigationWrapper: UINavigationController
        if FeatureFlags.simpleBolusCalculatorEnabled && !closedLoopStatus.isClosedLoop {
            let viewModel = SimpleBolusViewModel(delegate: deviceManager, displayMealEntry: true)
            if let activity = activity {
                viewModel.restoreUserActivityState(activity)
            }
            let bolusEntryView = SimpleBolusView(viewModel: viewModel).environmentObject(deviceManager.displayGlucoseUnitObservable)
            let hostingController = DismissibleHostingController(rootView: bolusEntryView, isModalInPresentation: false)
            navigationWrapper = UINavigationController(rootViewController: hostingController)
            hostingController.navigationItem.leftBarButtonItem = UIBarButtonItem(barButtonSystemItem: .cancel, target: navigationWrapper, action: #selector(dismissWithAnimation))
        } else {
            let carbEntryViewController = UIStoryboard(name: "Main", bundle: Bundle(for: AppDelegate.self)).instantiateViewController(withIdentifier: "CarbEntryViewController") as! CarbEntryViewController

            carbEntryViewController.deviceManager = deviceManager
            carbEntryViewController.defaultAbsorptionTimes = deviceManager.carbStore.defaultAbsorptionTimes
            carbEntryViewController.preferredCarbUnit = deviceManager.carbStore.preferredUnit
            if let activity = activity {
                carbEntryViewController.restoreUserActivityState(activity)
            }
            navigationWrapper = UINavigationController(rootViewController: carbEntryViewController)
        }
        present(navigationWrapper, animated: true)
        deviceManager.analyticsServicesManager.didDisplayCarbEntryScreen()
    }

    @IBAction func presentBolusScreen() {
        presentBolusEntryView()
    }

    func presentBolusEntryView(enableManualGlucoseEntry: Bool = false) {
        let hostingController: DismissibleHostingController
        if FeatureFlags.simpleBolusCalculatorEnabled && !closedLoopStatus.isClosedLoop {
            let viewModel = SimpleBolusViewModel(delegate: deviceManager, displayMealEntry: false)
            let bolusEntryView = SimpleBolusView(viewModel: viewModel).environmentObject(deviceManager.displayGlucoseUnitObservable)
            hostingController = DismissibleHostingController(rootView: bolusEntryView, isModalInPresentation: false)
        } else {
            let viewModel = BolusEntryViewModel(delegate: deviceManager, screenWidth: UIScreen.main.bounds.width, isManualGlucoseEntryEnabled: enableManualGlucoseEntry)
            Task { @MainActor in
                await viewModel.generateRecommendationAndStartObserving()
            }
            let bolusEntryView = BolusEntryView(viewModel: viewModel).environmentObject(deviceManager.displayGlucoseUnitObservable)
            hostingController = DismissibleHostingController(rootView: bolusEntryView, isModalInPresentation: false)
        }
        let navigationWrapper = UINavigationController(rootViewController: hostingController)
        hostingController.navigationItem.leftBarButtonItem = UIBarButtonItem(barButtonSystemItem: .cancel, target: navigationWrapper, action: #selector(dismissWithAnimation))
        present(navigationWrapper, animated: true)
        deviceManager.analyticsServicesManager.didDisplayBolusScreen()
    }

    private func createPreMealButtonItem(selected: Bool, isEnabled: Bool) -> UIBarButtonItem {
        let item = UIBarButtonItem(image: UIImage.preMealImage(selected: selected), style: .plain, target: self, action: #selector(togglePreMealMode(_:)))
        item.accessibilityLabel = NSLocalizedString("Pre-Meal Targets", comment: "The label of the pre-meal mode toggle button")

        if selected {
            item.accessibilityTraits.insert(.selected)
            item.accessibilityHint = NSLocalizedString("Disables", comment: "The action hint of the workout mode toggle button when enabled")
        } else {
            item.accessibilityHint = NSLocalizedString("Enables", comment: "The action hint of the workout mode toggle button when disabled")
        }

        item.tintColor = UIColor.carbTintColor
        item.isEnabled = isEnabled

        return item
    }

    private func createWorkoutButtonItem(selected: Bool, isEnabled: Bool) -> UIBarButtonItem {
        let item = UIBarButtonItem(image: UIImage.workoutImage(selected: selected), style: .plain, target: self, action: #selector(toggleWorkoutMode(_:)))
        item.accessibilityLabel = NSLocalizedString("Workout Targets", comment: "The label of the workout mode toggle button")

        if selected {
            item.accessibilityTraits.insert(.selected)
            item.accessibilityHint = NSLocalizedString("Disables", comment: "The action hint of the workout mode toggle button when enabled")
        } else {
            item.accessibilityHint = NSLocalizedString("Enables", comment: "The action hint of the workout mode toggle button when disabled")
        }

        item.tintColor = UIColor.glucoseTintColor
        item.isEnabled = isEnabled

        return item
    }

    @IBAction func togglePreMealMode(_ sender: UIBarButtonItem) {
        if preMealMode == true {
            deviceManager.loopManager.mutateSettings { settings in
                settings.clearOverride(matching: .preMeal)
            }
        } else {
            let vc = UIAlertController(premealDurationSelectionHandler: { duration in
                let startDate = Date()

                guard self.workoutMode != true else {
                    // allow cell animation when switching between presets
                    self.deviceManager.loopManager.mutateSettings { settings in
                        settings.clearOverride()
                    }
                    DispatchQueue.main.asyncAfter(deadline: .now() + 0.3) {
                        self.deviceManager.loopManager.mutateSettings { settings in
                            settings.enablePreMealOverride(at: startDate, for: duration)
                        }
                    }
                    return
                }

                self.deviceManager.loopManager.mutateSettings { settings in
                    settings.enablePreMealOverride(at: startDate, for: duration)
                }
            })

            present(vc, animated: true, completion: nil)
        }
    }

    @IBAction func toggleWorkoutMode(_ sender: UIBarButtonItem) {
        if workoutMode == true {
            deviceManager.loopManager.mutateSettings { settings in
                settings.clearOverride()
            }
        } else {
            if FeatureFlags.sensitivityOverridesEnabled {
                performSegue(withIdentifier: OverrideSelectionViewController.className, sender: toolbarItems![6])
            } else {
                let vc = UIAlertController(workoutDurationSelectionHandler: { duration in
                    let startDate = Date()

                    guard self.preMealMode != true else {
                        // allow cell animation when switching between presets
                        self.deviceManager.loopManager.mutateSettings { settings in
                            settings.clearOverride(matching: .preMeal)
                        }
                        DispatchQueue.main.asyncAfter(deadline: .now() + 0.3) {
                            self.deviceManager.loopManager.mutateSettings { settings in
                                settings.enableLegacyWorkoutOverride(at: startDate, for: duration)
                            }
                        }
                        return
                    }

                    self.deviceManager.loopManager.mutateSettings { settings in
                        settings.enableLegacyWorkoutOverride(at: startDate, for: duration)
                    }
                })

                present(vc, animated: true, completion: nil)
            }
        }
    }

    @IBAction func onSettingsTapped(_ sender: UIBarButtonItem) {
        presentSettings()
    }

    private func presentSettings() {
        let deletePumpDataFunc: () -> PumpManagerViewModel.DeleteTestingDataFunc? = { [weak self] in
            (self?.deviceManager.pumpManager is TestingPumpManager) ? {
                [weak self] in self?.deviceManager.deleteTestingPumpData()
                } : nil
        }
        let deleteCGMDataFunc: () -> CGMManagerViewModel.DeleteTestingDataFunc? = { [weak self] in
            (self?.deviceManager.cgmManager is TestingCGMManager) ? {
                [weak self] in self?.deviceManager.deleteTestingCGMData()
                } : nil
        }
        let pumpViewModel = PumpManagerViewModel(
            image: { [weak self] in self?.deviceManager.pumpManager?.smallImage },
            name: { [weak self] in self?.deviceManager.pumpManager?.localizedTitle ?? "" },
            isSetUp: { [weak self] in self?.deviceManager.pumpManager?.isOnboarded == true },
            availableDevices: deviceManager.availablePumpManagers,
            deleteTestingDataFunc: deletePumpDataFunc,
            onTapped: { [weak self] in
                self?.onPumpTapped()
            },
            didTapAddDevice: { [weak self] in
                self?.addPumpManager(withIdentifier: $0.identifier)
        })

        let cgmViewModel = CGMManagerViewModel(
            image: {[weak self] in (self?.deviceManager.cgmManager as? DeviceManagerUI)?.smallImage },
            name: {[weak self] in self?.deviceManager.cgmManager?.localizedTitle ?? "" },
            isSetUp: {[weak self] in self?.deviceManager.cgmManager?.isOnboarded == true },
            availableDevices: deviceManager.availableCGMManagers,
            deleteTestingDataFunc: deleteCGMDataFunc,
            onTapped: { [weak self] in
                self?.onCGMTapped()
            },
            didTapAddDevice: { [weak self] in
                self?.addCGMManager(withIdentifier: $0.identifier)
        })
        let servicesViewModel = ServicesViewModel(showServices: FeatureFlags.includeServicesInSettingsEnabled,
                                                  availableServices: { [weak self] in self?.deviceManager.servicesManager.availableServices ?? [] },
                                                  activeServices: { [weak self] in self?.deviceManager.servicesManager.activeServices ?? [] },
                                                  delegate: self)
        let versionUpdateViewModel = VersionUpdateViewModel(supportManager: supportManager, guidanceColors: .default)
<<<<<<< HEAD
        let viewModel = SettingsViewModel(alertPermissionsViewModel: AlertPermissionsViewModel(checker: alertPermissionsChecker),
=======
        let viewModel = SettingsViewModel(alertPermissionsChecker: alertPermissionsChecker,
                                          alertMuter: alertMuter,
>>>>>>> 4307256c
                                          versionUpdateViewModel: versionUpdateViewModel,
                                          pumpManagerSettingsViewModel: pumpViewModel,
                                          cgmManagerSettingsViewModel: cgmViewModel,
                                          servicesViewModel: servicesViewModel,
                                          criticalEventLogExportViewModel: CriticalEventLogExportViewModel(exporterFactory: deviceManager.criticalEventLogExportManager),
                                          therapySettings: { [weak self] in self?.deviceManager.loopManager.therapySettings ?? TherapySettings() },
                                          sensitivityOverridesEnabled: FeatureFlags.sensitivityOverridesEnabled,
                                          initialDosingEnabled: deviceManager.loopManager.settings.dosingEnabled,
                                          isClosedLoopAllowed: closedLoopStatus.$isClosedLoopAllowed,
                                          supportInfoProvider: deviceManager,
                                          automaticDosingStrategy: deviceManager.loopManager.settings.automaticDosingStrategy,
                                          availableSupports: supportManager.availableSupports,
                                          isOnboardingComplete: onboardingManager.isComplete,
                                          therapySettingsViewModelDelegate: deviceManager,
                                          delegate: self)
        let hostingController = DismissibleHostingController(
            rootView: SettingsView(viewModel: viewModel)
                .environmentObject(deviceManager.displayGlucoseUnitObservable)
                .environment(\.appName, Bundle.main.bundleDisplayName),
            isModalInPresentation: false)
        present(hostingController, animated: true)
    }

    private func onPumpTapped() {
        guard var settingsViewController = deviceManager.pumpManager?.settingsViewController(bluetoothProvider: deviceManager.bluetoothProvider, colorPalette: .default, allowDebugFeatures: FeatureFlags.allowDebugFeatures, allowedInsulinTypes: deviceManager.allowedInsulinTypes) else {
            // assert?
            return
        }
        settingsViewController.pumpManagerOnboardingDelegate = deviceManager
        settingsViewController.completionDelegate = self
        show(settingsViewController, sender: self)
    }

    private func onCGMTapped() {
        guard let cgmManager = deviceManager.cgmManager as? CGMManagerUI else {
            // assert?
            return
        }

        var settings = cgmManager.settingsViewController(bluetoothProvider: deviceManager.bluetoothProvider, displayGlucoseUnitObservable: deviceManager.displayGlucoseUnitObservable, colorPalette: .default, allowDebugFeatures: FeatureFlags.allowDebugFeatures)
        settings.cgmManagerOnboardingDelegate = deviceManager
        settings.completionDelegate = self
        show(settings, sender: self)
    }

    private func closedLoopStatusChanged(_ isClosedLoop: Bool) {
        updatePreMealModeAvailability(isClosedLoop: isClosedLoop)
        hudView?.loopCompletionHUD.loopIconClosed = isClosedLoop
        hudView?.loopCompletionHUD.closedLoopDisallowedLocalizedDescription = deviceManager.closedLoopDisallowedLocalizedDescription
    }

    // MARK: - HUDs

    @IBOutlet var hudView: StatusBarHUDView? {
        didSet {
            guard let hudView = hudView, hudView != oldValue else {
                return
            }

            let statusTapGestureRecognizer = UITapGestureRecognizer(target: self, action: #selector(showLoopCompletionMessage(_:)))
            hudView.loopCompletionHUD.addGestureRecognizer(statusTapGestureRecognizer)
            hudView.loopCompletionHUD.accessibilityHint = NSLocalizedString("Shows last loop error", comment: "Loop Completion HUD accessibility hint")

            let pumpStatusTapGestureRecognizer = UITapGestureRecognizer(target: self, action: #selector(pumpStatusTapped(_:)))
            hudView.pumpStatusHUD.addGestureRecognizer(pumpStatusTapGestureRecognizer)

            let cgmStatusTapGestureRecognizer = UITapGestureRecognizer(target: self, action: #selector(cgmStatusTapped(_:)))
            hudView.cgmStatusHUD.addGestureRecognizer(cgmStatusTapGestureRecognizer)

            configurePumpManagerHUDViews()
            configureCGMManagerHUDViews()

            // when HUD view is initialized, update loop completion HUD (e.g., icon and last loop completed)
            hudView.loopCompletionHUD.stateColors = .loopStatus
            hudView.loopCompletionHUD.loopIconClosed = closedLoopStatus.isClosedLoop
            hudView.loopCompletionHUD.lastLoopCompleted = deviceManager.loopManager.lastLoopCompleted

            hudView.cgmStatusHUD.stateColors = .cgmStatus
            hudView.cgmStatusHUD.tintColor = .label
            hudView.pumpStatusHUD.stateColors = .pumpStatus
            hudView.pumpStatusHUD.tintColor = .insulinTintColor

            refreshContext.update(with: .status)
            log.debug("[reloadData] after hudView loaded")
            reloadData()
        }
    }

    private func configurePumpManagerHUDViews() {
        if let hudView = hudView {
            hudView.removePumpManagerProvidedView()
            if let pumpManagerHUDProvider = deviceManager.pumpManagerHUDProvider {
                if let view = pumpManagerHUDProvider.createHUDView() {
                    addPumpManagerViewToHUD(view)
                }
                pumpManagerHUDProvider.visible = active && onscreen
            }
            hudView.pumpStatusHUD.presentStatusHighlight(deviceManager.pumpStatusHighlight)
            hudView.pumpStatusHUD.lifecycleProgress = deviceManager.pumpLifecycleProgress
        }
    }

    private func configureCGMManagerHUDViews() {
        if let hudView = hudView {
            hudView.cgmStatusHUD.presentStatusHighlight(deviceManager.cgmStatusHighlight)
            hudView.cgmStatusHUD.lifecycleProgress = deviceManager.cgmLifecycleProgress
        }
    }

    private func addPumpManagerViewToHUD(_ view: BaseHUDView) {
        if let hudView = hudView {
            view.stateColors = .pumpStatus
            hudView.addPumpManagerProvidedHUDView(view)
        }
    }

    @objc private func showLoopCompletionMessage(_: Any) {
        guard let loopCompletionMessage = hudView?.loopCompletionHUD.loopCompletionMessage else { return }
        presentLoopCompletionMessage(title: loopCompletionMessage.title, message: loopCompletionMessage.message)
    }

    private func presentLoopCompletionMessage(title: String, message: String) {
        let action = UIAlertAction(title: NSLocalizedString("Dismiss", comment: "The button label of the action used to dismiss an error alert"),
                                   style: .default)
        let alertController = UIAlertController(title: title,
                                                message: message,
                                                preferredStyle: .alert)
        alertController.addAction(action)
        present(alertController, animated: true)
    }

    @objc private func showLastError(_: Any) {
        let error: Error?
        // First, check whether we have a device error after the most recent completion date
        if let deviceError = deviceManager.lastError,
            deviceError.date > (hudView?.loopCompletionHUD.lastLoopCompleted ?? .distantPast)
        {
            error = deviceError.error
        } else if let lastLoopError = lastLoopError {
            error = lastLoopError
        } else {
            error = nil
        }
        if let error = error {
            let alertController = UIAlertController(with: error)
            let manualLoopAction = UIAlertAction(title: NSLocalizedString("Retry", comment: "The button text for attempting a manual loop"), style: .default, handler: { _ in
                self.deviceManager.refreshDeviceData()
            })
            alertController.addAction(manualLoopAction)
            present(alertController, animated: true)
        }
    }

    @objc private func pumpStatusTapped(_ sender: UIGestureRecognizer) {
        if let pumpStatusView = sender.view as? PumpStatusHUDView {
            executeHUDTapAction(deviceManager.didTapOnPumpStatus(pumpStatusView.pumpManagerProvidedHUD))
        }
    }

    @objc private func cgmStatusTapped( _ sender: UIGestureRecognizer) {
        executeHUDTapAction(deviceManager.didTapOnCGMStatus())
    }

    private func executeHUDTapAction(_ action: HUDTapAction?) {
        guard let action = action else {
            return
        }

        switch action {
        case .presentViewController(let vc):
            var completionNotifyingVC = vc
            completionNotifyingVC.completionDelegate = self
            present(completionNotifyingVC, animated: true, completion: nil)
        case .openAppURL(let url):
            UIApplication.shared.open(url)
        case .setupNewCGM:
            addNewCGMManager()
        case .setupNewPump:
            addNewPumpManager()
        default:
            return
        }
    }

    private func addNewPumpManager() {
        let availablePumpManagers = deviceManager.availablePumpManagers

        switch availablePumpManagers.count {
        case 1:
            if let availablePumpManager = availablePumpManagers.first {
                addPumpManager(withIdentifier: availablePumpManager.identifier)
            }
        default:
            let alert = UIAlertController(availablePumpManagers: availablePumpManagers) { [weak self] (identifier) in
                self?.addPumpManager(withIdentifier: identifier)
            }
            alert.addCancelAction { _ in }
            present(alert, animated: true, completion: nil)
        }
    }

    private func addNewCGMManager() {
        let availableCGMManagers = deviceManager.availableCGMManagers

        switch availableCGMManagers.count {
        case 1:
            if let availableCGMManager = availableCGMManagers.first {
                addCGMManager(withIdentifier: availableCGMManager.identifier)
            }
        default:
            let alert = UIAlertController(availableCGMManagers: availableCGMManagers) { [weak self] identifier in
                self?.addCGMManager(withIdentifier: identifier)
            }
            alert.addCancelAction { _ in }
            present(alert, animated: true, completion: nil)
        }
    }


    // MARK: - Debug Scenarios and Simulated Core Data

    var lastOrientation: UIDeviceOrientation?
    var rotateCount = 0
    let maxRotationsToTrigger = 6
    var rotateTimer: Timer?
    let rotateTimerTimeout = TimeInterval.seconds(2)
    private func maybeOpenDebugMenu() {
        guard FeatureFlags.allowDebugFeatures else {
            return
        }
        // Opens the debug menu if you rotate the phone 6 times (or back & forth 3 times), each rotation within 2 secs.
        if lastOrientation != UIDevice.current.orientation {
            if UIDevice.current.orientation == .portrait && rotateCount >= maxRotationsToTrigger-1 {
                presentDebugMenu()
                rotateCount = 0
                rotateTimer?.invalidate()
                rotateTimer = nil
            } else {
                rotateTimer?.invalidate()
                rotateTimer = Timer.scheduledTimer(withTimeInterval: rotateTimerTimeout, repeats: false) { [weak self] _ in
                    self?.rotateCount = 0
                    self?.rotateTimer?.invalidate()
                    self?.rotateTimer = nil
                }
                rotateCount += 1
            }
        }
        lastOrientation = UIDevice.current.orientation
    }

    override func motionEnded(_ motion: UIEvent.EventSubtype, with event: UIEvent?) {
        guard FeatureFlags.allowDebugFeatures else {
            return
        }
        if motion == .motionShake {
            presentDebugMenu()
        }
    }

    private func presentDebugMenu() {
        guard FeatureFlags.allowDebugFeatures else {
            return
        }

        let actionSheet = UIAlertController(title: "Debug", message: nil, preferredStyle: .actionSheet)
        if FeatureFlags.scenariosEnabled {
            actionSheet.addAction(UIAlertAction(title: "Scenarios", style: .default) { _ in
                DispatchQueue.main.async {
                    self.presentScenarioSelector()
                }
            })
        }
        if FeatureFlags.simulatedCoreDataEnabled {
            actionSheet.addAction(UIAlertAction(title: "Simulated Core Data", style: .default) { _ in
                self.presentSimulatedCoreDataMenu()
            })
        }
        actionSheet.addAction(UIAlertAction(title: "Remove Exports Directory", style: .default) { _ in
            if let error = self.deviceManager.removeExportsDirectory() {
                self.presentError(error)
            }
        })
        if FeatureFlags.mockTherapySettingsEnabled {
            actionSheet.addAction(UIAlertAction(title: "Mock Therapy Settings", style: .default) { _ in
                let therapySettings = TherapySettings.mockTherapySettings
                self.deviceManager.loopManager.mutateSettings { settings in
                    settings.glucoseTargetRangeSchedule = therapySettings.glucoseTargetRangeSchedule
                    settings.preMealTargetRange = therapySettings.correctionRangeOverrides?.preMeal
                    settings.legacyWorkoutTargetRange = therapySettings.correctionRangeOverrides?.workout
                    settings.suspendThreshold = therapySettings.suspendThreshold
                    settings.maximumBolus = therapySettings.maximumBolus
                    settings.maximumBasalRatePerHour = therapySettings.maximumBasalRatePerHour
                    settings.insulinSensitivitySchedule = therapySettings.insulinSensitivitySchedule
                    settings.carbRatioSchedule = therapySettings.carbRatioSchedule
                    settings.basalRateSchedule = therapySettings.basalRateSchedule
                    settings.defaultRapidActingModel = therapySettings.defaultRapidActingModel
                }
            })
        }
        actionSheet.addAction(UIAlertAction(title: "Crash the App", style: .destructive) { _ in
            fatalError("Test Crash")
        })
        actionSheet.addAction(UIAlertAction(title: "Delete CGM Manager", style: .destructive) { _ in
            self.deviceManager.cgmManager?.delete() { }
        })

        actionSheet.addCancelAction()
        present(actionSheet, animated: true)
    }

    private func presentScenarioSelector() {
        guard FeatureFlags.scenariosEnabled else {
            fatalError("\(#function) should be invoked only when scenarios are enabled")
        }

        guard let testingScenariosManager = deviceManager.testingScenariosManager else {
            return
        }

        let vc = TestingScenariosTableViewController(scenariosManager: testingScenariosManager)
        present(UINavigationController(rootViewController: vc), animated: true)
    }

    private func addScenarioStepGestureRecognizers() {
        if FeatureFlags.scenariosEnabled {
            let leftSwipe = UISwipeGestureRecognizer(target: self, action: #selector(stepActiveScenarioForward))
            leftSwipe.direction = .left
            let rightSwipe = UISwipeGestureRecognizer(target: self, action: #selector(stepActiveScenarioBackward))
            rightSwipe.direction = .right

            if let toolBar = navigationController?.toolbar {
                toolBar.addGestureRecognizer(leftSwipe)
                toolBar.addGestureRecognizer(rightSwipe)
            }
        }
    }

    private func presentSimulatedCoreDataMenu() {
        guard FeatureFlags.simulatedCoreDataEnabled else {
            fatalError("\(#function) should be invoked only when simulated core data is enabled")
        }

        let actionSheet = UIAlertController(title: "Simulated Core Data", message: nil, preferredStyle: .actionSheet)
        actionSheet.addAction(UIAlertAction(title: "Generate Simulated Historical", style: .default) { _ in
            self.presentConfirmation(actionSheetMessage: "All existing Core Data older than 24 hours will be purged before generating new simulated historical Core Data. Are you sure?", actionTitle: "Generate Simulated Historical") {
                self.generateSimulatedHistoricalCoreData()
            }
        })
        actionSheet.addAction(UIAlertAction(title: "Purge Historical", style: .default) { _ in
            self.presentConfirmation(actionSheetMessage: "All existing Core Data older than 24 hours will be purged. Are you sure?", actionTitle: "Purge Historical") {
                self.purgeHistoricalCoreData()
            }
        })
        actionSheet.addCancelAction()
        present(actionSheet, animated: true)
    }

    private func generateSimulatedHistoricalCoreData() {
        guard FeatureFlags.simulatedCoreDataEnabled else {
            fatalError("\(#function) should be invoked only when simulated core data is enabled")
        }

        presentActivityIndicator(title: "Simulated Core Data", message: "Generating simulated historical...") { dismissActivityIndicator in
            self.deviceManager.purgeHistoricalCoreData() { error in
                DispatchQueue.main.async {
                    if let error = error {
                        dismissActivityIndicator()
                        self.presentError(error)
                        return
                    }

                    self.deviceManager.generateSimulatedHistoricalCoreData() { error in
                        DispatchQueue.main.async {
                            dismissActivityIndicator()
                            if let error = error {
                                self.presentError(error)
                            }
                        }
                    }
                }
            }
        }
    }

    private func purgeHistoricalCoreData() {
        guard FeatureFlags.simulatedCoreDataEnabled else {
            fatalError("\(#function) should be invoked only when simulated core data is enabled")
        }

        presentActivityIndicator(title: "Simulated Core Data", message: "Purging historical...") { dismissActivityIndicator in
            self.deviceManager.purgeHistoricalCoreData() { error in
                DispatchQueue.main.async {
                    dismissActivityIndicator()
                    if let error = error {
                        self.presentError(error)
                    }
                }
            }
        }
    }

    private func presentConfirmation(actionSheetMessage: String, actionTitle: String, handler: @escaping () -> Void) {
        let actionSheet = UIAlertController(title: nil, message: actionSheetMessage, preferredStyle: .actionSheet)
        actionSheet.addAction(UIAlertAction(title: actionTitle, style: .destructive) { _ in handler() })
        actionSheet.addCancelAction()
        present(actionSheet, animated: true)
    }

    private func presentError(_ error: Error, handler: (() -> Void)? = nil) {
        let alert = UIAlertController(title: "Error", message: "An error occurred: \(String(describing: error))", preferredStyle: .alert)
        alert.addAction(UIAlertAction(title: "OK", style: .default) { _ in handler?() })
        present(alert, animated: true)
    }

    private func presentActivityIndicator(title: String, message: String, completion: @escaping (@escaping () -> Void) -> Void) {
        let alert = UIAlertController(title: title, message: message, preferredStyle: .alert)
        alert.addActivityIndicator()
        present(alert, animated: true) { completion { alert.dismiss(animated: true) } }
    }

    @objc private func stepActiveScenarioForward() {
        deviceManager.testingScenariosManager?.stepActiveScenarioForward { _ in }
    }

    @objc private func stepActiveScenarioBackward() {
        deviceManager.testingScenariosManager?.stepActiveScenarioBackward { _ in }
    }
}

extension UIAlertController {
    func addActivityIndicator() {
        let frame = CGRect(x: 0, y: 0, width: 40, height: 40)
        let activityIndicator = UIActivityIndicatorView(frame: frame)
        activityIndicator.style = .default
        activityIndicator.startAnimating()
        let viewController = UIViewController()
        viewController.preferredContentSize = frame.size
        viewController.view.addSubview(activityIndicator)
        setValue(viewController, forKey: "contentViewController")
    }
}

extension StatusTableViewController: CompletionDelegate {
    func completionNotifyingDidComplete(_ object: CompletionNotifying) {
        if let vc = object as? UIViewController {
            if presentedViewController === vc {
                dismiss(animated: true, completion: nil)
            } else {
                vc.dismiss(animated: true, completion: nil)
            }
        }
    }
}

extension StatusTableViewController: PumpManagerStatusObserver {
    func pumpManager(_ pumpManager: PumpManager, didUpdate status: PumpManagerStatus, oldStatus: PumpManagerStatus) {
        dispatchPrecondition(condition: .onQueue(.main))
        log.default("PumpManager:%{public}@ did update status", String(describing: type(of: pumpManager)))

        basalDeliveryState = status.basalDeliveryState
        bolusState = status.bolusState

        refreshContext.update(with: .status)
        reloadData(animated: true)
    }
}

extension StatusTableViewController: CGMManagerStatusObserver {
    func cgmManager(_ manager: CGMManager, didUpdate status: CGMManagerStatus) {
        refreshContext.update(with: .status)
        reloadData(animated: true)
    }
}

extension StatusTableViewController: DoseProgressObserver {
    func doseProgressReporterDidUpdate(_ doseProgressReporter: DoseProgressReporter) {

        updateBolusProgress()

        if doseProgressReporter.progress.isComplete {
            // Bolus ended
            self.bolusProgressReporter = nil
            DispatchQueue.main.asyncAfter(deadline: .now() + 0.5, execute: {
                self.bolusState = .noBolus
                self.reloadData(animated: true)
            })
        }
    }
}

extension StatusTableViewController: OverrideSelectionViewControllerDelegate {
    func overrideSelectionViewController(_ vc: OverrideSelectionViewController, didUpdatePresets presets: [TemporaryScheduleOverridePreset]) {
        deviceManager.loopManager.mutateSettings { settings in
            settings.overridePresets = presets
        }
    }

    func overrideSelectionViewController(_ vc: OverrideSelectionViewController, didConfirmOverride override: TemporaryScheduleOverride) {
        deviceManager.loopManager.mutateSettings { settings in
            settings.scheduleOverride = override
        }
    }

    func overrideSelectionViewController(_ vc: OverrideSelectionViewController, didConfirmPreset preset: TemporaryScheduleOverridePreset) {
        let intent = EnableOverridePresetIntent()
        intent.overrideName = preset.name

        let interaction = INInteraction(intent: intent, response: nil)
        interaction.identifier = preset.id.uuidString
        interaction.groupIdentifier = preset.name
        interaction.donate { (error) in
            if let error = error {
                os_log(.error, "Failed to donate intent: %{public}@", String(describing: error))
            }
        }
        deviceManager.loopManager.mutateSettings { settings in
            settings.scheduleOverride = preset.createOverride(enactTrigger: .local)
        }
    }

    func overrideSelectionViewController(_ vc: OverrideSelectionViewController, didCancelOverride override: TemporaryScheduleOverride) {
        deviceManager.loopManager.mutateSettings { settings in
            settings.scheduleOverride = nil
        }
    }
}

extension StatusTableViewController: AddEditOverrideTableViewControllerDelegate {
    func addEditOverrideTableViewController(_ vc: AddEditOverrideTableViewController, didSaveOverride override: TemporaryScheduleOverride) {
        deviceManager.loopManager.mutateSettings { settings in
            settings.scheduleOverride = override
        }
    }

    func addEditOverrideTableViewController(_ vc: AddEditOverrideTableViewController, didCancelOverride override: TemporaryScheduleOverride) {
        deviceManager.loopManager.mutateSettings { settings in
            settings.scheduleOverride = nil
        }
    }
}

extension StatusTableViewController {
    fileprivate func addCGMManager(withIdentifier identifier: String) {
        switch deviceManager.setupCGMManager(withIdentifier: identifier) {
        case .failure(let error):
            log.error("Failure to setup CGM manager with identifier '%{public}@': %{public}@", identifier, String(describing: error))
        case .success(let success):
            switch success {
            case .userInteractionRequired(var setupViewController):
                setupViewController.cgmManagerOnboardingDelegate = deviceManager
                setupViewController.completionDelegate = self
                show(setupViewController, sender: self)
            case .createdAndOnboarded:
                log.default("CGM manager with identifier '%{public}@' created and onboarded", identifier)
            }
        }
    }
}

extension StatusTableViewController {
    fileprivate func addPumpManager(withIdentifier identifier: String) {
        guard let maximumBasalRate = deviceManager.loopManager.settings.maximumBasalRatePerHour,
              let maxBolus = deviceManager.loopManager.settings.maximumBolus,
              let basalSchedule = deviceManager.loopManager.settings.basalRateSchedule else
        {
            log.error("Failure to setup pump manager: incomplete settings")
            return
        }
        
        let settings = PumpManagerSetupSettings(maxBasalRateUnitsPerHour: maximumBasalRate,
                                                maxBolusUnits: maxBolus,
                                                basalSchedule: basalSchedule)
        switch deviceManager.setupPumpManagerUI(withIdentifier: identifier, initialSettings: settings) {
        case .failure(let error):
            log.error("Failure to setup pump manager with identifier '%{public}@': %{public}@", identifier, String(describing: error))
        case .success(let success):
            switch success {
            case .userInteractionRequired(var setupViewController):
                setupViewController.pumpManagerOnboardingDelegate = deviceManager
                setupViewController.completionDelegate = self
                show(setupViewController, sender: self)
            case .createdAndOnboarded:
                log.default("Pump manager with identifier '%{public}@' created and onboarded", identifier)
            }
        }
    }
}

extension StatusTableViewController: BluetoothObserver {
    func bluetoothDidUpdateState(_ state: BluetoothState) {
        refreshContext.update(with: .status)
        reloadData(animated: true)
    }
}

// MARK: - SettingsViewModel delegation
extension StatusTableViewController: SettingsViewModelDelegate {
    var closedLoopDescriptiveText: String? {
        return deviceManager.closedLoopDisallowedLocalizedDescription
    }

    func dosingEnabledChanged(_ value: Bool) {
        deviceManager.loopManager.mutateSettings { settings in
            settings.dosingEnabled = value
        }
    }
    
    func dosingStrategyChanged(_ strategy: AutomaticDosingStrategy) {
        self.deviceManager.loopManager.mutateSettings { settings in
            settings.automaticDosingStrategy = strategy
        }
    }

    func didTapIssueReport(title: String) {
        // TODO: this dismiss here is temporary, until we know exactly where
        // we want this screen to belong in the navigation flow
        dismiss(animated: true) {
            let vc = CommandResponseViewController.generateDiagnosticReport(deviceManager: self.deviceManager)
            vc.title = title
            self.show(vc, sender: nil)
        }
    }
}

// MARK: - Services delegation

extension StatusTableViewController: ServicesViewModelDelegate {
    func addService(withIdentifier identifier: String) {
        switch deviceManager.servicesManager.setupService(withIdentifier: identifier) {
        case .failure(let error):
            log.default("Failure to setup service with identifier '%{public}@': %{public}@", identifier, String(describing: error))
        case .success(let success):
            switch success {
            case .userInteractionRequired(var setupViewController):
                setupViewController.serviceOnboardingDelegate = deviceManager.servicesManager
                setupViewController.completionDelegate = self
                show(setupViewController, sender: self)
            case .createdAndOnboarded:
                log.default("Service with identifier '%{public}@' created and onboarded", identifier)
            }
        }
    }

    func gotoService(withIdentifier identifier: String) {
        guard let serviceUI = deviceManager.servicesManager.activeServices.first(where: { $0.serviceIdentifier == identifier }) as? ServiceUI else {
            return
        }
        showServiceSettings(serviceUI)
    }

    fileprivate func showServiceSettings(_ serviceUI: ServiceUI) {
        var settingsViewController = serviceUI.settingsViewController(colorPalette: .default)
        settingsViewController.serviceOnboardingDelegate = deviceManager.servicesManager
        settingsViewController.completionDelegate = self
        show(settingsViewController, sender: self)
    }
}<|MERGE_RESOLUTION|>--- conflicted
+++ resolved
@@ -1450,12 +1450,8 @@
                                                   activeServices: { [weak self] in self?.deviceManager.servicesManager.activeServices ?? [] },
                                                   delegate: self)
         let versionUpdateViewModel = VersionUpdateViewModel(supportManager: supportManager, guidanceColors: .default)
-<<<<<<< HEAD
         let viewModel = SettingsViewModel(alertPermissionsViewModel: AlertPermissionsViewModel(checker: alertPermissionsChecker),
-=======
-        let viewModel = SettingsViewModel(alertPermissionsChecker: alertPermissionsChecker,
                                           alertMuter: alertMuter,
->>>>>>> 4307256c
                                           versionUpdateViewModel: versionUpdateViewModel,
                                           pumpManagerSettingsViewModel: pumpViewModel,
                                           cgmManagerSettingsViewModel: cgmViewModel,
