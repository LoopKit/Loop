--- conflicted
+++ resolved
@@ -1091,17 +1091,10 @@
             vc.doseStore = deviceManager.loopManager.doseStore
             vc.hidesBottomBarWhenPushed = true
         case let vc as BolusViewController:
-<<<<<<< HEAD
-            vc.configureWithLoopManager(self.deviceManager.loopManager,
-                recommendation: sender as? ManualBolusRecommendation,
-                glucoseUnit: self.statusCharts.glucose.glucoseUnit
-            )
-=======
             vc.deviceManager = deviceManager
             vc.glucoseUnit = statusCharts.glucose.glucoseUnit
             vc.configuration = .manualCorrection
             AnalyticsManager.shared.didDisplayBolusScreen()
->>>>>>> ebd939ac
         case let vc as OverrideSelectionViewController:
             if deviceManager.loopManager.settings.futureOverrideEnabled() {
                 vc.scheduledOverride = deviceManager.loopManager.settings.scheduleOverride
