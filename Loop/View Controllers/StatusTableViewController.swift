//
//  StatusTableViewController.swift
//  Naterade
//
//  Created by Nathan Racklyeft on 9/6/15.
//  Copyright © 2015 Nathan Racklyeft. All rights reserved.
//

import UIKit
import HealthKit
import SwiftUI
import Intents
import LoopCore
import LoopKit
import LoopKitUI
import LoopTestingKit
import LoopUI
import SwiftCharts
import os.log
import Combine
import WidgetKit


private extension RefreshContext {
    static let all: Set<RefreshContext> = [.status, .glucose, .insulin, .carbs, .targets]
}

final class StatusTableViewController: LoopChartsTableViewController {

    private let log = OSLog(category: "StatusTableViewController")

    lazy var quantityFormatter: QuantityFormatter = QuantityFormatter()

    var onboardingManager: OnboardingManager!

    var testingScenariosManager: TestingScenariosManager!

    var automaticDosingStatus: AutomaticDosingStatus!
    
    var alertPermissionsChecker: AlertPermissionsChecker!

    var alertMuter: AlertMuter!

    var supportManager: SupportManager!

    lazy private var cancellables = Set<AnyCancellable>()

    override func viewDidLoad() {

        super.viewDidLoad()
        
        setupToolbarItems()
        
        tableView.register(BolusProgressTableViewCell.nib(), forCellReuseIdentifier: BolusProgressTableViewCell.className)
        tableView.register(AlertPermissionsDisabledWarningCell.self, forCellReuseIdentifier: AlertPermissionsDisabledWarningCell.className)
        tableView.register(MuteAlertsWarningCell.self, forCellReuseIdentifier: MuteAlertsWarningCell.className)

        if FeatureFlags.predictedGlucoseChartClampEnabled {
            statusCharts.glucose.glucoseDisplayRange = LoopConstants.glucoseChartDefaultDisplayBoundClamped
        } else {
            statusCharts.glucose.glucoseDisplayRange = LoopConstants.glucoseChartDefaultDisplayBound
        }

        registerPumpManager()
        registerCGMManager()

        let notificationCenter = NotificationCenter.default

        notificationObservers += [
            notificationCenter.addObserver(forName: .LoopDataUpdated, object: deviceManager.loopManager, queue: nil) { [weak self] note in
                let rawContext = note.userInfo?[LoopDataManager.LoopUpdateContextKey] as! LoopDataManager.LoopUpdateContext.RawValue
                let context = LoopDataManager.LoopUpdateContext(rawValue: rawContext)
                DispatchQueue.main.async {
                    switch context {
                    case .none, .insulin?:
                        self?.refreshContext.formUnion([.status, .insulin])
                    case .preferences?:
                        self?.refreshContext.formUnion([.status, .targets])
                    case .carbs?:
                        self?.refreshContext.update(with: .carbs)
                    case .glucose?:
                        self?.refreshContext.formUnion([.glucose, .carbs])
                    case .loopFinished?:
                        self?.refreshContext.update(with: .insulin)
                    }

                    self?.hudView?.loopCompletionHUD.loopInProgress = false
                    self?.log.debug("[reloadData] from notification with context %{public}@", String(describing: context))
                    self?.reloadData(animated: true)
                }
                
                WidgetCenter.shared.reloadAllTimelines()
            },
            notificationCenter.addObserver(forName: .LoopRunning, object: deviceManager.loopManager, queue: nil) { [weak self] _ in
                DispatchQueue.main.async {
                    self?.hudView?.loopCompletionHUD.loopInProgress = true
                }
            },
            notificationCenter.addObserver(forName: .PumpManagerChanged, object: deviceManager, queue: nil) { [weak self] (notification: Notification) in
                DispatchQueue.main.async {
                    self?.registerPumpManager()
                    self?.configurePumpManagerHUDViews()
                    self?.updateToolbarItems()
                }
            },
            notificationCenter.addObserver(forName: .CGMManagerChanged, object: deviceManager, queue: nil) { [weak self] (notification: Notification) in
                DispatchQueue.main.async {
                    self?.registerCGMManager()
                    self?.configureCGMManagerHUDViews()
                    self?.updateToolbarItems()
                }
            },
            notificationCenter.addObserver(forName: .PumpEventsAdded, object: deviceManager, queue: nil) { [weak self] (notification: Notification) in
                DispatchQueue.main.async {
                    self?.refreshContext.update(with: .insulin)
                    self?.reloadData(animated: true)
                }
            },
        ]

        automaticDosingStatus.$automaticDosingEnabled
            .receive(on: DispatchQueue.main)
            .sink { self.automaticDosingStatusChanged($0) }
            .store(in: &cancellables)

        alertMuter.$configuration
            .removeDuplicates()
            .receive(on: RunLoop.main)
            .dropFirst()
            .sink { _ in
                self.refreshContext.update(with: .status)
                self.reloadData(animated: true)
            }
            .store(in: &cancellables)

        if let gestureRecognizer = charts.gestureRecognizer {
            tableView.addGestureRecognizer(gestureRecognizer)
        }

        tableView.estimatedRowHeight = 74

        // Estimate an initial value
        landscapeMode = UIScreen.main.bounds.size.width > UIScreen.main.bounds.size.height

        addScenarioStepGestureRecognizers()

        tableView.backgroundColor = .secondarySystemBackground
    
    }

    override func didReceiveMemoryWarning() {
        super.didReceiveMemoryWarning()

        if !visible {
            refreshContext.formUnion(RefreshContext.all)
        }
    }

    private var appearedOnce = false

    override func viewWillAppear(_ animated: Bool) {
        super.viewWillAppear(animated)

        navigationController?.setNavigationBarHidden(true, animated: animated)
        navigationController?.setToolbarHidden(false, animated: animated)
        
        setupToolbarItems()
        updateToolbarItems()

        alertPermissionsChecker.checkNow()

        updateBolusProgress()

        onboardingManager.$isComplete
            .merge(with: onboardingManager.$isSuspended)
            .receive(on: RunLoop.main)
            .sink { [weak self] _ in
                self?.refreshContext.update(with: .status)
                self?.reloadData(animated: true)
                self?.updateToolbarItems()
            }
            .store(in: &cancellables)
    }

    override func viewDidAppear(_ animated: Bool) {

        super.viewDidAppear(animated)

        if !appearedOnce {
            appearedOnce = true
            DispatchQueue.main.async {
                self.log.debug("[reloadData] after HealthKit authorization")
                self.reloadData()
            }
        }

        onscreen = true

        deviceManager.analyticsServicesManager.didDisplayStatusScreen()

        deviceManager.checkDeliveryUncertaintyState()
    }

    override func viewWillDisappear(_ animated: Bool) {
        super.viewWillDisappear(animated)

        onscreen = false

        if presentedViewController == nil {
            navigationController?.setNavigationBarHidden(false, animated: animated)
        }
    }

    override func viewWillTransition(to size: CGSize, with coordinator: UIViewControllerTransitionCoordinator) {
        refreshContext.update(with: .size(size))

        maybeOpenDebugMenu()

        super.viewWillTransition(to: size, with: coordinator)
    }

    // MARK: - State

    // This reflects whether the application is active 
    override var active: Bool {
        didSet {
            hudView?.loopCompletionHUD.assertTimer(active)
            updateHUDActive()
        }
    }

    // This is similar to the visible property, but is set later, on viewDidAppear, to be
    // suitable for animations that should be seen in their entirety.
    var onscreen: Bool = false {
        didSet {
            updateHUDActive()
        }
    }

    private var bolusState: PumpManagerStatus.BolusState = .noBolus {
        didSet {
            if oldValue != bolusState {
                // Bolus starting
                if case .inProgress = bolusState {
                    bolusProgressReporter = deviceManager.pumpManager?.createBolusProgressReporter(reportingOn: DispatchQueue.main)
                }
                refreshContext.update(with: .status)
                reloadData(animated: true)
            }
        }
    }

    private var bolusProgressReporter: DoseProgressReporter?

    private func updateBolusProgress() {
        if let cell = tableView.cellForRow(at: IndexPath(row: StatusRow.status.rawValue, section: Section.status.rawValue)) as? BolusProgressTableViewCell {
            cell.deliveredUnits = bolusProgressReporter?.progress.deliveredUnits
        }
    }

    private func updateHUDActive() {
        deviceManager.pumpManagerHUDProvider?.visible = active && onscreen
    }

    private func setupToolbarItems() {
        let space = UIBarButtonItem(barButtonSystemItem: .flexibleSpace, target: self, action: nil)
        let carbs = UIBarButtonItem(image: UIImage(named: "carbs"), style: .plain, target: self, action: #selector(userTappedAddCarbs))
        let preMeal = createPreMealButtonItem(selected: false, isEnabled: true)
        let bolus = UIBarButtonItem(image: UIImage(named: "bolus"), style: .plain, target: self, action: #selector(presentBolusScreen))
        let workout = createWorkoutButtonItem(selected: false, isEnabled: true)
        let settings = UIBarButtonItem(image: UIImage(named: "settings"), style: .plain, target: self, action: #selector(onSettingsTapped))
        
        toolbarItems = [
            carbs,
            space,
            preMeal,
            space,
            bolus,
            space,
            workout,
            space,
            settings
        ]
    }
    
    private func updateToolbarItems() {
        let isPumpOnboarded = onboardingManager.isComplete || deviceManager.pumpManager?.isOnboarded == true

        toolbarItems![0].accessibilityLabel = NSLocalizedString("Add Meal", comment: "The label of the carb entry button")
        toolbarItems![0].isEnabled = isPumpOnboarded
        toolbarItems![0].tintColor = UIColor.carbTintColor
        toolbarItems![2].isEnabled = isPumpOnboarded && (automaticDosingStatus.automaticDosingEnabled || !FeatureFlags.simpleBolusCalculatorEnabled)
        toolbarItems![4].accessibilityLabel = NSLocalizedString("Bolus", comment: "The label of the bolus entry button")
        toolbarItems![4].isEnabled = isPumpOnboarded
        toolbarItems![4].tintColor = UIColor.insulinTintColor
        toolbarItems![6].isEnabled = isPumpOnboarded
        toolbarItems![8].accessibilityLabel = NSLocalizedString("Settings", comment: "The label of the settings button")
        toolbarItems![8].tintColor = UIColor.secondaryLabel
    }

    public var basalDeliveryState: PumpManagerStatus.BasalDeliveryState? = nil {
        didSet {
            if oldValue != basalDeliveryState {
                log.debug("New basalDeliveryState: %@", String(describing: basalDeliveryState))
                refreshContext.update(with: .status)
                reloadData(animated: true)
            }
        }
    }

    // Toggles the display mode based on the screen aspect ratio. Should not be updated outside of reloadData().
    private var landscapeMode = false

    private var lastLoopError: Error?

    private var reloading = false

    private var refreshContext = RefreshContext.all

    private var shouldShowHUD: Bool {
        return !landscapeMode
    }

    private var shouldShowStatus: Bool {
        return !landscapeMode && statusRowMode.hasRow
    }

    override func glucoseUnitDidChange() {
        log.debug("[reloadData] for HealthKit unit preference change")
        refreshContext = RefreshContext.all
    }
    
    private func registerCGMManager() {
        deviceManager.cgmManager?.removeStatusObserver(self)
        deviceManager.cgmManager?.addStatusObserver(self, queue: .main)
    }

    private func registerPumpManager() {
        basalDeliveryState = deviceManager.pumpManager?.status.basalDeliveryState
        bolusState = deviceManager.pumpManager?.status.bolusState ?? .noBolus
        deviceManager.pumpManager?.removeStatusObserver(self)
        deviceManager.pumpManager?.addStatusObserver(self, queue: .main)
    }
    
    private lazy var statusCharts = StatusChartsManager(colors: .primary, settings: .default, traitCollection: traitCollection)

    override func createChartsManager() -> ChartsManager {
        return statusCharts
    }

    private func updateChartDateRange() {
        // How far back should we show data? Use the screen size as a guide.
        let availableWidth = (refreshContext.newSize ?? tableView.bounds.size).width - charts.fixedHorizontalMargin

        let totalHours = floor(Double(availableWidth / LoopConstants.minimumChartWidthPerHour))
        let futureHours = ceil(deviceManager.doseStore.longestEffectDuration.hours)
        let historyHours = max(LoopConstants.statusChartMinimumHistoryDisplay.hours, totalHours - futureHours)

        let date = Date(timeIntervalSinceNow: -TimeInterval(hours: historyHours))
        let chartStartDate = Calendar.current.nextDate(after: date, matching: DateComponents(minute: 0), matchingPolicy: .strict, direction: .backward) ?? date
        if charts.startDate != chartStartDate {
            refreshContext.formUnion(RefreshContext.all)
        }
        charts.startDate = chartStartDate
        charts.maxEndDate = chartStartDate.addingTimeInterval(.hours(totalHours))
        charts.updateEndDate(charts.maxEndDate)
    }

    override func reloadData(animated: Bool = false) {
        dispatchPrecondition(condition: .onQueue(.main))
        // This should be kept up to date immediately
        hudView?.loopCompletionHUD.lastLoopCompleted = deviceManager.loopManager.lastLoopCompleted

        guard !reloading && !deviceManager.authorizationRequired else {
            return
        }

        updateChartDateRange()

        if case .bolusing = statusRowMode, bolusProgressReporter?.progress.isComplete == true {
            refreshContext.update(with: .status)
        }

        if visible && active {
            bolusProgressReporter?.addObserver(self)
        } else {
            bolusProgressReporter?.removeObserver(self)
        }

        guard active && visible && !refreshContext.isEmpty else {
            updateBannerRow(animated: animated)
            redrawCharts()
            return
        }

        log.debug("Reloading data with context: %@", String(describing: refreshContext))

        let currentContext = refreshContext
        var retryContext: Set<RefreshContext> = []
        refreshContext = []
        reloading = true

        let reloadGroup = DispatchGroup()
        var glucoseSamples: [StoredGlucoseSample]?
        var predictedGlucoseValues: [GlucoseValue]?
        var iobValues: [InsulinValue]?
        var doseEntries: [DoseEntry]?
        var totalDelivery: Double?
        var cobValues: [CarbValue]?
        var carbsOnBoard: HKQuantity?
        let startDate = charts.startDate
        let basalDeliveryState = self.basalDeliveryState
        let automaticDosingEnabled = automaticDosingStatus.automaticDosingEnabled

        // TODO: Don't always assume currentContext.contains(.status)
        reloadGroup.enter()
        deviceManager.loopManager.getLoopState { (manager, state) -> Void in
            predictedGlucoseValues = state.predictedGlucoseIncludingPendingInsulin ?? []

            // Retry this refresh again if predicted glucose isn't available
            if state.predictedGlucose == nil {
                retryContext.update(with: .status)
            }

            /// Update the status HUDs immediately
            let lastLoopError = state.error

            // Net basal rate HUD
            let netBasal: NetBasal?
            if let basalSchedule = manager.basalRateScheduleApplyingOverrideHistory {
                netBasal = basalDeliveryState?.getNetBasal(basalSchedule: basalSchedule, settings: manager.settings)
            } else {
                netBasal = nil
            }
            self.log.debug("Update net basal to %{public}@", String(describing: netBasal))

            DispatchQueue.main.async {
                self.lastLoopError = lastLoopError

                if let netBasal = netBasal {
                    self.hudView?.pumpStatusHUD.basalRateHUD.setNetBasalRate(netBasal.rate, percent: netBasal.percent, at: netBasal.start)
                }
            }

            if currentContext.contains(.carbs) {
                reloadGroup.enter()
                self.deviceManager.carbStore.getCarbsOnBoardValues(start: startDate, end: nil, effectVelocities: FeatureFlags.dynamicCarbAbsorptionEnabled ? state.insulinCounteractionEffects : nil) { (result) in
                    switch result {
                    case .failure(let error):
                        self.log.error("CarbStore failed to get carbs on board values: %{public}@", String(describing: error))
                        retryContext.update(with: .carbs)
                        cobValues = []
                    case .success(let values):
                        cobValues = values
                    }
                    reloadGroup.leave()
                }
            }
            // always check for cob
            carbsOnBoard = state.carbsOnBoard?.quantity

            reloadGroup.leave()
        }

        if currentContext.contains(.glucose) {
            reloadGroup.enter()
            deviceManager.glucoseStore.getGlucoseSamples(start: startDate, end: nil) { (result) -> Void in
                switch result {
                case .failure(let error):
                    self.log.error("Failure getting glucose samples: %{public}@", String(describing: error))
                    glucoseSamples = nil
                case .success(let samples):
                    glucoseSamples = samples
                }
                reloadGroup.leave()
            }
        }

        if currentContext.contains(.insulin) {
            reloadGroup.enter()
            deviceManager.doseStore.getInsulinOnBoardValues(start: startDate, end: nil, basalDosingEnd: nil) { (result) -> Void in
                switch result {
                case .failure(let error):
                    self.log.error("DoseStore failed to get insulin on board values: %{public}@", String(describing: error))
                    retryContext.update(with: .insulin)
                    iobValues = []
                case .success(let values):
                    iobValues = values
                }
                reloadGroup.leave()
            }

            reloadGroup.enter()
            deviceManager.doseStore.getNormalizedDoseEntries(start: startDate, end: nil) { (result) -> Void in
                switch result {
                case .failure(let error):
                    self.log.error("DoseStore failed to get normalized dose entries: %{public}@", String(describing: error))
                    retryContext.update(with: .insulin)
                    doseEntries = []
                case .success(let doses):
                    doseEntries = doses
                }
                reloadGroup.leave()
            }

            reloadGroup.enter()
            deviceManager.doseStore.getTotalUnitsDelivered(since: Calendar.current.startOfDay(for: Date())) { (result) in
                switch result {
                case .failure:
                    retryContext.update(with: .insulin)
                    totalDelivery = nil
                case .success(let total):
                    totalDelivery = total.value
                }

                reloadGroup.leave()
            }
        }

        updatePreMealModeAvailability(automaticDosingEnabled: automaticDosingEnabled)

        if deviceManager.loopManager.settings.preMealTargetRange == nil {
            preMealMode = nil
        } else {
            preMealMode = deviceManager.loopManager.settings.preMealTargetEnabled()
        }

        if !FeatureFlags.sensitivityOverridesEnabled, deviceManager.loopManager.settings.legacyWorkoutTargetRange == nil {
            workoutMode = nil
        } else {
            workoutMode = deviceManager.loopManager.settings.nonPreMealOverrideEnabled()
        }

        reloadGroup.notify(queue: .main) {
            /// Update the chart data

            // Glucose
            if let glucoseSamples = glucoseSamples {
                self.statusCharts.setGlucoseValues(glucoseSamples)
            }
            if (automaticDosingEnabled || !FeatureFlags.simpleBolusCalculatorEnabled), let predictedGlucoseValues = predictedGlucoseValues {
                self.statusCharts.setPredictedGlucoseValues(predictedGlucoseValues)
            } else {
                self.statusCharts.setPredictedGlucoseValues([])
            }
            if !FeatureFlags.predictedGlucoseChartClampEnabled,
                let lastPoint = self.statusCharts.glucose.predictedGlucosePoints.last?.y
            {
                self.eventualGlucoseDescription = String(describing: lastPoint)
            } else {
                // if the predicted glucose values are clamped, the eventually glucose description should not be displayed, since it may not align with what is being charted.
                self.eventualGlucoseDescription = nil
            }
            if currentContext.contains(.targets) {
                self.statusCharts.targetGlucoseSchedule = self.deviceManager.loopManager.settings.glucoseTargetRangeSchedule
                self.statusCharts.preMealOverride = self.deviceManager.loopManager.settings.preMealOverride
                self.statusCharts.scheduleOverride = self.deviceManager.loopManager.settings.scheduleOverride
            }
            if self.statusCharts.scheduleOverride?.hasFinished() == true {
                self.statusCharts.scheduleOverride = nil
            }

            let charts = self.statusCharts

            // Active Insulin
            if let iobValues = iobValues {
                charts.setIOBValues(iobValues)
            }

            // Show the larger of the value either before or after the current date
            if let maxValue = charts.iob.iobPoints.allElementsAdjacent(to: Date()).max(by: {
                return $0.y.scalar < $1.y.scalar
            }) {
                self.currentIOBDescription = String(describing: maxValue.y)
            } else {
                self.currentIOBDescription = nil
            }

            // Insulin Delivery
            if let doseEntries = doseEntries {
                charts.setDoseEntries(doseEntries)
            }
            if let totalDelivery = totalDelivery {
                self.totalDelivery = totalDelivery
            }

            // Active Carbohydrates
            if let cobValues = cobValues {
                charts.setCOBValues(cobValues)
            }
            if let index = charts.cob.cobPoints.closestIndex(priorTo: Date()) {
                self.currentCOBDescription = String(describing: charts.cob.cobPoints[index].y)
            } else if let carbsOnBoard = carbsOnBoard {
                self.currentCOBDescription = self.quantityFormatter.string(from: carbsOnBoard, for: .gram())
            } else {
                self.currentCOBDescription = nil
            }

            self.tableView.beginUpdates()
            if let hudView = self.hudView {
                // CGM Status
                if let glucose = self.deviceManager.glucoseStore.latestGlucose {
                    let unit = self.statusCharts.glucose.glucoseUnit
                    hudView.cgmStatusHUD.setGlucoseQuantity(glucose.quantity.doubleValue(for: unit),
                                                            at: glucose.startDate,
                                                            unit: unit,
                                                            staleGlucoseAge: LoopCoreConstants.inputDataRecencyInterval,
                                                            glucoseDisplay: self.deviceManager.glucoseDisplay(for: glucose),
                                                            wasUserEntered: glucose.wasUserEntered,
                                                            isDisplayOnly: glucose.isDisplayOnly)
                }
                hudView.cgmStatusHUD.presentStatusHighlight(self.deviceManager.cgmStatusHighlight)
                hudView.cgmStatusHUD.presentStatusBadge(self.deviceManager.cgmStatusBadge)
                hudView.cgmStatusHUD.lifecycleProgress = self.deviceManager.cgmLifecycleProgress

                // Pump Status
                hudView.pumpStatusHUD.presentStatusHighlight(self.deviceManager.pumpStatusHighlight)
                hudView.pumpStatusHUD.presentStatusBadge(self.deviceManager.pumpStatusBadge)
                hudView.pumpStatusHUD.lifecycleProgress = self.deviceManager.pumpLifecycleProgress
            }

            // Show/hide the table view rows
            let statusRowMode = self.determineStatusRowMode()

            self.updateBannerAndHUDandStatusRows(statusRowMode: statusRowMode, newSize: currentContext.newSize, animated: animated)

            self.redrawCharts()

            self.tableView.endUpdates()

            self.reloading = false
            let reloadNow = !self.refreshContext.isEmpty
            self.refreshContext.formUnion(retryContext)

            // Trigger a reload if new context exists.
            if reloadNow {
                self.log.debug("[reloadData] due to context change during previous reload")
                self.reloadData()
            }
        }
    }

    private enum Section: Int, CaseIterable {
        case alertWarning
        case hud
        case status
        case charts
    }

    // MARK: - Chart Section Data

    private enum ChartRow: Int, CaseIterable {
        case glucose
        case iob
        case dose
        case cob
    }

    // MARK: Glucose

    private var eventualGlucoseDescription: String?

    // MARK: IOB

    private var currentIOBDescription: String?

    // MARK: Dose

    private var totalDelivery: Double?

    // MARK: COB

    private var currentCOBDescription: String?

    // MARK: - Loop Status Section Data

    private enum StatusRow: Int, CaseIterable {
        case status = 0
    }

    private enum StatusRowMode {
        case hidden
        case scheduleOverrideEnabled(TemporaryScheduleOverride)
        case enactingBolus
        case bolusing(dose: DoseEntry)
        case cancelingBolus
        case pumpSuspended(resuming: Bool)
        case onboardingSuspended
        case recommendManualGlucoseEntry

        var hasRow: Bool {
            switch self {
            case .hidden:
                return false
            default:
                return true
            }
        }
    }

    private var statusRowMode = StatusRowMode.hidden

    private func determineStatusRowMode() -> StatusRowMode {
        let statusRowMode: StatusRowMode

        if case .initiating = bolusState {
            statusRowMode = .enactingBolus
        } else if case .canceling = bolusState {
            statusRowMode = .cancelingBolus
        } else if case .suspended = basalDeliveryState {
            statusRowMode = .pumpSuspended(resuming: false)
        } else if case .resuming = basalDeliveryState {
            statusRowMode = .pumpSuspended(resuming: true)
        } else if case .inProgress(let dose) = bolusState, dose.endDate.timeIntervalSinceNow > 0 {
            statusRowMode = .bolusing(dose: dose)
        } else if !onboardingManager.isComplete, deviceManager.pumpManager?.isOnboarded == true {
            statusRowMode = .onboardingSuspended
        } else if onboardingManager.isComplete, deviceManager.isGlucoseValueStale {
            statusRowMode = .recommendManualGlucoseEntry
        } else if let scheduleOverride = deviceManager.loopManager.settings.scheduleOverride,
            !scheduleOverride.hasFinished()
        {
            statusRowMode = .scheduleOverrideEnabled(scheduleOverride)
        } else if let premealOverride = deviceManager.loopManager.settings.preMealOverride,
            !premealOverride.hasFinished()
        {
            statusRowMode = .scheduleOverrideEnabled(premealOverride)
        } else {
            statusRowMode = .hidden
        }

        return statusRowMode
    }

    private var shouldShowBannerWarning: Bool {
        alertPermissionsChecker.showWarning || alertMuter.configuration.shouldMute
    }

    private func updateBannerRow(animated: Bool) {
        let warningWasVisible = tableView.numberOfRows(inSection: Section.alertWarning.rawValue) != 0
        if !shouldShowBannerWarning && warningWasVisible {
            tableView.deleteRows(at: [IndexPath(row: 0, section: Section.alertWarning.rawValue)], with: animated ? .top : .none)
        } else if shouldShowBannerWarning && !warningWasVisible {
            tableView.insertRows(at: [IndexPath(row: 0, section: Section.alertWarning.rawValue)], with: animated ? .top : .none)
        } else {
            tableView.reloadRows(at: [IndexPath(row: 0, section: Section.alertWarning.rawValue)], with: .none)
        }
    }

    private func updateBannerAndHUDandStatusRows(statusRowMode: StatusRowMode, newSize: CGSize?, animated: Bool) {
        let hudWasVisible = self.shouldShowHUD
        let statusWasVisible = self.shouldShowStatus

        let oldStatusRowMode = self.statusRowMode

        self.statusRowMode = statusRowMode

        if let newSize = newSize {
            landscapeMode = newSize.width > newSize.height
        }

        let hudIsVisible = self.shouldShowHUD
        let statusIsVisible = self.shouldShowStatus

        hudView?.cgmStatusHUD?.isVisible = hudIsVisible

        tableView.beginUpdates()
        
        updateBannerRow(animated: animated)

        switch (hudWasVisible, hudIsVisible) {
        case (false, true):
            tableView.insertRows(at: [IndexPath(row: 0, section: Section.hud.rawValue)], with: animated ? .top : .none)
        case (true, false):
            tableView.deleteRows(at: [IndexPath(row: 0, section: Section.hud.rawValue)], with: animated ? .top : .none)
        default:
            break
        }

        let statusIndexPath = IndexPath(row: StatusRow.status.rawValue, section: Section.status.rawValue)

        switch (statusWasVisible, statusIsVisible) {
        case (true, true):
            switch (oldStatusRowMode, self.statusRowMode) {
            case (.enactingBolus, .enactingBolus):
                break
            case (.bolusing(let oldDose), .bolusing(let newDose)):
                if oldDose != newDose {
                    tableView.reloadRows(at: [statusIndexPath], with: animated ? .fade : .none)
                }
            case (.pumpSuspended(resuming: let wasResuming), .pumpSuspended(resuming: let isResuming)):
                if isResuming != wasResuming {
                    tableView.reloadRows(at: [statusIndexPath], with: animated ? .fade : .none)
                }
            default:
                tableView.reloadRows(at: [statusIndexPath], with: animated ? .fade : .none)
            }
        case (false, true):
            tableView.insertRows(at: [statusIndexPath], with: animated ? .bottom : .none)
        case (true, false):
            tableView.deleteRows(at: [statusIndexPath], with: animated ? .top : .none)
        default:
            break
        }

        tableView.endUpdates()
    }

    private func redrawCharts() {
        tableView.beginUpdates()
        charts.prerender()
        for case let cell as ChartTableViewCell in tableView.visibleCells {
            cell.reloadChart()

            if let indexPath = tableView.indexPath(for: cell) {
                self.tableView(tableView, updateSubtitleFor: cell, at: indexPath)
            }
        }
        tableView.endUpdates()
    }

    // MARK: - Toolbar data

    private var preMealMode: Bool? = nil {
        didSet {
            guard oldValue != preMealMode else {
                return
            }
            updatePreMealModeAvailability(automaticDosingEnabled: automaticDosingStatus.automaticDosingEnabled)
        }
    }

    private func updatePreMealModeAvailability(automaticDosingEnabled: Bool) {
        let allowed = onboardingManager.isComplete &&
                (automaticDosingEnabled || !FeatureFlags.simpleBolusCalculatorEnabled)
                && deviceManager.loopManager.settings.preMealTargetRange != nil
        toolbarItems![2] = createPreMealButtonItem(selected: preMealMode ?? false && allowed, isEnabled: allowed)
    }

    private var workoutMode: Bool? = nil {
        didSet {
            guard oldValue != workoutMode else {
                return
            }

            if let workoutMode = workoutMode {
                let allowed = onboardingManager.isComplete
                toolbarItems![6] = createWorkoutButtonItem(selected: workoutMode, isEnabled: allowed)
            } else {
                toolbarItems![6].isEnabled = false
            }
        }
    }

    // MARK: - Table view data source

    override func numberOfSections(in tableView: UITableView) -> Int {
        return Section.allCases.count
    }

    override func tableView(_ tableView: UITableView, numberOfRowsInSection section: Int) -> Int {
        switch Section(rawValue: section)! {
        case .alertWarning:
            return shouldShowBannerWarning ? 1 : 0
        case .hud:
            return shouldShowHUD ? 1 : 0
        case .charts:
            return ChartRow.allCases.count
        case .status:
            return shouldShowStatus ? StatusRow.allCases.count : 0
        }
    }

    private class AlertPermissionsDisabledWarningCell: UITableViewCell {
        override func updateConfiguration(using state: UICellConfigurationState) {
            super.updateConfiguration(using: state)

            let adjustViewForNarrowDisplay = bounds.width < 350

            var contentConfig = defaultContentConfiguration().updated(for: state)
            let titleImageAttachment = NSTextAttachment()
            titleImageAttachment.image = UIImage(systemName: "exclamationmark.triangle.fill")?.withTintColor(.white)
            let title = NSMutableAttributedString(string: NSLocalizedString(" Safety Notifications are OFF", comment: "Warning text for when Notifications or Critical Alerts Permissions is disabled"))
            let titleWithImage = NSMutableAttributedString(attachment: titleImageAttachment)
            titleWithImage.append(title)
            contentConfig.attributedText = titleWithImage
            contentConfig.textProperties.color = .white
            contentConfig.textProperties.font = .systemFont(ofSize: adjustViewForNarrowDisplay ? 16 : 18, weight: .bold)
            contentConfig.textProperties.adjustsFontSizeToFitWidth = true
            contentConfig.secondaryText = NSLocalizedString("Fix now by turning Notifications, Critical Alerts and Time Sensitive Notifications ON.", comment: "Secondary text for alerts disabled warning, which appears on the main status screen.")
            contentConfig.secondaryTextProperties.color = .white
            contentConfig.secondaryTextProperties.font = .systemFont(ofSize: adjustViewForNarrowDisplay ? 13 : 15)
            contentConfiguration = contentConfig

            var backgroundConfig = backgroundConfiguration?.updated(for: state)
            backgroundConfig?.backgroundColor = .critical
            backgroundConfiguration = backgroundConfig
            backgroundConfiguration?.backgroundInsets = NSDirectionalEdgeInsets(top: 0, leading: 10, bottom: 5, trailing: 10)
            backgroundConfiguration?.cornerRadius = 10

            let disclosureIndicator = UIImage(systemName: "chevron.right")?.withTintColor(.white)
            let imageView = UIImageView(image: disclosureIndicator)
            imageView.tintColor = .white
            accessoryView = imageView

            contentView.directionalLayoutMargins = NSDirectionalEdgeInsets(top: 6, leading: 0, bottom: 13, trailing: 0)
        }
    }

    private class MuteAlertsWarningCell: UITableViewCell {
        var formattedAlertMuteEndTime: String = NSLocalizedString("Unknown", comment: "label for when the alert mute end time is unknown")

        override func updateConfiguration(using state: UICellConfigurationState) {
            super.updateConfiguration(using: state)

            let adjustViewForNarrowDisplay = bounds.width < 350

            var contentConfig = defaultContentConfiguration().updated(for: state)
            let title = NSMutableAttributedString(string: NSLocalizedString("All Alerts Muted", comment: "Warning text for when alerts are muted"))
            contentConfig.image = UIImage(systemName: "speaker.slash.fill")
            contentConfig.imageProperties.tintColor = .white
            contentConfig.attributedText = title
            contentConfig.textProperties.color = .white
            contentConfig.textProperties.font = .systemFont(ofSize: adjustViewForNarrowDisplay ? 16 : 18, weight: .bold)
            contentConfig.textProperties.adjustsFontSizeToFitWidth = true
            contentConfig.secondaryText = String(format: NSLocalizedString("Until %1$@", comment: "indication of when alerts will be unmuted (1: time when alerts unmute)"), formattedAlertMuteEndTime)
            contentConfig.secondaryTextProperties.color = .white
            contentConfig.secondaryTextProperties.font = .systemFont(ofSize: adjustViewForNarrowDisplay ? 13 : 15)
            contentConfiguration = contentConfig

            var backgroundConfig = backgroundConfiguration?.updated(for: state)
            backgroundConfig?.backgroundColor = .warning.withAlphaComponent(0.8)
            backgroundConfiguration = backgroundConfig
            backgroundConfiguration?.backgroundInsets = NSDirectionalEdgeInsets(top: 0, leading: 10, bottom: 5, trailing: 10)
            backgroundConfiguration?.cornerRadius = 10

            let unmuteIndicator = UIImage(systemName: "stop.circle")?.withTintColor(.white)
            let imageView = UIImageView(image: unmuteIndicator)
            imageView.tintColor = .white
            imageView.frame.size = CGSize(width: 30, height: 30)
            accessoryView = imageView

            contentView.directionalLayoutMargins = NSDirectionalEdgeInsets(top: 6, leading: 0, bottom: 13, trailing: 0)
        }
    }
    
    override func tableView(_ tableView: UITableView, cellForRowAt indexPath: IndexPath) -> UITableViewCell {
        switch Section(rawValue: indexPath.section)! {
        case .alertWarning:
            if alertPermissionsChecker.showWarning {
                let cell = tableView.dequeueReusableCell(withIdentifier: AlertPermissionsDisabledWarningCell.className, for: indexPath) as! AlertPermissionsDisabledWarningCell
                return cell
            } else {
                let cell = tableView.dequeueReusableCell(withIdentifier: MuteAlertsWarningCell.className, for: indexPath) as! MuteAlertsWarningCell
                cell.formattedAlertMuteEndTime = alertMuter.formattedEndTime
                return cell
            }
        case .hud:
            let cell = tableView.dequeueReusableCell(withIdentifier: HUDViewTableViewCell.className, for: indexPath) as! HUDViewTableViewCell
            hudView = cell.hudView

            return cell
        case .charts:
            let cell = tableView.dequeueReusableCell(withIdentifier: ChartTableViewCell.className, for: indexPath) as! ChartTableViewCell

            switch ChartRow(rawValue: indexPath.row)! {
            case .glucose:
                cell.setChartGenerator(generator: { [weak self] (frame) in
                    return self?.statusCharts.glucoseChart(withFrame: frame)?.view
                })
                cell.setTitleLabelText(label: NSLocalizedString("Glucose", comment: "The title of the glucose and prediction graph"))
                cell.doesNavigate = automaticDosingStatus.automaticDosingEnabled || !FeatureFlags.simpleBolusCalculatorEnabled
            case .iob:
                cell.setChartGenerator(generator: { [weak self] (frame) in
                    return self?.statusCharts.iobChart(withFrame: frame)?.view
                })
                cell.setTitleLabelText(label: NSLocalizedString("Active Insulin", comment: "The title of the Insulin On-Board graph"))
            case .dose:
                cell.setChartGenerator(generator: { [weak self] (frame) in
                    return self?.statusCharts.doseChart(withFrame: frame)?.view
                })
                cell.setTitleLabelText(label: NSLocalizedString("Insulin Delivery", comment: "The title of the insulin delivery graph"))
            case .cob:
                cell.setChartGenerator(generator: { [weak self] (frame) in
                    return self?.statusCharts.cobChart(withFrame: frame)?.view
                })
                cell.setTitleLabelText(label: NSLocalizedString("Active Carbohydrates", comment: "The title of the Carbs On-Board graph"))
            }

            self.tableView(tableView, updateSubtitleFor: cell, at: indexPath)

            let alpha: CGFloat = charts.gestureRecognizer?.state == .possible ? 1 : 0
            cell.setAlpha(alpha: alpha)

            cell.setSubtitleTextColor(color: UIColor.secondaryLabel)

            return cell
        case .status:

            func getTitleSubtitleCell() -> TitleSubtitleTableViewCell {
                let cell = tableView.dequeueReusableCell(withIdentifier: TitleSubtitleTableViewCell.className, for: indexPath) as! TitleSubtitleTableViewCell
                cell.selectionStyle = .none
                cell.backgroundColor = .secondarySystemBackground
                cell.titleLabel.text = nil
                cell.subtitleLabel.text = nil
                cell.accessoryView = nil
                return cell
            }

            switch StatusRow(rawValue: indexPath.row)! {
            case .status:
                switch statusRowMode {
                case .hidden:
                    let cell = getTitleSubtitleCell()
                    return cell
                case .scheduleOverrideEnabled(let override):
                    let cell = getTitleSubtitleCell()
                    switch override.context {
                    case .preMeal:
                        let symbolAttachment = NSTextAttachment()
                        symbolAttachment.image = UIImage(named: "Pre-Meal-symbol")?.withTintColor(.carbTintColor)

                        let attributedString = NSMutableAttributedString(attachment: symbolAttachment)
                        attributedString.append(NSAttributedString(string: NSLocalizedString(" Pre-meal Preset", comment: "Status row title for premeal override enabled (leading space is to separate from symbol)")))
                        cell.titleLabel.attributedText = attributedString
                    case .legacyWorkout:
                        let symbolAttachment = NSTextAttachment()
                        symbolAttachment.image = UIImage(named: "workout-symbol")?.withTintColor(.glucoseTintColor)

                        let attributedString = NSMutableAttributedString(attachment: symbolAttachment)
                        attributedString.append(NSAttributedString(string: NSLocalizedString(" Workout Preset", comment: "Status row title for workout override enabled (leading space is to separate from symbol)")))
                        cell.titleLabel.attributedText = attributedString
                    case .preset(let preset):
                        cell.titleLabel.text = String(format: NSLocalizedString("%@ %@", comment: "The format for an active custom preset. (1: preset symbol)(2: preset name)"), preset.symbol, preset.name)
                    case .custom:
                        cell.titleLabel.text = NSLocalizedString("Custom Preset", comment: "The title of the cell indicating a generic custom preset is enabled")
                    }

                    if override.isActive() {
                        switch override.duration {
                        case .finite:
                            let endTimeText = DateFormatter.localizedString(from: override.activeInterval.end, dateStyle: .none, timeStyle: .short)
                            cell.subtitleLabel.text = String(format: NSLocalizedString("until %@", comment: "The format for the description of a custom preset end date"), endTimeText)
                        case .indefinite:
                            cell.subtitleLabel.text = nil
                        }
                    } else {
                        let startTimeText = DateFormatter.localizedString(from: override.startDate, dateStyle: .none, timeStyle: .short)
                        cell.subtitleLabel.text = String(format: NSLocalizedString("starting at %@", comment: "The format for the description of a custom preset start date"), startTimeText)
                    }

                    return cell
                case .enactingBolus:
                    let cell = getTitleSubtitleCell()
                    cell.titleLabel.text = NSLocalizedString("Starting Bolus", comment: "The title of the cell indicating a bolus is being sent")

                    let indicatorView = UIActivityIndicatorView(style: .default)
                    indicatorView.startAnimating()
                    cell.accessoryView = indicatorView
                    return cell
                case .bolusing(let dose):
                    let progressCell = tableView.dequeueReusableCell(withIdentifier: BolusProgressTableViewCell.className, for: indexPath) as! BolusProgressTableViewCell
                    progressCell.selectionStyle = .none
                    progressCell.totalUnits = dose.programmedUnits
                    progressCell.tintColor = .insulinTintColor
                    progressCell.unit = HKUnit.internationalUnit()
                    progressCell.deliveredUnits = bolusProgressReporter?.progress.deliveredUnits
                    progressCell.backgroundColor = .secondarySystemBackground
                    return progressCell
                case .cancelingBolus:
                    let cell = getTitleSubtitleCell()
                    cell.titleLabel.text = NSLocalizedString("Canceling Bolus", comment: "The title of the cell indicating a bolus is being canceled")

                    let indicatorView = UIActivityIndicatorView(style: .default)
                    indicatorView.startAnimating()
                    cell.accessoryView = indicatorView
                    return cell
                case .pumpSuspended(let resuming):
                    let cell = getTitleSubtitleCell()
                    cell.titleLabel.text = NSLocalizedString("Insulin Suspended", comment: "The title of the cell indicating the pump is suspended")

                    if resuming {
                        let indicatorView = UIActivityIndicatorView(style: .default)
                        indicatorView.startAnimating()
                        cell.accessoryView = indicatorView
                    } else {
                        cell.subtitleLabel.text = NSLocalizedString("Tap to Resume", comment: "The subtitle of the cell displaying an action to resume insulin delivery")
                    }
                    cell.selectionStyle = .default
                    return cell
                case .onboardingSuspended:
                    let cell = tableView.dequeueReusableCell(withIdentifier: IconTitleSubtitleTableViewCell.className, for: indexPath) as! IconTitleSubtitleTableViewCell
                    cell.selectionStyle = .default
                    cell.backgroundColor = .secondarySystemBackground
                    cell.iconImageView.image = UIImage(systemName: "exclamationmark.circle.fill")
                    cell.iconImageView.tintColor = .warning
                    cell.iconImageView.contentMode = .scaleAspectFit
                    cell.iconImageView.preferredSymbolConfiguration = UIImage.SymbolConfiguration(pointSize: 28)
                    cell.titleLabel.text = NSLocalizedString("Setup Incomplete", comment: "The title of the cell indicating that onboarding is suspended")
                    cell.subtitleLabel.text = NSLocalizedString("Tap to Resume", comment: "The subtitle of the cell displaying an action to resume onboarding")
                    cell.accessoryView = nil
                    return cell
                case .recommendManualGlucoseEntry:
                    let cell = getTitleSubtitleCell()
                    cell.titleLabel.text = NSLocalizedString("No Recent Glucose", comment: "The title of the cell indicating that there is no recent glucose")
                    cell.subtitleLabel.text = NSLocalizedString("Tap to Add", comment: "The subtitle of the cell displaying an action to add a manually measurement glucose value")
                    cell.selectionStyle = .default
                    let imageView = UIImageView(image: UIImage(named: "drop.circle"))
                    imageView.tintColor = .glucoseTintColor
                    cell.accessoryView = imageView
                    return cell
                }
            }
        }
    }

    private func tableView(_ tableView: UITableView, updateSubtitleFor cell: ChartTableViewCell, at indexPath: IndexPath) {
        switch Section(rawValue: indexPath.section)! {
        case .charts:
            switch ChartRow(rawValue: indexPath.row)! {
            case .glucose:
                if let eventualGlucose = eventualGlucoseDescription {
                    cell.setSubtitleLabel(label: String(format: NSLocalizedString("Eventually %@", comment: "The subtitle format describing eventual glucose. (1: localized glucose value description)"), eventualGlucose))
                } else {
                    cell.setSubtitleLabel(label: nil)
                }
                cell.doesNavigate = automaticDosingStatus.automaticDosingEnabled || !FeatureFlags.simpleBolusCalculatorEnabled
            case .iob:
                if let currentIOB = currentIOBDescription {
                    cell.setSubtitleLabel(label: currentIOB)
                } else {
                    cell.setSubtitleLabel(label: nil)
                }
            case .dose:
                let integerFormatter = NumberFormatter()
                integerFormatter.maximumFractionDigits = 0

                if  let total = totalDelivery,
                    let totalString = integerFormatter.string(from: total) {
                    cell.setSubtitleLabel(label: String(format: NSLocalizedString("%@ U Total", comment: "The subtitle format describing total insulin. (1: localized insulin total)"), totalString))
                } else {
                    cell.setSubtitleLabel(label: nil)
                }
            case .cob:
                if let currentCOB = currentCOBDescription {
                    cell.setSubtitleLabel(label: currentCOB)
                } else {
                    cell.setSubtitleLabel(label: nil)
                }
            }
        case .hud, .status, .alertWarning:
            break
        }
    }

    // MARK: - UITableViewDelegate

    override func tableView(_ tableView: UITableView, heightForRowAt indexPath: IndexPath) -> CGFloat {
        switch Section(rawValue: indexPath.section)! {
        case .charts:
            // Compute the height of the HUD, defaulting to 70
            let hudHeight = ceil(hudView?.systemLayoutSizeFitting(UIView.layoutFittingCompressedSize).height ?? 74)
            var availableSize = max(tableView.bounds.width, tableView.bounds.height)
            availableSize -= (tableView.safeAreaInsets.top + tableView.safeAreaInsets.bottom + hudHeight)

            switch ChartRow(rawValue: indexPath.row)! {
            case .glucose:
                return max(106, 0.37 * availableSize)
            case .iob, .dose, .cob:
                return max(106, 0.21 * availableSize)
            }
        case .hud, .status, .alertWarning:
            return UITableView.automaticDimension
        }
    }

    override func tableView(_ tableView: UITableView, didSelectRowAt indexPath: IndexPath) {
        switch Section(rawValue: indexPath.section)! {
        case .alertWarning:
            if alertPermissionsChecker.showWarning {
                tableView.deselectRow(at: indexPath, animated: true)
                AlertPermissionsChecker.gotoSettings()
            } else {
                tableView.deselectRow(at: indexPath, animated: true)
                presentUnmuteAlertConfirmation()
            }
        case .hud:
            break
        case .status:
            switch StatusRow(rawValue: indexPath.row)! {
            case .status:
                tableView.deselectRow(at: indexPath, animated: true)

                switch statusRowMode {
                case .pumpSuspended(let resuming) where !resuming:
                    updateBannerAndHUDandStatusRows(statusRowMode: .pumpSuspended(resuming: true) , newSize: nil, animated: true)
                    deviceManager.pumpManager?.resumeDelivery() { (error) in
                        DispatchQueue.main.async {
                            if let error = error {
                                let alert = UIAlertController(with: error, title: NSLocalizedString("Failed to Resume Insulin Delivery", comment: "The alert title for a resume error"))
                                self.present(alert, animated: true, completion: nil)
                                if case .suspended = self.basalDeliveryState {
                                    self.updateBannerAndHUDandStatusRows(statusRowMode: .pumpSuspended(resuming: false), newSize: nil, animated: true)
                                }
                            } else {
                                self.updateBannerAndHUDandStatusRows(statusRowMode: self.determineStatusRowMode(), newSize: nil, animated: true)
                                self.refreshContext.update(with: .insulin)
                                self.log.debug("[reloadData] after manually resuming suspend")
                                self.reloadData()
                            }
                        }
                    }
                case .scheduleOverrideEnabled(let override):
                    switch override.context {
                    case .preMeal, .legacyWorkout:
                        break
                    default:
                        let vc = AddEditOverrideTableViewController(glucoseUnit: statusCharts.glucose.glucoseUnit)
                        vc.inputMode = .editOverride(override)
                        vc.delegate = self
                        show(vc, sender: tableView.cellForRow(at: indexPath))
                    }
                case .bolusing:
                    updateBannerAndHUDandStatusRows(statusRowMode: .cancelingBolus, newSize: nil, animated: true)
                    deviceManager.pumpManager?.cancelBolus() { (result) in
                        DispatchQueue.main.async {
                            switch result {
                            case .success:
                                // show user confirmation and actual delivery amount?
                                break
                            case .failure(let error):
                                self.presentErrorCancelingBolus(error)
                                if case .inProgress(let dose) = self.bolusState {
                                    self.updateBannerAndHUDandStatusRows(statusRowMode: .bolusing(dose: dose), newSize: nil, animated: true)
                                } else {
                                    self.updateBannerAndHUDandStatusRows(statusRowMode: .hidden, newSize: nil, animated: true)
                                }
                            }
                        }
                    }
                case .onboardingSuspended:
                    onboardingManager.resume()
                case .recommendManualGlucoseEntry:
                    presentBolusEntryView(enableManualGlucoseEntry: true)
                default:
                    break
                }
            }
        case .charts:
            switch ChartRow(rawValue: indexPath.row)! {
            case .glucose:
                if automaticDosingStatus.automaticDosingEnabled || !FeatureFlags.simpleBolusCalculatorEnabled {
                    performSegue(withIdentifier: PredictionTableViewController.className, sender: indexPath)
                }
            case .iob, .dose:
                performSegue(withIdentifier: InsulinDeliveryTableViewController.className, sender: indexPath)
            case .cob:
                performSegue(withIdentifier: CarbAbsorptionViewController.className, sender: indexPath)
            }
        }
    }

    private func presentUnmuteAlertConfirmation() {
        let title = NSLocalizedString("Unmute Alerts?", comment: "The alert title for unmute alert confirmation")
        let body = NSLocalizedString("Tap Unmute to resume sound for your alerts and alarms.", comment: "The alert body for unmute alert confirmation")
        let action = UIAlertAction(
            title: NSLocalizedString("Unmute", comment: "The title of the action used to unmute alerts"),
            style: .default) { _ in
                self.alertMuter.unmuteAlerts()
            }
        let alert = UIAlertController(title: title, message: body, preferredStyle: .alert)
        alert.addAction(action)
        alert.addCancelAction { _ in }
        present(alert, animated: true, completion: nil)
    }

    private func presentErrorCancelingBolus(_ error: (Error)) {
        log.error("Error Canceling Bolus: %@", error.localizedDescription)
        let title = NSLocalizedString("Error Canceling Bolus", comment: "The alert title for an error while canceling a bolus")
        let body = NSLocalizedString("Unable to stop the bolus in progress. Move your iPhone closer to the pump and try again. Check your insulin delivery history for details, and monitor your glucose closely.", comment: "The alert body for an error while canceling a bolus")
        let action = UIAlertAction(
            title: NSLocalizedString("com.loudnate.LoopKit.errorAlertActionTitle", value: "OK", comment: "The title of the action used to dismiss an error alert"), style: .default)
        let alert = UIAlertController(title: title, message: body, preferredStyle: .alert)
        alert.addAction(action)
        present(alert, animated: true, completion: nil)
    }

    // MARK: - Actions

    override func restoreUserActivityState(_ activity: NSUserActivity) {
        switch activity.activityType {
        case NSUserActivity.newCarbEntryActivityType:
            presentCarbEntryScreen(activity)
        default:
            break
        }
    }

    override func prepare(for segue: UIStoryboardSegue, sender: Any?) {
        super.prepare(for: segue, sender: sender)

        var targetViewController = segue.destination

        if let navVC = targetViewController as? UINavigationController, let topViewController = navVC.topViewController {
            targetViewController = topViewController
        }

        switch targetViewController {
        case let vc as CarbAbsorptionViewController:
            vc.isOnboardingComplete = onboardingManager.isComplete
            vc.automaticDosingStatus = automaticDosingStatus
            vc.deviceManager = deviceManager
            vc.hidesBottomBarWhenPushed = true
        case let vc as InsulinDeliveryTableViewController:
            vc.deviceManager = deviceManager
            vc.hidesBottomBarWhenPushed = true
            vc.enableEntryDeletion = FeatureFlags.entryDeletionEnabled
            vc.headerValueLabelColor = .insulinTintColor
        case let vc as OverrideSelectionViewController:
            if deviceManager.loopManager.settings.futureOverrideEnabled() {
                vc.scheduledOverride = deviceManager.loopManager.settings.scheduleOverride
            }
            vc.presets = deviceManager.loopManager.settings.overridePresets
            vc.glucoseUnit = statusCharts.glucose.glucoseUnit
            vc.overrideHistory = deviceManager.loopManager.overrideHistory.getEvents()
            vc.delegate = self
        case let vc as PredictionTableViewController:
            vc.deviceManager = deviceManager
        default:
            break
        }
    }

    @IBAction func unwindFromEditing(_ segue: UIStoryboardSegue) {}

    @IBAction func unwindFromSettings(_ segue: UIStoryboardSegue) {}

    @IBAction func userTappedAddCarbs() {
        presentCarbEntryScreen(nil)
    }

    func presentCarbEntryScreen(_ activity: NSUserActivity?) {
        let navigationWrapper: UINavigationController
        if FeatureFlags.simpleBolusCalculatorEnabled && !automaticDosingStatus.automaticDosingEnabled {
            let viewModel = SimpleBolusViewModel(delegate: deviceManager, displayMealEntry: true)
            if let activity = activity {
                viewModel.restoreUserActivityState(activity)
            }
            let bolusEntryView = SimpleBolusView(viewModel: viewModel).environmentObject(deviceManager.displayGlucoseUnitObservable)
            let hostingController = DismissibleHostingController(rootView: bolusEntryView, isModalInPresentation: false)
            navigationWrapper = UINavigationController(rootViewController: hostingController)
            hostingController.navigationItem.leftBarButtonItem = UIBarButtonItem(barButtonSystemItem: .cancel, target: navigationWrapper, action: #selector(dismissWithAnimation))
        } else {
            let carbEntryViewController = UIStoryboard(name: "Main", bundle: Bundle(for: AppDelegate.self)).instantiateViewController(withIdentifier: "CarbEntryViewController") as! CarbEntryViewController

            carbEntryViewController.deviceManager = deviceManager
            carbEntryViewController.defaultAbsorptionTimes = deviceManager.carbStore.defaultAbsorptionTimes
            carbEntryViewController.preferredCarbUnit = deviceManager.carbStore.preferredUnit
            if let activity = activity {
                carbEntryViewController.restoreUserActivityState(activity)
            }
            navigationWrapper = UINavigationController(rootViewController: carbEntryViewController)
        }
        present(navigationWrapper, animated: true)
        deviceManager.analyticsServicesManager.didDisplayCarbEntryScreen()
    }

    @IBAction func presentBolusScreen() {
        presentBolusEntryView()
    }

    func presentBolusEntryView(enableManualGlucoseEntry: Bool = false) {
        let hostingController: DismissibleHostingController
        if FeatureFlags.simpleBolusCalculatorEnabled && !automaticDosingStatus.automaticDosingEnabled {
            let viewModel = SimpleBolusViewModel(delegate: deviceManager, displayMealEntry: false)
            let bolusEntryView = SimpleBolusView(viewModel: viewModel).environmentObject(deviceManager.displayGlucoseUnitObservable)
            hostingController = DismissibleHostingController(rootView: bolusEntryView, isModalInPresentation: false)
        } else {
            let viewModel = BolusEntryViewModel(delegate: deviceManager, screenWidth: UIScreen.main.bounds.width, isManualGlucoseEntryEnabled: enableManualGlucoseEntry)
            Task { @MainActor in
                await viewModel.generateRecommendationAndStartObserving()
            }
            viewModel.analyticsServicesManager = deviceManager.analyticsServicesManager
            let bolusEntryView = BolusEntryView(viewModel: viewModel).environmentObject(deviceManager.displayGlucoseUnitObservable)
            hostingController = DismissibleHostingController(rootView: bolusEntryView, isModalInPresentation: false)
        }
        let navigationWrapper = UINavigationController(rootViewController: hostingController)
        hostingController.navigationItem.leftBarButtonItem = UIBarButtonItem(barButtonSystemItem: .cancel, target: navigationWrapper, action: #selector(dismissWithAnimation))
        present(navigationWrapper, animated: true)
        deviceManager.analyticsServicesManager.didDisplayBolusScreen()
    }

    private func createPreMealButtonItem(selected: Bool, isEnabled: Bool) -> UIBarButtonItem {
        let item = UIBarButtonItem(image: UIImage.preMealImage(selected: selected), style: .plain, target: self, action: #selector(togglePreMealMode(_:)))
        item.accessibilityLabel = NSLocalizedString("Pre-Meal Targets", comment: "The label of the pre-meal mode toggle button")

        if selected {
            item.accessibilityTraits.insert(.selected)
            item.accessibilityHint = NSLocalizedString("Disables", comment: "The action hint of the workout mode toggle button when enabled")
        } else {
            item.accessibilityHint = NSLocalizedString("Enables", comment: "The action hint of the workout mode toggle button when disabled")
        }

        item.tintColor = UIColor.carbTintColor
        item.isEnabled = isEnabled

        return item
    }

    private func createWorkoutButtonItem(selected: Bool, isEnabled: Bool) -> UIBarButtonItem {
        let item = UIBarButtonItem(image: UIImage.workoutImage(selected: selected), style: .plain, target: self, action: #selector(toggleWorkoutMode(_:)))
        item.accessibilityLabel = NSLocalizedString("Workout Targets", comment: "The label of the workout mode toggle button")

        if selected {
            item.accessibilityTraits.insert(.selected)
            item.accessibilityHint = NSLocalizedString("Disables", comment: "The action hint of the workout mode toggle button when enabled")
        } else {
            item.accessibilityHint = NSLocalizedString("Enables", comment: "The action hint of the workout mode toggle button when disabled")
        }

        item.tintColor = UIColor.glucoseTintColor
        item.isEnabled = isEnabled

        return item
    }

    @IBAction func togglePreMealMode(_ sender: UIBarButtonItem) {
        if preMealMode == true {
            deviceManager.loopManager.mutateSettings { settings in
                settings.clearOverride(matching: .preMeal)
            }
        } else {
            let vc = UIAlertController(premealDurationSelectionHandler: { duration in
                let startDate = Date()

                guard self.workoutMode != true else {
                    // allow cell animation when switching between presets
                    self.deviceManager.loopManager.mutateSettings { settings in
                        settings.clearOverride()
                    }
                    DispatchQueue.main.asyncAfter(deadline: .now() + 0.3) {
                        self.deviceManager.loopManager.mutateSettings { settings in
                            settings.enablePreMealOverride(at: startDate, for: duration)
                        }
                    }
                    return
                }

                self.deviceManager.loopManager.mutateSettings { settings in
                    settings.enablePreMealOverride(at: startDate, for: duration)
                }
            })

            present(vc, animated: true, completion: nil)
        }
    }

    @IBAction func toggleWorkoutMode(_ sender: UIBarButtonItem) {
        if workoutMode == true {
            deviceManager.loopManager.mutateSettings { settings in
                settings.clearOverride()
            }
        } else {
            if FeatureFlags.sensitivityOverridesEnabled {
                performSegue(withIdentifier: OverrideSelectionViewController.className, sender: toolbarItems![6])
            } else {
                let vc = UIAlertController(workoutDurationSelectionHandler: { duration in
                    let startDate = Date()

                    guard self.preMealMode != true else {
                        // allow cell animation when switching between presets
                        self.deviceManager.loopManager.mutateSettings { settings in
                            settings.clearOverride(matching: .preMeal)
                        }
                        DispatchQueue.main.asyncAfter(deadline: .now() + 0.3) {
                            self.deviceManager.loopManager.mutateSettings { settings in
                                settings.enableLegacyWorkoutOverride(at: startDate, for: duration)
                            }
                        }
                        return
                    }

                    self.deviceManager.loopManager.mutateSettings { settings in
                        settings.enableLegacyWorkoutOverride(at: startDate, for: duration)
                    }
                })

                present(vc, animated: true, completion: nil)
            }
        }
    }

    @IBAction func onSettingsTapped(_ sender: UIBarButtonItem) {
        presentSettings()
    }

    private func presentSettings() {
        let deletePumpDataFunc: () -> PumpManagerViewModel.DeleteTestingDataFunc? = { [weak self] in
            (self?.deviceManager.pumpManager is TestingPumpManager) ? {
                [weak self] in self?.deviceManager.deleteTestingPumpData()
                } : nil
        }
        let deleteCGMDataFunc: () -> CGMManagerViewModel.DeleteTestingDataFunc? = { [weak self] in
            (self?.deviceManager.cgmManager is TestingCGMManager) ? {
                [weak self] in self?.deviceManager.deleteTestingCGMData()
                } : nil
        }
        let pumpViewModel = PumpManagerViewModel(
            image: { [weak self] in self?.deviceManager.pumpManager?.smallImage },
            name: { [weak self] in self?.deviceManager.pumpManager?.localizedTitle ?? "" },
            isSetUp: { [weak self] in self?.deviceManager.pumpManager?.isOnboarded == true },
            availableDevices: deviceManager.availablePumpManagers,
            deleteTestingDataFunc: deletePumpDataFunc,
            onTapped: { [weak self] in
                self?.onPumpTapped()
            },
            didTapAddDevice: { [weak self] in
                self?.addPumpManager(withIdentifier: $0.identifier)
        })

        let cgmViewModel = CGMManagerViewModel(
            image: {[weak self] in (self?.deviceManager.cgmManager as? DeviceManagerUI)?.smallImage },
            name: {[weak self] in self?.deviceManager.cgmManager?.localizedTitle ?? "" },
            isSetUp: {[weak self] in self?.deviceManager.cgmManager?.isOnboarded == true },
            availableDevices: deviceManager.availableCGMManagers,
            deleteTestingDataFunc: deleteCGMDataFunc,
            onTapped: { [weak self] in
                self?.onCGMTapped()
            },
            didTapAddDevice: { [weak self] in
                self?.addCGMManager(withIdentifier: $0.identifier)
        })
        let servicesViewModel = ServicesViewModel(showServices: FeatureFlags.includeServicesInSettingsEnabled,
                                                  availableServices: { [weak self] in self?.deviceManager.servicesManager.availableServices ?? [] },
                                                  activeServices: { [weak self] in self?.deviceManager.servicesManager.activeServices ?? [] },
                                                  delegate: self)
        let versionUpdateViewModel = VersionUpdateViewModel(supportManager: supportManager, guidanceColors: .default)
        let viewModel = SettingsViewModel(alertPermissionsChecker: alertPermissionsChecker,
                                          alertMuter: alertMuter,
                                          versionUpdateViewModel: versionUpdateViewModel,
                                          pumpManagerSettingsViewModel: pumpViewModel,
                                          cgmManagerSettingsViewModel: cgmViewModel,
                                          servicesViewModel: servicesViewModel,
                                          criticalEventLogExportViewModel: CriticalEventLogExportViewModel(exporterFactory: deviceManager.criticalEventLogExportManager),
                                          therapySettings: { [weak self] in self?.deviceManager.loopManager.therapySettings ?? TherapySettings() },
                                          sensitivityOverridesEnabled: FeatureFlags.sensitivityOverridesEnabled,
                                          initialDosingEnabled: deviceManager.loopManager.settings.dosingEnabled,
                                          isClosedLoopAllowed: automaticDosingStatus.$isAutomaticDosingAllowed,
                                          automaticDosingStrategy: deviceManager.loopManager.settings.automaticDosingStrategy,
                                          applyLinearRampToBolusApplicationFactor: deviceManager.loopManager.settings.applyLinearRampToBolusApplicationFactor,
                                          availableSupports: supportManager.availableSupports,
                                          isOnboardingComplete: onboardingManager.isComplete,
                                          therapySettingsViewModelDelegate: deviceManager,
                                          delegate: self)
        let hostingController = DismissibleHostingController(
            rootView: SettingsView(viewModel: viewModel, localizedAppNameAndVersion: supportManager.localizedAppNameAndVersion)
                .environmentObject(deviceManager.displayGlucoseUnitObservable)
                .environment(\.appName, Bundle.main.bundleDisplayName),
            isModalInPresentation: false)
        present(hostingController, animated: true)
    }

    private func onPumpTapped() {
        guard var settingsViewController = deviceManager.pumpManager?.settingsViewController(bluetoothProvider: deviceManager.bluetoothProvider, colorPalette: .default, allowDebugFeatures: FeatureFlags.allowDebugFeatures, allowedInsulinTypes: deviceManager.allowedInsulinTypes) else {
            // assert?
            return
        }
        settingsViewController.pumpManagerOnboardingDelegate = deviceManager
        settingsViewController.completionDelegate = self
        show(settingsViewController, sender: self)
    }

    private func onCGMTapped() {
        guard let cgmManager = deviceManager.cgmManager as? CGMManagerUI else {
            // assert?
            return
        }

        var settings = cgmManager.settingsViewController(bluetoothProvider: deviceManager.bluetoothProvider, displayGlucoseUnitObservable: deviceManager.displayGlucoseUnitObservable, colorPalette: .default, allowDebugFeatures: FeatureFlags.allowDebugFeatures)
        settings.cgmManagerOnboardingDelegate = deviceManager
        settings.completionDelegate = self
        show(settings, sender: self)
    }

    private func automaticDosingStatusChanged(_ automaticDosingEnabled: Bool) {
        updatePreMealModeAvailability(automaticDosingEnabled: automaticDosingEnabled)
        hudView?.loopCompletionHUD.loopIconClosed = automaticDosingEnabled
        hudView?.loopCompletionHUD.closedLoopDisallowedLocalizedDescription = deviceManager.closedLoopDisallowedLocalizedDescription
    }

    // MARK: - HUDs

    @IBOutlet var hudView: StatusBarHUDView? {
        didSet {
            guard let hudView = hudView, hudView != oldValue else {
                return
            }

            let statusTapGestureRecognizer = UITapGestureRecognizer(target: self, action: #selector(showLoopCompletionMessage(_:)))
            hudView.loopCompletionHUD.addGestureRecognizer(statusTapGestureRecognizer)
            hudView.loopCompletionHUD.accessibilityHint = NSLocalizedString("Shows last loop error", comment: "Loop Completion HUD accessibility hint")

            let pumpStatusTapGestureRecognizer = UITapGestureRecognizer(target: self, action: #selector(pumpStatusTapped(_:)))
            hudView.pumpStatusHUD.addGestureRecognizer(pumpStatusTapGestureRecognizer)

            let cgmStatusTapGestureRecognizer = UITapGestureRecognizer(target: self, action: #selector(cgmStatusTapped(_:)))
            hudView.cgmStatusHUD.addGestureRecognizer(cgmStatusTapGestureRecognizer)

            configurePumpManagerHUDViews()
            configureCGMManagerHUDViews()

            // when HUD view is initialized, update loop completion HUD (e.g., icon and last loop completed)
            hudView.loopCompletionHUD.stateColors = .loopStatus
            hudView.loopCompletionHUD.loopIconClosed = automaticDosingStatus.automaticDosingEnabled
            hudView.loopCompletionHUD.lastLoopCompleted = deviceManager.loopManager.lastLoopCompleted

            hudView.cgmStatusHUD.stateColors = .cgmStatus
            hudView.cgmStatusHUD.tintColor = .label
            hudView.pumpStatusHUD.stateColors = .pumpStatus
            hudView.pumpStatusHUD.tintColor = .insulinTintColor

            refreshContext.update(with: .status)
            log.debug("[reloadData] after hudView loaded")
            reloadData()
        }
    }

    private func configurePumpManagerHUDViews() {
        if let hudView = hudView {
            hudView.removePumpManagerProvidedView()
            if let pumpManagerHUDProvider = deviceManager.pumpManagerHUDProvider {
                if let view = pumpManagerHUDProvider.createHUDView() {
                    addPumpManagerViewToHUD(view)
                }
                pumpManagerHUDProvider.visible = active && onscreen
            }
            hudView.pumpStatusHUD.presentStatusHighlight(deviceManager.pumpStatusHighlight)
            hudView.pumpStatusHUD.lifecycleProgress = deviceManager.pumpLifecycleProgress
        }
    }

    private func configureCGMManagerHUDViews() {
        if let hudView = hudView {
            hudView.cgmStatusHUD.presentStatusHighlight(deviceManager.cgmStatusHighlight)
            hudView.cgmStatusHUD.lifecycleProgress = deviceManager.cgmLifecycleProgress
        }
    }

    private func addPumpManagerViewToHUD(_ view: BaseHUDView) {
        if let hudView = hudView {
            view.stateColors = .pumpStatus
            hudView.addPumpManagerProvidedHUDView(view)
        }
    }

    @objc private func showLoopCompletionMessage(_: Any) {
        guard let loopCompletionMessage = hudView?.loopCompletionHUD.loopCompletionMessage else { return }
        presentLoopCompletionMessage(title: loopCompletionMessage.title, message: loopCompletionMessage.message)
    }

    private func presentLoopCompletionMessage(title: String, message: String) {
        let action = UIAlertAction(title: NSLocalizedString("Dismiss", comment: "The button label of the action used to dismiss an error alert"),
                                   style: .default)
        let alertController = UIAlertController(title: title,
                                                message: message,
                                                preferredStyle: .alert)
        alertController.addAction(action)
        present(alertController, animated: true)
    }

    @objc private func showLastError(_: Any) {
        let error: Error?
        // First, check whether we have a device error after the most recent completion date
        if let deviceError = deviceManager.lastError,
            deviceError.date > (hudView?.loopCompletionHUD.lastLoopCompleted ?? .distantPast)
        {
            error = deviceError.error
        } else if let lastLoopError = lastLoopError {
            error = lastLoopError
        } else {
            error = nil
        }
        if let error = error {
            let alertController = UIAlertController(with: error)
            let manualLoopAction = UIAlertAction(title: NSLocalizedString("Retry", comment: "The button text for attempting a manual loop"), style: .default, handler: { _ in
                self.deviceManager.refreshDeviceData()
            })
            alertController.addAction(manualLoopAction)
            present(alertController, animated: true)
        }
    }

    @objc private func pumpStatusTapped(_ sender: UIGestureRecognizer) {
        if let pumpStatusView = sender.view as? PumpStatusHUDView {
            executeHUDTapAction(deviceManager.didTapOnPumpStatus(pumpStatusView.pumpManagerProvidedHUD))
        }
    }

    @objc private func cgmStatusTapped( _ sender: UIGestureRecognizer) {
        executeHUDTapAction(deviceManager.didTapOnCGMStatus())
    }

    private func executeHUDTapAction(_ action: HUDTapAction?) {
        guard let action = action else {
            return
        }

        switch action {
        case .presentViewController(let vc):
            var completionNotifyingVC = vc
            completionNotifyingVC.completionDelegate = self
            present(completionNotifyingVC, animated: true, completion: nil)
        case .openAppURL(let url):
            UIApplication.shared.open(url)
        case .setupNewCGM:
            addNewCGMManager()
        case .setupNewPump:
            addNewPumpManager()
        default:
            return
        }
    }

    private func addNewPumpManager() {
        let availablePumpManagers = deviceManager.availablePumpManagers

        switch availablePumpManagers.count {
        case 1:
            if let availablePumpManager = availablePumpManagers.first {
                addPumpManager(withIdentifier: availablePumpManager.identifier)
            }
        default:
            let alert = UIAlertController(availablePumpManagers: availablePumpManagers) { [weak self] (identifier) in
                self?.addPumpManager(withIdentifier: identifier)
            }
            alert.addCancelAction { _ in }
            present(alert, animated: true, completion: nil)
        }
    }

    private func addNewCGMManager() {
        let availableCGMManagers = deviceManager.availableCGMManagers

        switch availableCGMManagers.count {
        case 1:
            if let availableCGMManager = availableCGMManagers.first {
                addCGMManager(withIdentifier: availableCGMManager.identifier)
            }
        default:
            let alert = UIAlertController(availableCGMManagers: availableCGMManagers) { [weak self] identifier in
                self?.addCGMManager(withIdentifier: identifier)
            }
            alert.addCancelAction { _ in }
            present(alert, animated: true, completion: nil)
        }
    }


    // MARK: - Debug Scenarios and Simulated Core Data

    var lastOrientation: UIDeviceOrientation?
    var rotateCount = 0
    let maxRotationsToTrigger = 6
    var rotateTimer: Timer?
    let rotateTimerTimeout = TimeInterval.seconds(2)
    private func maybeOpenDebugMenu() {
        guard FeatureFlags.allowDebugFeatures else {
            return
        }
        // Opens the debug menu if you rotate the phone 6 times (or back & forth 3 times), each rotation within 2 secs.
        if lastOrientation != UIDevice.current.orientation {
            if UIDevice.current.orientation == .portrait && rotateCount >= maxRotationsToTrigger-1 {
                presentDebugMenu()
                rotateCount = 0
                rotateTimer?.invalidate()
                rotateTimer = nil
            } else {
                rotateTimer?.invalidate()
                rotateTimer = Timer.scheduledTimer(withTimeInterval: rotateTimerTimeout, repeats: false) { [weak self] _ in
                    self?.rotateCount = 0
                    self?.rotateTimer?.invalidate()
                    self?.rotateTimer = nil
                }
                rotateCount += 1
            }
        }
        lastOrientation = UIDevice.current.orientation
    }

    override func motionEnded(_ motion: UIEvent.EventSubtype, with event: UIEvent?) {
        guard FeatureFlags.allowDebugFeatures else {
            return
        }
        if motion == .motionShake {
            presentDebugMenu()
        }
    }

    private func presentDebugMenu() {
        guard FeatureFlags.allowDebugFeatures else {
            return
        }

        let actionSheet = UIAlertController(title: "Debug", message: nil, preferredStyle: .actionSheet)
        if FeatureFlags.scenariosEnabled {
            actionSheet.addAction(UIAlertAction(title: "Scenarios", style: .default) { _ in
                DispatchQueue.main.async {
                    self.presentScenarioSelector()
                }
            })
        }
        if FeatureFlags.simulatedCoreDataEnabled {
            actionSheet.addAction(UIAlertAction(title: "Simulated Core Data", style: .default) { _ in
                self.presentSimulatedCoreDataMenu()
            })
        }
        actionSheet.addAction(UIAlertAction(title: "Remove Exports Directory", style: .default) { _ in
            if let error = self.deviceManager.removeExportsDirectory() {
                self.presentError(error)
            }
        })
        if FeatureFlags.mockTherapySettingsEnabled {
            actionSheet.addAction(UIAlertAction(title: "Mock Therapy Settings", style: .default) { _ in
                let therapySettings = TherapySettings.mockTherapySettings
                self.deviceManager.loopManager.mutateSettings { settings in
                    settings.glucoseTargetRangeSchedule = therapySettings.glucoseTargetRangeSchedule
                    settings.preMealTargetRange = therapySettings.correctionRangeOverrides?.preMeal
                    settings.legacyWorkoutTargetRange = therapySettings.correctionRangeOverrides?.workout
                    settings.suspendThreshold = therapySettings.suspendThreshold
                    settings.maximumBolus = therapySettings.maximumBolus
                    settings.maximumBasalRatePerHour = therapySettings.maximumBasalRatePerHour
                    settings.insulinSensitivitySchedule = therapySettings.insulinSensitivitySchedule
                    settings.carbRatioSchedule = therapySettings.carbRatioSchedule
                    settings.basalRateSchedule = therapySettings.basalRateSchedule
                    settings.defaultRapidActingModel = therapySettings.defaultRapidActingModel
                }
            })
        }
        actionSheet.addAction(UIAlertAction(title: "Crash the App", style: .destructive) { _ in
            fatalError("Test Crash")
        })
        actionSheet.addAction(UIAlertAction(title: "Delete CGM Manager", style: .destructive) { _ in
            self.deviceManager.cgmManager?.delete() { }
        })

        actionSheet.addCancelAction()
        present(actionSheet, animated: true)
    }

    private func presentScenarioSelector() {
        guard FeatureFlags.scenariosEnabled else {
            fatalError("\(#function) should be invoked only when scenarios are enabled")
        }

        let vc = TestingScenariosTableViewController(scenariosManager: testingScenariosManager)
        present(UINavigationController(rootViewController: vc), animated: true)
    }

    private func addScenarioStepGestureRecognizers() {
        if FeatureFlags.scenariosEnabled {
            let leftSwipe = UISwipeGestureRecognizer(target: self, action: #selector(stepActiveScenarioForward))
            leftSwipe.direction = .left
            let rightSwipe = UISwipeGestureRecognizer(target: self, action: #selector(stepActiveScenarioBackward))
            rightSwipe.direction = .right

            if let toolBar = navigationController?.toolbar {
                toolBar.addGestureRecognizer(leftSwipe)
                toolBar.addGestureRecognizer(rightSwipe)
            }
        }
    }

    private func presentSimulatedCoreDataMenu() {
        guard FeatureFlags.simulatedCoreDataEnabled else {
            fatalError("\(#function) should be invoked only when simulated core data is enabled")
        }

        let actionSheet = UIAlertController(title: "Simulated Core Data", message: nil, preferredStyle: .actionSheet)
        actionSheet.addAction(UIAlertAction(title: "Generate Simulated Historical", style: .default) { _ in
            self.presentConfirmation(actionSheetMessage: "All existing Core Data older than 24 hours will be purged before generating new simulated historical Core Data. Are you sure?", actionTitle: "Generate Simulated Historical") {
                self.generateSimulatedHistoricalCoreData()
            }
        })
        actionSheet.addAction(UIAlertAction(title: "Purge Historical", style: .default) { _ in
            self.presentConfirmation(actionSheetMessage: "All existing Core Data older than 24 hours will be purged. Are you sure?", actionTitle: "Purge Historical") {
                self.purgeHistoricalCoreData()
            }
        })
        actionSheet.addCancelAction()
        present(actionSheet, animated: true)
    }

    private func generateSimulatedHistoricalCoreData() {
        guard FeatureFlags.simulatedCoreDataEnabled else {
            fatalError("\(#function) should be invoked only when simulated core data is enabled")
        }

        presentActivityIndicator(title: "Simulated Core Data", message: "Generating simulated historical...") { dismissActivityIndicator in
            self.deviceManager.purgeHistoricalCoreData() { error in
                DispatchQueue.main.async {
                    if let error = error {
                        dismissActivityIndicator()
                        self.presentError(error)
                        return
                    }

                    self.deviceManager.generateSimulatedHistoricalCoreData() { error in
                        DispatchQueue.main.async {
                            dismissActivityIndicator()
                            if let error = error {
                                self.presentError(error)
                            }
                        }
                    }
                }
            }
        }
    }

    private func purgeHistoricalCoreData() {
        guard FeatureFlags.simulatedCoreDataEnabled else {
            fatalError("\(#function) should be invoked only when simulated core data is enabled")
        }

        presentActivityIndicator(title: "Simulated Core Data", message: "Purging historical...") { dismissActivityIndicator in
            self.deviceManager.purgeHistoricalCoreData() { error in
                DispatchQueue.main.async {
                    dismissActivityIndicator()
                    if let error = error {
                        self.presentError(error)
                    }
                }
            }
        }
    }

    private func presentConfirmation(actionSheetMessage: String, actionTitle: String, handler: @escaping () -> Void) {
        let actionSheet = UIAlertController(title: nil, message: actionSheetMessage, preferredStyle: .actionSheet)
        actionSheet.addAction(UIAlertAction(title: actionTitle, style: .destructive) { _ in handler() })
        actionSheet.addCancelAction()
        present(actionSheet, animated: true)
    }

    private func presentError(_ error: Error, handler: (() -> Void)? = nil) {
        let alert = UIAlertController(title: "Error", message: "An error occurred: \(String(describing: error))", preferredStyle: .alert)
        alert.addAction(UIAlertAction(title: "OK", style: .default) { _ in handler?() })
        present(alert, animated: true)
    }

    private func presentActivityIndicator(title: String, message: String, completion: @escaping (@escaping () -> Void) -> Void) {
        let alert = UIAlertController(title: title, message: message, preferredStyle: .alert)
        alert.addActivityIndicator()
        present(alert, animated: true) { completion { alert.dismiss(animated: true) } }
    }

    @objc private func stepActiveScenarioForward() {
        testingScenariosManager.stepActiveScenarioForward { _ in }
    }

    @objc private func stepActiveScenarioBackward() {
        testingScenariosManager.stepActiveScenarioBackward { _ in }
    }
}

extension UIAlertController {
    func addActivityIndicator() {
        let frame = CGRect(x: 0, y: 0, width: 40, height: 40)
        let activityIndicator = UIActivityIndicatorView(frame: frame)
        activityIndicator.style = .default
        activityIndicator.startAnimating()
        let viewController = UIViewController()
        viewController.preferredContentSize = frame.size
        viewController.view.addSubview(activityIndicator)
        setValue(viewController, forKey: "contentViewController")
    }
}

extension StatusTableViewController: CompletionDelegate {
    func completionNotifyingDidComplete(_ object: CompletionNotifying) {
        if let vc = object as? UIViewController {
            if presentedViewController === vc {
                dismiss(animated: true, completion: nil)
            } else {
                vc.dismiss(animated: true, completion: nil)
            }
        }
    }
}

extension StatusTableViewController: PumpManagerStatusObserver {
    func pumpManager(_ pumpManager: PumpManager, didUpdate status: PumpManagerStatus, oldStatus: PumpManagerStatus) {
        dispatchPrecondition(condition: .onQueue(.main))
        log.default("PumpManager:%{public}@ did update status", String(describing: type(of: pumpManager)))

        basalDeliveryState = status.basalDeliveryState
        bolusState = status.bolusState

        refreshContext.update(with: .status)
        reloadData(animated: true)
    }
}

extension StatusTableViewController: CGMManagerStatusObserver {
    func cgmManager(_ manager: CGMManager, didUpdate status: CGMManagerStatus) {
        refreshContext.update(with: .status)
        reloadData(animated: true)
    }
}

extension StatusTableViewController: DoseProgressObserver {
    func doseProgressReporterDidUpdate(_ doseProgressReporter: DoseProgressReporter) {

        updateBolusProgress()

        if doseProgressReporter.progress.isComplete {
            // Bolus ended
            self.bolusProgressReporter = nil
            DispatchQueue.main.asyncAfter(deadline: .now() + 0.5, execute: {
                self.bolusState = .noBolus
                self.reloadData(animated: true)
            })
        }
    }
}

extension StatusTableViewController: OverrideSelectionViewControllerDelegate {
    func overrideSelectionViewController(_ vc: OverrideSelectionViewController, didUpdatePresets presets: [TemporaryScheduleOverridePreset]) {
        deviceManager.loopManager.mutateSettings { settings in
            settings.overridePresets = presets
        }
    }

    func overrideSelectionViewController(_ vc: OverrideSelectionViewController, didConfirmOverride override: TemporaryScheduleOverride) {
        deviceManager.loopManager.mutateSettings { settings in
            settings.scheduleOverride = override
        }
    }

    func overrideSelectionViewController(_ vc: OverrideSelectionViewController, didConfirmPreset preset: TemporaryScheduleOverridePreset) {
        let intent = EnableOverridePresetIntent()
        intent.overrideName = preset.name

        let interaction = INInteraction(intent: intent, response: nil)
        interaction.identifier = preset.id.uuidString
        interaction.groupIdentifier = preset.name
        interaction.donate { (error) in
            if let error = error {
                os_log(.error, "Failed to donate intent: %{public}@", String(describing: error))
            }
        }
        deviceManager.loopManager.mutateSettings { settings in
            settings.scheduleOverride = preset.createOverride(enactTrigger: .local)
        }
    }

    func overrideSelectionViewController(_ vc: OverrideSelectionViewController, didCancelOverride override: TemporaryScheduleOverride) {
        deviceManager.loopManager.mutateSettings { settings in
            settings.scheduleOverride = nil
        }
    }
}

extension StatusTableViewController: AddEditOverrideTableViewControllerDelegate {
    func addEditOverrideTableViewController(_ vc: AddEditOverrideTableViewController, didSaveOverride override: TemporaryScheduleOverride) {
        deviceManager.loopManager.mutateSettings { settings in
            settings.scheduleOverride = override
        }
    }

    func addEditOverrideTableViewController(_ vc: AddEditOverrideTableViewController, didCancelOverride override: TemporaryScheduleOverride) {
        deviceManager.loopManager.mutateSettings { settings in
            settings.scheduleOverride = nil
        }
    }
}

extension StatusTableViewController {
    fileprivate func addCGMManager(withIdentifier identifier: String) {
        switch deviceManager.setupCGMManager(withIdentifier: identifier) {
        case .failure(let error):
            log.error("Failure to setup CGM manager with identifier '%{public}@': %{public}@", identifier, String(describing: error))
        case .success(let success):
            switch success {
            case .userInteractionRequired(var setupViewController):
                setupViewController.cgmManagerOnboardingDelegate = deviceManager
                setupViewController.completionDelegate = self
                show(setupViewController, sender: self)
            case .createdAndOnboarded:
                log.default("CGM manager with identifier '%{public}@' created and onboarded", identifier)
            }
        }
    }
}

extension StatusTableViewController {
    fileprivate func addPumpManager(withIdentifier identifier: String) {
        guard let maximumBasalRate = deviceManager.loopManager.settings.maximumBasalRatePerHour,
              let maxBolus = deviceManager.loopManager.settings.maximumBolus,
              let basalSchedule = deviceManager.loopManager.settings.basalRateSchedule else
        {
            log.error("Failure to setup pump manager: incomplete settings")
            return
        }
        
        let settings = PumpManagerSetupSettings(maxBasalRateUnitsPerHour: maximumBasalRate,
                                                maxBolusUnits: maxBolus,
                                                basalSchedule: basalSchedule)
        switch deviceManager.setupPumpManagerUI(withIdentifier: identifier, initialSettings: settings) {
        case .failure(let error):
            log.error("Failure to setup pump manager with identifier '%{public}@': %{public}@", identifier, String(describing: error))
        case .success(let success):
            switch success {
            case .userInteractionRequired(var setupViewController):
                setupViewController.pumpManagerOnboardingDelegate = deviceManager
                setupViewController.completionDelegate = self
                show(setupViewController, sender: self)
            case .createdAndOnboarded:
                log.default("Pump manager with identifier '%{public}@' created and onboarded", identifier)
            }
        }
    }
}

extension StatusTableViewController: BluetoothObserver {
    func bluetoothDidUpdateState(_ state: BluetoothState) {
        refreshContext.update(with: .status)
        reloadData(animated: true)
    }
}

// MARK: - SettingsViewModel delegation
extension StatusTableViewController: SettingsViewModelDelegate {
    var closedLoopDescriptiveText: String? {
        return deviceManager.closedLoopDisallowedLocalizedDescription
    }

    func dosingEnabledChanged(_ value: Bool) {
        deviceManager.loopManager.mutateSettings { settings in
            settings.dosingEnabled = value
        }
    }
    
    func dosingStrategyChanged(_ strategy: AutomaticDosingStrategy) {
        self.deviceManager.loopManager.mutateSettings { settings in
            settings.automaticDosingStrategy = strategy
        }
    }

<<<<<<< HEAD
    func applyLinearRampToBolusApplicationFactorChanged(_ value: Bool) {
        self.deviceManager.loopManager.mutateSettings { settings in
            settings.applyLinearRampToBolusApplicationFactor = value
        }
    }

    func didTapIssueReport(title: String) {
=======
    func didTapIssueReport() {
>>>>>>> fee85e0d
        // TODO: this dismiss here is temporary, until we know exactly where
        // we want this screen to belong in the navigation flow
        dismiss(animated: true) {
            let vc = CommandResponseViewController.generateDiagnosticReport(deviceManager: self.deviceManager)
            vc.title = NSLocalizedString("Issue Report", comment: "The view controller title for the issue report screen")
            self.show(vc, sender: nil)
        }
    }
}

// MARK: - Services delegation

extension StatusTableViewController: ServicesViewModelDelegate {
    func addService(withIdentifier identifier: String) {
        switch deviceManager.servicesManager.setupService(withIdentifier: identifier) {
        case .failure(let error):
            log.default("Failure to setup service with identifier '%{public}@': %{public}@", identifier, String(describing: error))
        case .success(let success):
            switch success {
            case .userInteractionRequired(var setupViewController):
                setupViewController.serviceOnboardingDelegate = deviceManager.servicesManager
                setupViewController.completionDelegate = self
                show(setupViewController, sender: self)
            case .createdAndOnboarded:
                log.default("Service with identifier '%{public}@' created and onboarded", identifier)
            }
        }
    }

    func gotoService(withIdentifier identifier: String) {
        guard let serviceUI = deviceManager.servicesManager.activeServices.first(where: { $0.serviceIdentifier == identifier }) as? ServiceUI else {
            return
        }
        showServiceSettings(serviceUI)
    }

    fileprivate func showServiceSettings(_ serviceUI: ServiceUI) {
        var settingsViewController = serviceUI.settingsViewController(colorPalette: .default)
        settingsViewController.serviceOnboardingDelegate = deviceManager.servicesManager
        settingsViewController.completionDelegate = self
        show(settingsViewController, sender: self)
    }
}<|MERGE_RESOLUTION|>--- conflicted
+++ resolved
@@ -2146,17 +2146,13 @@
         }
     }
 
-<<<<<<< HEAD
     func applyLinearRampToBolusApplicationFactorChanged(_ value: Bool) {
         self.deviceManager.loopManager.mutateSettings { settings in
             settings.applyLinearRampToBolusApplicationFactor = value
         }
     }
 
-    func didTapIssueReport(title: String) {
-=======
     func didTapIssueReport() {
->>>>>>> fee85e0d
         // TODO: this dismiss here is temporary, until we know exactly where
         // we want this screen to belong in the navigation flow
         dismiss(animated: true) {
