--- conflicted
+++ resolved
@@ -46,12 +46,8 @@
                 temp: .Absolute,  // DoseEntry only supports .absolute types
                 rate: dose.unitsPerHour,
                 absolute: dose.unitsPerHour,
-<<<<<<< HEAD
-                duration: Int(dose.endDate.timeIntervalSince(dose.startDate).minutes),
+                duration: dose.endDate.timeIntervalSince(dose.startDate),
                 amount: dose.deliveredUnits,
-=======
-                duration: dose.endDate.timeIntervalSince(dose.startDate),
->>>>>>> c2cbca3c
                 id: dose.syncIdentifier
             )
         }
