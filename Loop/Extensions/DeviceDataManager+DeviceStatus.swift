//
//  DeviceDataManager+DeviceStatus.swift
//  Loop
//
//  Created by Nathaniel Hamming on 2020-07-10.
//  Copyright © 2020 LoopKit Authors. All rights reserved.
//

import LoopKit
import LoopKitUI
import LoopCore

extension DeviceDataManager {
    var cgmStatusHighlight: DeviceStatusHighlight? {
        let bluetoothState = bluetoothProvider.bluetoothState
        if bluetoothState == .unsupported || bluetoothState == .unauthorized {
            return BluetoothState.unavailableHighlight
        } else if bluetoothState == .poweredOff {
            return BluetoothState.offHighlight
        } else if cgmManager == nil {
            return DeviceDataManager.addCGMStatusHighlight
        } else {
            return (cgmManager as? CGMManagerUI)?.cgmStatusHighlight
        }
    }
    
    var cgmStatusBadge: DeviceStatusBadge? {
        return (cgmManager as? CGMManagerUI)?.cgmStatusBadge
    }
    
    var cgmLifecycleProgress: DeviceLifecycleProgress? {
        return (cgmManager as? CGMManagerUI)?.cgmLifecycleProgress
    }

    var pumpStatusHighlight: DeviceStatusHighlight? {
        let bluetoothState = bluetoothProvider.bluetoothState
        if bluetoothState == .unsupported || bluetoothState == .unauthorized || bluetoothState == .poweredOff {
            return BluetoothState.enableHighlight
        } else if pumpManager == nil {
            return DeviceDataManager.addPumpStatusHighlight
        } else {
            return pumpManager?.pumpStatusHighlight
        }
    }

    var pumpStatusBadge: DeviceStatusBadge? {
        return pumpManager?.pumpStatusBadge
    }

    var pumpLifecycleProgress: DeviceLifecycleProgress? {
        return pumpManager?.pumpLifecycleProgress
    }
    
    static var addCGMStatusHighlight: AddDeviceStatusHighlight {
        return AddDeviceStatusHighlight(localizedMessage: NSLocalizedString("Add CGM", comment: "Title text for button to set up a CGM"),
                                        state: .critical)
    }
    
    static var addPumpStatusHighlight: AddDeviceStatusHighlight {
        return AddDeviceStatusHighlight(localizedMessage: NSLocalizedString("Add Pump", comment: "Title text for button to set up a Pump"),
                                        state: .critical)
    }
    
    struct AddDeviceStatusHighlight: DeviceStatusHighlight {
        var localizedMessage: String
        var imageName: String = "plus.circle"
        var state: DeviceStatusHighlightState
    }
    
    func didTapOnCGMStatus(_ view: BaseHUDView? = nil) -> HUDTapAction? {
        if let action = bluetoothProvider.bluetoothState.action {
            return action
        } else if let url = cgmManager?.appURL,
            UIApplication.shared.canOpenURL(url)
        {
            return .openAppURL(url)
        } else if let cgmManagerUI = (cgmManager as? CGMManagerUI) {
            return .presentViewController(cgmManagerUI.settingsViewController(bluetoothProvider: bluetoothProvider, displayGlucoseUnitObservable: displayGlucoseUnitObservable, colorPalette: .default, allowDebugFeatures: FeatureFlags.mockTherapySettingsEnabled))
        } else {
            return .setupNewCGM
        }
    }
    
    func didTapOnPumpStatus(_ view: BaseHUDView? = nil) -> HUDTapAction? {
        if let action = bluetoothProvider.bluetoothState.action {
            return action
        } else if let pumpManagerHUDProvider = pumpManagerHUDProvider,
            let view = view,
            let action = pumpManagerHUDProvider.didTapOnHUDView(view, allowDebugFeatures: FeatureFlags.mockTherapySettingsEnabled)
        {
            return action
        } else if let pumpManager = pumpManager {
<<<<<<< HEAD
            return .presentViewController(pumpManager.settingsViewController(bluetoothProvider: bluetoothProvider, colorPalette: .default, allowedInsulinTypes: allowedInsulinTypes))
=======
            return .presentViewController(pumpManager.settingsViewController(bluetoothProvider: bluetoothProvider, colorPalette: .default, allowDebugFeatures: FeatureFlags.mockTherapySettingsEnabled))
>>>>>>> 12a79a55
        } else {
            return .setupNewPump
        }
    }
    
    var isGlucoseValueStale: Bool {
        guard let latestGlucoseDataDate = glucoseStore.latestGlucose?.startDate else { return true }

        return Date().timeIntervalSince(latestGlucoseDataDate) > LoopCoreConstants.inputDataRecencyInterval
    }
}

// MARK: - BluetoothState

fileprivate extension BluetoothState {
    struct Highlight: DeviceStatusHighlight {
        var localizedMessage: String
        var imageName: String = "bluetooth.disabled"
        var state: DeviceStatusHighlightState = .critical

        init(localizedMessage: String) {
            self.localizedMessage = localizedMessage
        }
    }

    static var offHighlight: Highlight {
        return Highlight(localizedMessage: NSLocalizedString("Bluetooth\nOff", comment: "Message to the user to that the bluetooth is off"))
    }

    static var enableHighlight: Highlight {
        return Highlight(localizedMessage: NSLocalizedString("Enable\nBluetooth", comment: "Message to the user to enable bluetooth"))
    }

    static var unavailableHighlight: Highlight {
        return Highlight(localizedMessage: NSLocalizedString("Bluetooth\nUnavailable", comment: "Message to the user that bluetooth is unavailable to the app"))
    }

    var action: HUDTapAction? {
        switch self {
        case .unauthorized:
            return .openAppURL(URL(string: UIApplication.openSettingsURLString)!)
        case .poweredOff:
            return .takeNoAction
        default:
            return nil
        }
    }
}<|MERGE_RESOLUTION|>--- conflicted
+++ resolved
@@ -90,11 +90,7 @@
         {
             return action
         } else if let pumpManager = pumpManager {
-<<<<<<< HEAD
-            return .presentViewController(pumpManager.settingsViewController(bluetoothProvider: bluetoothProvider, colorPalette: .default, allowedInsulinTypes: allowedInsulinTypes))
-=======
-            return .presentViewController(pumpManager.settingsViewController(bluetoothProvider: bluetoothProvider, colorPalette: .default, allowDebugFeatures: FeatureFlags.mockTherapySettingsEnabled))
->>>>>>> 12a79a55
+            return .presentViewController(pumpManager.settingsViewController(bluetoothProvider: bluetoothProvider, colorPalette: .default, allowDebugFeatures: FeatureFlags.mockTherapySettingsEnabled, allowedInsulinTypes: allowedInsulinTypes))
         } else {
             return .setupNewPump
         }
