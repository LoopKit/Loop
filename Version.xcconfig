//
//  Version.xcconfig
//  Loop
//
//  Created by Darin Krauss on 1/30/20.
//  Copyright © 2020 LoopKit Authors. All rights reserved.
//

// Version [DEFAULT]
<<<<<<< HEAD
LOOP_MARKETING_VERSION = 3.5.0
=======
LOOP_MARKETING_VERSION = 3.4.4
>>>>>>> 20c313c0
CURRENT_PROJECT_VERSION = 57

// Optional override
#include? "VersionOverride.xcconfig"<|MERGE_RESOLUTION|>--- conflicted
+++ resolved
@@ -7,11 +7,8 @@
 //
 
 // Version [DEFAULT]
-<<<<<<< HEAD
-LOOP_MARKETING_VERSION = 3.5.0
-=======
 LOOP_MARKETING_VERSION = 3.4.4
->>>>>>> 20c313c0
+
 CURRENT_PROJECT_VERSION = 57
 
 // Optional override
