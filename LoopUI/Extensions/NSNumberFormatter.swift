//
//  NSNumberFormatter.swift
//  Loop
//
//  Created by Nate Racklyeft on 9/5/16.
//  Copyright © 2016 Nathan Racklyeft. All rights reserved.
//

import Foundation
import HealthKit


extension NumberFormatter {
    public static func glucoseFormatter(for unit: HKUnit) -> NumberFormatter {
        let numberFormatter = NumberFormatter()
        
        numberFormatter.numberStyle = .decimal
<<<<<<< HEAD
        numberFormatter.minimumFractionDigits = unit.preferredMinimumFractionDigits
        numberFormatter.maximumFractionDigits = unit.preferredMinimumFractionDigits

=======
        numberFormatter.minimumFractionDigits = unit.preferredFractionDigits
        numberFormatter.maximumFractionDigits = unit.preferredFractionDigits
>>>>>>> 7e221ee3
        return numberFormatter
    }
}<|MERGE_RESOLUTION|>--- conflicted
+++ resolved
@@ -15,14 +15,8 @@
         let numberFormatter = NumberFormatter()
         
         numberFormatter.numberStyle = .decimal
-<<<<<<< HEAD
-        numberFormatter.minimumFractionDigits = unit.preferredMinimumFractionDigits
-        numberFormatter.maximumFractionDigits = unit.preferredMinimumFractionDigits
-
-=======
         numberFormatter.minimumFractionDigits = unit.preferredFractionDigits
         numberFormatter.maximumFractionDigits = unit.preferredFractionDigits
->>>>>>> 7e221ee3
         return numberFormatter
     }
 }