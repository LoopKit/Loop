//
//  GlucoseChartData.swift
//  WatchApp Extension
//
//  Created by Michael Pangburn on 10/17/18.
//  Copyright © 2018 LoopKit Authors. All rights reserved.
//

import Foundation
import HealthKit
import LoopKit


struct GlucoseChartData {
    var unit: HKUnit?

    var correctionRange: GlucoseRangeSchedule?

    var scheduleOverride: TemporaryScheduleOverride?

    var historicalGlucose: [SampleValue]? {
        didSet {
            historicalGlucoseRange = historicalGlucose?.quantityRange
        }
    }

    private(set) var historicalGlucoseRange: Range<HKQuantity>?

    var predictedGlucose: [SampleValue]? {
        didSet {
            predictedGlucoseRange = predictedGlucose?.quantityRange
        }
    }

    private(set) var predictedGlucoseRange: Range<HKQuantity>?

    init(unit: HKUnit?, correctionRange: GlucoseRangeSchedule?, scheduleOverride: TemporaryScheduleOverride?, historicalGlucose: [SampleValue]?, predictedGlucose: [SampleValue]?) {
        self.unit = unit
        self.correctionRange = correctionRange
        self.scheduleOverride = scheduleOverride
        self.historicalGlucose = historicalGlucose
        self.historicalGlucoseRange = historicalGlucose?.quantityRange
        self.predictedGlucose = predictedGlucose
        self.predictedGlucoseRange = predictedGlucose?.quantityRange
    }

    func chartableGlucoseRange(from interval: DateInterval) -> Range<HKQuantity> {
        let unit = self.unit ?? .milligramsPerDeciliter

        // Defaults
        var min = unit.lowWatermark
        var max = unit.highWatermark

        for correction in correctionRange?.quantityBetween(start: interval.start, end: interval.end) ?? [] {
            min = Swift.min(min, correction.value.lowerBound.doubleValue(for: unit))
            max = Swift.max(max, correction.value.upperBound.doubleValue(for: unit))
        }

<<<<<<< HEAD
        if let override = correctionRange?.activeOverride?.quantityRange {
=======
        if let override = activeOverrideQuantityRange {
>>>>>>> 8da83aab
            min = Swift.min(min, override.lowerBound.doubleValue(for: unit))
            max = Swift.max(max, override.upperBound.doubleValue(for: unit))
        }

        if let historicalGlucoseRange = historicalGlucoseRange {
            min = Swift.min(min, historicalGlucoseRange.lowerBound.doubleValue(for: unit))
            max = Swift.max(max, historicalGlucoseRange.upperBound.doubleValue(for: unit))
        }

        if let predictedGlucoseRange = predictedGlucoseRange {
            min = Swift.min(min, predictedGlucoseRange.lowerBound.doubleValue(for: unit))
            max = Swift.max(max, predictedGlucoseRange.upperBound.doubleValue(for: unit))
        }

        // Predicted glucose values can be below a concentration of 0,
        // but we want to let those fall off the graph since it's technically impossible
        min = Swift.max(0, min.floored(to: unit.axisIncrement))
        max = max.ceiled(to: unit.axisIncrement)

        let lowerBound = HKQuantity(unit: unit, doubleValue: min)
        let upperBound = HKQuantity(unit: unit, doubleValue: max)

        return lowerBound..<upperBound
    }

    var activeScheduleOverride: TemporaryScheduleOverride? {
        guard let override = scheduleOverride, override.isActive() else {
            return nil
        }
        return override
    }

    private var activeOverrideQuantityRange: Range<HKQuantity>? {
        guard let targetRange = activeScheduleOverride?.settings.targetRange else {
            return nil
        }

        let unit = self.unit ?? .milligramsPerDeciliter
        let lowerBound = HKQuantity(unit: unit, doubleValue: targetRange.minValue)
        let upperBound = HKQuantity(unit: unit, doubleValue: targetRange.maxValue)
        return lowerBound..<upperBound
    }
}

private extension HKUnit {
    var axisIncrement: Double {
        return chartableIncrement * 25
    }

    var highWatermark: Double {
        if self == .milligramsPerDeciliter {
            return 150
        } else {
            return 8
        }
    }

    var lowWatermark: Double {
        if self == .milligramsPerDeciliter {
            return 75
        } else {
            return 3
        }
    }
}<|MERGE_RESOLUTION|>--- conflicted
+++ resolved
@@ -56,11 +56,7 @@
             max = Swift.max(max, correction.value.upperBound.doubleValue(for: unit))
         }
 
-<<<<<<< HEAD
-        if let override = correctionRange?.activeOverride?.quantityRange {
-=======
         if let override = activeOverrideQuantityRange {
->>>>>>> 8da83aab
             min = Swift.min(min, override.lowerBound.doubleValue(for: unit))
             max = Swift.max(max, override.upperBound.doubleValue(for: unit))
         }
