//
//  GlucoseChartScene.swift
//  WatchApp Extension
//
//  Created by Bharat Mediratta on 7/16/18.
//  Copyright © 2018 LoopKit Authors. All rights reserved.
//

import Foundation
import SpriteKit
import HealthKit
import LoopKit
import WatchKit
import UIKit


// Stashing the extensions here for ease of development, but they should likely
// move into their own files as appropriate
extension UIColor {
    static let glucoseTintColor = UIColor(red: 0 / 255, green: 176 / 255, blue: 255 / 255, alpha: 1)
    static let gridColor = UIColor(white: 193 / 255, alpha: 1)
    static let nowColor = UIColor(white: 193 / 255, alpha: 0.5)
    static let rangeColor = UIColor(red: 158/255, green: 215/255, blue: 245/255, alpha: 1)
}

extension SKLabelNode {
    static func basic(at position: CGPoint) -> SKLabelNode {
        let basic = SKLabelNode(text: "--")
        basic.fontSize = 12
        basic.fontName = "HelveticaNeue"
        basic.fontColor = .white
        basic.alpha = 0.8
        basic.verticalAlignmentMode = .top
        basic.horizontalAlignmentMode = .left
        basic.position = position
        return basic
    }
}

extension SKSpriteNode {
    func move(to rect: CGRect, animated: Bool) {
        if parent == nil || animated == false {
            size = rect.size
            position = rect.origin
        } else {
            run(SKAction.group([
                SKAction.move(to: rect.origin, duration: 0.25),
                SKAction.resize(toWidth: rect.size.width, duration: 0.25),
                SKAction.resize(toHeight: rect.size.height, duration: 0.25)]))
        }
    }
}

struct Scaler {
    let startDate: Date
    let glucoseMin: Double
    let xScale: CGFloat
    let yScale: CGFloat

    func point(_ x: Date, _ y: Double) -> CGPoint {
        return CGPoint(x: CGFloat(x.timeIntervalSince(startDate)) * xScale, y: CGFloat(y - glucoseMin) * yScale)
    }

    func rect(for range: WatchDatedRange) -> CGRect {
        let a = point(range.startDate, range.minValue)
        let b = point(range.endDate, range.maxValue)
        let size = CGSize(width: b.x - a.x, height: b.y - a.y)
        return CGRect(origin: CGPoint(x: a.x + size.width / 2, y: a.y + size.height / 2), size: size)
    }
}

extension HKUnit {
    var highWatermarkRange: [Double] {
        if unitString == "mg/dL" {
            return [150.0, 200.0, 250.0, 300.0, 350.0, 400.0]
        } else {
            return [8.3,   11.1,  13.9,  16.6,  19.4,  22.2]
        }
    }

    var lowWatermark: Double {
        if unitString == "mg/dL" {
            return 50.0
        } else {
            return 2.8
        }
    }
}

extension WKInterfaceDevice {
    enum WatchSize {
        case Watch38mm
        case Watch42mm
    }

    func watchSize() -> WatchSize {
        switch screenBounds.width {
        case 136:
            return .Watch38mm
        default:
            return .Watch42mm
        }
    }
}

extension WatchDatedRange {
    var hashValue: UInt64 {
        var hashValue: Double
        hashValue = 2 * minValue
        hashValue += 3 * maxValue
        hashValue += 5 * startDate.timeIntervalSince1970
        hashValue += 7 * endDate.timeIntervalSince1970
        return UInt64(hashValue)
    }
}

extension SampleValue {
    var hashValue: UInt64 {
        var hashValue: Double
        hashValue = 2 * startDate.timeIntervalSince1970
        hashValue += 3 * quantity.doubleValue(for: HKUnit.milligramsPerDeciliter)
        return UInt64(hashValue)
    }
}


class GlucoseChartScene: SKScene {
    var unit: HKUnit?
    var temporaryOverride: WatchDatedRange?
    var historicalGlucose: [SampleValue]?
    var predictedGlucose: [SampleValue]?
    var targetRanges: [WatchDatedRange]?

    var visibleBg: Int = 1 {
        didSet {
            if let range = unit?.highWatermarkRange, (0..<range.count).contains(visibleBg) {
                WKInterfaceDevice.current().play(.success)

                maxBGLabel.setScale(2.0)
                maxBGLabel.run(SKAction.scale(to: 1.0, duration: 1.0), withKey: "highlight")
                updateNodes(animated: true)
            } else {
                visibleBg = oldValue
            }
        }
    }

    private var visibleHours: Int = 3
    private var timer: Timer?
    private var hoursLabel: SKLabelNode!
    private var maxBGLabel: SKLabelNode!
    private var minBGLabel: SKLabelNode!
    private var nodes: [UInt64 : SKSpriteNode] = [:]
    private var predictedPathNode: SKShapeNode?

    override init() {
        // Use the fixed sizes specified in the storyboard, based on our guess of the model size
        super.init(size: {
            switch WKInterfaceDevice.current().watchSize() {
            case .Watch38mm:
                return CGSize(width: 134, height: 68)
            case .Watch42mm:
                return CGSize(width: 154, height: 86)
            }
        }())

        anchorPoint = CGPoint(x: 0, y: 0)
        scaleMode = .aspectFit
        backgroundColor = .clear

        let frame = SKShapeNode(rectOf: size, cornerRadius: 0)
        frame.position = CGPoint(x: size.width / 2, y: size.height / 2)
        frame.lineWidth = 2
        frame.fillColor = .clear
        frame.strokeColor = .gridColor
        addChild(frame)

        let dashedPath = CGPath(rect: CGRect(origin: CGPoint(x: size.width / 2, y: 0), size: CGSize(width: 0, height: size.height)), transform: nil).copy(dashingWithPhase: 0, lengths: [4.0, 3.0])
        let now = SKShapeNode(path: dashedPath)
        now.strokeColor = .nowColor
        addChild(now)

        hoursLabel = SKLabelNode.basic(at: CGPoint(x: 5, y: size.height - 5))
        addChild(hoursLabel)

        maxBGLabel = SKLabelNode.basic(at: CGPoint(x: size.width - 5, y: size.height - 5))
        maxBGLabel.horizontalAlignmentMode = .right
        addChild(maxBGLabel)

        minBGLabel = SKLabelNode.basic(at: CGPoint(x: size.width - 5, y: 5))
        minBGLabel.horizontalAlignmentMode = .right
        minBGLabel.verticalAlignmentMode = .bottom
        addChild(minBGLabel)

        // Force an update once a minute
        Timer.scheduledTimer(withTimeInterval: TimeInterval(minutes: 1), repeats: true) { _ in
            self.updateNodes(animated: false)
        }
    }

    required init?(coder aDecoder: NSCoder) {
        super.init(coder: aDecoder)
    }

    override func update(_ currentTime: TimeInterval) {
        if maxBGLabel.action(forKey: "highlight") == nil && predictedPathNode?.action(forKey: "move") == nil {
            DispatchQueue.main.async {
                self.isPaused = true
            }
        }
    }

    func getSprite(forHash hashValue: UInt64) -> SKSpriteNode {
        if nodes[hashValue] == nil {
            nodes[hashValue] = SKSpriteNode(color: .clear, size: CGSize(width: 0, height: 0))
            addChild(nodes[hashValue]!)
        }
        return nodes[hashValue]!
    }

    func updateNodes(animated: Bool) {
        dispatchPrecondition(condition: .onQueue(.main))

        guard let unit = unit else {
            return
        }

        let window = TimeInterval(hours: Double(visibleHours))
        let scaler = Scaler(startDate: Date() - window,
                            glucoseMin: unit.lowWatermark,
                            xScale: size.width / CGFloat(window * 2),
                            yScale: size.height / CGFloat(unit.highWatermarkRange[visibleBg] - unit.lowWatermark))


        let numberFormatter = NumberFormatter.glucoseFormatter(for: unit)
        minBGLabel.text = numberFormatter.string(from: unit.lowWatermark)
        maxBGLabel.text = numberFormatter.string(from: unit.highWatermarkRange[visibleBg])
        hoursLabel.text = "\(Int(visibleHours))h"

        // Keep track of the nodes we started this pass with so we can expire obsolete nodes at the end
        var inactiveNodes = nodes

        targetRanges?.forEach { range in
            let sprite = getSprite(forHash: range.hashValue)
            sprite.color = UIColor.rangeColor.withAlphaComponent(temporaryOverride != nil ? 0.2 : 0.4)
            sprite.move(to: scaler.rect(for: range), animated: animated)
            inactiveNodes.removeValue(forKey: range.hashValue)
        }

<<<<<<< HEAD
        if let range = temporaryOverride, range.endDate > Date() {
            let color = UIColor.rangeColor.withAlphaComponent(0.2)
            updateSprite(for: range.hashValue, to: color, at: scaler.rect(for: range), animated: animated)
            expire.removeValue(forKey: range.hashValue)
=======
        // Make temporary overrides visually match what we do in the Loop app. This means that we have
        // one darker box which represents the duration of the override, but we have a second lighter box which
        // extends to the end of the visible window.
        if let range = temporaryOverride {
            let sprite1 = getSprite(forHash: range.hashValue)
            sprite1.color = UIColor.rangeColor.withAlphaComponent(0.2)
            sprite1.move(to: scaler.rect(for: range), animated: animated)
            inactiveNodes.removeValue(forKey: range.hashValue)
>>>>>>> ee4a8ba8

            let extendedRange = WatchDatedRange(startDate: range.startDate, endDate: Date() + window, minValue: range.minValue, maxValue: range.maxValue)
            let sprite2 = getSprite(forHash: extendedRange.hashValue)
            sprite2.color = UIColor.rangeColor.withAlphaComponent(0.2)
            sprite2.move(to: scaler.rect(for: extendedRange), animated: animated)
            inactiveNodes.removeValue(forKey: extendedRange.hashValue)
        }

        historicalGlucose?.filter { $0.startDate > scaler.startDate }.forEach {
            let origin = scaler.point($0.startDate, $0.quantity.doubleValue(for: unit))
            let size = CGSize(width: 2, height: 2)
            let sprite = getSprite(forHash: $0.hashValue)
            sprite.color = .glucoseTintColor
            sprite.move(to: CGRect(origin: origin, size: size), animated: animated)
            inactiveNodes.removeValue(forKey: $0.hashValue)
        }

        predictedPathNode?.removeFromParent()
        if let predictedGlucose = predictedGlucose, predictedGlucose.count > 2 {
            let predictedPath = CGMutablePath()
            predictedPath.addLines(between: predictedGlucose.map {
                scaler.point($0.startDate, $0.quantity.doubleValue(for: unit))
            })

            predictedPathNode = SKShapeNode(path: predictedPath.copy(dashingWithPhase: 11, lengths: [5, 3]))
            addChild(predictedPathNode!)

            if animated {
                // SKShapeNode paths cannot be easily animated. Make it vanish, then fade in at the new location.
                predictedPathNode!.alpha = 0
                predictedPathNode!.run(SKAction.sequence([
                    SKAction.wait(forDuration: 0.25),
                    SKAction.fadeIn(withDuration: 0.75)
                    ]), withKey: "move")
            }
        }

        // Any inactive nodes can be safely removed
        inactiveNodes.forEach { hash, node in
            node.removeFromParent()
            nodes.removeValue(forKey: hash)
        }

        isPaused = false
    }
}<|MERGE_RESOLUTION|>--- conflicted
+++ resolved
@@ -247,12 +247,6 @@
             inactiveNodes.removeValue(forKey: range.hashValue)
         }
 
-<<<<<<< HEAD
-        if let range = temporaryOverride, range.endDate > Date() {
-            let color = UIColor.rangeColor.withAlphaComponent(0.2)
-            updateSprite(for: range.hashValue, to: color, at: scaler.rect(for: range), animated: animated)
-            expire.removeValue(forKey: range.hashValue)
-=======
         // Make temporary overrides visually match what we do in the Loop app. This means that we have
         // one darker box which represents the duration of the override, but we have a second lighter box which
         // extends to the end of the visible window.
@@ -261,7 +255,6 @@
             sprite1.color = UIColor.rangeColor.withAlphaComponent(0.2)
             sprite1.move(to: scaler.rect(for: range), animated: animated)
             inactiveNodes.removeValue(forKey: range.hashValue)
->>>>>>> ee4a8ba8
 
             let extendedRange = WatchDatedRange(startDate: range.startDate, endDate: Date() + window, minValue: range.minValue, maxValue: range.maxValue)
             let sprite2 = getSprite(forHash: extendedRange.hashValue)
