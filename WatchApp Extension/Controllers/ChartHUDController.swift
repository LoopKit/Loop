//
//  ChartHUDController.swift
//  Loop
//
//  Created by Bharat Mediratta on 6/26/18.
//  Copyright © 2018 LoopKit Authors. All rights reserved.
//

import WatchKit
import WatchConnectivity
import CGMBLEKit
import LoopKit
import SpriteKit
import os.log

final class ChartHUDController: HUDInterfaceController, WKCrownDelegate {
    @IBOutlet weak var glucoseScene: WKInterfaceSKScene!
    @IBAction func setChartWindow1Hour() {
        scene.visibleDuration = .hours(2)
    }
    @IBAction func setChartWindow2Hours() {
        scene.visibleDuration = .hours(4)
    }
    @IBAction func setChartWindow3Hours() {
        scene.visibleDuration = .hours(6)
    }
    private let scene = GlucoseChartScene()
    private var timer: Timer? {
        didSet {
            oldValue?.invalidate()
        }
    }
    private let log = OSLog(category: "ChartHUDController")
    private var hasInitialActivation = false

    override init() {
        super.init()

        loopManager = ExtensionDelegate.shared().loopManager
        NotificationCenter.default.addObserver(forName: .GlucoseSamplesDidChange, object: loopManager.glucoseStore, queue: nil) { [weak self] (note) in
            self?.log.default("Received GlucoseSamplesDidChange notification: %{public}@. Updating chart", String(describing: note.userInfo ?? [:]))

            DispatchQueue.main.async {
                self?.updateGlucoseChart()
            }
        }

        glucoseScene.presentScene(scene)
    }

<<<<<<< HEAD
    override func awake(withContext context: Any?) {
        super.awake(withContext: context)

        if UserDefaults.standard.startPage == .Chart {
            log.default("Switching to start on Chart page")
            becomeCurrentPage()

            // For some reason, .didAppear() does not get called when we do this. It gets called *twice* the next
            // time this view appears. Force it by hand now, until we figure out the root cause.
            //
            // TODO: possibly because I'm not calling super.awake()? investigate that.
            DispatchQueue.main.async {
                self.didAppear()
            }
        }
    }

=======
>>>>>>> e13a0139
    override func didAppear() {
        super.didAppear()

        log.default("didAppear")

        // Force an update when our pixels need to move
        let pixelsWide = scene.size.width * WKInterfaceDevice.current().screenScale
        let pixelInterval = scene.visibleDuration / TimeInterval(pixelsWide)

        timer = Timer.scheduledTimer(withTimeInterval: pixelInterval, repeats: true) { [weak self] _ in
            self?.scene.setNeedsUpdate()
        }
    }

    override func willDisappear() {
        super.willDisappear()

        log.default("willDisappear")

        timer = nil
    }

    override func willActivate() {
        super.willActivate()

        if glucoseScene.isPaused {
            log.default("willActivate() unpausing")
            glucoseScene.isPaused = false
        } else {
            log.default("willActivate() unpausing")
        }

        if !hasInitialActivation && UserDefaults.standard.startPage == .Chart {
            log.default("Switching to start on Chart page")
            becomeCurrentPage()
        }

        hasInitialActivation = true

        loopManager.requestGlucoseBackfillIfNecessary()
    }

    override func didDeactivate() {
        super.didDeactivate()

        log.default("didDeactivate() pausing")
        glucoseScene.isPaused = true
    }

    override func update() {
        super.update()

        if glucoseScene.isPaused {
            log.default("update() unpausing")
            glucoseScene.isPaused = false
        }

        updateGlucoseChart()
    }

    func updateGlucoseChart() {
        guard let activeContext = loopManager.activeContext else {
            return
        }

        scene.predictedGlucose = activeContext.predictedGlucose?.values
        scene.correctionRange = loopManager.settings.glucoseTargetRangeSchedule
        scene.unit = activeContext.preferredGlucoseUnit

        loopManager.glucoseStore.getCachedGlucoseSamples(start: .earliestGlucoseCutoff) { (samples) in
            DispatchQueue.main.async {
                self.scene.historicalGlucose = samples
                self.scene.setNeedsUpdate()
            }
        }
    }
}<|MERGE_RESOLUTION|>--- conflicted
+++ resolved
@@ -48,26 +48,6 @@
         glucoseScene.presentScene(scene)
     }
 
-<<<<<<< HEAD
-    override func awake(withContext context: Any?) {
-        super.awake(withContext: context)
-
-        if UserDefaults.standard.startPage == .Chart {
-            log.default("Switching to start on Chart page")
-            becomeCurrentPage()
-
-            // For some reason, .didAppear() does not get called when we do this. It gets called *twice* the next
-            // time this view appears. Force it by hand now, until we figure out the root cause.
-            //
-            // TODO: possibly because I'm not calling super.awake()? investigate that.
-            DispatchQueue.main.async {
-                self.didAppear()
-            }
-        }
-    }
-
-=======
->>>>>>> e13a0139
     override func didAppear() {
         super.didAppear()
 
