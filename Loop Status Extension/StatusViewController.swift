--- conflicted
+++ resolved
@@ -153,22 +153,12 @@
         guard let context = defaults?.statusExtensionContext else {
             return NCUpdateResult.failed
         }
-<<<<<<< HEAD
-
         if let lastGlucose = context.glucose?.last {
-            glucoseHUD.set(glucoseQuantity: lastGlucose.quantity,
-                           at: lastGlucose.startDate,
-                           unitString: preferredUnitString,
-                           from: context.sensor)
-=======
-        
-        if let glucose = context.latestGlucose {
-            glucoseHUD.setGlucoseQuantity(glucose.value,
-               at: glucose.startDate,
-               unit: glucose.unit,
-               sensor: glucose.sensor
+            glucoseHUD.setGlucoseQuantity(lastGlucose.value,
+               at: lastGlucose.startDate,
+               unit: lastGlucose.unit,
+               from: lastGlucose.sensor
             )
->>>>>>> 514ce93e
         }
         
         if let batteryPercentage = context.batteryPercentage {
