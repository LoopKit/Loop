--- conflicted
+++ resolved
@@ -16,13 +16,10 @@
 
     @IBOutlet weak var hudView: HUDView!
     @IBOutlet weak var subtitleLabel: UILabel!
-<<<<<<< HEAD
-    
+
     var statusExtensionContext: StatusExtensionContext?
     var defaults: UserDefaults?
     final var observationContext = 1
-    
-=======
 
     var loopCompletionHUD: LoopCompletionHUDView! {
         get {
@@ -54,7 +51,6 @@
         }
     }
 
->>>>>>> a3558d4a
     override func viewDidLoad() {
         super.viewDidLoad()
         subtitleLabel.alpha = 0
