--- conflicted
+++ resolved
@@ -2282,11 +2282,8 @@
 				4B60626A287E286000BF8BBB /* Localizable.strings */,
 				E9C00EEF24C620EF00628F35 /* LoopSettings.swift */,
 				C16575742539FD60004AE16E /* LoopCoreConstants.swift */,
-<<<<<<< HEAD
 				E9B3551B292844010076AB04 /* UAMNotification.swift */,
-=======
 				C1D0B62F2986D4D90098D215 /* LocalizedString.swift */,
->>>>>>> 35379a81
 			);
 			path = LoopCore;
 			sourceTree = "<group>";
