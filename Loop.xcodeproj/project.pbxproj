// !$*UTF8*$!
{
	archiveVersion = 1;
	classes = {
	};
	objectVersion = 48;
	objects = {

/* Begin PBXBuildFile section */
		4302F4E11D4E9C8900F0FCAF /* TextFieldTableViewController.swift in Sources */ = {isa = PBXBuildFile; fileRef = 4302F4E01D4E9C8900F0FCAF /* TextFieldTableViewController.swift */; };
		4302F4E31D4EA54200F0FCAF /* InsulinDeliveryTableViewController.swift in Sources */ = {isa = PBXBuildFile; fileRef = 4302F4E21D4EA54200F0FCAF /* InsulinDeliveryTableViewController.swift */; };
		4302F4E51D4EA75100F0FCAF /* DoseStore.swift in Sources */ = {isa = PBXBuildFile; fileRef = 4302F4E41D4EA75100F0FCAF /* DoseStore.swift */; };
		430DA58E1D4AEC230097D1CA /* NSBundle.swift in Sources */ = {isa = PBXBuildFile; fileRef = 430DA58D1D4AEC230097D1CA /* NSBundle.swift */; };
		430DA5901D4B0E4C0097D1CA /* MySentryPumpStatusMessageBody.swift in Sources */ = {isa = PBXBuildFile; fileRef = 430DA58F1D4B0E4C0097D1CA /* MySentryPumpStatusMessageBody.swift */; };
		4313EDE01D8A6BF90060FA79 /* ChartContentView.swift in Sources */ = {isa = PBXBuildFile; fileRef = 4313EDDF1D8A6BF90060FA79 /* ChartContentView.swift */; };
		4315D2871CA5CC3B00589052 /* CarbEntryEditTableViewController.swift in Sources */ = {isa = PBXBuildFile; fileRef = 4315D2861CA5CC3B00589052 /* CarbEntryEditTableViewController.swift */; };
		4315D28A1CA5F45E00589052 /* DiagnosticLogger+LoopKit.swift in Sources */ = {isa = PBXBuildFile; fileRef = 4315D2891CA5F45E00589052 /* DiagnosticLogger+LoopKit.swift */; };
		4328E01A1CFBE1DA00E199AA /* StatusInterfaceController.swift in Sources */ = {isa = PBXBuildFile; fileRef = 4328E0151CFBE1DA00E199AA /* StatusInterfaceController.swift */; };
		4328E01B1CFBE1DA00E199AA /* BolusInterfaceController.swift in Sources */ = {isa = PBXBuildFile; fileRef = 4328E0161CFBE1DA00E199AA /* BolusInterfaceController.swift */; };
		4328E01E1CFBE25F00E199AA /* AddCarbsInterfaceController.swift in Sources */ = {isa = PBXBuildFile; fileRef = 4328E01D1CFBE25F00E199AA /* AddCarbsInterfaceController.swift */; };
		4328E0261CFBE2C500E199AA /* IdentifiableClass.swift in Sources */ = {isa = PBXBuildFile; fileRef = 4328E0201CFBE2C500E199AA /* IdentifiableClass.swift */; };
		4328E0281CFBE2C500E199AA /* CLKComplicationTemplate.swift in Sources */ = {isa = PBXBuildFile; fileRef = 4328E0221CFBE2C500E199AA /* CLKComplicationTemplate.swift */; };
		4328E0291CFBE2C500E199AA /* NSUserDefaults.swift in Sources */ = {isa = PBXBuildFile; fileRef = 4328E0231CFBE2C500E199AA /* NSUserDefaults.swift */; };
		4328E02A1CFBE2C500E199AA /* UIColor.swift in Sources */ = {isa = PBXBuildFile; fileRef = 4328E0241CFBE2C500E199AA /* UIColor.swift */; };
		4328E02B1CFBE2C500E199AA /* WKAlertAction.swift in Sources */ = {isa = PBXBuildFile; fileRef = 4328E0251CFBE2C500E199AA /* WKAlertAction.swift */; };
		4328E02F1CFBF81800E199AA /* WKInterfaceImage.swift in Sources */ = {isa = PBXBuildFile; fileRef = 4328E02E1CFBF81800E199AA /* WKInterfaceImage.swift */; };
		4328E0331CFC091100E199AA /* WatchContext+LoopKit.swift in Sources */ = {isa = PBXBuildFile; fileRef = 4328E0311CFC068900E199AA /* WatchContext+LoopKit.swift */; };
		4328E0351CFC0AE100E199AA /* WatchDataManager.swift in Sources */ = {isa = PBXBuildFile; fileRef = 4328E0341CFC0AE100E199AA /* WatchDataManager.swift */; };
		432E73CB1D24B3D6009AD15D /* RemoteDataManager.swift in Sources */ = {isa = PBXBuildFile; fileRef = 432E73CA1D24B3D6009AD15D /* RemoteDataManager.swift */; };
		4331E0781C85302200FBE832 /* CGPoint.swift in Sources */ = {isa = PBXBuildFile; fileRef = 4331E0771C85302200FBE832 /* CGPoint.swift */; };
		4331E07A1C85650D00FBE832 /* ChartAxisValueDoubleLog.swift in Sources */ = {isa = PBXBuildFile; fileRef = 4331E0791C85650D00FBE832 /* ChartAxisValueDoubleLog.swift */; };
		433EA4C21D9F39C900CD78FB /* PumpIDTableViewController.swift in Sources */ = {isa = PBXBuildFile; fileRef = 433EA4C11D9F39C900CD78FB /* PumpIDTableViewController.swift */; };
		433EA4C41D9F71C800CD78FB /* CommandResponseViewController.swift in Sources */ = {isa = PBXBuildFile; fileRef = 433EA4C31D9F71C800CD78FB /* CommandResponseViewController.swift */; };
		4346D1E71C77F5FE00ABAFE3 /* ChartTableViewCell.swift in Sources */ = {isa = PBXBuildFile; fileRef = 4346D1E61C77F5FE00ABAFE3 /* ChartTableViewCell.swift */; };
		4346D1F01C781BEA00ABAFE3 /* SwiftCharts.framework in Frameworks */ = {isa = PBXBuildFile; fileRef = 4346D1EF1C781BEA00ABAFE3 /* SwiftCharts.framework */; };
		4346D1F61C78501000ABAFE3 /* ChartPoint.swift in Sources */ = {isa = PBXBuildFile; fileRef = 4346D1F51C78501000ABAFE3 /* ChartPoint.swift */; };
		434F54571D287FDB002A9274 /* NibLoadable.swift in Sources */ = {isa = PBXBuildFile; fileRef = 434F54561D287FDB002A9274 /* NibLoadable.swift */; };
		434F54591D28805E002A9274 /* ButtonTableViewCell.xib in Resources */ = {isa = PBXBuildFile; fileRef = 434F54581D28805E002A9274 /* ButtonTableViewCell.xib */; };
		434F545B1D2880D4002A9274 /* AuthenticationTableViewCell.xib in Resources */ = {isa = PBXBuildFile; fileRef = 434F545A1D2880D4002A9274 /* AuthenticationTableViewCell.xib */; };
		434F545F1D288345002A9274 /* ShareService.swift in Sources */ = {isa = PBXBuildFile; fileRef = 434F545E1D288345002A9274 /* ShareService.swift */; };
		434F54611D28859B002A9274 /* ServiceCredential.swift in Sources */ = {isa = PBXBuildFile; fileRef = 434F54601D28859B002A9274 /* ServiceCredential.swift */; };
		434F54631D28DD80002A9274 /* ValidatingIndicatorView.swift in Sources */ = {isa = PBXBuildFile; fileRef = 434F54621D28DD80002A9274 /* ValidatingIndicatorView.swift */; };
		434FB6461D68F1CD007B9C70 /* Amplitude.framework in Frameworks */ = {isa = PBXBuildFile; fileRef = 434FB6451D68F1CD007B9C70 /* Amplitude.framework */; };
		434FF1EA1CF26C29000DB779 /* IdentifiableClass.swift in Sources */ = {isa = PBXBuildFile; fileRef = 434FF1E91CF26C29000DB779 /* IdentifiableClass.swift */; };
		434FF1EE1CF27EEF000DB779 /* UITableViewCell.swift in Sources */ = {isa = PBXBuildFile; fileRef = 434FF1ED1CF27EEF000DB779 /* UITableViewCell.swift */; };
		43523EDB1CC35083001850F1 /* RileyLinkKit.framework in Frameworks */ = {isa = PBXBuildFile; fileRef = 43523EDA1CC35083001850F1 /* RileyLinkKit.framework */; };
		435400311C9F744E00D5819C /* BolusSuggestionUserInfo.swift in Sources */ = {isa = PBXBuildFile; fileRef = 435400301C9F744E00D5819C /* BolusSuggestionUserInfo.swift */; };
		435400321C9F745500D5819C /* BolusSuggestionUserInfo.swift in Sources */ = {isa = PBXBuildFile; fileRef = 435400301C9F744E00D5819C /* BolusSuggestionUserInfo.swift */; };
		435400341C9F878D00D5819C /* SetBolusUserInfo.swift in Sources */ = {isa = PBXBuildFile; fileRef = 435400331C9F878D00D5819C /* SetBolusUserInfo.swift */; };
		435400351C9F878D00D5819C /* SetBolusUserInfo.swift in Sources */ = {isa = PBXBuildFile; fileRef = 435400331C9F878D00D5819C /* SetBolusUserInfo.swift */; };
		43649A631C7A347F00523D7F /* CollectionType.swift in Sources */ = {isa = PBXBuildFile; fileRef = 43649A621C7A347F00523D7F /* CollectionType.swift */; };
		436A0DA51D236A2A00104B24 /* LoopError.swift in Sources */ = {isa = PBXBuildFile; fileRef = 436A0DA41D236A2A00104B24 /* LoopError.swift */; };
		436FACEE1D0BA636004E2427 /* InsulinDataSource.swift in Sources */ = {isa = PBXBuildFile; fileRef = 436FACED1D0BA636004E2427 /* InsulinDataSource.swift */; };
		43776F901B8022E90074EA36 /* AppDelegate.swift in Sources */ = {isa = PBXBuildFile; fileRef = 43776F8F1B8022E90074EA36 /* AppDelegate.swift */; };
		43776F971B8022E90074EA36 /* Main.storyboard in Resources */ = {isa = PBXBuildFile; fileRef = 43776F951B8022E90074EA36 /* Main.storyboard */; };
		43776F991B8022E90074EA36 /* Assets.xcassets in Resources */ = {isa = PBXBuildFile; fileRef = 43776F981B8022E90074EA36 /* Assets.xcassets */; };
		437CCADA1D284ADF0075D2C3 /* AuthenticationTableViewCell.swift in Sources */ = {isa = PBXBuildFile; fileRef = 437CCAD91D284ADF0075D2C3 /* AuthenticationTableViewCell.swift */; };
		437CCADC1D284B830075D2C3 /* ButtonTableViewCell.swift in Sources */ = {isa = PBXBuildFile; fileRef = 437CCADB1D284B830075D2C3 /* ButtonTableViewCell.swift */; };
		437CCADE1D2858FD0075D2C3 /* AuthenticationViewController.swift in Sources */ = {isa = PBXBuildFile; fileRef = 437CCADD1D2858FD0075D2C3 /* AuthenticationViewController.swift */; };
		437CCAE01D285C7B0075D2C3 /* ServiceAuthentication.swift in Sources */ = {isa = PBXBuildFile; fileRef = 437CCADF1D285C7B0075D2C3 /* ServiceAuthentication.swift */; };
		437CEEE41CDE5C0A003C8C80 /* UIImage.swift in Sources */ = {isa = PBXBuildFile; fileRef = 437CEEE31CDE5C0A003C8C80 /* UIImage.swift */; };
		437D9BA31D7BC977007245E8 /* PredictionTableViewController.swift in Sources */ = {isa = PBXBuildFile; fileRef = 437D9BA21D7BC977007245E8 /* PredictionTableViewController.swift */; };
		43846AD51D8FA67800799272 /* Base.lproj in Resources */ = {isa = PBXBuildFile; fileRef = 43846AD41D8FA67800799272 /* Base.lproj */; };
		43846AD91D8FA84B00799272 /* gallery.ckcomplication in Resources */ = {isa = PBXBuildFile; fileRef = 43846AD81D8FA84B00799272 /* gallery.ckcomplication */; };
		43846ADB1D91057000799272 /* ContextUpdatable.swift in Sources */ = {isa = PBXBuildFile; fileRef = 43846ADA1D91057000799272 /* ContextUpdatable.swift */; };
		43880F951D9CD54A009061A8 /* ChartPointsScatterDownTrianglesLayer.swift in Sources */ = {isa = PBXBuildFile; fileRef = 43880F941D9CD54A009061A8 /* ChartPointsScatterDownTrianglesLayer.swift */; };
		438849EA1D297CB6003B3F23 /* NightscoutService.swift in Sources */ = {isa = PBXBuildFile; fileRef = 438849E91D297CB6003B3F23 /* NightscoutService.swift */; };
		438849EC1D29EC34003B3F23 /* AmplitudeService.swift in Sources */ = {isa = PBXBuildFile; fileRef = 438849EB1D29EC34003B3F23 /* AmplitudeService.swift */; };
		438849EE1D2A1EBB003B3F23 /* MLabService.swift in Sources */ = {isa = PBXBuildFile; fileRef = 438849ED1D2A1EBB003B3F23 /* MLabService.swift */; };
		438A95A81D8B9B24009D12E1 /* xDripG5.framework in Frameworks */ = {isa = PBXBuildFile; fileRef = 438A95A71D8B9B24009D12E1 /* xDripG5.framework */; };
		438D42F91D7C88BC003244B0 /* PredictionInputEffect.swift in Sources */ = {isa = PBXBuildFile; fileRef = 438D42F81D7C88BC003244B0 /* PredictionInputEffect.swift */; };
		438D42FB1D7D11A4003244B0 /* PredictionInputEffectTableViewCell.swift in Sources */ = {isa = PBXBuildFile; fileRef = 438D42FA1D7D11A4003244B0 /* PredictionInputEffectTableViewCell.swift */; };
		439897371CD2F80600223065 /* AnalyticsManager.swift in Sources */ = {isa = PBXBuildFile; fileRef = 439897361CD2F80600223065 /* AnalyticsManager.swift */; };
		4398973B1CD2FC2000223065 /* NSDateFormatter.swift in Sources */ = {isa = PBXBuildFile; fileRef = 4398973A1CD2FC2000223065 /* NSDateFormatter.swift */; };
		43A567691C94880B00334FAC /* LoopDataManager.swift in Sources */ = {isa = PBXBuildFile; fileRef = 43A567681C94880B00334FAC /* LoopDataManager.swift */; };
		43A5676B1C96155700334FAC /* SwitchTableViewCell.swift in Sources */ = {isa = PBXBuildFile; fileRef = 43A5676A1C96155700334FAC /* SwitchTableViewCell.swift */; };
		43A943761B926B7B0051FA24 /* Interface.storyboard in Resources */ = {isa = PBXBuildFile; fileRef = 43A943741B926B7B0051FA24 /* Interface.storyboard */; };
		43A943781B926B7B0051FA24 /* Assets.xcassets in Resources */ = {isa = PBXBuildFile; fileRef = 43A943771B926B7B0051FA24 /* Assets.xcassets */; };
		43A9437F1B926B7B0051FA24 /* WatchApp Extension.appex in Embed App Extensions */ = {isa = PBXBuildFile; fileRef = 43A9437E1B926B7B0051FA24 /* WatchApp Extension.appex */; settings = {ATTRIBUTES = (RemoveHeadersOnCopy, ); }; };
		43A943881B926B7B0051FA24 /* ExtensionDelegate.swift in Sources */ = {isa = PBXBuildFile; fileRef = 43A943871B926B7B0051FA24 /* ExtensionDelegate.swift */; };
		43A9438A1B926B7B0051FA24 /* NotificationController.swift in Sources */ = {isa = PBXBuildFile; fileRef = 43A943891B926B7B0051FA24 /* NotificationController.swift */; };
		43A9438E1B926B7B0051FA24 /* ComplicationController.swift in Sources */ = {isa = PBXBuildFile; fileRef = 43A9438D1B926B7B0051FA24 /* ComplicationController.swift */; };
		43A943901B926B7B0051FA24 /* Assets.xcassets in Resources */ = {isa = PBXBuildFile; fileRef = 43A9438F1B926B7B0051FA24 /* Assets.xcassets */; };
		43A943941B926B7B0051FA24 /* WatchApp.app in Embed Watch Content */ = {isa = PBXBuildFile; fileRef = 43A943721B926B7B0051FA24 /* WatchApp.app */; };
		43B371881CE597D10013C5A6 /* ShareClient.framework in Frameworks */ = {isa = PBXBuildFile; fileRef = 43B371871CE597D10013C5A6 /* ShareClient.framework */; };
		43C0944A1CACCC73001F6403 /* NotificationManager.swift in Sources */ = {isa = PBXBuildFile; fileRef = 43C094491CACCC73001F6403 /* NotificationManager.swift */; };
		43C246A81D89990F0031F8D1 /* Crypto.framework in Frameworks */ = {isa = PBXBuildFile; fileRef = 43C246A71D89990F0031F8D1 /* Crypto.framework */; };
		43C418B51CE0575200405B6A /* ShareGlucose+GlucoseKit.swift in Sources */ = {isa = PBXBuildFile; fileRef = 43C418B41CE0575200405B6A /* ShareGlucose+GlucoseKit.swift */; };
		43C6407C1DA051850093E25D /* InsulinKit.framework in Frameworks */ = {isa = PBXBuildFile; fileRef = 43C6407B1DA051850093E25D /* InsulinKit.framework */; };
		43CA93371CB98079000026B5 /* MinimedKit.framework in Frameworks */ = {isa = PBXBuildFile; fileRef = 43CA93361CB98079000026B5 /* MinimedKit.framework */; };
		43CB2B2B1D924D450079823D /* WCSession.swift in Sources */ = {isa = PBXBuildFile; fileRef = 43CB2B2A1D924D450079823D /* WCSession.swift */; };
		43CE7CDE1CA8B63E003CC1B0 /* Data.swift in Sources */ = {isa = PBXBuildFile; fileRef = 43CE7CDD1CA8B63E003CC1B0 /* Data.swift */; };
		43DBF04C1C93B8D700B3C386 /* BolusViewController.swift in Sources */ = {isa = PBXBuildFile; fileRef = 43DBF04B1C93B8D700B3C386 /* BolusViewController.swift */; };
		43DBF0531C93EC8200B3C386 /* DeviceDataManager.swift in Sources */ = {isa = PBXBuildFile; fileRef = 43DBF0521C93EC8200B3C386 /* DeviceDataManager.swift */; };
		43DBF0591C93F73800B3C386 /* CarbEntryTableViewController.swift in Sources */ = {isa = PBXBuildFile; fileRef = 43DBF0581C93F73800B3C386 /* CarbEntryTableViewController.swift */; };
		43DE92591C5479E4001FFDE1 /* CarbEntryUserInfo.swift in Sources */ = {isa = PBXBuildFile; fileRef = 43DE92581C5479E4001FFDE1 /* CarbEntryUserInfo.swift */; };
		43DE925A1C5479E4001FFDE1 /* CarbEntryUserInfo.swift in Sources */ = {isa = PBXBuildFile; fileRef = 43DE92581C5479E4001FFDE1 /* CarbEntryUserInfo.swift */; };
		43DE92611C555C26001FFDE1 /* AbsorptionTimeType+CarbKit.swift in Sources */ = {isa = PBXBuildFile; fileRef = 43DE92601C555C26001FFDE1 /* AbsorptionTimeType+CarbKit.swift */; };
		43E2D8C61D204678004DA55F /* KeychainManager.swift in Sources */ = {isa = PBXBuildFile; fileRef = 43E2D8C51D204678004DA55F /* KeychainManager.swift */; };
		43E2D8C81D208D5B004DA55F /* KeychainManager+Loop.swift in Sources */ = {isa = PBXBuildFile; fileRef = 43E2D8C71D208D5B004DA55F /* KeychainManager+Loop.swift */; };
		43E2D8D41D20BF42004DA55F /* DoseMathTests.swift in Sources */ = {isa = PBXBuildFile; fileRef = 43E2D8D31D20BF42004DA55F /* DoseMathTests.swift */; };
		43E2D8DB1D20C03B004DA55F /* NSTimeInterval.swift in Sources */ = {isa = PBXBuildFile; fileRef = 439897341CD2F7DE00223065 /* NSTimeInterval.swift */; };
		43E2D8DC1D20C049004DA55F /* DoseMath.swift in Sources */ = {isa = PBXBuildFile; fileRef = 43F78D251C8FC000002152D1 /* DoseMath.swift */; };
		43E2D8EC1D20C0DB004DA55F /* read_selected_basal_profile.json in Resources */ = {isa = PBXBuildFile; fileRef = 43E2D8E11D20C0DB004DA55F /* read_selected_basal_profile.json */; };
		43E2D8ED1D20C0DB004DA55F /* recommend_temp_basal_correct_low_at_min.json in Resources */ = {isa = PBXBuildFile; fileRef = 43E2D8E21D20C0DB004DA55F /* recommend_temp_basal_correct_low_at_min.json */; };
		43E2D8EE1D20C0DB004DA55F /* recommend_temp_basal_flat_and_high.json in Resources */ = {isa = PBXBuildFile; fileRef = 43E2D8E31D20C0DB004DA55F /* recommend_temp_basal_flat_and_high.json */; };
		43E2D8EF1D20C0DB004DA55F /* recommend_temp_basal_high_and_falling.json in Resources */ = {isa = PBXBuildFile; fileRef = 43E2D8E41D20C0DB004DA55F /* recommend_temp_basal_high_and_falling.json */; };
		43E2D8F01D20C0DB004DA55F /* recommend_temp_basal_high_and_rising.json in Resources */ = {isa = PBXBuildFile; fileRef = 43E2D8E51D20C0DB004DA55F /* recommend_temp_basal_high_and_rising.json */; };
		43E2D8F11D20C0DB004DA55F /* recommend_temp_basal_in_range_and_rising.json in Resources */ = {isa = PBXBuildFile; fileRef = 43E2D8E61D20C0DB004DA55F /* recommend_temp_basal_in_range_and_rising.json */; };
		43E2D8F21D20C0DB004DA55F /* recommend_temp_basal_no_change_glucose.json in Resources */ = {isa = PBXBuildFile; fileRef = 43E2D8E71D20C0DB004DA55F /* recommend_temp_basal_no_change_glucose.json */; };
		43E2D8F31D20C0DB004DA55F /* recommend_temp_basal_start_high_end_in_range.json in Resources */ = {isa = PBXBuildFile; fileRef = 43E2D8E81D20C0DB004DA55F /* recommend_temp_basal_start_high_end_in_range.json */; };
		43E2D8F41D20C0DB004DA55F /* recommend_temp_basal_start_high_end_low.json in Resources */ = {isa = PBXBuildFile; fileRef = 43E2D8E91D20C0DB004DA55F /* recommend_temp_basal_start_high_end_low.json */; };
		43E2D8F51D20C0DB004DA55F /* recommend_temp_basal_start_low_end_high.json in Resources */ = {isa = PBXBuildFile; fileRef = 43E2D8EA1D20C0DB004DA55F /* recommend_temp_basal_start_low_end_high.json */; };
		43E2D8F61D20C0DB004DA55F /* recommend_temp_basal_start_low_end_in_range.json in Resources */ = {isa = PBXBuildFile; fileRef = 43E2D8EB1D20C0DB004DA55F /* recommend_temp_basal_start_low_end_in_range.json */; };
		43E2D9151D20C5A2004DA55F /* KeychainManagerTests.swift in Sources */ = {isa = PBXBuildFile; fileRef = 43E2D8C91D20B9E7004DA55F /* KeychainManagerTests.swift */; };
		43E2D9171D2226BD004DA55F /* LoopKit.framework in CopyFiles */ = {isa = PBXBuildFile; fileRef = 43F78D4B1C914197002152D1 /* LoopKit.framework */; settings = {ATTRIBUTES = (CodeSignOnCopy, RemoveHeadersOnCopy, ); }; };
		43E2D9191D222759004DA55F /* LoopKit.framework in Frameworks */ = {isa = PBXBuildFile; fileRef = 43F78D4B1C914197002152D1 /* LoopKit.framework */; };
		43E3449F1B9D68E900C85C07 /* StatusTableViewController.swift in Sources */ = {isa = PBXBuildFile; fileRef = 43E3449E1B9D68E900C85C07 /* StatusTableViewController.swift */; };
		43E344A41B9E1B1C00C85C07 /* NSUserDefaults.swift in Sources */ = {isa = PBXBuildFile; fileRef = 43E344A31B9E1B1C00C85C07 /* NSUserDefaults.swift */; };
		43E397A31D56B9E40028E321 /* Glucose.swift in Sources */ = {isa = PBXBuildFile; fileRef = 43E397A21D56B9E40028E321 /* Glucose.swift */; };
		43EB40861C82646A00472A8C /* StatusChartManager.swift in Sources */ = {isa = PBXBuildFile; fileRef = 43EB40851C82646A00472A8C /* StatusChartManager.swift */; };
		43F41C331D3A17AA00C11ED6 /* ChartAxisValueDoubleUnit.swift in Sources */ = {isa = PBXBuildFile; fileRef = 43F41C321D3A17AA00C11ED6 /* ChartAxisValueDoubleUnit.swift */; };
		43F41C351D3B623800C11ED6 /* ChartPointsTouchHighlightLayerViewCache.swift in Sources */ = {isa = PBXBuildFile; fileRef = 43F41C341D3B623800C11ED6 /* ChartPointsTouchHighlightLayerViewCache.swift */; };
		43F41C371D3BF32400C11ED6 /* UIAlertController.swift in Sources */ = {isa = PBXBuildFile; fileRef = 43F41C361D3BF32400C11ED6 /* UIAlertController.swift */; };
		43F4EF1D1BA2A57600526CE1 /* DiagnosticLogger.swift in Sources */ = {isa = PBXBuildFile; fileRef = 43F4EF1C1BA2A57600526CE1 /* DiagnosticLogger.swift */; };
		43F5173D1D713DB0000FA422 /* RadioSelectionTableViewController.swift in Sources */ = {isa = PBXBuildFile; fileRef = 43F5173C1D713DB0000FA422 /* RadioSelectionTableViewController.swift */; };
		43F5C2C91B929C09003EB13D /* HealthKit.framework in Frameworks */ = {isa = PBXBuildFile; fileRef = 43F5C2C81B929C09003EB13D /* HealthKit.framework */; };
		43F5C2DB1B92A5E1003EB13D /* SettingsTableViewController.swift in Sources */ = {isa = PBXBuildFile; fileRef = 43F5C2DA1B92A5E1003EB13D /* SettingsTableViewController.swift */; };
		43F64DD91D9C92C900D24DC6 /* TitleSubtitleTableViewCell.swift in Sources */ = {isa = PBXBuildFile; fileRef = 43F64DD81D9C92C900D24DC6 /* TitleSubtitleTableViewCell.swift */; };
		43F78D261C8FC000002152D1 /* DoseMath.swift in Sources */ = {isa = PBXBuildFile; fileRef = 43F78D251C8FC000002152D1 /* DoseMath.swift */; };
		43F78D4C1C914197002152D1 /* CarbKit.framework in Frameworks */ = {isa = PBXBuildFile; fileRef = 43F78D481C914197002152D1 /* CarbKit.framework */; };
		43F78D4D1C914197002152D1 /* GlucoseKit.framework in Frameworks */ = {isa = PBXBuildFile; fileRef = 43F78D491C914197002152D1 /* GlucoseKit.framework */; };
		43F78D4F1C914197002152D1 /* LoopKit.framework in Frameworks */ = {isa = PBXBuildFile; fileRef = 43F78D4B1C914197002152D1 /* LoopKit.framework */; };
		4D3B40041D4A9E1A00BC6334 /* G4ShareSpy.framework in Frameworks */ = {isa = PBXBuildFile; fileRef = 4D3B40021D4A9DFE00BC6334 /* G4ShareSpy.framework */; };
		4D5B7A4B1D457CCA00796CA9 /* GlucoseG4.swift in Sources */ = {isa = PBXBuildFile; fileRef = 4D5B7A4A1D457CCA00796CA9 /* GlucoseG4.swift */; };
		4F2C15741E0209F500E160D4 /* NSTimeInterval.swift in Sources */ = {isa = PBXBuildFile; fileRef = 439897341CD2F7DE00223065 /* NSTimeInterval.swift */; };
		4F2C15751E0209FA00E160D4 /* GlucoseTrend.swift in Sources */ = {isa = PBXBuildFile; fileRef = 43EA285E1D50ED3D001BC233 /* GlucoseTrend.swift */; };
		4F2C15811E0495B200E160D4 /* WatchContext+WatchApp.swift in Sources */ = {isa = PBXBuildFile; fileRef = 4F2C15801E0495B200E160D4 /* WatchContext+WatchApp.swift */; };
		4F2C15821E074FC600E160D4 /* NSTimeInterval.swift in Sources */ = {isa = PBXBuildFile; fileRef = 439897341CD2F7DE00223065 /* NSTimeInterval.swift */; };
		4F2C15831E0757E600E160D4 /* HKUnit.swift in Sources */ = {isa = PBXBuildFile; fileRef = 4F526D5E1DF2459000A04910 /* HKUnit.swift */; };
		4F2C15851E075B8700E160D4 /* LoopUI.h in Headers */ = {isa = PBXBuildFile; fileRef = 4F75288D1DFE1DC600C322D6 /* LoopUI.h */; settings = {ATTRIBUTES = (Public, ); }; };
		4F2C15931E09BF2C00E160D4 /* HUDView.swift in Sources */ = {isa = PBXBuildFile; fileRef = 4F2C15921E09BF2C00E160D4 /* HUDView.swift */; };
		4F2C15951E09BF3C00E160D4 /* HUDView.xib in Resources */ = {isa = PBXBuildFile; fileRef = 4F2C15941E09BF3C00E160D4 /* HUDView.xib */; };
		4F2C15971E09E94E00E160D4 /* Assets.xcassets in Resources */ = {isa = PBXBuildFile; fileRef = 4F2C15961E09E94E00E160D4 /* Assets.xcassets */; };
		4F2C159A1E0C9E5600E160D4 /* LoopUI.framework in Embed Frameworks */ = {isa = PBXBuildFile; fileRef = 4F75288B1DFE1DC600C322D6 /* LoopUI.framework */; settings = {ATTRIBUTES = (CodeSignOnCopy, RemoveHeadersOnCopy, ); }; };
		4F526D5D1DF0FD6500A04910 /* InsulinKit.framework in CopyFiles */ = {isa = PBXBuildFile; fileRef = 43C6407B1DA051850093E25D /* InsulinKit.framework */; settings = {ATTRIBUTES = (CodeSignOnCopy, RemoveHeadersOnCopy, ); }; };
		4F526D611DF8D9A900A04910 /* NetBasal.swift in Sources */ = {isa = PBXBuildFile; fileRef = 4F526D601DF8D9A900A04910 /* NetBasal.swift */; };
		4F526D621DF9D95200A04910 /* NSBundle.swift in Sources */ = {isa = PBXBuildFile; fileRef = 430DA58D1D4AEC230097D1CA /* NSBundle.swift */; };
		4F70C1DE1DE8DCA7006380B7 /* NotificationCenter.framework in Frameworks */ = {isa = PBXBuildFile; fileRef = 4F70C1DD1DE8DCA7006380B7 /* NotificationCenter.framework */; };
		4F70C1E11DE8DCA7006380B7 /* StatusViewController.swift in Sources */ = {isa = PBXBuildFile; fileRef = 4F70C1E01DE8DCA7006380B7 /* StatusViewController.swift */; };
		4F70C1E41DE8DCA7006380B7 /* MainInterface.storyboard in Resources */ = {isa = PBXBuildFile; fileRef = 4F70C1E21DE8DCA7006380B7 /* MainInterface.storyboard */; };
		4F70C1E81DE8DCA7006380B7 /* Loop Status Extension.appex in Embed App Extensions */ = {isa = PBXBuildFile; fileRef = 4F70C1DC1DE8DCA7006380B7 /* Loop Status Extension.appex */; settings = {ATTRIBUTES = (RemoveHeadersOnCopy, ); }; };
		4F70C1FC1DE8E5FB006380B7 /* Assets.xcassets in Resources */ = {isa = PBXBuildFile; fileRef = 43776F981B8022E90074EA36 /* Assets.xcassets */; };
		4F70C2101DE8FAC5006380B7 /* StatusExtensionDataManager.swift in Sources */ = {isa = PBXBuildFile; fileRef = 4F70C20F1DE8FAC5006380B7 /* StatusExtensionDataManager.swift */; };
		4F70C2121DE900EA006380B7 /* StatusExtensionContext.swift in Sources */ = {isa = PBXBuildFile; fileRef = 4F70C2111DE900EA006380B7 /* StatusExtensionContext.swift */; };
		4F70C2131DE90339006380B7 /* StatusExtensionContext.swift in Sources */ = {isa = PBXBuildFile; fileRef = 4F70C2111DE900EA006380B7 /* StatusExtensionContext.swift */; };
		4F7528941DFE1E9500C322D6 /* LoopUI.framework in Frameworks */ = {isa = PBXBuildFile; fileRef = 4F75288B1DFE1DC600C322D6 /* LoopUI.framework */; };
		4F7528951DFE1E9B00C322D6 /* LoopUI.framework in Frameworks */ = {isa = PBXBuildFile; fileRef = 4F75288B1DFE1DC600C322D6 /* LoopUI.framework */; };
		4F75289A1DFE1F6000C322D6 /* BasalRateHUDView.swift in Sources */ = {isa = PBXBuildFile; fileRef = 437CEEBF1CD6FCD8003C8C80 /* BasalRateHUDView.swift */; };
		4F75289B1DFE1F6000C322D6 /* BatteryLevelHUDView.swift in Sources */ = {isa = PBXBuildFile; fileRef = 437CEEC91CD84DB7003C8C80 /* BatteryLevelHUDView.swift */; };
		4F75289C1DFE1F6000C322D6 /* GlucoseHUDView.swift in Sources */ = {isa = PBXBuildFile; fileRef = 4337615E1D52F487004A3647 /* GlucoseHUDView.swift */; };
		4F75289D1DFE1F6000C322D6 /* BaseHUDView.swift in Sources */ = {isa = PBXBuildFile; fileRef = 437CEEBB1CD6DE6A003C8C80 /* BaseHUDView.swift */; };
		4F75289E1DFE1F6000C322D6 /* LoopCompletionHUDView.swift in Sources */ = {isa = PBXBuildFile; fileRef = 437CEEBD1CD6E0CB003C8C80 /* LoopCompletionHUDView.swift */; };
		4F75289F1DFE1F6000C322D6 /* ReservoirVolumeHUDView.swift in Sources */ = {isa = PBXBuildFile; fileRef = 437CEEC71CD84CBB003C8C80 /* ReservoirVolumeHUDView.swift */; };
		4F7528A01DFE1F9D00C322D6 /* LoopStateView.swift in Sources */ = {isa = PBXBuildFile; fileRef = 438DADC71CDE8F8B007697A5 /* LoopStateView.swift */; };
		4F7528A11DFE200B00C322D6 /* BasalStateView.swift in Sources */ = {isa = PBXBuildFile; fileRef = 43B371851CE583890013C5A6 /* BasalStateView.swift */; };
		4F7528A21DFE200B00C322D6 /* LevelMaskView.swift in Sources */ = {isa = PBXBuildFile; fileRef = 43FBEDD71D73843700B21F22 /* LevelMaskView.swift */; };
		4F7528A41DFE204900C322D6 /* UIColor.swift in Sources */ = {isa = PBXBuildFile; fileRef = 43DE92501C541832001FFDE1 /* UIColor.swift */; };
		4F7528A51DFE208C00C322D6 /* NSTimeInterval.swift in Sources */ = {isa = PBXBuildFile; fileRef = 439897341CD2F7DE00223065 /* NSTimeInterval.swift */; };
		4F7528A71DFE20CE00C322D6 /* SensorDisplayable.swift in Sources */ = {isa = PBXBuildFile; fileRef = 43EA28611D517E42001BC233 /* SensorDisplayable.swift */; };
		4F7528A81DFE20CE00C322D6 /* NSNumberFormatter.swift in Sources */ = {isa = PBXBuildFile; fileRef = 436A0E7A1D7DE13400D6475D /* NSNumberFormatter.swift */; };
		4F7528A91DFE212600C322D6 /* GlucoseTrend.swift in Sources */ = {isa = PBXBuildFile; fileRef = 43EA285E1D50ED3D001BC233 /* GlucoseTrend.swift */; };
		4F7528AA1DFE215100C322D6 /* HKUnit.swift in Sources */ = {isa = PBXBuildFile; fileRef = 4F526D5E1DF2459000A04910 /* HKUnit.swift */; };
		4FC8C8011DEB93E400A1452E /* NSUserDefaults+StatusExtension.swift in Sources */ = {isa = PBXBuildFile; fileRef = 4FC8C8001DEB93E400A1452E /* NSUserDefaults+StatusExtension.swift */; };
		4FC8C8021DEB943800A1452E /* NSUserDefaults+StatusExtension.swift in Sources */ = {isa = PBXBuildFile; fileRef = 4FC8C8001DEB93E400A1452E /* NSUserDefaults+StatusExtension.swift */; };
		4FF4D0F81E1725B000846527 /* NibLoadable.swift in Sources */ = {isa = PBXBuildFile; fileRef = 434F54561D287FDB002A9274 /* NibLoadable.swift */; };
		4FF4D0F91E17268800846527 /* IdentifiableClass.swift in Sources */ = {isa = PBXBuildFile; fileRef = 434FF1E91CF26C29000DB779 /* IdentifiableClass.swift */; };
		4FF4D1001E18374700846527 /* WatchContext.swift in Sources */ = {isa = PBXBuildFile; fileRef = 4FF4D0FF1E18374700846527 /* WatchContext.swift */; };
		4FF4D1011E18375000846527 /* WatchContext.swift in Sources */ = {isa = PBXBuildFile; fileRef = 4FF4D0FF1E18374700846527 /* WatchContext.swift */; };
		C10428971D17BAD400DD539A /* NightscoutUploadKit.framework in Frameworks */ = {isa = PBXBuildFile; fileRef = C10428961D17BAD400DD539A /* NightscoutUploadKit.framework */; };
		C12F21A71DFA79CB00748193 /* recommend_tamp_basal_very_low_end_in_range.json in Resources */ = {isa = PBXBuildFile; fileRef = C12F21A61DFA79CB00748193 /* recommend_tamp_basal_very_low_end_in_range.json */; };
		C15713821DAC6983005BC4D2 /* MealBolusNightscoutTreatment.swift in Sources */ = {isa = PBXBuildFile; fileRef = C15713811DAC6983005BC4D2 /* MealBolusNightscoutTreatment.swift */; };
		C178249A1E1999FA00D9D25C /* CaseCountable.swift in Sources */ = {isa = PBXBuildFile; fileRef = C17824991E1999FA00D9D25C /* CaseCountable.swift */; };
		C178249E1E19B62300D9D25C /* GlucoseThreshold.swift in Sources */ = {isa = PBXBuildFile; fileRef = C178249D1E19B62300D9D25C /* GlucoseThreshold.swift */; };
		C17824A01E19CF9800D9D25C /* GlucoseThresholdTableViewController.swift in Sources */ = {isa = PBXBuildFile; fileRef = C178249F1E19CF9800D9D25C /* GlucoseThresholdTableViewController.swift */; };
		C17824A11E19E8C200D9D25C /* GlucoseThreshold.swift in Sources */ = {isa = PBXBuildFile; fileRef = C178249D1E19B62300D9D25C /* GlucoseThreshold.swift */; };
		C17824A31E19EAB600D9D25C /* recommend_temp_basal_start_very_low_end_high.json in Resources */ = {isa = PBXBuildFile; fileRef = C17824A21E19EAB600D9D25C /* recommend_temp_basal_start_very_low_end_high.json */; };
		C17824A51E1AD4D100D9D25C /* BolusRecommendation.swift in Sources */ = {isa = PBXBuildFile; fileRef = C17824A41E1AD4D100D9D25C /* BolusRecommendation.swift */; };
		C17824A61E1AF91F00D9D25C /* BolusRecommendation.swift in Sources */ = {isa = PBXBuildFile; fileRef = C17824A41E1AD4D100D9D25C /* BolusRecommendation.swift */; };
		C17884631D51A7A400405663 /* BatteryIndicator.swift in Sources */ = {isa = PBXBuildFile; fileRef = C17884621D51A7A400405663 /* BatteryIndicator.swift */; };
		C18C8C511D5A351900E043FB /* NightscoutDataManager.swift in Sources */ = {isa = PBXBuildFile; fileRef = C18C8C501D5A351900E043FB /* NightscoutDataManager.swift */; };
		C1C6591A1E1B1F430025CC58 /* NSNumberFormatter.swift in Sources */ = {isa = PBXBuildFile; fileRef = 436A0E7A1D7DE13400D6475D /* NSNumberFormatter.swift */; };
		C1C6591C1E1B1FDA0025CC58 /* recommend_temp_basal_dropping_then_rising.json in Resources */ = {isa = PBXBuildFile; fileRef = C1C6591B1E1B1FDA0025CC58 /* recommend_temp_basal_dropping_then_rising.json */; };
		C1C73EF71DE3D0230022FC89 /* InfoPlist.strings in Resources */ = {isa = PBXBuildFile; fileRef = C1C73EF91DE3D0230022FC89 /* InfoPlist.strings */; };
		C1C73F021DE3D0250022FC89 /* Localizable.strings in Resources */ = {isa = PBXBuildFile; fileRef = C1C73F041DE3D0250022FC89 /* Localizable.strings */; };
		C1C73F081DE3D0260022FC89 /* InfoPlist.strings in Resources */ = {isa = PBXBuildFile; fileRef = C1C73F0A1DE3D0260022FC89 /* InfoPlist.strings */; };
		C1C73F0D1DE3D0270022FC89 /* InfoPlist.strings in Resources */ = {isa = PBXBuildFile; fileRef = C1C73F0F1DE3D0270022FC89 /* InfoPlist.strings */; };
/* End PBXBuildFile section */

/* Begin PBXContainerItemProxy section */
		43A943801B926B7B0051FA24 /* PBXContainerItemProxy */ = {
			isa = PBXContainerItemProxy;
			containerPortal = 43776F841B8022E90074EA36 /* Project object */;
			proxyType = 1;
			remoteGlobalIDString = 43A9437D1B926B7B0051FA24;
			remoteInfo = "WatchApp Extension";
		};
		43A943921B926B7B0051FA24 /* PBXContainerItemProxy */ = {
			isa = PBXContainerItemProxy;
			containerPortal = 43776F841B8022E90074EA36 /* Project object */;
			proxyType = 1;
			remoteGlobalIDString = 43A943711B926B7B0051FA24;
			remoteInfo = WatchApp;
		};
		43E2D9101D20C581004DA55F /* PBXContainerItemProxy */ = {
			isa = PBXContainerItemProxy;
			containerPortal = 43776F841B8022E90074EA36 /* Project object */;
			proxyType = 1;
			remoteGlobalIDString = 43776F8B1B8022E90074EA36;
			remoteInfo = Loop;
		};
		4F70C1E61DE8DCA7006380B7 /* PBXContainerItemProxy */ = {
			isa = PBXContainerItemProxy;
			containerPortal = 43776F841B8022E90074EA36 /* Project object */;
			proxyType = 1;
			remoteGlobalIDString = 4F70C1DB1DE8DCA7006380B7;
			remoteInfo = "Loop Status Extension";
		};
		4F7528961DFE1ED400C322D6 /* PBXContainerItemProxy */ = {
			isa = PBXContainerItemProxy;
			containerPortal = 43776F841B8022E90074EA36 /* Project object */;
			proxyType = 1;
			remoteGlobalIDString = 4F75288A1DFE1DC600C322D6;
			remoteInfo = LoopUI;
		};
		4F7528981DFE1ED800C322D6 /* PBXContainerItemProxy */ = {
			isa = PBXContainerItemProxy;
			containerPortal = 43776F841B8022E90074EA36 /* Project object */;
			proxyType = 1;
			remoteGlobalIDString = 4F75288A1DFE1DC600C322D6;
			remoteInfo = LoopUI;
		};
/* End PBXContainerItemProxy section */

/* Begin PBXCopyFilesBuildPhase section */
		43A943981B926B7B0051FA24 /* Embed App Extensions */ = {
			isa = PBXCopyFilesBuildPhase;
			buildActionMask = 2147483647;
			dstPath = "";
			dstSubfolderSpec = 13;
			files = (
				43A9437F1B926B7B0051FA24 /* WatchApp Extension.appex in Embed App Extensions */,
			);
			name = "Embed App Extensions";
			runOnlyForDeploymentPostprocessing = 0;
		};
		43A9439C1B926B7B0051FA24 /* Embed Watch Content */ = {
			isa = PBXCopyFilesBuildPhase;
			buildActionMask = 2147483647;
			dstPath = "$(CONTENTS_FOLDER_PATH)/Watch";
			dstSubfolderSpec = 16;
			files = (
				43A943941B926B7B0051FA24 /* WatchApp.app in Embed Watch Content */,
			);
			name = "Embed Watch Content";
			runOnlyForDeploymentPostprocessing = 0;
		};
		43A943AE1B928D400051FA24 /* Embed Frameworks */ = {
			isa = PBXCopyFilesBuildPhase;
			buildActionMask = 2147483647;
			dstPath = "";
			dstSubfolderSpec = 10;
			files = (
				4F2C159A1E0C9E5600E160D4 /* LoopUI.framework in Embed Frameworks */,
			);
			name = "Embed Frameworks";
			runOnlyForDeploymentPostprocessing = 0;
		};
		43C667D71C5577280050C674 /* Embed Frameworks */ = {
			isa = PBXCopyFilesBuildPhase;
			buildActionMask = 2147483647;
			dstPath = "";
			dstSubfolderSpec = 10;
			files = (
			);
			name = "Embed Frameworks";
			runOnlyForDeploymentPostprocessing = 0;
		};
		43E2D8DD1D20C072004DA55F /* CopyFiles */ = {
			isa = PBXCopyFilesBuildPhase;
			buildActionMask = 2147483647;
			dstPath = "";
			dstSubfolderSpec = 10;
			files = (
				4F526D5D1DF0FD6500A04910 /* InsulinKit.framework in CopyFiles */,
				43E2D9171D2226BD004DA55F /* LoopKit.framework in CopyFiles */,
			);
			runOnlyForDeploymentPostprocessing = 0;
		};
		4F70C1EC1DE8DCA8006380B7 /* Embed App Extensions */ = {
			isa = PBXCopyFilesBuildPhase;
			buildActionMask = 2147483647;
			dstPath = "";
			dstSubfolderSpec = 13;
			files = (
				4F70C1E81DE8DCA7006380B7 /* Loop Status Extension.appex in Embed App Extensions */,
			);
			name = "Embed App Extensions";
			runOnlyForDeploymentPostprocessing = 0;
		};
/* End PBXCopyFilesBuildPhase section */

/* Begin PBXFileReference section */
		4302F4E01D4E9C8900F0FCAF /* TextFieldTableViewController.swift */ = {isa = PBXFileReference; fileEncoding = 4; lastKnownFileType = sourcecode.swift; path = TextFieldTableViewController.swift; sourceTree = "<group>"; };
		4302F4E21D4EA54200F0FCAF /* InsulinDeliveryTableViewController.swift */ = {isa = PBXFileReference; fileEncoding = 4; lastKnownFileType = sourcecode.swift; path = InsulinDeliveryTableViewController.swift; sourceTree = "<group>"; };
		4302F4E41D4EA75100F0FCAF /* DoseStore.swift */ = {isa = PBXFileReference; fileEncoding = 4; lastKnownFileType = sourcecode.swift; path = DoseStore.swift; sourceTree = "<group>"; };
		430DA58D1D4AEC230097D1CA /* NSBundle.swift */ = {isa = PBXFileReference; fileEncoding = 4; lastKnownFileType = sourcecode.swift; name = NSBundle.swift; path = Common/Extensions/NSBundle.swift; sourceTree = "<group>"; };
		430DA58F1D4B0E4C0097D1CA /* MySentryPumpStatusMessageBody.swift */ = {isa = PBXFileReference; fileEncoding = 4; lastKnownFileType = sourcecode.swift; path = MySentryPumpStatusMessageBody.swift; sourceTree = "<group>"; };
		4313EDDF1D8A6BF90060FA79 /* ChartContentView.swift */ = {isa = PBXFileReference; fileEncoding = 4; lastKnownFileType = sourcecode.swift; path = ChartContentView.swift; sourceTree = "<group>"; };
		4315D2861CA5CC3B00589052 /* CarbEntryEditTableViewController.swift */ = {isa = PBXFileReference; fileEncoding = 4; lastKnownFileType = sourcecode.swift; path = CarbEntryEditTableViewController.swift; sourceTree = "<group>"; };
		4315D2891CA5F45E00589052 /* DiagnosticLogger+LoopKit.swift */ = {isa = PBXFileReference; fileEncoding = 4; lastKnownFileType = sourcecode.swift; path = "DiagnosticLogger+LoopKit.swift"; sourceTree = "<group>"; };
		4328E0151CFBE1DA00E199AA /* StatusInterfaceController.swift */ = {isa = PBXFileReference; fileEncoding = 4; lastKnownFileType = sourcecode.swift; path = StatusInterfaceController.swift; sourceTree = "<group>"; };
		4328E0161CFBE1DA00E199AA /* BolusInterfaceController.swift */ = {isa = PBXFileReference; fileEncoding = 4; lastKnownFileType = sourcecode.swift; path = BolusInterfaceController.swift; sourceTree = "<group>"; };
		4328E01D1CFBE25F00E199AA /* AddCarbsInterfaceController.swift */ = {isa = PBXFileReference; fileEncoding = 4; lastKnownFileType = sourcecode.swift; path = AddCarbsInterfaceController.swift; sourceTree = "<group>"; };
		4328E0201CFBE2C500E199AA /* IdentifiableClass.swift */ = {isa = PBXFileReference; fileEncoding = 4; lastKnownFileType = sourcecode.swift; path = IdentifiableClass.swift; sourceTree = "<group>"; };
		4328E0221CFBE2C500E199AA /* CLKComplicationTemplate.swift */ = {isa = PBXFileReference; fileEncoding = 4; lastKnownFileType = sourcecode.swift; path = CLKComplicationTemplate.swift; sourceTree = "<group>"; };
		4328E0231CFBE2C500E199AA /* NSUserDefaults.swift */ = {isa = PBXFileReference; fileEncoding = 4; lastKnownFileType = sourcecode.swift; path = NSUserDefaults.swift; sourceTree = "<group>"; };
		4328E0241CFBE2C500E199AA /* UIColor.swift */ = {isa = PBXFileReference; fileEncoding = 4; lastKnownFileType = sourcecode.swift; path = UIColor.swift; sourceTree = "<group>"; };
		4328E0251CFBE2C500E199AA /* WKAlertAction.swift */ = {isa = PBXFileReference; fileEncoding = 4; lastKnownFileType = sourcecode.swift; path = WKAlertAction.swift; sourceTree = "<group>"; };
		4328E02E1CFBF81800E199AA /* WKInterfaceImage.swift */ = {isa = PBXFileReference; fileEncoding = 4; lastKnownFileType = sourcecode.swift; path = WKInterfaceImage.swift; sourceTree = "<group>"; };
		4328E0311CFC068900E199AA /* WatchContext+LoopKit.swift */ = {isa = PBXFileReference; fileEncoding = 4; lastKnownFileType = sourcecode.swift; path = "WatchContext+LoopKit.swift"; sourceTree = "<group>"; };
		4328E0341CFC0AE100E199AA /* WatchDataManager.swift */ = {isa = PBXFileReference; fileEncoding = 4; lastKnownFileType = sourcecode.swift; lineEnding = 0; path = WatchDataManager.swift; sourceTree = "<group>"; xcLanguageSpecificationIdentifier = xcode.lang.swift; };
		432E73CA1D24B3D6009AD15D /* RemoteDataManager.swift */ = {isa = PBXFileReference; fileEncoding = 4; lastKnownFileType = sourcecode.swift; path = RemoteDataManager.swift; sourceTree = "<group>"; };
		4331E0771C85302200FBE832 /* CGPoint.swift */ = {isa = PBXFileReference; fileEncoding = 4; lastKnownFileType = sourcecode.swift; path = CGPoint.swift; sourceTree = "<group>"; };
		4331E0791C85650D00FBE832 /* ChartAxisValueDoubleLog.swift */ = {isa = PBXFileReference; fileEncoding = 4; lastKnownFileType = sourcecode.swift; path = ChartAxisValueDoubleLog.swift; sourceTree = "<group>"; };
		4337615E1D52F487004A3647 /* GlucoseHUDView.swift */ = {isa = PBXFileReference; fileEncoding = 4; lastKnownFileType = sourcecode.swift; path = GlucoseHUDView.swift; sourceTree = "<group>"; };
		433EA4C11D9F39C900CD78FB /* PumpIDTableViewController.swift */ = {isa = PBXFileReference; fileEncoding = 4; lastKnownFileType = sourcecode.swift; path = PumpIDTableViewController.swift; sourceTree = "<group>"; };
		433EA4C31D9F71C800CD78FB /* CommandResponseViewController.swift */ = {isa = PBXFileReference; fileEncoding = 4; lastKnownFileType = sourcecode.swift; path = CommandResponseViewController.swift; sourceTree = "<group>"; };
		4346D1E61C77F5FE00ABAFE3 /* ChartTableViewCell.swift */ = {isa = PBXFileReference; fileEncoding = 4; lastKnownFileType = sourcecode.swift; path = ChartTableViewCell.swift; sourceTree = "<group>"; };
		4346D1EF1C781BEA00ABAFE3 /* SwiftCharts.framework */ = {isa = PBXFileReference; lastKnownFileType = wrapper.framework; name = SwiftCharts.framework; path = Carthage/Build/iOS/SwiftCharts.framework; sourceTree = "<group>"; };
		4346D1F51C78501000ABAFE3 /* ChartPoint.swift */ = {isa = PBXFileReference; fileEncoding = 4; lastKnownFileType = sourcecode.swift; path = ChartPoint.swift; sourceTree = "<group>"; };
		434AB0B11CBB4C3300422F4A /* RileyLinkBLEKit.framework */ = {isa = PBXFileReference; lastKnownFileType = wrapper.framework; name = RileyLinkBLEKit.framework; path = Carthage/Build/iOS/RileyLinkBLEKit.framework; sourceTree = "<group>"; };
		434F54561D287FDB002A9274 /* NibLoadable.swift */ = {isa = PBXFileReference; fileEncoding = 4; lastKnownFileType = sourcecode.swift; name = NibLoadable.swift; path = Common/Extensions/NibLoadable.swift; sourceTree = "<group>"; };
		434F54581D28805E002A9274 /* ButtonTableViewCell.xib */ = {isa = PBXFileReference; fileEncoding = 4; lastKnownFileType = file.xib; path = ButtonTableViewCell.xib; sourceTree = "<group>"; };
		434F545A1D2880D4002A9274 /* AuthenticationTableViewCell.xib */ = {isa = PBXFileReference; fileEncoding = 4; lastKnownFileType = file.xib; path = AuthenticationTableViewCell.xib; sourceTree = "<group>"; };
		434F545E1D288345002A9274 /* ShareService.swift */ = {isa = PBXFileReference; fileEncoding = 4; lastKnownFileType = sourcecode.swift; path = ShareService.swift; sourceTree = "<group>"; };
		434F54601D28859B002A9274 /* ServiceCredential.swift */ = {isa = PBXFileReference; fileEncoding = 4; lastKnownFileType = sourcecode.swift; path = ServiceCredential.swift; sourceTree = "<group>"; };
		434F54621D28DD80002A9274 /* ValidatingIndicatorView.swift */ = {isa = PBXFileReference; fileEncoding = 4; lastKnownFileType = sourcecode.swift; path = ValidatingIndicatorView.swift; sourceTree = "<group>"; };
		434FB6451D68F1CD007B9C70 /* Amplitude.framework */ = {isa = PBXFileReference; lastKnownFileType = wrapper.framework; name = Amplitude.framework; path = Carthage/Build/iOS/Amplitude.framework; sourceTree = "<group>"; };
		434FF1E91CF26C29000DB779 /* IdentifiableClass.swift */ = {isa = PBXFileReference; fileEncoding = 4; lastKnownFileType = sourcecode.swift; name = IdentifiableClass.swift; path = Common/Extensions/IdentifiableClass.swift; sourceTree = "<group>"; };
		434FF1ED1CF27EEF000DB779 /* UITableViewCell.swift */ = {isa = PBXFileReference; fileEncoding = 4; lastKnownFileType = sourcecode.swift; path = UITableViewCell.swift; sourceTree = "<group>"; };
		43523EDA1CC35083001850F1 /* RileyLinkKit.framework */ = {isa = PBXFileReference; lastKnownFileType = wrapper.framework; name = RileyLinkKit.framework; path = Carthage/Build/iOS/RileyLinkKit.framework; sourceTree = "<group>"; };
		435400301C9F744E00D5819C /* BolusSuggestionUserInfo.swift */ = {isa = PBXFileReference; fileEncoding = 4; lastKnownFileType = sourcecode.swift; path = BolusSuggestionUserInfo.swift; sourceTree = "<group>"; };
		435400331C9F878D00D5819C /* SetBolusUserInfo.swift */ = {isa = PBXFileReference; fileEncoding = 4; lastKnownFileType = sourcecode.swift; path = SetBolusUserInfo.swift; sourceTree = "<group>"; };
		43649A621C7A347F00523D7F /* CollectionType.swift */ = {isa = PBXFileReference; fileEncoding = 4; lastKnownFileType = sourcecode.swift; path = CollectionType.swift; sourceTree = "<group>"; };
		436A0DA41D236A2A00104B24 /* LoopError.swift */ = {isa = PBXFileReference; fileEncoding = 4; lastKnownFileType = sourcecode.swift; path = LoopError.swift; sourceTree = "<group>"; };
		436A0E7A1D7DE13400D6475D /* NSNumberFormatter.swift */ = {isa = PBXFileReference; fileEncoding = 4; lastKnownFileType = sourcecode.swift; path = NSNumberFormatter.swift; sourceTree = "<group>"; };
		436FACED1D0BA636004E2427 /* InsulinDataSource.swift */ = {isa = PBXFileReference; fileEncoding = 4; lastKnownFileType = sourcecode.swift; path = InsulinDataSource.swift; sourceTree = "<group>"; };
		43776F8C1B8022E90074EA36 /* Loop.app */ = {isa = PBXFileReference; explicitFileType = wrapper.application; includeInIndex = 0; path = Loop.app; sourceTree = BUILT_PRODUCTS_DIR; };
		43776F8F1B8022E90074EA36 /* AppDelegate.swift */ = {isa = PBXFileReference; lastKnownFileType = sourcecode.swift; lineEnding = 0; path = AppDelegate.swift; sourceTree = "<group>"; xcLanguageSpecificationIdentifier = xcode.lang.swift; };
		43776F961B8022E90074EA36 /* Base */ = {isa = PBXFileReference; lastKnownFileType = file.storyboard; name = Base; path = Base.lproj/Main.storyboard; sourceTree = "<group>"; };
		43776F981B8022E90074EA36 /* Assets.xcassets */ = {isa = PBXFileReference; lastKnownFileType = folder.assetcatalog; path = Assets.xcassets; sourceTree = "<group>"; };
		43776F9B1B8022E90074EA36 /* Base */ = {isa = PBXFileReference; lastKnownFileType = file.storyboard; name = Base; path = Base.lproj/LaunchScreen.storyboard; sourceTree = "<group>"; };
		437CCAD91D284ADF0075D2C3 /* AuthenticationTableViewCell.swift */ = {isa = PBXFileReference; fileEncoding = 4; lastKnownFileType = sourcecode.swift; path = AuthenticationTableViewCell.swift; sourceTree = "<group>"; };
		437CCADB1D284B830075D2C3 /* ButtonTableViewCell.swift */ = {isa = PBXFileReference; fileEncoding = 4; lastKnownFileType = sourcecode.swift; path = ButtonTableViewCell.swift; sourceTree = "<group>"; };
		437CCADD1D2858FD0075D2C3 /* AuthenticationViewController.swift */ = {isa = PBXFileReference; fileEncoding = 4; lastKnownFileType = sourcecode.swift; path = AuthenticationViewController.swift; sourceTree = "<group>"; };
		437CCADF1D285C7B0075D2C3 /* ServiceAuthentication.swift */ = {isa = PBXFileReference; fileEncoding = 4; lastKnownFileType = sourcecode.swift; path = ServiceAuthentication.swift; sourceTree = "<group>"; };
		437CEEBB1CD6DE6A003C8C80 /* BaseHUDView.swift */ = {isa = PBXFileReference; fileEncoding = 4; lastKnownFileType = sourcecode.swift; path = BaseHUDView.swift; sourceTree = "<group>"; };
		437CEEBD1CD6E0CB003C8C80 /* LoopCompletionHUDView.swift */ = {isa = PBXFileReference; fileEncoding = 4; lastKnownFileType = sourcecode.swift; path = LoopCompletionHUDView.swift; sourceTree = "<group>"; };
		437CEEBF1CD6FCD8003C8C80 /* BasalRateHUDView.swift */ = {isa = PBXFileReference; fileEncoding = 4; lastKnownFileType = sourcecode.swift; path = BasalRateHUDView.swift; sourceTree = "<group>"; };
		437CEEC71CD84CBB003C8C80 /* ReservoirVolumeHUDView.swift */ = {isa = PBXFileReference; fileEncoding = 4; lastKnownFileType = sourcecode.swift; path = ReservoirVolumeHUDView.swift; sourceTree = "<group>"; };
		437CEEC91CD84DB7003C8C80 /* BatteryLevelHUDView.swift */ = {isa = PBXFileReference; fileEncoding = 4; lastKnownFileType = sourcecode.swift; path = BatteryLevelHUDView.swift; sourceTree = "<group>"; };
		437CEEE31CDE5C0A003C8C80 /* UIImage.swift */ = {isa = PBXFileReference; fileEncoding = 4; lastKnownFileType = sourcecode.swift; path = UIImage.swift; sourceTree = "<group>"; };
		437D9BA11D7B5203007245E8 /* Loop.xcconfig */ = {isa = PBXFileReference; lastKnownFileType = text.xcconfig; path = Loop.xcconfig; sourceTree = "<group>"; };
		437D9BA21D7BC977007245E8 /* PredictionTableViewController.swift */ = {isa = PBXFileReference; fileEncoding = 4; lastKnownFileType = sourcecode.swift; path = PredictionTableViewController.swift; sourceTree = "<group>"; };
		43846AD41D8FA67800799272 /* Base.lproj */ = {isa = PBXFileReference; lastKnownFileType = folder; path = Base.lproj; sourceTree = "<group>"; };
		43846AD81D8FA84B00799272 /* gallery.ckcomplication */ = {isa = PBXFileReference; lastKnownFileType = folder; path = gallery.ckcomplication; sourceTree = "<group>"; };
		43846ADA1D91057000799272 /* ContextUpdatable.swift */ = {isa = PBXFileReference; fileEncoding = 4; lastKnownFileType = sourcecode.swift; path = ContextUpdatable.swift; sourceTree = "<group>"; };
		43880F941D9CD54A009061A8 /* ChartPointsScatterDownTrianglesLayer.swift */ = {isa = PBXFileReference; fileEncoding = 4; lastKnownFileType = sourcecode.swift; path = ChartPointsScatterDownTrianglesLayer.swift; sourceTree = "<group>"; };
		438849E91D297CB6003B3F23 /* NightscoutService.swift */ = {isa = PBXFileReference; fileEncoding = 4; lastKnownFileType = sourcecode.swift; path = NightscoutService.swift; sourceTree = "<group>"; };
		438849EB1D29EC34003B3F23 /* AmplitudeService.swift */ = {isa = PBXFileReference; fileEncoding = 4; lastKnownFileType = sourcecode.swift; path = AmplitudeService.swift; sourceTree = "<group>"; };
		438849ED1D2A1EBB003B3F23 /* MLabService.swift */ = {isa = PBXFileReference; fileEncoding = 4; lastKnownFileType = sourcecode.swift; path = MLabService.swift; sourceTree = "<group>"; };
		438A95A71D8B9B24009D12E1 /* xDripG5.framework */ = {isa = PBXFileReference; lastKnownFileType = wrapper.framework; name = xDripG5.framework; path = Carthage/Build/iOS/xDripG5.framework; sourceTree = "<group>"; };
		438D42F81D7C88BC003244B0 /* PredictionInputEffect.swift */ = {isa = PBXFileReference; fileEncoding = 4; lastKnownFileType = sourcecode.swift; path = PredictionInputEffect.swift; sourceTree = "<group>"; };
		438D42FA1D7D11A4003244B0 /* PredictionInputEffectTableViewCell.swift */ = {isa = PBXFileReference; fileEncoding = 4; lastKnownFileType = sourcecode.swift; path = PredictionInputEffectTableViewCell.swift; sourceTree = "<group>"; };
		438DADC71CDE8F8B007697A5 /* LoopStateView.swift */ = {isa = PBXFileReference; fileEncoding = 4; lastKnownFileType = sourcecode.swift; path = LoopStateView.swift; sourceTree = "<group>"; };
		439897341CD2F7DE00223065 /* NSTimeInterval.swift */ = {isa = PBXFileReference; fileEncoding = 4; lastKnownFileType = sourcecode.swift; name = NSTimeInterval.swift; path = Common/Extensions/NSTimeInterval.swift; sourceTree = "<group>"; };
		439897361CD2F80600223065 /* AnalyticsManager.swift */ = {isa = PBXFileReference; fileEncoding = 4; lastKnownFileType = sourcecode.swift; lineEnding = 0; path = AnalyticsManager.swift; sourceTree = "<group>"; xcLanguageSpecificationIdentifier = xcode.lang.swift; };
		4398973A1CD2FC2000223065 /* NSDateFormatter.swift */ = {isa = PBXFileReference; fileEncoding = 4; lastKnownFileType = sourcecode.swift; path = NSDateFormatter.swift; sourceTree = "<group>"; };
		43A567681C94880B00334FAC /* LoopDataManager.swift */ = {isa = PBXFileReference; fileEncoding = 4; lastKnownFileType = sourcecode.swift; lineEnding = 0; path = LoopDataManager.swift; sourceTree = "<group>"; xcLanguageSpecificationIdentifier = xcode.lang.swift; };
		43A5676A1C96155700334FAC /* SwitchTableViewCell.swift */ = {isa = PBXFileReference; fileEncoding = 4; lastKnownFileType = sourcecode.swift; path = SwitchTableViewCell.swift; sourceTree = "<group>"; };
		43A943721B926B7B0051FA24 /* WatchApp.app */ = {isa = PBXFileReference; explicitFileType = wrapper.application; includeInIndex = 0; path = WatchApp.app; sourceTree = BUILT_PRODUCTS_DIR; };
		43A943751B926B7B0051FA24 /* Base */ = {isa = PBXFileReference; lastKnownFileType = file.storyboard; name = Base; path = Base.lproj/Interface.storyboard; sourceTree = "<group>"; };
		43A943771B926B7B0051FA24 /* Assets.xcassets */ = {isa = PBXFileReference; lastKnownFileType = folder.assetcatalog; path = Assets.xcassets; sourceTree = "<group>"; };
		43A9437E1B926B7B0051FA24 /* WatchApp Extension.appex */ = {isa = PBXFileReference; explicitFileType = "wrapper.app-extension"; includeInIndex = 0; path = "WatchApp Extension.appex"; sourceTree = BUILT_PRODUCTS_DIR; };
		43A943841B926B7B0051FA24 /* PushNotificationPayload.apns */ = {isa = PBXFileReference; lastKnownFileType = text; path = PushNotificationPayload.apns; sourceTree = "<group>"; };
		43A943871B926B7B0051FA24 /* ExtensionDelegate.swift */ = {isa = PBXFileReference; lastKnownFileType = sourcecode.swift; path = ExtensionDelegate.swift; sourceTree = "<group>"; };
		43A943891B926B7B0051FA24 /* NotificationController.swift */ = {isa = PBXFileReference; lastKnownFileType = sourcecode.swift; path = NotificationController.swift; sourceTree = "<group>"; };
		43A9438D1B926B7B0051FA24 /* ComplicationController.swift */ = {isa = PBXFileReference; lastKnownFileType = sourcecode.swift; path = ComplicationController.swift; sourceTree = "<group>"; };
		43A9438F1B926B7B0051FA24 /* Assets.xcassets */ = {isa = PBXFileReference; lastKnownFileType = folder.assetcatalog; path = Assets.xcassets; sourceTree = "<group>"; };
		43A943911B926B7B0051FA24 /* Info.plist */ = {isa = PBXFileReference; lastKnownFileType = text.plist.xml; path = Info.plist; sourceTree = "<group>"; };
		43B371851CE583890013C5A6 /* BasalStateView.swift */ = {isa = PBXFileReference; fileEncoding = 4; lastKnownFileType = sourcecode.swift; path = BasalStateView.swift; sourceTree = "<group>"; };
		43B371871CE597D10013C5A6 /* ShareClient.framework */ = {isa = PBXFileReference; lastKnownFileType = wrapper.framework; name = ShareClient.framework; path = Carthage/Build/iOS/ShareClient.framework; sourceTree = "<group>"; };
		43C094491CACCC73001F6403 /* NotificationManager.swift */ = {isa = PBXFileReference; fileEncoding = 4; lastKnownFileType = sourcecode.swift; path = NotificationManager.swift; sourceTree = "<group>"; };
		43C246A71D89990F0031F8D1 /* Crypto.framework */ = {isa = PBXFileReference; lastKnownFileType = wrapper.framework; name = Crypto.framework; path = Carthage/Build/iOS/Crypto.framework; sourceTree = "<group>"; };
		43C418B41CE0575200405B6A /* ShareGlucose+GlucoseKit.swift */ = {isa = PBXFileReference; fileEncoding = 4; lastKnownFileType = sourcecode.swift; path = "ShareGlucose+GlucoseKit.swift"; sourceTree = "<group>"; };
		43C6407B1DA051850093E25D /* InsulinKit.framework */ = {isa = PBXFileReference; lastKnownFileType = wrapper.framework; name = InsulinKit.framework; path = Carthage/Build/iOS/InsulinKit.framework; sourceTree = "<group>"; };
		43CA93361CB98079000026B5 /* MinimedKit.framework */ = {isa = PBXFileReference; lastKnownFileType = wrapper.framework; name = MinimedKit.framework; path = Carthage/Build/iOS/MinimedKit.framework; sourceTree = "<group>"; };
		43CB2B2A1D924D450079823D /* WCSession.swift */ = {isa = PBXFileReference; fileEncoding = 4; lastKnownFileType = sourcecode.swift; path = WCSession.swift; sourceTree = "<group>"; };
		43CE7CDD1CA8B63E003CC1B0 /* Data.swift */ = {isa = PBXFileReference; fileEncoding = 4; lastKnownFileType = sourcecode.swift; path = Data.swift; sourceTree = "<group>"; };
		43D533BB1CFD1DD7009E3085 /* WatchApp Extension.entitlements */ = {isa = PBXFileReference; lastKnownFileType = text.xml; path = "WatchApp Extension.entitlements"; sourceTree = "<group>"; };
		43DBF04B1C93B8D700B3C386 /* BolusViewController.swift */ = {isa = PBXFileReference; fileEncoding = 4; lastKnownFileType = sourcecode.swift; lineEnding = 0; path = BolusViewController.swift; sourceTree = "<group>"; xcLanguageSpecificationIdentifier = xcode.lang.swift; };
		43DBF0521C93EC8200B3C386 /* DeviceDataManager.swift */ = {isa = PBXFileReference; fileEncoding = 4; lastKnownFileType = sourcecode.swift; lineEnding = 0; path = DeviceDataManager.swift; sourceTree = "<group>"; xcLanguageSpecificationIdentifier = xcode.lang.swift; };
		43DBF0581C93F73800B3C386 /* CarbEntryTableViewController.swift */ = {isa = PBXFileReference; fileEncoding = 4; lastKnownFileType = sourcecode.swift; path = CarbEntryTableViewController.swift; sourceTree = "<group>"; };
		43DE92501C541832001FFDE1 /* UIColor.swift */ = {isa = PBXFileReference; fileEncoding = 4; lastKnownFileType = sourcecode.swift; path = UIColor.swift; sourceTree = "<group>"; };
		43DE92581C5479E4001FFDE1 /* CarbEntryUserInfo.swift */ = {isa = PBXFileReference; fileEncoding = 4; lastKnownFileType = sourcecode.swift; path = CarbEntryUserInfo.swift; sourceTree = "<group>"; };
		43DE92601C555C26001FFDE1 /* AbsorptionTimeType+CarbKit.swift */ = {isa = PBXFileReference; fileEncoding = 4; lastKnownFileType = sourcecode.swift; path = "AbsorptionTimeType+CarbKit.swift"; sourceTree = "<group>"; };
		43E2D8C51D204678004DA55F /* KeychainManager.swift */ = {isa = PBXFileReference; fileEncoding = 4; lastKnownFileType = sourcecode.swift; path = KeychainManager.swift; sourceTree = "<group>"; };
		43E2D8C71D208D5B004DA55F /* KeychainManager+Loop.swift */ = {isa = PBXFileReference; fileEncoding = 4; lastKnownFileType = sourcecode.swift; path = "KeychainManager+Loop.swift"; sourceTree = "<group>"; };
		43E2D8C91D20B9E7004DA55F /* KeychainManagerTests.swift */ = {isa = PBXFileReference; fileEncoding = 4; lastKnownFileType = sourcecode.swift; path = KeychainManagerTests.swift; sourceTree = "<group>"; };
		43E2D8D11D20BF42004DA55F /* DoseMathTests.xctest */ = {isa = PBXFileReference; explicitFileType = wrapper.cfbundle; includeInIndex = 0; path = DoseMathTests.xctest; sourceTree = BUILT_PRODUCTS_DIR; };
		43E2D8D31D20BF42004DA55F /* DoseMathTests.swift */ = {isa = PBXFileReference; lastKnownFileType = sourcecode.swift; path = DoseMathTests.swift; sourceTree = "<group>"; };
		43E2D8D51D20BF42004DA55F /* Info.plist */ = {isa = PBXFileReference; lastKnownFileType = text.plist.xml; path = Info.plist; sourceTree = "<group>"; };
		43E2D8E11D20C0DB004DA55F /* read_selected_basal_profile.json */ = {isa = PBXFileReference; fileEncoding = 4; lastKnownFileType = text.json; path = read_selected_basal_profile.json; sourceTree = "<group>"; };
		43E2D8E21D20C0DB004DA55F /* recommend_temp_basal_correct_low_at_min.json */ = {isa = PBXFileReference; fileEncoding = 4; lastKnownFileType = text.json; path = recommend_temp_basal_correct_low_at_min.json; sourceTree = "<group>"; };
		43E2D8E31D20C0DB004DA55F /* recommend_temp_basal_flat_and_high.json */ = {isa = PBXFileReference; fileEncoding = 4; lastKnownFileType = text.json; path = recommend_temp_basal_flat_and_high.json; sourceTree = "<group>"; };
		43E2D8E41D20C0DB004DA55F /* recommend_temp_basal_high_and_falling.json */ = {isa = PBXFileReference; fileEncoding = 4; lastKnownFileType = text.json; path = recommend_temp_basal_high_and_falling.json; sourceTree = "<group>"; };
		43E2D8E51D20C0DB004DA55F /* recommend_temp_basal_high_and_rising.json */ = {isa = PBXFileReference; fileEncoding = 4; lastKnownFileType = text.json; path = recommend_temp_basal_high_and_rising.json; sourceTree = "<group>"; };
		43E2D8E61D20C0DB004DA55F /* recommend_temp_basal_in_range_and_rising.json */ = {isa = PBXFileReference; fileEncoding = 4; lastKnownFileType = text.json; path = recommend_temp_basal_in_range_and_rising.json; sourceTree = "<group>"; };
		43E2D8E71D20C0DB004DA55F /* recommend_temp_basal_no_change_glucose.json */ = {isa = PBXFileReference; fileEncoding = 4; lastKnownFileType = text.json; path = recommend_temp_basal_no_change_glucose.json; sourceTree = "<group>"; };
		43E2D8E81D20C0DB004DA55F /* recommend_temp_basal_start_high_end_in_range.json */ = {isa = PBXFileReference; fileEncoding = 4; lastKnownFileType = text.json; path = recommend_temp_basal_start_high_end_in_range.json; sourceTree = "<group>"; };
		43E2D8E91D20C0DB004DA55F /* recommend_temp_basal_start_high_end_low.json */ = {isa = PBXFileReference; fileEncoding = 4; lastKnownFileType = text.json; path = recommend_temp_basal_start_high_end_low.json; sourceTree = "<group>"; };
		43E2D8EA1D20C0DB004DA55F /* recommend_temp_basal_start_low_end_high.json */ = {isa = PBXFileReference; fileEncoding = 4; lastKnownFileType = text.json; path = recommend_temp_basal_start_low_end_high.json; sourceTree = "<group>"; };
		43E2D8EB1D20C0DB004DA55F /* recommend_temp_basal_start_low_end_in_range.json */ = {isa = PBXFileReference; fileEncoding = 4; lastKnownFileType = text.json; path = recommend_temp_basal_start_low_end_in_range.json; sourceTree = "<group>"; };
		43E2D90B1D20C581004DA55F /* LoopTests.xctest */ = {isa = PBXFileReference; explicitFileType = wrapper.cfbundle; includeInIndex = 0; path = LoopTests.xctest; sourceTree = BUILT_PRODUCTS_DIR; };
		43E2D90F1D20C581004DA55F /* Info.plist */ = {isa = PBXFileReference; lastKnownFileType = text.plist.xml; path = Info.plist; sourceTree = "<group>"; };
		43E3449E1B9D68E900C85C07 /* StatusTableViewController.swift */ = {isa = PBXFileReference; fileEncoding = 4; lastKnownFileType = sourcecode.swift; lineEnding = 0; path = StatusTableViewController.swift; sourceTree = "<group>"; xcLanguageSpecificationIdentifier = xcode.lang.swift; };
		43E344A31B9E1B1C00C85C07 /* NSUserDefaults.swift */ = {isa = PBXFileReference; fileEncoding = 4; lastKnownFileType = sourcecode.swift; path = NSUserDefaults.swift; sourceTree = "<group>"; };
		43E397A21D56B9E40028E321 /* Glucose.swift */ = {isa = PBXFileReference; fileEncoding = 4; lastKnownFileType = sourcecode.swift; path = Glucose.swift; sourceTree = "<group>"; };
		43EA285E1D50ED3D001BC233 /* GlucoseTrend.swift */ = {isa = PBXFileReference; fileEncoding = 4; lastKnownFileType = sourcecode.swift; path = GlucoseTrend.swift; sourceTree = "<group>"; };
		43EA28611D517E42001BC233 /* SensorDisplayable.swift */ = {isa = PBXFileReference; fileEncoding = 4; lastKnownFileType = sourcecode.swift; path = SensorDisplayable.swift; sourceTree = "<group>"; };
		43EB40851C82646A00472A8C /* StatusChartManager.swift */ = {isa = PBXFileReference; fileEncoding = 4; lastKnownFileType = sourcecode.swift; path = StatusChartManager.swift; sourceTree = "<group>"; };
		43EDEE6B1CF2E12A00393BE3 /* Loop.entitlements */ = {isa = PBXFileReference; fileEncoding = 4; lastKnownFileType = text.xml; path = Loop.entitlements; sourceTree = "<group>"; };
		43F41C321D3A17AA00C11ED6 /* ChartAxisValueDoubleUnit.swift */ = {isa = PBXFileReference; fileEncoding = 4; lastKnownFileType = sourcecode.swift; path = ChartAxisValueDoubleUnit.swift; sourceTree = "<group>"; };
		43F41C341D3B623800C11ED6 /* ChartPointsTouchHighlightLayerViewCache.swift */ = {isa = PBXFileReference; fileEncoding = 4; lastKnownFileType = sourcecode.swift; path = ChartPointsTouchHighlightLayerViewCache.swift; sourceTree = "<group>"; };
		43F41C361D3BF32400C11ED6 /* UIAlertController.swift */ = {isa = PBXFileReference; fileEncoding = 4; lastKnownFileType = sourcecode.swift; path = UIAlertController.swift; sourceTree = "<group>"; };
		43F4EF1C1BA2A57600526CE1 /* DiagnosticLogger.swift */ = {isa = PBXFileReference; fileEncoding = 4; lastKnownFileType = sourcecode.swift; path = DiagnosticLogger.swift; sourceTree = "<group>"; };
		43F5173C1D713DB0000FA422 /* RadioSelectionTableViewController.swift */ = {isa = PBXFileReference; fileEncoding = 4; lastKnownFileType = sourcecode.swift; path = RadioSelectionTableViewController.swift; sourceTree = "<group>"; };
		43F5C2C81B929C09003EB13D /* HealthKit.framework */ = {isa = PBXFileReference; lastKnownFileType = wrapper.framework; name = HealthKit.framework; path = System/Library/Frameworks/HealthKit.framework; sourceTree = SDKROOT; };
		43F5C2D41B92A4A6003EB13D /* Info.plist */ = {isa = PBXFileReference; fileEncoding = 4; lastKnownFileType = text.plist.xml; path = Info.plist; sourceTree = "<group>"; };
		43F5C2D61B92A4DC003EB13D /* Info.plist */ = {isa = PBXFileReference; fileEncoding = 4; lastKnownFileType = text.plist.xml; path = Info.plist; sourceTree = "<group>"; };
		43F5C2DA1B92A5E1003EB13D /* SettingsTableViewController.swift */ = {isa = PBXFileReference; fileEncoding = 4; lastKnownFileType = sourcecode.swift; lineEnding = 0; path = SettingsTableViewController.swift; sourceTree = "<group>"; xcLanguageSpecificationIdentifier = xcode.lang.swift; };
		43F64DD81D9C92C900D24DC6 /* TitleSubtitleTableViewCell.swift */ = {isa = PBXFileReference; fileEncoding = 4; lastKnownFileType = sourcecode.swift; path = TitleSubtitleTableViewCell.swift; sourceTree = "<group>"; };
		43F78D251C8FC000002152D1 /* DoseMath.swift */ = {isa = PBXFileReference; fileEncoding = 4; lastKnownFileType = sourcecode.swift; path = DoseMath.swift; sourceTree = "<group>"; };
		43F78D481C914197002152D1 /* CarbKit.framework */ = {isa = PBXFileReference; lastKnownFileType = wrapper.framework; name = CarbKit.framework; path = Carthage/Build/iOS/CarbKit.framework; sourceTree = "<group>"; };
		43F78D491C914197002152D1 /* GlucoseKit.framework */ = {isa = PBXFileReference; lastKnownFileType = wrapper.framework; name = GlucoseKit.framework; path = Carthage/Build/iOS/GlucoseKit.framework; sourceTree = "<group>"; };
		43F78D4B1C914197002152D1 /* LoopKit.framework */ = {isa = PBXFileReference; lastKnownFileType = wrapper.framework; name = LoopKit.framework; path = Carthage/Build/iOS/LoopKit.framework; sourceTree = "<group>"; };
		43FBEDD71D73843700B21F22 /* LevelMaskView.swift */ = {isa = PBXFileReference; fileEncoding = 4; lastKnownFileType = sourcecode.swift; path = LevelMaskView.swift; sourceTree = "<group>"; };
		4D3B40021D4A9DFE00BC6334 /* G4ShareSpy.framework */ = {isa = PBXFileReference; lastKnownFileType = wrapper.framework; name = G4ShareSpy.framework; path = Carthage/Build/iOS/G4ShareSpy.framework; sourceTree = "<group>"; };
		4D5B7A4A1D457CCA00796CA9 /* GlucoseG4.swift */ = {isa = PBXFileReference; fileEncoding = 4; lastKnownFileType = sourcecode.swift; name = GlucoseG4.swift; path = Loop/Models/GlucoseG4.swift; sourceTree = SOURCE_ROOT; };
		4F2C15801E0495B200E160D4 /* WatchContext+WatchApp.swift */ = {isa = PBXFileReference; fileEncoding = 4; lastKnownFileType = sourcecode.swift; path = "WatchContext+WatchApp.swift"; sourceTree = "<group>"; };
		4F2C15921E09BF2C00E160D4 /* HUDView.swift */ = {isa = PBXFileReference; fileEncoding = 4; lastKnownFileType = sourcecode.swift; path = HUDView.swift; sourceTree = "<group>"; };
		4F2C15941E09BF3C00E160D4 /* HUDView.xib */ = {isa = PBXFileReference; fileEncoding = 4; lastKnownFileType = file.xib; path = HUDView.xib; sourceTree = "<group>"; };
		4F2C15961E09E94E00E160D4 /* Assets.xcassets */ = {isa = PBXFileReference; lastKnownFileType = folder.assetcatalog; path = Assets.xcassets; sourceTree = "<group>"; };
		4F526D5E1DF2459000A04910 /* HKUnit.swift */ = {isa = PBXFileReference; fileEncoding = 4; lastKnownFileType = sourcecode.swift; name = HKUnit.swift; path = Common/Extensions/HKUnit.swift; sourceTree = "<group>"; };
		4F526D601DF8D9A900A04910 /* NetBasal.swift */ = {isa = PBXFileReference; fileEncoding = 4; lastKnownFileType = sourcecode.swift; path = NetBasal.swift; sourceTree = "<group>"; };
		4F70C1DC1DE8DCA7006380B7 /* Loop Status Extension.appex */ = {isa = PBXFileReference; explicitFileType = "wrapper.app-extension"; includeInIndex = 0; path = "Loop Status Extension.appex"; sourceTree = BUILT_PRODUCTS_DIR; };
		4F70C1DD1DE8DCA7006380B7 /* NotificationCenter.framework */ = {isa = PBXFileReference; lastKnownFileType = wrapper.framework; name = NotificationCenter.framework; path = System/Library/Frameworks/NotificationCenter.framework; sourceTree = SDKROOT; };
		4F70C1E01DE8DCA7006380B7 /* StatusViewController.swift */ = {isa = PBXFileReference; lastKnownFileType = sourcecode.swift; path = StatusViewController.swift; sourceTree = "<group>"; };
		4F70C1E31DE8DCA7006380B7 /* Base */ = {isa = PBXFileReference; lastKnownFileType = file.storyboard; name = Base; path = Base.lproj/MainInterface.storyboard; sourceTree = "<group>"; };
		4F70C1E51DE8DCA7006380B7 /* Info.plist */ = {isa = PBXFileReference; lastKnownFileType = text.plist.xml; path = Info.plist; sourceTree = "<group>"; };
		4F70C1FD1DE8E662006380B7 /* Loop Status Extension.entitlements */ = {isa = PBXFileReference; lastKnownFileType = text.plist.entitlements; path = "Loop Status Extension.entitlements"; sourceTree = "<group>"; };
		4F70C20F1DE8FAC5006380B7 /* StatusExtensionDataManager.swift */ = {isa = PBXFileReference; fileEncoding = 4; lastKnownFileType = sourcecode.swift; path = StatusExtensionDataManager.swift; sourceTree = "<group>"; };
		4F70C2111DE900EA006380B7 /* StatusExtensionContext.swift */ = {isa = PBXFileReference; fileEncoding = 4; lastKnownFileType = sourcecode.swift; path = StatusExtensionContext.swift; sourceTree = "<group>"; };
		4F75288B1DFE1DC600C322D6 /* LoopUI.framework */ = {isa = PBXFileReference; explicitFileType = wrapper.framework; includeInIndex = 0; path = LoopUI.framework; sourceTree = BUILT_PRODUCTS_DIR; };
		4F75288D1DFE1DC600C322D6 /* LoopUI.h */ = {isa = PBXFileReference; lastKnownFileType = sourcecode.c.h; path = LoopUI.h; sourceTree = "<group>"; };
		4F75288E1DFE1DC600C322D6 /* Info.plist */ = {isa = PBXFileReference; lastKnownFileType = text.plist.xml; path = Info.plist; sourceTree = "<group>"; };
		4FC8C8001DEB93E400A1452E /* NSUserDefaults+StatusExtension.swift */ = {isa = PBXFileReference; fileEncoding = 4; lastKnownFileType = sourcecode.swift; name = "NSUserDefaults+StatusExtension.swift"; path = "Common/Extensions/NSUserDefaults+StatusExtension.swift"; sourceTree = "<group>"; };
		4FF4D0FF1E18374700846527 /* WatchContext.swift */ = {isa = PBXFileReference; fileEncoding = 4; lastKnownFileType = sourcecode.swift; path = WatchContext.swift; sourceTree = "<group>"; };
		C10428961D17BAD400DD539A /* NightscoutUploadKit.framework */ = {isa = PBXFileReference; lastKnownFileType = wrapper.framework; name = NightscoutUploadKit.framework; path = Carthage/Build/iOS/NightscoutUploadKit.framework; sourceTree = "<group>"; };
		C12F21A61DFA79CB00748193 /* recommend_tamp_basal_very_low_end_in_range.json */ = {isa = PBXFileReference; fileEncoding = 4; lastKnownFileType = text.json; path = recommend_tamp_basal_very_low_end_in_range.json; sourceTree = "<group>"; };
		C15713811DAC6983005BC4D2 /* MealBolusNightscoutTreatment.swift */ = {isa = PBXFileReference; fileEncoding = 4; lastKnownFileType = sourcecode.swift; path = MealBolusNightscoutTreatment.swift; sourceTree = "<group>"; };
		C17824991E1999FA00D9D25C /* CaseCountable.swift */ = {isa = PBXFileReference; fileEncoding = 4; lastKnownFileType = sourcecode.swift; path = CaseCountable.swift; sourceTree = "<group>"; };
		C178249D1E19B62300D9D25C /* GlucoseThreshold.swift */ = {isa = PBXFileReference; fileEncoding = 4; lastKnownFileType = sourcecode.swift; path = GlucoseThreshold.swift; sourceTree = "<group>"; };
		C178249F1E19CF9800D9D25C /* GlucoseThresholdTableViewController.swift */ = {isa = PBXFileReference; fileEncoding = 4; lastKnownFileType = sourcecode.swift; path = GlucoseThresholdTableViewController.swift; sourceTree = "<group>"; };
		C17824A21E19EAB600D9D25C /* recommend_temp_basal_start_very_low_end_high.json */ = {isa = PBXFileReference; fileEncoding = 4; lastKnownFileType = text.json; path = recommend_temp_basal_start_very_low_end_high.json; sourceTree = "<group>"; };
		C17824A41E1AD4D100D9D25C /* BolusRecommendation.swift */ = {isa = PBXFileReference; fileEncoding = 4; lastKnownFileType = sourcecode.swift; path = BolusRecommendation.swift; sourceTree = "<group>"; };
		C17884621D51A7A400405663 /* BatteryIndicator.swift */ = {isa = PBXFileReference; fileEncoding = 4; lastKnownFileType = sourcecode.swift; path = BatteryIndicator.swift; sourceTree = "<group>"; };
		C18C8C501D5A351900E043FB /* NightscoutDataManager.swift */ = {isa = PBXFileReference; fileEncoding = 4; lastKnownFileType = sourcecode.swift; path = NightscoutDataManager.swift; sourceTree = "<group>"; };
		C1C6591B1E1B1FDA0025CC58 /* recommend_temp_basal_dropping_then_rising.json */ = {isa = PBXFileReference; fileEncoding = 4; lastKnownFileType = text.json; path = recommend_temp_basal_dropping_then_rising.json; sourceTree = "<group>"; };
		C1C73EF81DE3D0230022FC89 /* it */ = {isa = PBXFileReference; lastKnownFileType = text.plist.strings; name = it; path = it.lproj/InfoPlist.strings; sourceTree = "<group>"; };
		C1C73F031DE3D0250022FC89 /* it */ = {isa = PBXFileReference; lastKnownFileType = text.plist.strings; name = it; path = it.lproj/Localizable.strings; sourceTree = "<group>"; };
		C1C73F091DE3D0260022FC89 /* it */ = {isa = PBXFileReference; lastKnownFileType = text.plist.strings; name = it; path = it.lproj/InfoPlist.strings; sourceTree = "<group>"; };
		C1C73F0E1DE3D0270022FC89 /* it */ = {isa = PBXFileReference; lastKnownFileType = text.plist.strings; name = it; path = it.lproj/InfoPlist.strings; sourceTree = "<group>"; };
/* End PBXFileReference section */

/* Begin PBXFrameworksBuildPhase section */
		43105EF81BADC8F9009CD81E /* Frameworks */ = {
			isa = PBXFrameworksBuildPhase;
			buildActionMask = 2147483647;
			files = (
			);
			runOnlyForDeploymentPostprocessing = 0;
		};
		43776F891B8022E90074EA36 /* Frameworks */ = {
			isa = PBXFrameworksBuildPhase;
			buildActionMask = 2147483647;
			files = (
				4F7528941DFE1E9500C322D6 /* LoopUI.framework in Frameworks */,
				43C6407C1DA051850093E25D /* InsulinKit.framework in Frameworks */,
				438A95A81D8B9B24009D12E1 /* xDripG5.framework in Frameworks */,
				43C246A81D89990F0031F8D1 /* Crypto.framework in Frameworks */,
				434FB6461D68F1CD007B9C70 /* Amplitude.framework in Frameworks */,
				C10428971D17BAD400DD539A /* NightscoutUploadKit.framework in Frameworks */,
				43F78D4C1C914197002152D1 /* CarbKit.framework in Frameworks */,
				4D3B40041D4A9E1A00BC6334 /* G4ShareSpy.framework in Frameworks */,
				43F78D4D1C914197002152D1 /* GlucoseKit.framework in Frameworks */,
				43F5C2C91B929C09003EB13D /* HealthKit.framework in Frameworks */,
				43F78D4F1C914197002152D1 /* LoopKit.framework in Frameworks */,
				43CA93371CB98079000026B5 /* MinimedKit.framework in Frameworks */,
				43523EDB1CC35083001850F1 /* RileyLinkKit.framework in Frameworks */,
				43B371881CE597D10013C5A6 /* ShareClient.framework in Frameworks */,
				4346D1F01C781BEA00ABAFE3 /* SwiftCharts.framework in Frameworks */,
			);
			runOnlyForDeploymentPostprocessing = 0;
		};
		43A9437B1B926B7B0051FA24 /* Frameworks */ = {
			isa = PBXFrameworksBuildPhase;
			buildActionMask = 2147483647;
			files = (
			);
			runOnlyForDeploymentPostprocessing = 0;
		};
		43E2D8CE1D20BF42004DA55F /* Frameworks */ = {
			isa = PBXFrameworksBuildPhase;
			buildActionMask = 2147483647;
			files = (
				43E2D9191D222759004DA55F /* LoopKit.framework in Frameworks */,
			);
			runOnlyForDeploymentPostprocessing = 0;
		};
		43E2D9081D20C581004DA55F /* Frameworks */ = {
			isa = PBXFrameworksBuildPhase;
			buildActionMask = 2147483647;
			files = (
			);
			runOnlyForDeploymentPostprocessing = 0;
		};
		4F70C1D91DE8DCA7006380B7 /* Frameworks */ = {
			isa = PBXFrameworksBuildPhase;
			buildActionMask = 2147483647;
			files = (
				4F7528951DFE1E9B00C322D6 /* LoopUI.framework in Frameworks */,
				4F70C1DE1DE8DCA7006380B7 /* NotificationCenter.framework in Frameworks */,
			);
			runOnlyForDeploymentPostprocessing = 0;
		};
		4F7528871DFE1DC600C322D6 /* Frameworks */ = {
			isa = PBXFrameworksBuildPhase;
			buildActionMask = 2147483647;
			files = (
			);
			runOnlyForDeploymentPostprocessing = 0;
		};
/* End PBXFrameworksBuildPhase section */

/* Begin PBXGroup section */
		4328E0121CFBE1B700E199AA /* Controllers */ = {
			isa = PBXGroup;
			children = (
				4328E01D1CFBE25F00E199AA /* AddCarbsInterfaceController.swift */,
				4328E0161CFBE1DA00E199AA /* BolusInterfaceController.swift */,
				43846ADA1D91057000799272 /* ContextUpdatable.swift */,
				43A943891B926B7B0051FA24 /* NotificationController.swift */,
				4328E0151CFBE1DA00E199AA /* StatusInterfaceController.swift */,
			);
			path = Controllers;
			sourceTree = "<group>";
		};
		4328E01F1CFBE2B100E199AA /* Extensions */ = {
			isa = PBXGroup;
			children = (
				4328E0221CFBE2C500E199AA /* CLKComplicationTemplate.swift */,
				4328E0201CFBE2C500E199AA /* IdentifiableClass.swift */,
				4328E0231CFBE2C500E199AA /* NSUserDefaults.swift */,
				4328E0241CFBE2C500E199AA /* UIColor.swift */,
				4F2C15801E0495B200E160D4 /* WatchContext+WatchApp.swift */,
				43CB2B2A1D924D450079823D /* WCSession.swift */,
				4328E0251CFBE2C500E199AA /* WKAlertAction.swift */,
				4328E02E1CFBF81800E199AA /* WKInterfaceImage.swift */,
			);
			path = Extensions;
			sourceTree = "<group>";
		};
		43757D131C06F26C00910CB9 /* Models */ = {
			isa = PBXGroup;
			children = (
				43880F961D9D8052009061A8 /* ServiceAuthentication */,
				43DE92601C555C26001FFDE1 /* AbsorptionTimeType+CarbKit.swift */,
				4331E0791C85650D00FBE832 /* ChartAxisValueDoubleLog.swift */,
				43F41C321D3A17AA00C11ED6 /* ChartAxisValueDoubleUnit.swift */,
				43E397A21D56B9E40028E321 /* Glucose.swift */,
				4D5B7A4A1D457CCA00796CA9 /* GlucoseG4.swift */,
				436FACED1D0BA636004E2427 /* InsulinDataSource.swift */,
				436A0DA41D236A2A00104B24 /* LoopError.swift */,
				430DA58F1D4B0E4C0097D1CA /* MySentryPumpStatusMessageBody.swift */,
				4F526D601DF8D9A900A04910 /* NetBasal.swift */,
				438D42F81D7C88BC003244B0 /* PredictionInputEffect.swift */,
				43C418B41CE0575200405B6A /* ShareGlucose+GlucoseKit.swift */,
				4328E0311CFC068900E199AA /* WatchContext+LoopKit.swift */,
				C178249D1E19B62300D9D25C /* GlucoseThreshold.swift */,
				C17824A41E1AD4D100D9D25C /* BolusRecommendation.swift */,
			);
			path = Models;
			sourceTree = "<group>";
		};
		43776F831B8022E90074EA36 = {
			isa = PBXGroup;
			children = (
				4FF4D0FA1E1834BD00846527 /* Common */,
				43776F8E1B8022E90074EA36 /* Loop */,
				4F70C1DF1DE8DCA7006380B7 /* Loop Status Extension */,
				43A943731B926B7B0051FA24 /* WatchApp */,
				43A943821B926B7B0051FA24 /* WatchApp Extension */,
				43F78D2C1C8FC58F002152D1 /* LoopTests */,
				43E2D8D21D20BF42004DA55F /* DoseMathTests */,
				4F75288C1DFE1DC600C322D6 /* LoopUI */,
				968DCD53F724DE56FFE51920 /* Frameworks */,
				43776F8D1B8022E90074EA36 /* Products */,
				437D9BA11D7B5203007245E8 /* Loop.xcconfig */,
			);
			sourceTree = "<group>";
		};
		43776F8D1B8022E90074EA36 /* Products */ = {
			isa = PBXGroup;
			children = (
				43776F8C1B8022E90074EA36 /* Loop.app */,
				43A943721B926B7B0051FA24 /* WatchApp.app */,
				43A9437E1B926B7B0051FA24 /* WatchApp Extension.appex */,
				43E2D8D11D20BF42004DA55F /* DoseMathTests.xctest */,
				43E2D90B1D20C581004DA55F /* LoopTests.xctest */,
				4F70C1DC1DE8DCA7006380B7 /* Loop Status Extension.appex */,
				4F75288B1DFE1DC600C322D6 /* LoopUI.framework */,
			);
			name = Products;
			sourceTree = "<group>";
		};
		43776F8E1B8022E90074EA36 /* Loop */ = {
			isa = PBXGroup;
			children = (
				C1C73F0A1DE3D0260022FC89 /* InfoPlist.strings */,
				C1C73F041DE3D0250022FC89 /* Localizable.strings */,
				43846AD81D8FA84B00799272 /* gallery.ckcomplication */,
				43EDEE6B1CF2E12A00393BE3 /* Loop.entitlements */,
				43F5C2D41B92A4A6003EB13D /* Info.plist */,
				43776F8F1B8022E90074EA36 /* AppDelegate.swift */,
				43776F981B8022E90074EA36 /* Assets.xcassets */,
				43E344A01B9E144300C85C07 /* Extensions */,
				43776F9A1B8022E90074EA36 /* LaunchScreen.storyboard */,
				43776F951B8022E90074EA36 /* Main.storyboard */,
				43F5C2E41B93C5D4003EB13D /* Managers */,
				43757D131C06F26C00910CB9 /* Models */,
				43F5C2CE1B92A2A0003EB13D /* View Controllers */,
				43F5C2CF1B92A2ED003EB13D /* Views */,
			);
			path = Loop;
			sourceTree = "<group>";
		};
		43880F961D9D8052009061A8 /* ServiceAuthentication */ = {
			isa = PBXGroup;
			children = (
				438849EB1D29EC34003B3F23 /* AmplitudeService.swift */,
				438849ED1D2A1EBB003B3F23 /* MLabService.swift */,
				438849E91D297CB6003B3F23 /* NightscoutService.swift */,
				437CCADF1D285C7B0075D2C3 /* ServiceAuthentication.swift */,
				434F54601D28859B002A9274 /* ServiceCredential.swift */,
				434F545E1D288345002A9274 /* ShareService.swift */,
			);
			path = ServiceAuthentication;
			sourceTree = "<group>";
		};
		43A943731B926B7B0051FA24 /* WatchApp */ = {
			isa = PBXGroup;
			children = (
				C1C73F0F1DE3D0270022FC89 /* InfoPlist.strings */,
				43A943771B926B7B0051FA24 /* Assets.xcassets */,
				43F5C2D61B92A4DC003EB13D /* Info.plist */,
				43A943741B926B7B0051FA24 /* Interface.storyboard */,
			);
			path = WatchApp;
			sourceTree = "<group>";
		};
		43A943821B926B7B0051FA24 /* WatchApp Extension */ = {
			isa = PBXGroup;
			children = (
				C1C73EF91DE3D0230022FC89 /* InfoPlist.strings */,
				43D533BB1CFD1DD7009E3085 /* WatchApp Extension.entitlements */,
				43846AD41D8FA67800799272 /* Base.lproj */,
				43A943911B926B7B0051FA24 /* Info.plist */,
				43A9438D1B926B7B0051FA24 /* ComplicationController.swift */,
				43A943871B926B7B0051FA24 /* ExtensionDelegate.swift */,
				43A9438F1B926B7B0051FA24 /* Assets.xcassets */,
				4328E0121CFBE1B700E199AA /* Controllers */,
				4328E01F1CFBE2B100E199AA /* Extensions */,
				43A943831B926B7B0051FA24 /* Supporting Files */,
			);
			path = "WatchApp Extension";
			sourceTree = "<group>";
		};
		43A943831B926B7B0051FA24 /* Supporting Files */ = {
			isa = PBXGroup;
			children = (
				43A943841B926B7B0051FA24 /* PushNotificationPayload.apns */,
			);
			name = "Supporting Files";
			sourceTree = "<group>";
		};
		43E2D8D21D20BF42004DA55F /* DoseMathTests */ = {
			isa = PBXGroup;
			children = (
				43E2D8E01D20C0CB004DA55F /* Fixtures */,
				43E2D8D31D20BF42004DA55F /* DoseMathTests.swift */,
				43E2D8D51D20BF42004DA55F /* Info.plist */,
			);
			path = DoseMathTests;
			sourceTree = "<group>";
		};
		43E2D8E01D20C0CB004DA55F /* Fixtures */ = {
			isa = PBXGroup;
			children = (
				43E2D8E11D20C0DB004DA55F /* read_selected_basal_profile.json */,
				43E2D8E21D20C0DB004DA55F /* recommend_temp_basal_correct_low_at_min.json */,
				43E2D8E31D20C0DB004DA55F /* recommend_temp_basal_flat_and_high.json */,
				43E2D8E41D20C0DB004DA55F /* recommend_temp_basal_high_and_falling.json */,
				43E2D8E51D20C0DB004DA55F /* recommend_temp_basal_high_and_rising.json */,
				43E2D8E61D20C0DB004DA55F /* recommend_temp_basal_in_range_and_rising.json */,
				43E2D8E71D20C0DB004DA55F /* recommend_temp_basal_no_change_glucose.json */,
				43E2D8E81D20C0DB004DA55F /* recommend_temp_basal_start_high_end_in_range.json */,
				43E2D8E91D20C0DB004DA55F /* recommend_temp_basal_start_high_end_low.json */,
				43E2D8EA1D20C0DB004DA55F /* recommend_temp_basal_start_low_end_high.json */,
				43E2D8EB1D20C0DB004DA55F /* recommend_temp_basal_start_low_end_in_range.json */,
				C12F21A61DFA79CB00748193 /* recommend_tamp_basal_very_low_end_in_range.json */,
				C17824A21E19EAB600D9D25C /* recommend_temp_basal_start_very_low_end_high.json */,
				C1C6591B1E1B1FDA0025CC58 /* recommend_temp_basal_dropping_then_rising.json */,
			);
			path = Fixtures;
			sourceTree = "<group>";
		};
		43E344A01B9E144300C85C07 /* Extensions */ = {
			isa = PBXGroup;
			children = (
				C15713811DAC6983005BC4D2 /* MealBolusNightscoutTreatment.swift */,
				C17884621D51A7A400405663 /* BatteryIndicator.swift */,
				4331E0771C85302200FBE832 /* CGPoint.swift */,
				4346D1F51C78501000ABAFE3 /* ChartPoint.swift */,
				43649A621C7A347F00523D7F /* CollectionType.swift */,
				4302F4E41D4EA75100F0FCAF /* DoseStore.swift */,
				43CE7CDD1CA8B63E003CC1B0 /* Data.swift */,
				4398973A1CD2FC2000223065 /* NSDateFormatter.swift */,
				43E344A31B9E1B1C00C85C07 /* NSUserDefaults.swift */,
				43F41C361D3BF32400C11ED6 /* UIAlertController.swift */,
				437CEEE31CDE5C0A003C8C80 /* UIImage.swift */,
				434FF1ED1CF27EEF000DB779 /* UITableViewCell.swift */,
				C17824991E1999FA00D9D25C /* CaseCountable.swift */,
			);
			path = Extensions;
			sourceTree = "<group>";
		};
		43F5C2CE1B92A2A0003EB13D /* View Controllers */ = {
			isa = PBXGroup;
			children = (
				437CCADD1D2858FD0075D2C3 /* AuthenticationViewController.swift */,
				43DBF04B1C93B8D700B3C386 /* BolusViewController.swift */,
				4315D2861CA5CC3B00589052 /* CarbEntryEditTableViewController.swift */,
				43DBF0581C93F73800B3C386 /* CarbEntryTableViewController.swift */,
				433EA4C31D9F71C800CD78FB /* CommandResponseViewController.swift */,
				4302F4E21D4EA54200F0FCAF /* InsulinDeliveryTableViewController.swift */,
				437D9BA21D7BC977007245E8 /* PredictionTableViewController.swift */,
				433EA4C11D9F39C900CD78FB /* PumpIDTableViewController.swift */,
				43F5173C1D713DB0000FA422 /* RadioSelectionTableViewController.swift */,
				43F5C2DA1B92A5E1003EB13D /* SettingsTableViewController.swift */,
				43E3449E1B9D68E900C85C07 /* StatusTableViewController.swift */,
				4302F4E01D4E9C8900F0FCAF /* TextFieldTableViewController.swift */,
				C178249F1E19CF9800D9D25C /* GlucoseThresholdTableViewController.swift */,
			);
			path = "View Controllers";
			sourceTree = "<group>";
		};
		43F5C2CF1B92A2ED003EB13D /* Views */ = {
			isa = PBXGroup;
			children = (
				437CCAD91D284ADF0075D2C3 /* AuthenticationTableViewCell.swift */,
				434F545A1D2880D4002A9274 /* AuthenticationTableViewCell.xib */,
				437CCADB1D284B830075D2C3 /* ButtonTableViewCell.swift */,
				434F54581D28805E002A9274 /* ButtonTableViewCell.xib */,
				4313EDDF1D8A6BF90060FA79 /* ChartContentView.swift */,
				43880F941D9CD54A009061A8 /* ChartPointsScatterDownTrianglesLayer.swift */,
				43F41C341D3B623800C11ED6 /* ChartPointsTouchHighlightLayerViewCache.swift */,
				4346D1E61C77F5FE00ABAFE3 /* ChartTableViewCell.swift */,
				438D42FA1D7D11A4003244B0 /* PredictionInputEffectTableViewCell.swift */,
				43A5676A1C96155700334FAC /* SwitchTableViewCell.swift */,
				43F64DD81D9C92C900D24DC6 /* TitleSubtitleTableViewCell.swift */,
				434F54621D28DD80002A9274 /* ValidatingIndicatorView.swift */,
			);
			path = Views;
			sourceTree = "<group>";
		};
		43F5C2E41B93C5D4003EB13D /* Managers */ = {
			isa = PBXGroup;
			children = (
				439897361CD2F80600223065 /* AnalyticsManager.swift */,
				43DBF0521C93EC8200B3C386 /* DeviceDataManager.swift */,
				43F4EF1C1BA2A57600526CE1 /* DiagnosticLogger.swift */,
				4315D2891CA5F45E00589052 /* DiagnosticLogger+LoopKit.swift */,
				43F78D251C8FC000002152D1 /* DoseMath.swift */,
				43E2D8C51D204678004DA55F /* KeychainManager.swift */,
				43E2D8C71D208D5B004DA55F /* KeychainManager+Loop.swift */,
				43A567681C94880B00334FAC /* LoopDataManager.swift */,
				C18C8C501D5A351900E043FB /* NightscoutDataManager.swift */,
				43C094491CACCC73001F6403 /* NotificationManager.swift */,
				432E73CA1D24B3D6009AD15D /* RemoteDataManager.swift */,
				43EB40851C82646A00472A8C /* StatusChartManager.swift */,
				4F70C20F1DE8FAC5006380B7 /* StatusExtensionDataManager.swift */,
				4328E0341CFC0AE100E199AA /* WatchDataManager.swift */,
			);
			path = Managers;
			sourceTree = "<group>";
		};
		43F78D2C1C8FC58F002152D1 /* LoopTests */ = {
			isa = PBXGroup;
			children = (
				43E2D90F1D20C581004DA55F /* Info.plist */,
				43E2D8C91D20B9E7004DA55F /* KeychainManagerTests.swift */,
			);
			path = LoopTests;
			sourceTree = "<group>";
		};
		4F70C1DF1DE8DCA7006380B7 /* Loop Status Extension */ = {
			isa = PBXGroup;
			children = (
				4F70C1FD1DE8E662006380B7 /* Loop Status Extension.entitlements */,
				4F70C1E01DE8DCA7006380B7 /* StatusViewController.swift */,
				4F70C1E21DE8DCA7006380B7 /* MainInterface.storyboard */,
				4F70C1E51DE8DCA7006380B7 /* Info.plist */,
			);
			path = "Loop Status Extension";
			sourceTree = SOURCE_ROOT;
		};
		4F75288C1DFE1DC600C322D6 /* LoopUI */ = {
			isa = PBXGroup;
			children = (
				4F7528A61DFE20AE00C322D6 /* Models */,
				4F7528A31DFE202B00C322D6 /* Extensions */,
				4F7528931DFE1E1600C322D6 /* Views */,
				4F75288D1DFE1DC600C322D6 /* LoopUI.h */,
				4F75288E1DFE1DC600C322D6 /* Info.plist */,
				4F2C15941E09BF3C00E160D4 /* HUDView.xib */,
				4F2C15961E09E94E00E160D4 /* Assets.xcassets */,
			);
			path = LoopUI;
			sourceTree = "<group>";
		};
		4F7528931DFE1E1600C322D6 /* Views */ = {
			isa = PBXGroup;
			children = (
				437CEEBF1CD6FCD8003C8C80 /* BasalRateHUDView.swift */,
				43B371851CE583890013C5A6 /* BasalStateView.swift */,
				437CEEC91CD84DB7003C8C80 /* BatteryLevelHUDView.swift */,
				4337615E1D52F487004A3647 /* GlucoseHUDView.swift */,
				437CEEBB1CD6DE6A003C8C80 /* BaseHUDView.swift */,
				43FBEDD71D73843700B21F22 /* LevelMaskView.swift */,
				437CEEBD1CD6E0CB003C8C80 /* LoopCompletionHUDView.swift */,
				438DADC71CDE8F8B007697A5 /* LoopStateView.swift */,
				437CEEC71CD84CBB003C8C80 /* ReservoirVolumeHUDView.swift */,
				4F2C15921E09BF2C00E160D4 /* HUDView.swift */,
			);
			path = Views;
			sourceTree = "<group>";
		};
		4F7528A31DFE202B00C322D6 /* Extensions */ = {
			isa = PBXGroup;
			children = (
				43DE92501C541832001FFDE1 /* UIColor.swift */,
				436A0E7A1D7DE13400D6475D /* NSNumberFormatter.swift */,
			);
			path = Extensions;
			sourceTree = "<group>";
		};
		4F7528A61DFE20AE00C322D6 /* Models */ = {
			isa = PBXGroup;
			children = (
				43EA28611D517E42001BC233 /* SensorDisplayable.swift */,
			);
			path = Models;
			sourceTree = "<group>";
		};
		4FF4D0FA1E1834BD00846527 /* Common */ = {
			isa = PBXGroup;
			children = (
				4FF4D0FC1E1834CC00846527 /* Extensions */,
				4FF4D0FB1E1834C400846527 /* Models */,
			);
			name = Common;
			sourceTree = "<group>";
		};
		4FF4D0FB1E1834C400846527 /* Models */ = {
			isa = PBXGroup;
			children = (
				435400301C9F744E00D5819C /* BolusSuggestionUserInfo.swift */,
				43DE92581C5479E4001FFDE1 /* CarbEntryUserInfo.swift */,
				43EA285E1D50ED3D001BC233 /* GlucoseTrend.swift */,
				435400331C9F878D00D5819C /* SetBolusUserInfo.swift */,
				4F70C2111DE900EA006380B7 /* StatusExtensionContext.swift */,
				4FF4D0FF1E18374700846527 /* WatchContext.swift */,
			);
			name = Models;
			path = Common/Models;
			sourceTree = "<group>";
		};
		4FF4D0FC1E1834CC00846527 /* Extensions */ = {
			isa = PBXGroup;
			children = (
				4F526D5E1DF2459000A04910 /* HKUnit.swift */,
				434FF1E91CF26C29000DB779 /* IdentifiableClass.swift */,
				434F54561D287FDB002A9274 /* NibLoadable.swift */,
				430DA58D1D4AEC230097D1CA /* NSBundle.swift */,
				439897341CD2F7DE00223065 /* NSTimeInterval.swift */,
				4FC8C8001DEB93E400A1452E /* NSUserDefaults+StatusExtension.swift */,
			);
			name = Extensions;
			sourceTree = "<group>";
		};
		968DCD53F724DE56FFE51920 /* Frameworks */ = {
			isa = PBXGroup;
			children = (
				43C6407B1DA051850093E25D /* InsulinKit.framework */,
				438A95A71D8B9B24009D12E1 /* xDripG5.framework */,
				434FB6451D68F1CD007B9C70 /* Amplitude.framework */,
				43F78D481C914197002152D1 /* CarbKit.framework */,
				43C246A71D89990F0031F8D1 /* Crypto.framework */,
				4D3B40021D4A9DFE00BC6334 /* G4ShareSpy.framework */,
				43F78D491C914197002152D1 /* GlucoseKit.framework */,
				43F5C2C81B929C09003EB13D /* HealthKit.framework */,
				43F78D4B1C914197002152D1 /* LoopKit.framework */,
				43CA93361CB98079000026B5 /* MinimedKit.framework */,
				C10428961D17BAD400DD539A /* NightscoutUploadKit.framework */,
				434AB0B11CBB4C3300422F4A /* RileyLinkBLEKit.framework */,
				43523EDA1CC35083001850F1 /* RileyLinkKit.framework */,
				43B371871CE597D10013C5A6 /* ShareClient.framework */,
				4346D1EF1C781BEA00ABAFE3 /* SwiftCharts.framework */,
				4F70C1DD1DE8DCA7006380B7 /* NotificationCenter.framework */,
			);
			name = Frameworks;
			sourceTree = "<group>";
		};
/* End PBXGroup section */

/* Begin PBXHeadersBuildPhase section */
		4F7528881DFE1DC600C322D6 /* Headers */ = {
			isa = PBXHeadersBuildPhase;
			buildActionMask = 2147483647;
			files = (
				4F2C15851E075B8700E160D4 /* LoopUI.h in Headers */,
			);
			runOnlyForDeploymentPostprocessing = 0;
		};
/* End PBXHeadersBuildPhase section */

/* Begin PBXNativeTarget section */
		43776F8B1B8022E90074EA36 /* Loop */ = {
			isa = PBXNativeTarget;
			buildConfigurationList = 43776FB61B8022E90074EA36 /* Build configuration list for PBXNativeTarget "Loop" */;
			buildPhases = (
				43776F881B8022E90074EA36 /* Sources */,
				43776F891B8022E90074EA36 /* Frameworks */,
				43776F8A1B8022E90074EA36 /* Resources */,
				43A9439C1B926B7B0051FA24 /* Embed Watch Content */,
				43A943AE1B928D400051FA24 /* Embed Frameworks */,
				43EDDBEF1C361BCE007D89B5 /* ShellScript */,
				4F70C1EC1DE8DCA8006380B7 /* Embed App Extensions */,
			);
			buildRules = (
			);
			dependencies = (
				4F7528971DFE1ED400C322D6 /* PBXTargetDependency */,
				43A943931B926B7B0051FA24 /* PBXTargetDependency */,
				4F70C1E71DE8DCA7006380B7 /* PBXTargetDependency */,
			);
			name = Loop;
			productName = Naterade;
			productReference = 43776F8C1B8022E90074EA36 /* Loop.app */;
			productType = "com.apple.product-type.application";
		};
		43A943711B926B7B0051FA24 /* WatchApp */ = {
			isa = PBXNativeTarget;
			buildConfigurationList = 43A943991B926B7B0051FA24 /* Build configuration list for PBXNativeTarget "WatchApp" */;
			buildPhases = (
				43A943701B926B7B0051FA24 /* Resources */,
				43A943981B926B7B0051FA24 /* Embed App Extensions */,
				43105EF81BADC8F9009CD81E /* Frameworks */,
			);
			buildRules = (
			);
			dependencies = (
				43A943811B926B7B0051FA24 /* PBXTargetDependency */,
			);
			name = WatchApp;
			productName = WatchApp;
			productReference = 43A943721B926B7B0051FA24 /* WatchApp.app */;
			productType = "com.apple.product-type.application.watchapp2";
		};
		43A9437D1B926B7B0051FA24 /* WatchApp Extension */ = {
			isa = PBXNativeTarget;
			buildConfigurationList = 43A943951B926B7B0051FA24 /* Build configuration list for PBXNativeTarget "WatchApp Extension" */;
			buildPhases = (
				43A9437A1B926B7B0051FA24 /* Sources */,
				43A9437B1B926B7B0051FA24 /* Frameworks */,
				43A9437C1B926B7B0051FA24 /* Resources */,
				43C667D71C5577280050C674 /* Embed Frameworks */,
			);
			buildRules = (
			);
			dependencies = (
			);
			name = "WatchApp Extension";
			productName = "WatchApp Extension";
			productReference = 43A9437E1B926B7B0051FA24 /* WatchApp Extension.appex */;
			productType = "com.apple.product-type.watchkit2-extension";
		};
		43E2D8D01D20BF42004DA55F /* DoseMathTests */ = {
			isa = PBXNativeTarget;
			buildConfigurationList = 43E2D8D61D20BF42004DA55F /* Build configuration list for PBXNativeTarget "DoseMathTests" */;
			buildPhases = (
				43E2D8CD1D20BF42004DA55F /* Sources */,
				43E2D8CE1D20BF42004DA55F /* Frameworks */,
				43E2D8CF1D20BF42004DA55F /* Resources */,
				43E2D8DD1D20C072004DA55F /* CopyFiles */,
			);
			buildRules = (
			);
			dependencies = (
			);
			name = DoseMathTests;
			productName = DoseMathTests;
			productReference = 43E2D8D11D20BF42004DA55F /* DoseMathTests.xctest */;
			productType = "com.apple.product-type.bundle.unit-test";
		};
		43E2D90A1D20C581004DA55F /* LoopTests */ = {
			isa = PBXNativeTarget;
			buildConfigurationList = 43E2D9121D20C581004DA55F /* Build configuration list for PBXNativeTarget "LoopTests" */;
			buildPhases = (
				43E2D9071D20C581004DA55F /* Sources */,
				43E2D9081D20C581004DA55F /* Frameworks */,
				43E2D9091D20C581004DA55F /* Resources */,
			);
			buildRules = (
			);
			dependencies = (
				43E2D9111D20C581004DA55F /* PBXTargetDependency */,
			);
			name = LoopTests;
			productName = LoopTests;
			productReference = 43E2D90B1D20C581004DA55F /* LoopTests.xctest */;
			productType = "com.apple.product-type.bundle.unit-test";
		};
		4F70C1DB1DE8DCA7006380B7 /* Loop Status Extension */ = {
			isa = PBXNativeTarget;
			buildConfigurationList = 4F70C1EB1DE8DCA8006380B7 /* Build configuration list for PBXNativeTarget "Loop Status Extension" */;
			buildPhases = (
				4F70C1D81DE8DCA7006380B7 /* Sources */,
				4F70C1D91DE8DCA7006380B7 /* Frameworks */,
				4F70C1DA1DE8DCA7006380B7 /* Resources */,
			);
			buildRules = (
			);
			dependencies = (
				4F7528991DFE1ED800C322D6 /* PBXTargetDependency */,
			);
			name = "Loop Status Extension";
			productName = "Loop Status Extension";
			productReference = 4F70C1DC1DE8DCA7006380B7 /* Loop Status Extension.appex */;
			productType = "com.apple.product-type.app-extension";
		};
		4F75288A1DFE1DC600C322D6 /* LoopUI */ = {
			isa = PBXNativeTarget;
			buildConfigurationList = 4F7528921DFE1DC600C322D6 /* Build configuration list for PBXNativeTarget "LoopUI" */;
			buildPhases = (
				4F7528861DFE1DC600C322D6 /* Sources */,
				4F7528871DFE1DC600C322D6 /* Frameworks */,
				4F7528881DFE1DC600C322D6 /* Headers */,
				4F7528891DFE1DC600C322D6 /* Resources */,
			);
			buildRules = (
			);
			dependencies = (
			);
			name = LoopUI;
			productName = LoopUI;
			productReference = 4F75288B1DFE1DC600C322D6 /* LoopUI.framework */;
			productType = "com.apple.product-type.framework";
		};
/* End PBXNativeTarget section */

/* Begin PBXProject section */
		43776F841B8022E90074EA36 /* Project object */ = {
			isa = PBXProject;
			attributes = {
				LastSwiftUpdateCheck = 0730;
				LastUpgradeCheck = 0820;
				ORGANIZATIONNAME = "LoopKit Authors";
				TargetAttributes = {
					43776F8B1B8022E90074EA36 = {
						CreatedOnToolsVersion = 7.0;
						LastSwiftMigration = 0800;
						SystemCapabilities = {
							com.apple.ApplicationGroups.iOS = {
								enabled = 1;
							};
							com.apple.BackgroundModes = {
								enabled = 1;
							};
							com.apple.HealthKit = {
								enabled = 1;
							};
							com.apple.Keychain = {
								enabled = 0;
							};
						};
					};
					43A943711B926B7B0051FA24 = {
						CreatedOnToolsVersion = 7.0;
						LastSwiftMigration = 0800;
						SystemCapabilities = {
							com.apple.ApplicationGroups.iOS = {
								enabled = 0;
							};
							com.apple.BackgroundModes.watchos.app = {
								enabled = 0;
							};
						};
					};
					43A9437D1B926B7B0051FA24 = {
						CreatedOnToolsVersion = 7.0;
						LastSwiftMigration = 0800;
						SystemCapabilities = {
							com.apple.ApplicationGroups.iOS = {
								enabled = 0;
							};
							com.apple.HealthKit = {
								enabled = 0;
							};
							com.apple.Keychain = {
								enabled = 0;
							};
						};
					};
					43E2D8D01D20BF42004DA55F = {
						CreatedOnToolsVersion = 7.3.1;
						LastSwiftMigration = 0800;
					};
					43E2D90A1D20C581004DA55F = {
						CreatedOnToolsVersion = 7.3.1;
						LastSwiftMigration = 0800;
						TestTargetID = 43776F8B1B8022E90074EA36;
					};
					4F70C1DB1DE8DCA7006380B7 = {
						CreatedOnToolsVersion = 8.1;
						ProvisioningStyle = Automatic;
						SystemCapabilities = {
							com.apple.ApplicationGroups.iOS = {
								enabled = 1;
							};
						};
					};
					4F75288A1DFE1DC600C322D6 = {
						CreatedOnToolsVersion = 8.1;
						ProvisioningStyle = Automatic;
					};
				};
			};
			buildConfigurationList = 43776F871B8022E90074EA36 /* Build configuration list for PBXProject "Loop" */;
			compatibilityVersion = "Xcode 8.0";
			developmentRegion = English;
			hasScannedForEncodings = 0;
			knownRegions = (
				en,
				Base,
			);
			mainGroup = 43776F831B8022E90074EA36;
			productRefGroup = 43776F8D1B8022E90074EA36 /* Products */;
			projectDirPath = "";
			projectRoot = "";
			targets = (
				43776F8B1B8022E90074EA36 /* Loop */,
				4F70C1DB1DE8DCA7006380B7 /* Loop Status Extension */,
				43A943711B926B7B0051FA24 /* WatchApp */,
				43A9437D1B926B7B0051FA24 /* WatchApp Extension */,
				4F75288A1DFE1DC600C322D6 /* LoopUI */,
				43E2D8D01D20BF42004DA55F /* DoseMathTests */,
				43E2D90A1D20C581004DA55F /* LoopTests */,
			);
		};
/* End PBXProject section */

/* Begin PBXResourcesBuildPhase section */
		43776F8A1B8022E90074EA36 /* Resources */ = {
			isa = PBXResourcesBuildPhase;
			buildActionMask = 2147483647;
			files = (
				C1C73F081DE3D0260022FC89 /* InfoPlist.strings in Resources */,
				43776F991B8022E90074EA36 /* Assets.xcassets in Resources */,
				434F54591D28805E002A9274 /* ButtonTableViewCell.xib in Resources */,
				C1C73F021DE3D0250022FC89 /* Localizable.strings in Resources */,
				43776F971B8022E90074EA36 /* Main.storyboard in Resources */,
				43846AD91D8FA84B00799272 /* gallery.ckcomplication in Resources */,
				434F545B1D2880D4002A9274 /* AuthenticationTableViewCell.xib in Resources */,
			);
			runOnlyForDeploymentPostprocessing = 0;
		};
		43A943701B926B7B0051FA24 /* Resources */ = {
			isa = PBXResourcesBuildPhase;
			buildActionMask = 2147483647;
			files = (
				43A943781B926B7B0051FA24 /* Assets.xcassets in Resources */,
				C1C73F0D1DE3D0270022FC89 /* InfoPlist.strings in Resources */,
				43A943761B926B7B0051FA24 /* Interface.storyboard in Resources */,
			);
			runOnlyForDeploymentPostprocessing = 0;
		};
		43A9437C1B926B7B0051FA24 /* Resources */ = {
			isa = PBXResourcesBuildPhase;
			buildActionMask = 2147483647;
			files = (
				43846AD51D8FA67800799272 /* Base.lproj in Resources */,
				C1C73EF71DE3D0230022FC89 /* InfoPlist.strings in Resources */,
				43A943901B926B7B0051FA24 /* Assets.xcassets in Resources */,
			);
			runOnlyForDeploymentPostprocessing = 0;
		};
		43E2D8CF1D20BF42004DA55F /* Resources */ = {
			isa = PBXResourcesBuildPhase;
			buildActionMask = 2147483647;
			files = (
				43E2D8F21D20C0DB004DA55F /* recommend_temp_basal_no_change_glucose.json in Resources */,
				43E2D8F61D20C0DB004DA55F /* recommend_temp_basal_start_low_end_in_range.json in Resources */,
				C17824A31E19EAB600D9D25C /* recommend_temp_basal_start_very_low_end_high.json in Resources */,
				43E2D8F41D20C0DB004DA55F /* recommend_temp_basal_start_high_end_low.json in Resources */,
				43E2D8EF1D20C0DB004DA55F /* recommend_temp_basal_high_and_falling.json in Resources */,
				43E2D8ED1D20C0DB004DA55F /* recommend_temp_basal_correct_low_at_min.json in Resources */,
				43E2D8F01D20C0DB004DA55F /* recommend_temp_basal_high_and_rising.json in Resources */,
				C12F21A71DFA79CB00748193 /* recommend_tamp_basal_very_low_end_in_range.json in Resources */,
				43E2D8F11D20C0DB004DA55F /* recommend_temp_basal_in_range_and_rising.json in Resources */,
				43E2D8EE1D20C0DB004DA55F /* recommend_temp_basal_flat_and_high.json in Resources */,
				C1C6591C1E1B1FDA0025CC58 /* recommend_temp_basal_dropping_then_rising.json in Resources */,
				43E2D8F31D20C0DB004DA55F /* recommend_temp_basal_start_high_end_in_range.json in Resources */,
				43E2D8F51D20C0DB004DA55F /* recommend_temp_basal_start_low_end_high.json in Resources */,
				43E2D8EC1D20C0DB004DA55F /* read_selected_basal_profile.json in Resources */,
			);
			runOnlyForDeploymentPostprocessing = 0;
		};
		43E2D9091D20C581004DA55F /* Resources */ = {
			isa = PBXResourcesBuildPhase;
			buildActionMask = 2147483647;
			files = (
			);
			runOnlyForDeploymentPostprocessing = 0;
		};
		4F70C1DA1DE8DCA7006380B7 /* Resources */ = {
			isa = PBXResourcesBuildPhase;
			buildActionMask = 2147483647;
			files = (
				4F70C1FC1DE8E5FB006380B7 /* Assets.xcassets in Resources */,
				4F70C1E41DE8DCA7006380B7 /* MainInterface.storyboard in Resources */,
			);
			runOnlyForDeploymentPostprocessing = 0;
		};
		4F7528891DFE1DC600C322D6 /* Resources */ = {
			isa = PBXResourcesBuildPhase;
			buildActionMask = 2147483647;
			files = (
				4F2C15971E09E94E00E160D4 /* Assets.xcassets in Resources */,
				4F2C15951E09BF3C00E160D4 /* HUDView.xib in Resources */,
			);
			runOnlyForDeploymentPostprocessing = 0;
		};
/* End PBXResourcesBuildPhase section */

/* Begin PBXShellScriptBuildPhase section */
		43EDDBEF1C361BCE007D89B5 /* ShellScript */ = {
			isa = PBXShellScriptBuildPhase;
			buildActionMask = 2147483647;
			files = (
			);
			inputPaths = (
				"$(SRCROOT)/Carthage/Build/iOS/xDripG5.framework",
				"$(SRCROOT)/Carthage/Build/iOS/CarbKit.framework",
				"$(SRCROOT)/Carthage/Build/iOS/GlucoseKit.framework",
				"$(SRCROOT)/Carthage/Build/iOS/InsulinKit.framework",
				"$(SRCROOT)/Carthage/Build/iOS/LoopKit.framework",
				"$(SRCROOT)/Carthage/Build/iOS/SwiftCharts.framework",
				"$(SRCROOT)/Carthage/Build/iOS/MinimedKit.framework",
				"$(SRCROOT)/Carthage/Build/iOS/RileyLinkBLEKit.framework",
				"$(SRCROOT)/Carthage/Build/iOS/RileyLinkKit.framework",
				"$(SRCROOT)/Carthage/Build/iOS/Amplitude.framework",
				"$(SRCROOT)/Carthage/Build/iOS/ShareClient.framework",
				"$(SRCROOT)/Carthage/Build/iOS/NightscoutUploadKit.framework",
				"$(SRCROOT)/Carthage/Build/iOS/Crypto.framework",
				"$(SRCROOT)/Carthage/Build/iOS/G4ShareSpy.framework",
			);
			outputPaths = (
			);
			runOnlyForDeploymentPostprocessing = 0;
			shellPath = /bin/sh;
			shellScript = "# /usr/local/bin/carthage build --platform \"$PLATFORM_NAME\" \"$SRCROOT\"\n/usr/local/bin/carthage copy-frameworks";
		};
/* End PBXShellScriptBuildPhase section */

/* Begin PBXSourcesBuildPhase section */
		43776F881B8022E90074EA36 /* Sources */ = {
			isa = PBXSourcesBuildPhase;
			buildActionMask = 2147483647;
			files = (
				C17824A51E1AD4D100D9D25C /* BolusRecommendation.swift in Sources */,
				4F70C2131DE90339006380B7 /* StatusExtensionContext.swift in Sources */,
				434F54571D287FDB002A9274 /* NibLoadable.swift in Sources */,
				4FF4D1001E18374700846527 /* WatchContext.swift in Sources */,
				4315D28A1CA5F45E00589052 /* DiagnosticLogger+LoopKit.swift in Sources */,
				43C418B51CE0575200405B6A /* ShareGlucose+GlucoseKit.swift in Sources */,
				4F2C15821E074FC600E160D4 /* NSTimeInterval.swift in Sources */,
				430DA58E1D4AEC230097D1CA /* NSBundle.swift in Sources */,
				43776F901B8022E90074EA36 /* AppDelegate.swift in Sources */,
				437CCADA1D284ADF0075D2C3 /* AuthenticationTableViewCell.swift in Sources */,
				43CE7CDE1CA8B63E003CC1B0 /* Data.swift in Sources */,
				43F41C331D3A17AA00C11ED6 /* ChartAxisValueDoubleUnit.swift in Sources */,
				43F5C2DB1B92A5E1003EB13D /* SettingsTableViewController.swift in Sources */,
				4313EDE01D8A6BF90060FA79 /* ChartContentView.swift in Sources */,
				434FF1EA1CF26C29000DB779 /* IdentifiableClass.swift in Sources */,
				437CCADE1D2858FD0075D2C3 /* AuthenticationViewController.swift in Sources */,
				43A5676B1C96155700334FAC /* SwitchTableViewCell.swift in Sources */,
				43A567691C94880B00334FAC /* LoopDataManager.swift in Sources */,
				43E397A31D56B9E40028E321 /* Glucose.swift in Sources */,
				4302F4E11D4E9C8900F0FCAF /* TextFieldTableViewController.swift in Sources */,
				43E344A41B9E1B1C00C85C07 /* NSUserDefaults.swift in Sources */,
				43649A631C7A347F00523D7F /* CollectionType.swift in Sources */,
				43F64DD91D9C92C900D24DC6 /* TitleSubtitleTableViewCell.swift in Sources */,
				C15713821DAC6983005BC4D2 /* MealBolusNightscoutTreatment.swift in Sources */,
				435400321C9F745500D5819C /* BolusSuggestionUserInfo.swift in Sources */,
				43E3449F1B9D68E900C85C07 /* StatusTableViewController.swift in Sources */,
				43DBF0531C93EC8200B3C386 /* DeviceDataManager.swift in Sources */,
				43E2D8C81D208D5B004DA55F /* KeychainManager+Loop.swift in Sources */,
				C17824A01E19CF9800D9D25C /* GlucoseThresholdTableViewController.swift in Sources */,
				4346D1E71C77F5FE00ABAFE3 /* ChartTableViewCell.swift in Sources */,
				437CEEE41CDE5C0A003C8C80 /* UIImage.swift in Sources */,
				43DBF0591C93F73800B3C386 /* CarbEntryTableViewController.swift in Sources */,
<<<<<<< HEAD
=======
				43DE925C1C547A20001FFDE1 /* WatchContext.swift in Sources */,
				C178249E1E19B62300D9D25C /* GlucoseThreshold.swift in Sources */,
>>>>>>> 291e39d2
				43F41C351D3B623800C11ED6 /* ChartPointsTouchHighlightLayerViewCache.swift in Sources */,
				43EB40861C82646A00472A8C /* StatusChartManager.swift in Sources */,
				C17884631D51A7A400405663 /* BatteryIndicator.swift in Sources */,
				43C0944A1CACCC73001F6403 /* NotificationManager.swift in Sources */,
				434FF1EE1CF27EEF000DB779 /* UITableViewCell.swift in Sources */,
				C18C8C511D5A351900E043FB /* NightscoutDataManager.swift in Sources */,
				438849EA1D297CB6003B3F23 /* NightscoutService.swift in Sources */,
				437CCADC1D284B830075D2C3 /* ButtonTableViewCell.swift in Sources */,
				4315D2871CA5CC3B00589052 /* CarbEntryEditTableViewController.swift in Sources */,
				43F5173D1D713DB0000FA422 /* RadioSelectionTableViewController.swift in Sources */,
				4331E0781C85302200FBE832 /* CGPoint.swift in Sources */,
				C178249A1E1999FA00D9D25C /* CaseCountable.swift in Sources */,
				43DBF04C1C93B8D700B3C386 /* BolusViewController.swift in Sources */,
				4328E0351CFC0AE100E199AA /* WatchDataManager.swift in Sources */,
				4302F4E31D4EA54200F0FCAF /* InsulinDeliveryTableViewController.swift in Sources */,
				437CCAE01D285C7B0075D2C3 /* ServiceAuthentication.swift in Sources */,
				4FC8C8011DEB93E400A1452E /* NSUserDefaults+StatusExtension.swift in Sources */,
				4302F4E51D4EA75100F0FCAF /* DoseStore.swift in Sources */,
				430DA5901D4B0E4C0097D1CA /* MySentryPumpStatusMessageBody.swift in Sources */,
				4D5B7A4B1D457CCA00796CA9 /* GlucoseG4.swift in Sources */,
				438849EC1D29EC34003B3F23 /* AmplitudeService.swift in Sources */,
				435400341C9F878D00D5819C /* SetBolusUserInfo.swift in Sources */,
				437D9BA31D7BC977007245E8 /* PredictionTableViewController.swift in Sources */,
				43F41C371D3BF32400C11ED6 /* UIAlertController.swift in Sources */,
				433EA4C41D9F71C800CD78FB /* CommandResponseViewController.swift in Sources */,
				434F545F1D288345002A9274 /* ShareService.swift in Sources */,
				4328E0331CFC091100E199AA /* WatchContext+LoopKit.swift in Sources */,
				4F526D611DF8D9A900A04910 /* NetBasal.swift in Sources */,
				4398973B1CD2FC2000223065 /* NSDateFormatter.swift in Sources */,
				436A0DA51D236A2A00104B24 /* LoopError.swift in Sources */,
				43E2D8C61D204678004DA55F /* KeychainManager.swift in Sources */,
				433EA4C21D9F39C900CD78FB /* PumpIDTableViewController.swift in Sources */,
				43F78D261C8FC000002152D1 /* DoseMath.swift in Sources */,
				438D42F91D7C88BC003244B0 /* PredictionInputEffect.swift in Sources */,
				4331E07A1C85650D00FBE832 /* ChartAxisValueDoubleLog.swift in Sources */,
				434F54611D28859B002A9274 /* ServiceCredential.swift in Sources */,
				4F70C2101DE8FAC5006380B7 /* StatusExtensionDataManager.swift in Sources */,
				436FACEE1D0BA636004E2427 /* InsulinDataSource.swift in Sources */,
				439897371CD2F80600223065 /* AnalyticsManager.swift in Sources */,
				4346D1F61C78501000ABAFE3 /* ChartPoint.swift in Sources */,
				438849EE1D2A1EBB003B3F23 /* MLabService.swift in Sources */,
				438D42FB1D7D11A4003244B0 /* PredictionInputEffectTableViewCell.swift in Sources */,
				43880F951D9CD54A009061A8 /* ChartPointsScatterDownTrianglesLayer.swift in Sources */,
				43F4EF1D1BA2A57600526CE1 /* DiagnosticLogger.swift in Sources */,
				432E73CB1D24B3D6009AD15D /* RemoteDataManager.swift in Sources */,
				43DE92591C5479E4001FFDE1 /* CarbEntryUserInfo.swift in Sources */,
				434F54631D28DD80002A9274 /* ValidatingIndicatorView.swift in Sources */,
				43DE92611C555C26001FFDE1 /* AbsorptionTimeType+CarbKit.swift in Sources */,
			);
			runOnlyForDeploymentPostprocessing = 0;
		};
		43A9437A1B926B7B0051FA24 /* Sources */ = {
			isa = PBXSourcesBuildPhase;
			buildActionMask = 2147483647;
			files = (
				4F2C15751E0209FA00E160D4 /* GlucoseTrend.swift in Sources */,
				4F2C15741E0209F500E160D4 /* NSTimeInterval.swift in Sources */,
				4FF4D1011E18375000846527 /* WatchContext.swift in Sources */,
				435400311C9F744E00D5819C /* BolusSuggestionUserInfo.swift in Sources */,
				43A9438A1B926B7B0051FA24 /* NotificationController.swift in Sources */,
				43A943881B926B7B0051FA24 /* ExtensionDelegate.swift in Sources */,
				4328E0291CFBE2C500E199AA /* NSUserDefaults.swift in Sources */,
				4328E02F1CFBF81800E199AA /* WKInterfaceImage.swift in Sources */,
				4F2C15811E0495B200E160D4 /* WatchContext+WatchApp.swift in Sources */,
				4328E02A1CFBE2C500E199AA /* UIColor.swift in Sources */,
				4328E01B1CFBE1DA00E199AA /* BolusInterfaceController.swift in Sources */,
				4328E02B1CFBE2C500E199AA /* WKAlertAction.swift in Sources */,
				4328E0281CFBE2C500E199AA /* CLKComplicationTemplate.swift in Sources */,
				4328E01E1CFBE25F00E199AA /* AddCarbsInterfaceController.swift in Sources */,
				43846ADB1D91057000799272 /* ContextUpdatable.swift in Sources */,
				4328E0261CFBE2C500E199AA /* IdentifiableClass.swift in Sources */,
				43CB2B2B1D924D450079823D /* WCSession.swift in Sources */,
				43DE925A1C5479E4001FFDE1 /* CarbEntryUserInfo.swift in Sources */,
				43A9438E1B926B7B0051FA24 /* ComplicationController.swift in Sources */,
				4328E01A1CFBE1DA00E199AA /* StatusInterfaceController.swift in Sources */,
				435400351C9F878D00D5819C /* SetBolusUserInfo.swift in Sources */,
			);
			runOnlyForDeploymentPostprocessing = 0;
		};
		43E2D8CD1D20BF42004DA55F /* Sources */ = {
			isa = PBXSourcesBuildPhase;
			buildActionMask = 2147483647;
			files = (
				C17824A11E19E8C200D9D25C /* GlucoseThreshold.swift in Sources */,
				43E2D8DC1D20C049004DA55F /* DoseMath.swift in Sources */,
				43E2D8DB1D20C03B004DA55F /* NSTimeInterval.swift in Sources */,
				43E2D8D41D20BF42004DA55F /* DoseMathTests.swift in Sources */,
				C1C6591A1E1B1F430025CC58 /* NSNumberFormatter.swift in Sources */,
				C17824A61E1AF91F00D9D25C /* BolusRecommendation.swift in Sources */,
			);
			runOnlyForDeploymentPostprocessing = 0;
		};
		43E2D9071D20C581004DA55F /* Sources */ = {
			isa = PBXSourcesBuildPhase;
			buildActionMask = 2147483647;
			files = (
				43E2D9151D20C5A2004DA55F /* KeychainManagerTests.swift in Sources */,
			);
			runOnlyForDeploymentPostprocessing = 0;
		};
		4F70C1D81DE8DCA7006380B7 /* Sources */ = {
			isa = PBXSourcesBuildPhase;
			buildActionMask = 2147483647;
			files = (
				4F2C15831E0757E600E160D4 /* HKUnit.swift in Sources */,
				4F526D621DF9D95200A04910 /* NSBundle.swift in Sources */,
				4FC8C8021DEB943800A1452E /* NSUserDefaults+StatusExtension.swift in Sources */,
				4F70C2121DE900EA006380B7 /* StatusExtensionContext.swift in Sources */,
				4F70C1E11DE8DCA7006380B7 /* StatusViewController.swift in Sources */,
			);
			runOnlyForDeploymentPostprocessing = 0;
		};
		4F7528861DFE1DC600C322D6 /* Sources */ = {
			isa = PBXSourcesBuildPhase;
			buildActionMask = 2147483647;
			files = (
				4FF4D0F91E17268800846527 /* IdentifiableClass.swift in Sources */,
				4FF4D0F81E1725B000846527 /* NibLoadable.swift in Sources */,
				4F7528AA1DFE215100C322D6 /* HKUnit.swift in Sources */,
				4F7528A91DFE212600C322D6 /* GlucoseTrend.swift in Sources */,
				4F7528A71DFE20CE00C322D6 /* SensorDisplayable.swift in Sources */,
				4F7528A81DFE20CE00C322D6 /* NSNumberFormatter.swift in Sources */,
				4F2C15931E09BF2C00E160D4 /* HUDView.swift in Sources */,
				4F7528A51DFE208C00C322D6 /* NSTimeInterval.swift in Sources */,
				4F7528A41DFE204900C322D6 /* UIColor.swift in Sources */,
				4F7528A11DFE200B00C322D6 /* BasalStateView.swift in Sources */,
				4F7528A21DFE200B00C322D6 /* LevelMaskView.swift in Sources */,
				4F7528A01DFE1F9D00C322D6 /* LoopStateView.swift in Sources */,
				4F75289A1DFE1F6000C322D6 /* BasalRateHUDView.swift in Sources */,
				4F75289B1DFE1F6000C322D6 /* BatteryLevelHUDView.swift in Sources */,
				4F75289C1DFE1F6000C322D6 /* GlucoseHUDView.swift in Sources */,
				4F75289D1DFE1F6000C322D6 /* BaseHUDView.swift in Sources */,
				4F75289E1DFE1F6000C322D6 /* LoopCompletionHUDView.swift in Sources */,
				4F75289F1DFE1F6000C322D6 /* ReservoirVolumeHUDView.swift in Sources */,
			);
			runOnlyForDeploymentPostprocessing = 0;
		};
/* End PBXSourcesBuildPhase section */

/* Begin PBXTargetDependency section */
		43A943811B926B7B0051FA24 /* PBXTargetDependency */ = {
			isa = PBXTargetDependency;
			target = 43A9437D1B926B7B0051FA24 /* WatchApp Extension */;
			targetProxy = 43A943801B926B7B0051FA24 /* PBXContainerItemProxy */;
		};
		43A943931B926B7B0051FA24 /* PBXTargetDependency */ = {
			isa = PBXTargetDependency;
			target = 43A943711B926B7B0051FA24 /* WatchApp */;
			targetProxy = 43A943921B926B7B0051FA24 /* PBXContainerItemProxy */;
		};
		43E2D9111D20C581004DA55F /* PBXTargetDependency */ = {
			isa = PBXTargetDependency;
			target = 43776F8B1B8022E90074EA36 /* Loop */;
			targetProxy = 43E2D9101D20C581004DA55F /* PBXContainerItemProxy */;
		};
		4F70C1E71DE8DCA7006380B7 /* PBXTargetDependency */ = {
			isa = PBXTargetDependency;
			target = 4F70C1DB1DE8DCA7006380B7 /* Loop Status Extension */;
			targetProxy = 4F70C1E61DE8DCA7006380B7 /* PBXContainerItemProxy */;
		};
		4F7528971DFE1ED400C322D6 /* PBXTargetDependency */ = {
			isa = PBXTargetDependency;
			target = 4F75288A1DFE1DC600C322D6 /* LoopUI */;
			targetProxy = 4F7528961DFE1ED400C322D6 /* PBXContainerItemProxy */;
		};
		4F7528991DFE1ED800C322D6 /* PBXTargetDependency */ = {
			isa = PBXTargetDependency;
			target = 4F75288A1DFE1DC600C322D6 /* LoopUI */;
			targetProxy = 4F7528981DFE1ED800C322D6 /* PBXContainerItemProxy */;
		};
/* End PBXTargetDependency section */

/* Begin PBXVariantGroup section */
		43776F951B8022E90074EA36 /* Main.storyboard */ = {
			isa = PBXVariantGroup;
			children = (
				43776F961B8022E90074EA36 /* Base */,
			);
			name = Main.storyboard;
			sourceTree = "<group>";
		};
		43776F9A1B8022E90074EA36 /* LaunchScreen.storyboard */ = {
			isa = PBXVariantGroup;
			children = (
				43776F9B1B8022E90074EA36 /* Base */,
			);
			name = LaunchScreen.storyboard;
			sourceTree = "<group>";
		};
		43A943741B926B7B0051FA24 /* Interface.storyboard */ = {
			isa = PBXVariantGroup;
			children = (
				43A943751B926B7B0051FA24 /* Base */,
			);
			name = Interface.storyboard;
			sourceTree = "<group>";
		};
		4F70C1E21DE8DCA7006380B7 /* MainInterface.storyboard */ = {
			isa = PBXVariantGroup;
			children = (
				4F70C1E31DE8DCA7006380B7 /* Base */,
			);
			name = MainInterface.storyboard;
			sourceTree = "<group>";
		};
		C1C73EF91DE3D0230022FC89 /* InfoPlist.strings */ = {
			isa = PBXVariantGroup;
			children = (
				C1C73EF81DE3D0230022FC89 /* it */,
			);
			name = InfoPlist.strings;
			sourceTree = "<group>";
		};
		C1C73F041DE3D0250022FC89 /* Localizable.strings */ = {
			isa = PBXVariantGroup;
			children = (
				C1C73F031DE3D0250022FC89 /* it */,
			);
			name = Localizable.strings;
			sourceTree = "<group>";
		};
		C1C73F0A1DE3D0260022FC89 /* InfoPlist.strings */ = {
			isa = PBXVariantGroup;
			children = (
				C1C73F091DE3D0260022FC89 /* it */,
			);
			name = InfoPlist.strings;
			sourceTree = "<group>";
		};
		C1C73F0F1DE3D0270022FC89 /* InfoPlist.strings */ = {
			isa = PBXVariantGroup;
			children = (
				C1C73F0E1DE3D0270022FC89 /* it */,
			);
			name = InfoPlist.strings;
			sourceTree = "<group>";
		};
/* End PBXVariantGroup section */

/* Begin XCBuildConfiguration section */
		43776FB41B8022E90074EA36 /* Debug */ = {
			isa = XCBuildConfiguration;
			baseConfigurationReference = 437D9BA11D7B5203007245E8 /* Loop.xcconfig */;
			buildSettings = {
				ALWAYS_SEARCH_USER_PATHS = NO;
				APP_GROUP_IDENTIFIER = "group.$(MAIN_APP_BUNDLE_IDENTIFIER)Group";
				CLANG_ANALYZER_LOCALIZABILITY_NONLOCALIZED = YES;
				CLANG_CXX_LANGUAGE_STANDARD = "gnu++0x";
				CLANG_CXX_LIBRARY = "libc++";
				CLANG_ENABLE_MODULES = YES;
				CLANG_ENABLE_OBJC_ARC = YES;
				CLANG_WARN_BOOL_CONVERSION = YES;
				CLANG_WARN_CONSTANT_CONVERSION = YES;
				CLANG_WARN_DIRECT_OBJC_ISA_USAGE = YES_ERROR;
				CLANG_WARN_EMPTY_BODY = YES;
				CLANG_WARN_ENUM_CONVERSION = YES;
				CLANG_WARN_INFINITE_RECURSION = YES;
				CLANG_WARN_INT_CONVERSION = YES;
				CLANG_WARN_OBJC_ROOT_CLASS = YES_ERROR;
				CLANG_WARN_SUSPICIOUS_MOVE = YES;
				CLANG_WARN_UNREACHABLE_CODE = YES;
				CLANG_WARN__DUPLICATE_METHOD_MATCH = YES;
				CODE_SIGN_IDENTITY = "iPhone Developer: loudnate@gmail.com (XZN842LDLT)";
				COPY_PHASE_STRIP = NO;
				CURRENT_PROJECT_VERSION = 31;
				DEBUG_INFORMATION_FORMAT = dwarf;
				ENABLE_STRICT_OBJC_MSGSEND = YES;
				ENABLE_TESTABILITY = YES;
				GCC_C_LANGUAGE_STANDARD = gnu99;
				GCC_DYNAMIC_NO_PIC = NO;
				GCC_NO_COMMON_BLOCKS = YES;
				GCC_OPTIMIZATION_LEVEL = 0;
				GCC_PREPROCESSOR_DEFINITIONS = (
					"DEBUG=1",
					"$(inherited)",
				);
				GCC_WARN_64_TO_32_BIT_CONVERSION = YES;
				GCC_WARN_ABOUT_RETURN_TYPE = YES_ERROR;
				GCC_WARN_UNDECLARED_SELECTOR = YES;
				GCC_WARN_UNINITIALIZED_AUTOS = YES_AGGRESSIVE;
				GCC_WARN_UNUSED_FUNCTION = YES;
				GCC_WARN_UNUSED_VARIABLE = YES;
				IPHONEOS_DEPLOYMENT_TARGET = 10.0;
				MAIN_APP_BUNDLE_IDENTIFIER = "$(inherited).Loop";
				MTL_ENABLE_DEBUG_INFO = YES;
				ONLY_ACTIVE_ARCH = YES;
				SDKROOT = iphoneos;
				SWIFT_OPTIMIZATION_LEVEL = "-Onone";
				SWIFT_VERSION = 3.0;
				TARGETED_DEVICE_FAMILY = "1,2";
				WARNING_CFLAGS = "-Wall";
			};
			name = Debug;
		};
		43776FB51B8022E90074EA36 /* Release */ = {
			isa = XCBuildConfiguration;
			baseConfigurationReference = 437D9BA11D7B5203007245E8 /* Loop.xcconfig */;
			buildSettings = {
				ALWAYS_SEARCH_USER_PATHS = NO;
				APP_GROUP_IDENTIFIER = "group.$(MAIN_APP_BUNDLE_IDENTIFIER)Group";
				CLANG_ANALYZER_LOCALIZABILITY_NONLOCALIZED = YES;
				CLANG_CXX_LANGUAGE_STANDARD = "gnu++0x";
				CLANG_CXX_LIBRARY = "libc++";
				CLANG_ENABLE_MODULES = YES;
				CLANG_ENABLE_OBJC_ARC = YES;
				CLANG_WARN_BOOL_CONVERSION = YES;
				CLANG_WARN_CONSTANT_CONVERSION = YES;
				CLANG_WARN_DIRECT_OBJC_ISA_USAGE = YES_ERROR;
				CLANG_WARN_EMPTY_BODY = YES;
				CLANG_WARN_ENUM_CONVERSION = YES;
				CLANG_WARN_INFINITE_RECURSION = YES;
				CLANG_WARN_INT_CONVERSION = YES;
				CLANG_WARN_OBJC_ROOT_CLASS = YES_ERROR;
				CLANG_WARN_SUSPICIOUS_MOVE = YES;
				CLANG_WARN_UNREACHABLE_CODE = YES;
				CLANG_WARN__DUPLICATE_METHOD_MATCH = YES;
				CODE_SIGN_IDENTITY = "iPhone Developer: loudnate@gmail.com (XZN842LDLT)";
				COPY_PHASE_STRIP = NO;
				CURRENT_PROJECT_VERSION = 31;
				DEBUG_INFORMATION_FORMAT = "dwarf-with-dsym";
				ENABLE_NS_ASSERTIONS = NO;
				ENABLE_STRICT_OBJC_MSGSEND = YES;
				GCC_C_LANGUAGE_STANDARD = gnu99;
				GCC_NO_COMMON_BLOCKS = YES;
				GCC_WARN_64_TO_32_BIT_CONVERSION = YES;
				GCC_WARN_ABOUT_RETURN_TYPE = YES_ERROR;
				GCC_WARN_UNDECLARED_SELECTOR = YES;
				GCC_WARN_UNINITIALIZED_AUTOS = YES_AGGRESSIVE;
				GCC_WARN_UNUSED_FUNCTION = YES;
				GCC_WARN_UNUSED_VARIABLE = YES;
				IPHONEOS_DEPLOYMENT_TARGET = 10.0;
				MAIN_APP_BUNDLE_IDENTIFIER = "$(inherited).Loop";
				MTL_ENABLE_DEBUG_INFO = NO;
				SDKROOT = iphoneos;
				SWIFT_OPTIMIZATION_LEVEL = "-Owholemodule";
				SWIFT_VERSION = 3.0;
				TARGETED_DEVICE_FAMILY = "1,2";
				VALIDATE_PRODUCT = YES;
				WARNING_CFLAGS = "-Wall";
			};
			name = Release;
		};
		43776FB71B8022E90074EA36 /* Debug */ = {
			isa = XCBuildConfiguration;
			buildSettings = {
				ALWAYS_EMBED_SWIFT_STANDARD_LIBRARIES = YES;
				ASSETCATALOG_COMPILER_APPICON_NAME = AppIcon;
				CODE_SIGN_ENTITLEMENTS = Loop/Loop.entitlements;
				CODE_SIGN_IDENTITY = "iPhone Developer";
				DEVELOPMENT_TEAM = "";
				FRAMEWORK_SEARCH_PATHS = (
					"$(inherited)",
					"$(PROJECT_DIR)/Carthage/Build/iOS",
				);
				INFOPLIST_FILE = Loop/Info.plist;
				LD_RUNPATH_SEARCH_PATHS = "$(inherited) @executable_path/Frameworks";
				"OTHER_SWIFT_FLAGS[sdk=iphonesimulator*]" = "-D IOS_SIMULATOR";
				PRODUCT_BUNDLE_IDENTIFIER = "$(MAIN_APP_BUNDLE_IDENTIFIER)";
				PRODUCT_NAME = "$(TARGET_NAME)";
				PROVISIONING_PROFILE = "";
			};
			name = Debug;
		};
		43776FB81B8022E90074EA36 /* Release */ = {
			isa = XCBuildConfiguration;
			buildSettings = {
				ALWAYS_EMBED_SWIFT_STANDARD_LIBRARIES = YES;
				ASSETCATALOG_COMPILER_APPICON_NAME = AppIcon;
				CODE_SIGN_ENTITLEMENTS = Loop/Loop.entitlements;
				CODE_SIGN_IDENTITY = "iPhone Developer";
				DEVELOPMENT_TEAM = "";
				FRAMEWORK_SEARCH_PATHS = (
					"$(inherited)",
					"$(PROJECT_DIR)/Carthage/Build/iOS",
				);
				INFOPLIST_FILE = Loop/Info.plist;
				LD_RUNPATH_SEARCH_PATHS = "$(inherited) @executable_path/Frameworks";
				PRODUCT_BUNDLE_IDENTIFIER = "$(MAIN_APP_BUNDLE_IDENTIFIER)";
				PRODUCT_NAME = "$(TARGET_NAME)";
				PROVISIONING_PROFILE = "";
			};
			name = Release;
		};
		43A943961B926B7B0051FA24 /* Debug */ = {
			isa = XCBuildConfiguration;
			buildSettings = {
				CODE_SIGN_IDENTITY = "iPhone Developer";
				"CODE_SIGN_IDENTITY[sdk=watchos*]" = "iPhone Developer";
				DEVELOPMENT_TEAM = "";
				INFOPLIST_FILE = "WatchApp Extension/Info.plist";
				LD_RUNPATH_SEARCH_PATHS = "$(inherited) @executable_path/Frameworks @executable_path/../../Frameworks";
				PRODUCT_BUNDLE_IDENTIFIER = "$(MAIN_APP_BUNDLE_IDENTIFIER).watchkitapp.watchkitextension";
				PRODUCT_NAME = "${TARGET_NAME}";
				PROVISIONING_PROFILE = "";
				SDKROOT = watchos;
				SKIP_INSTALL = YES;
				TARGETED_DEVICE_FAMILY = 4;
			};
			name = Debug;
		};
		43A943971B926B7B0051FA24 /* Release */ = {
			isa = XCBuildConfiguration;
			buildSettings = {
				CODE_SIGN_IDENTITY = "iPhone Developer";
				"CODE_SIGN_IDENTITY[sdk=watchos*]" = "iPhone Developer";
				DEVELOPMENT_TEAM = "";
				INFOPLIST_FILE = "WatchApp Extension/Info.plist";
				LD_RUNPATH_SEARCH_PATHS = "$(inherited) @executable_path/Frameworks @executable_path/../../Frameworks";
				PRODUCT_BUNDLE_IDENTIFIER = "$(MAIN_APP_BUNDLE_IDENTIFIER).watchkitapp.watchkitextension";
				PRODUCT_NAME = "${TARGET_NAME}";
				PROVISIONING_PROFILE = "";
				SDKROOT = watchos;
				SKIP_INSTALL = YES;
				TARGETED_DEVICE_FAMILY = 4;
			};
			name = Release;
		};
		43A9439A1B926B7B0051FA24 /* Debug */ = {
			isa = XCBuildConfiguration;
			buildSettings = {
				ALWAYS_EMBED_SWIFT_STANDARD_LIBRARIES = YES;
				ASSETCATALOG_COMPILER_APPICON_NAME = AppIcon;
				CODE_SIGN_IDENTITY = "iPhone Developer";
				"CODE_SIGN_IDENTITY[sdk=watchos*]" = "iPhone Developer";
				DEVELOPMENT_TEAM = "";
				IBSC_MODULE = WatchApp_Extension;
				INFOPLIST_FILE = WatchApp/Info.plist;
				LD_RUNPATH_SEARCH_PATHS = "$(inherited) @executable_path/Frameworks";
				PRODUCT_BUNDLE_IDENTIFIER = "$(MAIN_APP_BUNDLE_IDENTIFIER).watchkitapp";
				PRODUCT_NAME = "$(TARGET_NAME)";
				PROVISIONING_PROFILE = "";
				SDKROOT = watchos;
				SKIP_INSTALL = YES;
				TARGETED_DEVICE_FAMILY = 4;
			};
			name = Debug;
		};
		43A9439B1B926B7B0051FA24 /* Release */ = {
			isa = XCBuildConfiguration;
			buildSettings = {
				ALWAYS_EMBED_SWIFT_STANDARD_LIBRARIES = YES;
				ASSETCATALOG_COMPILER_APPICON_NAME = AppIcon;
				CODE_SIGN_IDENTITY = "iPhone Developer";
				"CODE_SIGN_IDENTITY[sdk=watchos*]" = "iPhone Developer";
				DEVELOPMENT_TEAM = "";
				IBSC_MODULE = WatchApp_Extension;
				INFOPLIST_FILE = WatchApp/Info.plist;
				LD_RUNPATH_SEARCH_PATHS = "$(inherited) @executable_path/Frameworks";
				PRODUCT_BUNDLE_IDENTIFIER = "$(MAIN_APP_BUNDLE_IDENTIFIER).watchkitapp";
				PRODUCT_NAME = "$(TARGET_NAME)";
				PROVISIONING_PROFILE = "";
				SDKROOT = watchos;
				SKIP_INSTALL = YES;
				TARGETED_DEVICE_FAMILY = 4;
			};
			name = Release;
		};
		43E2D8D71D20BF42004DA55F /* Debug */ = {
			isa = XCBuildConfiguration;
			buildSettings = {
				CLANG_ANALYZER_NONNULL = YES;
				"CODE_SIGN_IDENTITY[sdk=iphoneos*]" = "iPhone Developer";
				DEVELOPMENT_TEAM = "";
				FRAMEWORK_SEARCH_PATHS = (
					"$(inherited)",
					"$(PROJECT_DIR)/Carthage/Build/iOS",
				);
				INFOPLIST_FILE = DoseMathTests/Info.plist;
				LD_RUNPATH_SEARCH_PATHS = "$(inherited) @loader_path/Frameworks";
				PRODUCT_BUNDLE_IDENTIFIER = com.loudnate.DoseMathTests;
				PRODUCT_NAME = "$(TARGET_NAME)";
			};
			name = Debug;
		};
		43E2D8D81D20BF42004DA55F /* Release */ = {
			isa = XCBuildConfiguration;
			buildSettings = {
				CLANG_ANALYZER_NONNULL = YES;
				"CODE_SIGN_IDENTITY[sdk=iphoneos*]" = "iPhone Developer";
				DEVELOPMENT_TEAM = "";
				FRAMEWORK_SEARCH_PATHS = (
					"$(inherited)",
					"$(PROJECT_DIR)/Carthage/Build/iOS",
				);
				INFOPLIST_FILE = DoseMathTests/Info.plist;
				LD_RUNPATH_SEARCH_PATHS = "$(inherited) @loader_path/Frameworks";
				PRODUCT_BUNDLE_IDENTIFIER = com.loudnate.DoseMathTests;
				PRODUCT_NAME = "$(TARGET_NAME)";
			};
			name = Release;
		};
		43E2D9131D20C581004DA55F /* Debug */ = {
			isa = XCBuildConfiguration;
			buildSettings = {
				BUNDLE_LOADER = "$(TEST_HOST)";
				CLANG_ANALYZER_NONNULL = YES;
				"CODE_SIGN_IDENTITY[sdk=iphoneos*]" = "iPhone Developer";
				DEVELOPMENT_TEAM = "";
				INFOPLIST_FILE = LoopTests/Info.plist;
				LD_RUNPATH_SEARCH_PATHS = "$(inherited) @executable_path/Frameworks @loader_path/Frameworks";
				PRODUCT_BUNDLE_IDENTIFIER = com.loudnate.LoopTests;
				PRODUCT_NAME = "$(TARGET_NAME)";
				TEST_HOST = "$(BUILT_PRODUCTS_DIR)/Loop.app/Loop";
			};
			name = Debug;
		};
		43E2D9141D20C581004DA55F /* Release */ = {
			isa = XCBuildConfiguration;
			buildSettings = {
				BUNDLE_LOADER = "$(TEST_HOST)";
				CLANG_ANALYZER_NONNULL = YES;
				"CODE_SIGN_IDENTITY[sdk=iphoneos*]" = "iPhone Developer";
				DEVELOPMENT_TEAM = "";
				INFOPLIST_FILE = LoopTests/Info.plist;
				LD_RUNPATH_SEARCH_PATHS = "$(inherited) @executable_path/Frameworks @loader_path/Frameworks";
				PRODUCT_BUNDLE_IDENTIFIER = com.loudnate.LoopTests;
				PRODUCT_NAME = "$(TARGET_NAME)";
				TEST_HOST = "$(BUILT_PRODUCTS_DIR)/Loop.app/Loop";
			};
			name = Release;
		};
		4F70C1E91DE8DCA8006380B7 /* Debug */ = {
			isa = XCBuildConfiguration;
			buildSettings = {
				CLANG_ANALYZER_NONNULL = YES;
				CLANG_WARN_DOCUMENTATION_COMMENTS = YES;
				CLANG_WARN_SUSPICIOUS_MOVES = YES;
				CODE_SIGN_ENTITLEMENTS = "Loop Status Extension/Loop Status Extension.entitlements";
				CODE_SIGN_IDENTITY = "iPhone Developer";
				"CODE_SIGN_IDENTITY[sdk=iphoneos*]" = "iPhone Developer";
				DEVELOPMENT_TEAM = "";
				FRAMEWORK_SEARCH_PATHS = (
					"$(inherited)",
					"$(PROJECT_DIR)/Carthage/Build/iOS",
				);
				INFOPLIST_FILE = "Loop Status Extension/Info.plist";
				LD_RUNPATH_SEARCH_PATHS = "$(inherited) @executable_path/Frameworks @executable_path/../../Frameworks";
				PRODUCT_BUNDLE_IDENTIFIER = "$(MAIN_APP_BUNDLE_IDENTIFIER).statuswidget";
				PRODUCT_NAME = "$(TARGET_NAME)";
				SKIP_INSTALL = YES;
				SWIFT_ACTIVE_COMPILATION_CONDITIONS = DEBUG;
				SWIFT_VERSION = 3.0;
			};
			name = Debug;
		};
		4F70C1EA1DE8DCA8006380B7 /* Release */ = {
			isa = XCBuildConfiguration;
			buildSettings = {
				CLANG_ANALYZER_NONNULL = YES;
				CLANG_WARN_DOCUMENTATION_COMMENTS = YES;
				CLANG_WARN_SUSPICIOUS_MOVES = YES;
				CODE_SIGN_ENTITLEMENTS = "Loop Status Extension/Loop Status Extension.entitlements";
				CODE_SIGN_IDENTITY = "iPhone Developer";
				"CODE_SIGN_IDENTITY[sdk=iphoneos*]" = "iPhone Developer";
				DEVELOPMENT_TEAM = "";
				FRAMEWORK_SEARCH_PATHS = (
					"$(inherited)",
					"$(PROJECT_DIR)/Carthage/Build/iOS",
				);
				INFOPLIST_FILE = "Loop Status Extension/Info.plist";
				LD_RUNPATH_SEARCH_PATHS = "$(inherited) @executable_path/Frameworks @executable_path/../../Frameworks";
				PRODUCT_BUNDLE_IDENTIFIER = "$(MAIN_APP_BUNDLE_IDENTIFIER).statuswidget";
				PRODUCT_NAME = "$(TARGET_NAME)";
				SKIP_INSTALL = YES;
				SWIFT_VERSION = 3.0;
			};
			name = Release;
		};
		4F7528901DFE1DC600C322D6 /* Debug */ = {
			isa = XCBuildConfiguration;
			buildSettings = {
				APPLICATION_EXTENSION_API_ONLY = YES;
				CLANG_ANALYZER_NONNULL = YES;
				CLANG_WARN_DOCUMENTATION_COMMENTS = YES;
				CLANG_WARN_SUSPICIOUS_MOVES = YES;
				CODE_SIGN_IDENTITY = "";
				"CODE_SIGN_IDENTITY[sdk=iphoneos*]" = "";
				CURRENT_PROJECT_VERSION = 1;
				DEFINES_MODULE = YES;
				DYLIB_COMPATIBILITY_VERSION = 1;
				DYLIB_CURRENT_VERSION = 1;
				DYLIB_INSTALL_NAME_BASE = "@rpath";
				INFOPLIST_FILE = LoopUI/Info.plist;
				INSTALL_PATH = "$(LOCAL_LIBRARY_DIR)/Frameworks";
				LD_RUNPATH_SEARCH_PATHS = "$(inherited) @executable_path/Frameworks @loader_path/Frameworks";
				PRODUCT_BUNDLE_IDENTIFIER = com.loudnate.Loop.LoopUI;
				PRODUCT_NAME = "$(TARGET_NAME)";
				SKIP_INSTALL = YES;
				SWIFT_ACTIVE_COMPILATION_CONDITIONS = DEBUG;
				SWIFT_VERSION = 3.0;
				VERSIONING_SYSTEM = "apple-generic";
				VERSION_INFO_PREFIX = "";
			};
			name = Debug;
		};
		4F7528911DFE1DC600C322D6 /* Release */ = {
			isa = XCBuildConfiguration;
			buildSettings = {
				APPLICATION_EXTENSION_API_ONLY = YES;
				CLANG_ANALYZER_NONNULL = YES;
				CLANG_WARN_DOCUMENTATION_COMMENTS = YES;
				CLANG_WARN_SUSPICIOUS_MOVES = YES;
				CODE_SIGN_IDENTITY = "";
				"CODE_SIGN_IDENTITY[sdk=iphoneos*]" = "";
				CURRENT_PROJECT_VERSION = 1;
				DEFINES_MODULE = YES;
				DYLIB_COMPATIBILITY_VERSION = 1;
				DYLIB_CURRENT_VERSION = 1;
				DYLIB_INSTALL_NAME_BASE = "@rpath";
				INFOPLIST_FILE = LoopUI/Info.plist;
				INSTALL_PATH = "$(LOCAL_LIBRARY_DIR)/Frameworks";
				LD_RUNPATH_SEARCH_PATHS = "$(inherited) @executable_path/Frameworks @loader_path/Frameworks";
				PRODUCT_BUNDLE_IDENTIFIER = com.loudnate.Loop.LoopUI;
				PRODUCT_NAME = "$(TARGET_NAME)";
				SKIP_INSTALL = YES;
				SWIFT_VERSION = 3.0;
				VERSIONING_SYSTEM = "apple-generic";
				VERSION_INFO_PREFIX = "";
			};
			name = Release;
		};
/* End XCBuildConfiguration section */

/* Begin XCConfigurationList section */
		43776F871B8022E90074EA36 /* Build configuration list for PBXProject "Loop" */ = {
			isa = XCConfigurationList;
			buildConfigurations = (
				43776FB41B8022E90074EA36 /* Debug */,
				43776FB51B8022E90074EA36 /* Release */,
			);
			defaultConfigurationIsVisible = 0;
			defaultConfigurationName = Release;
		};
		43776FB61B8022E90074EA36 /* Build configuration list for PBXNativeTarget "Loop" */ = {
			isa = XCConfigurationList;
			buildConfigurations = (
				43776FB71B8022E90074EA36 /* Debug */,
				43776FB81B8022E90074EA36 /* Release */,
			);
			defaultConfigurationIsVisible = 0;
			defaultConfigurationName = Release;
		};
		43A943951B926B7B0051FA24 /* Build configuration list for PBXNativeTarget "WatchApp Extension" */ = {
			isa = XCConfigurationList;
			buildConfigurations = (
				43A943961B926B7B0051FA24 /* Debug */,
				43A943971B926B7B0051FA24 /* Release */,
			);
			defaultConfigurationIsVisible = 0;
			defaultConfigurationName = Release;
		};
		43A943991B926B7B0051FA24 /* Build configuration list for PBXNativeTarget "WatchApp" */ = {
			isa = XCConfigurationList;
			buildConfigurations = (
				43A9439A1B926B7B0051FA24 /* Debug */,
				43A9439B1B926B7B0051FA24 /* Release */,
			);
			defaultConfigurationIsVisible = 0;
			defaultConfigurationName = Release;
		};
		43E2D8D61D20BF42004DA55F /* Build configuration list for PBXNativeTarget "DoseMathTests" */ = {
			isa = XCConfigurationList;
			buildConfigurations = (
				43E2D8D71D20BF42004DA55F /* Debug */,
				43E2D8D81D20BF42004DA55F /* Release */,
			);
			defaultConfigurationIsVisible = 0;
			defaultConfigurationName = Release;
		};
		43E2D9121D20C581004DA55F /* Build configuration list for PBXNativeTarget "LoopTests" */ = {
			isa = XCConfigurationList;
			buildConfigurations = (
				43E2D9131D20C581004DA55F /* Debug */,
				43E2D9141D20C581004DA55F /* Release */,
			);
			defaultConfigurationIsVisible = 0;
			defaultConfigurationName = Release;
		};
		4F70C1EB1DE8DCA8006380B7 /* Build configuration list for PBXNativeTarget "Loop Status Extension" */ = {
			isa = XCConfigurationList;
			buildConfigurations = (
				4F70C1E91DE8DCA8006380B7 /* Debug */,
				4F70C1EA1DE8DCA8006380B7 /* Release */,
			);
			defaultConfigurationIsVisible = 0;
			defaultConfigurationName = Release;
		};
		4F7528921DFE1DC600C322D6 /* Build configuration list for PBXNativeTarget "LoopUI" */ = {
			isa = XCConfigurationList;
			buildConfigurations = (
				4F7528901DFE1DC600C322D6 /* Debug */,
				4F7528911DFE1DC600C322D6 /* Release */,
			);
			defaultConfigurationIsVisible = 0;
			defaultConfigurationName = Release;
		};
/* End XCConfigurationList section */
	};
	rootObject = 43776F841B8022E90074EA36 /* Project object */;
}<|MERGE_RESOLUTION|>--- conflicted
+++ resolved
@@ -1352,11 +1352,7 @@
 				4346D1E71C77F5FE00ABAFE3 /* ChartTableViewCell.swift in Sources */,
 				437CEEE41CDE5C0A003C8C80 /* UIImage.swift in Sources */,
 				43DBF0591C93F73800B3C386 /* CarbEntryTableViewController.swift in Sources */,
-<<<<<<< HEAD
-=======
-				43DE925C1C547A20001FFDE1 /* WatchContext.swift in Sources */,
 				C178249E1E19B62300D9D25C /* GlucoseThreshold.swift in Sources */,
->>>>>>> 291e39d2
 				43F41C351D3B623800C11ED6 /* ChartPointsTouchHighlightLayerViewCache.swift in Sources */,
 				43EB40861C82646A00472A8C /* StatusChartManager.swift in Sources */,
 				C17884631D51A7A400405663 /* BatteryIndicator.swift in Sources */,
