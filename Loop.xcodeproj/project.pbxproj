--- conflicted
+++ resolved
@@ -729,13 +729,10 @@
 /* End PBXCopyFilesBuildPhase section */
 
 /* Begin PBXFileReference section */
-<<<<<<< HEAD
 		14B1735C28AED9EC006CCD7C /* Loop Widget Extension.appex */ = {isa = PBXFileReference; explicitFileType = "wrapper.app-extension"; includeInIndex = 0; path = "Loop Widget Extension.appex"; sourceTree = BUILT_PRODUCTS_DIR; };
-=======
 		142CB7582A60BF2E0075748A /* EditMode.swift */ = {isa = PBXFileReference; fileEncoding = 4; lastKnownFileType = sourcecode.swift; path = EditMode.swift; sourceTree = "<group>"; };
 		142CB75A2A60BFC30075748A /* FavoriteFoodsView.swift */ = {isa = PBXFileReference; fileEncoding = 4; lastKnownFileType = sourcecode.swift; path = FavoriteFoodsView.swift; sourceTree = "<group>"; };
 		14B1735C28AED9EC006CCD7C /* SmallStatusWidgetExtension.appex */ = {isa = PBXFileReference; explicitFileType = "wrapper.app-extension"; includeInIndex = 0; path = SmallStatusWidgetExtension.appex; sourceTree = BUILT_PRODUCTS_DIR; };
->>>>>>> 79b648b1
 		14B1735D28AED9EC006CCD7C /* WidgetKit.framework */ = {isa = PBXFileReference; lastKnownFileType = wrapper.framework; name = WidgetKit.framework; path = System/Library/Frameworks/WidgetKit.framework; sourceTree = SDKROOT; };
 		14B1735F28AED9EC006CCD7C /* SwiftUI.framework */ = {isa = PBXFileReference; lastKnownFileType = wrapper.framework; name = SwiftUI.framework; path = System/Library/Frameworks/SwiftUI.framework; sourceTree = SDKROOT; };
 		14B1736428AED9EE006CCD7C /* Assets.xcassets */ = {isa = PBXFileReference; lastKnownFileType = folder.assetcatalog; path = Assets.xcassets; sourceTree = "<group>"; };
