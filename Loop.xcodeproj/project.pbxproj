// !$*UTF8*$!
{
	archiveVersion = 1;
	classes = {
	};
	objectVersion = 52;
	objects = {

/* Begin PBXBuildFile section */
		1419606428D9550400BA86E0 /* LoopKitUI.framework in Frameworks */ = {isa = PBXBuildFile; fileRef = 437AFEE6203688CF008C4892 /* LoopKitUI.framework */; };
		1419606928D9554E00BA86E0 /* LoopKitUI.framework in Frameworks */ = {isa = PBXBuildFile; fileRef = 437AFEE6203688CF008C4892 /* LoopKitUI.framework */; };
		1419606A28D955BC00BA86E0 /* MockKitUI.framework in Frameworks */ = {isa = PBXBuildFile; fileRef = C101947127DD473C004E7EB8 /* MockKitUI.framework */; };
		1481F9BB28DA26F4004C5AEB /* LoopUI.framework in Frameworks */ = {isa = PBXBuildFile; fileRef = 4F75288B1DFE1DC600C322D6 /* LoopUI.framework */; };
		14B1735E28AED9EC006CCD7C /* WidgetKit.framework in Frameworks */ = {isa = PBXBuildFile; fileRef = 14B1735D28AED9EC006CCD7C /* WidgetKit.framework */; };
		14B1736028AED9EC006CCD7C /* SwiftUI.framework in Frameworks */ = {isa = PBXBuildFile; fileRef = 14B1735F28AED9EC006CCD7C /* SwiftUI.framework */; };
		14B1736528AED9EE006CCD7C /* Assets.xcassets in Resources */ = {isa = PBXBuildFile; fileRef = 14B1736428AED9EE006CCD7C /* Assets.xcassets */; };
		14B1736928AED9EE006CCD7C /* SmallStatusWidgetExtension.appex in Embed App Extensions */ = {isa = PBXBuildFile; fileRef = 14B1735C28AED9EC006CCD7C /* SmallStatusWidgetExtension.appex */; settings = {ATTRIBUTES = (RemoveHeadersOnCopy, ); }; };
		14B1737228AEDBF6006CCD7C /* BasalView.swift in Sources */ = {isa = PBXBuildFile; fileRef = 14B1736E28AEDBF6006CCD7C /* BasalView.swift */; };
		14B1737328AEDBF6006CCD7C /* StatusWidget.swift in Sources */ = {isa = PBXBuildFile; fileRef = 14B1736F28AEDBF6006CCD7C /* StatusWidget.swift */; };
		14B1737428AEDBF6006CCD7C /* GlucoseView.swift in Sources */ = {isa = PBXBuildFile; fileRef = 14B1737028AEDBF6006CCD7C /* GlucoseView.swift */; };
		14B1737528AEDBF6006CCD7C /* LoopCircleView.swift in Sources */ = {isa = PBXBuildFile; fileRef = 14B1737128AEDBF6006CCD7C /* LoopCircleView.swift */; };
		14B1737628AEDC6C006CCD7C /* HKUnit.swift in Sources */ = {isa = PBXBuildFile; fileRef = 4F526D5E1DF2459000A04910 /* HKUnit.swift */; };
		14B1737728AEDC6C006CCD7C /* NSBundle.swift in Sources */ = {isa = PBXBuildFile; fileRef = 430DA58D1D4AEC230097D1CA /* NSBundle.swift */; };
		14B1737828AEDC6C006CCD7C /* NSTimeInterval.swift in Sources */ = {isa = PBXBuildFile; fileRef = 439897341CD2F7DE00223065 /* NSTimeInterval.swift */; };
		14B1737928AEDC6C006CCD7C /* NSUserDefaults+StatusExtension.swift in Sources */ = {isa = PBXBuildFile; fileRef = 4FC8C8001DEB93E400A1452E /* NSUserDefaults+StatusExtension.swift */; };
		14B1737A28AEDC6C006CCD7C /* NumberFormatter.swift in Sources */ = {isa = PBXBuildFile; fileRef = 43BFF0B31E45C1BE00FF19A9 /* NumberFormatter.swift */; };
		14B1737B28AEDC6C006CCD7C /* OSLog.swift in Sources */ = {isa = PBXBuildFile; fileRef = 4374B5EE209D84BE00D17AA8 /* OSLog.swift */; };
		14B1737C28AEDC6C006CCD7C /* PumpManager.swift in Sources */ = {isa = PBXBuildFile; fileRef = 43C3B6F620BBCAA30026CAFA /* PumpManager.swift */; };
		14B1737D28AEDC6C006CCD7C /* PumpManagerUI.swift in Sources */ = {isa = PBXBuildFile; fileRef = C1FB428E217921D600FAB378 /* PumpManagerUI.swift */; };
		14B1737E28AEDC6C006CCD7C /* FeatureFlags.swift in Sources */ = {isa = PBXBuildFile; fileRef = 89E267FB2292456700A3F2AF /* FeatureFlags.swift */; };
		14B1737F28AEDC6C006CCD7C /* PluginManager.swift in Sources */ = {isa = PBXBuildFile; fileRef = C16DA84122E8E112008624C2 /* PluginManager.swift */; };
		14B1738028AEDC6C006CCD7C /* Debug.swift in Sources */ = {isa = PBXBuildFile; fileRef = 892A5D58222F0A27008961AB /* Debug.swift */; };
		14B1738128AEDC70006CCD7C /* StatusExtensionContext.swift in Sources */ = {isa = PBXBuildFile; fileRef = 4F70C2111DE900EA006380B7 /* StatusExtensionContext.swift */; };
		1D05219B2469E9DF000EBBDE /* StoredAlert.swift in Sources */ = {isa = PBXBuildFile; fileRef = 1D05219A2469E9DF000EBBDE /* StoredAlert.swift */; };
		1D05219D2469F1F5000EBBDE /* AlertStore.swift in Sources */ = {isa = PBXBuildFile; fileRef = 1D05219C2469F1F5000EBBDE /* AlertStore.swift */; };
		1D080CBD2473214A00356610 /* AlertStore.xcdatamodeld in Sources */ = {isa = PBXBuildFile; fileRef = 1D080CBB2473214A00356610 /* AlertStore.xcdatamodeld */; };
		1D12D3B92548EFDD00B53E8B /* main.swift in Sources */ = {isa = PBXBuildFile; fileRef = 1D12D3B82548EFDD00B53E8B /* main.swift */; };
		1D3F0F7526D59B6C004A5960 /* Debug.swift in Sources */ = {isa = PBXBuildFile; fileRef = 892A5D58222F0A27008961AB /* Debug.swift */; };
		1D3F0F7626D59DCD004A5960 /* Debug.swift in Sources */ = {isa = PBXBuildFile; fileRef = 892A5D58222F0A27008961AB /* Debug.swift */; };
		1D3F0F7726D59DCE004A5960 /* Debug.swift in Sources */ = {isa = PBXBuildFile; fileRef = 892A5D58222F0A27008961AB /* Debug.swift */; };
		1D49795824E7289700948F05 /* ServicesViewModel.swift in Sources */ = {isa = PBXBuildFile; fileRef = 1D49795724E7289700948F05 /* ServicesViewModel.swift */; };
		1D4990E824A25931005CC357 /* FeatureFlags.swift in Sources */ = {isa = PBXBuildFile; fileRef = 89E267FB2292456700A3F2AF /* FeatureFlags.swift */; };
		1D4A3E2D2478628500FD601B /* StoredAlert+CoreDataClass.swift in Sources */ = {isa = PBXBuildFile; fileRef = 1D4A3E2B2478628500FD601B /* StoredAlert+CoreDataClass.swift */; };
		1D4A3E2E2478628500FD601B /* StoredAlert+CoreDataProperties.swift in Sources */ = {isa = PBXBuildFile; fileRef = 1D4A3E2C2478628500FD601B /* StoredAlert+CoreDataProperties.swift */; };
		1D63DEA526E950D400F46FA5 /* SupportManager.swift in Sources */ = {isa = PBXBuildFile; fileRef = 1D63DEA426E950D400F46FA5 /* SupportManager.swift */; };
		1D6B1B6726866D89009AC446 /* AlertPermissionsChecker.swift in Sources */ = {isa = PBXBuildFile; fileRef = 1D6B1B6626866D89009AC446 /* AlertPermissionsChecker.swift */; };
		1D70C40126EC0F9D00C62570 /* SupportManagerTests.swift in Sources */ = {isa = PBXBuildFile; fileRef = 1D70C40026EC0F9D00C62570 /* SupportManagerTests.swift */; };
		1D80313D24746274002810DF /* AlertStoreTests.swift in Sources */ = {isa = PBXBuildFile; fileRef = 1D80313C24746274002810DF /* AlertStoreTests.swift */; };
		1D82E6A025377C6B009131FB /* TrustedTimeChecker.swift in Sources */ = {isa = PBXBuildFile; fileRef = 1D82E69F25377C6B009131FB /* TrustedTimeChecker.swift */; };
		1D8D55BC252274650044DBB6 /* BolusEntryViewModelTests.swift in Sources */ = {isa = PBXBuildFile; fileRef = 1D8D55BB252274650044DBB6 /* BolusEntryViewModelTests.swift */; };
		1D9650C82523FBA100A1370B /* DeviceDataManager+BolusEntryViewModelDelegate.swift in Sources */ = {isa = PBXBuildFile; fileRef = 1D9650C72523FBA100A1370B /* DeviceDataManager+BolusEntryViewModelDelegate.swift */; };
		1DA649A7244126CD00F61E75 /* UserNotificationAlertScheduler.swift in Sources */ = {isa = PBXBuildFile; fileRef = 1DA649A6244126CD00F61E75 /* UserNotificationAlertScheduler.swift */; };
		1DA649A9244126DA00F61E75 /* InAppModalAlertScheduler.swift in Sources */ = {isa = PBXBuildFile; fileRef = 1DA649A8244126DA00F61E75 /* InAppModalAlertScheduler.swift */; };
		1DA7A84224476EAD008257F0 /* AlertManagerTests.swift in Sources */ = {isa = PBXBuildFile; fileRef = 1DA7A84124476EAD008257F0 /* AlertManagerTests.swift */; };
		1DA7A84424477698008257F0 /* InAppModalAlertSchedulerTests.swift in Sources */ = {isa = PBXBuildFile; fileRef = 1DA7A84324477698008257F0 /* InAppModalAlertSchedulerTests.swift */; };
		1DB1065124467E18005542BD /* AlertManager.swift in Sources */ = {isa = PBXBuildFile; fileRef = 1DB1065024467E18005542BD /* AlertManager.swift */; };
		1DB1CA4D24A55F0000B3B94C /* Image.swift in Sources */ = {isa = PBXBuildFile; fileRef = 1DB1CA4C24A55F0000B3B94C /* Image.swift */; };
		1DB619AC270BAD3D006C9D07 /* VersionUpdateViewModel.swift in Sources */ = {isa = PBXBuildFile; fileRef = 1DB619AB270BAD3D006C9D07 /* VersionUpdateViewModel.swift */; };
		1DD0B76724EC77AC008A2DC3 /* SupportScreenView.swift in Sources */ = {isa = PBXBuildFile; fileRef = 1DD0B76624EC77AC008A2DC3 /* SupportScreenView.swift */; };
		1DDE273D24AEA4B000796622 /* SettingsViewModel.swift in Sources */ = {isa = PBXBuildFile; fileRef = 1DB1CA4E24A56D7600B3B94C /* SettingsViewModel.swift */; };
		1DDE273E24AEA4B000796622 /* SettingsView.swift in Sources */ = {isa = PBXBuildFile; fileRef = 1DE09BA824A3E23F009EE9F9 /* SettingsView.swift */; };
		1DDE274024AEA4F200796622 /* NotificationsCriticalAlertPermissionsView.swift in Sources */ = {isa = PBXBuildFile; fileRef = 1DA46B5F2492E2E300D71A63 /* NotificationsCriticalAlertPermissionsView.swift */; };
		1DFE9E172447B6270082C280 /* UserNotificationAlertSchedulerTests.swift in Sources */ = {isa = PBXBuildFile; fileRef = 1DFE9E162447B6270082C280 /* UserNotificationAlertSchedulerTests.swift */; };
		43027F0F1DFE0EC900C51989 /* HKUnit.swift in Sources */ = {isa = PBXBuildFile; fileRef = 4F526D5E1DF2459000A04910 /* HKUnit.swift */; };
		4302F4E11D4E9C8900F0FCAF /* TextFieldTableViewController.swift in Sources */ = {isa = PBXBuildFile; fileRef = 4302F4E01D4E9C8900F0FCAF /* TextFieldTableViewController.swift */; };
		4302F4E31D4EA54200F0FCAF /* InsulinDeliveryTableViewController.swift in Sources */ = {isa = PBXBuildFile; fileRef = 4302F4E21D4EA54200F0FCAF /* InsulinDeliveryTableViewController.swift */; };
		430B29932041F5B300BA9F93 /* UserDefaults+Loop.swift in Sources */ = {isa = PBXBuildFile; fileRef = 430B29922041F5B200BA9F93 /* UserDefaults+Loop.swift */; };
		430D85891F44037000AF2D4F /* HUDViewTableViewCell.swift in Sources */ = {isa = PBXBuildFile; fileRef = 430D85881F44037000AF2D4F /* HUDViewTableViewCell.swift */; };
		4311FB9B1F37FE1B00D4C0A7 /* TitleSubtitleTextFieldTableViewCell.swift in Sources */ = {isa = PBXBuildFile; fileRef = 4311FB9A1F37FE1B00D4C0A7 /* TitleSubtitleTextFieldTableViewCell.swift */; };
		431A8C401EC6E8AB00823B9C /* CircleMaskView.swift in Sources */ = {isa = PBXBuildFile; fileRef = 431A8C3F1EC6E8AB00823B9C /* CircleMaskView.swift */; };
		4326BA641F3A44D9007CCAD4 /* ChartLineModel.swift in Sources */ = {isa = PBXBuildFile; fileRef = 4326BA631F3A44D9007CCAD4 /* ChartLineModel.swift */; };
		4328E01A1CFBE1DA00E199AA /* ActionHUDController.swift in Sources */ = {isa = PBXBuildFile; fileRef = 4328E0151CFBE1DA00E199AA /* ActionHUDController.swift */; };
		4328E01E1CFBE25F00E199AA /* CarbAndBolusFlowController.swift in Sources */ = {isa = PBXBuildFile; fileRef = 4328E01D1CFBE25F00E199AA /* CarbAndBolusFlowController.swift */; };
		4328E0281CFBE2C500E199AA /* CLKComplicationTemplate.swift in Sources */ = {isa = PBXBuildFile; fileRef = 4328E0221CFBE2C500E199AA /* CLKComplicationTemplate.swift */; };
		4328E02A1CFBE2C500E199AA /* UIColor.swift in Sources */ = {isa = PBXBuildFile; fileRef = 4328E0241CFBE2C500E199AA /* UIColor.swift */; };
		4328E02B1CFBE2C500E199AA /* WKAlertAction.swift in Sources */ = {isa = PBXBuildFile; fileRef = 4328E0251CFBE2C500E199AA /* WKAlertAction.swift */; };
		4328E02F1CFBF81800E199AA /* WKInterfaceImage.swift in Sources */ = {isa = PBXBuildFile; fileRef = 4328E02E1CFBF81800E199AA /* WKInterfaceImage.swift */; };
		4328E0331CFC091100E199AA /* WatchContext+LoopKit.swift in Sources */ = {isa = PBXBuildFile; fileRef = 4328E0311CFC068900E199AA /* WatchContext+LoopKit.swift */; };
		4328E0351CFC0AE100E199AA /* WatchDataManager.swift in Sources */ = {isa = PBXBuildFile; fileRef = 4328E0341CFC0AE100E199AA /* WatchDataManager.swift */; };
		432CF87520D8AC950066B889 /* NSUserDefaults+WatchApp.swift in Sources */ = {isa = PBXBuildFile; fileRef = 4328E0231CFBE2C500E199AA /* NSUserDefaults+WatchApp.swift */; };
		432E73CB1D24B3D6009AD15D /* RemoteDataServicesManager.swift in Sources */ = {isa = PBXBuildFile; fileRef = 432E73CA1D24B3D6009AD15D /* RemoteDataServicesManager.swift */; };
		433EA4C41D9F71C800CD78FB /* CommandResponseViewController.swift in Sources */ = {isa = PBXBuildFile; fileRef = 433EA4C31D9F71C800CD78FB /* CommandResponseViewController.swift */; };
		4344628220A7A37F00C4BE6F /* CoreBluetooth.framework in Frameworks */ = {isa = PBXBuildFile; fileRef = 4344628120A7A37E00C4BE6F /* CoreBluetooth.framework */; };
		4344629220A7C19800C4BE6F /* ButtonGroup.swift in Sources */ = {isa = PBXBuildFile; fileRef = 4344629120A7C19800C4BE6F /* ButtonGroup.swift */; };
		4344629820A8B2D700C4BE6F /* OSLog.swift in Sources */ = {isa = PBXBuildFile; fileRef = 4374B5EE209D84BE00D17AA8 /* OSLog.swift */; };
		4345E3F421F036FC009E00E5 /* Result.swift in Sources */ = {isa = PBXBuildFile; fileRef = 43D848AF1E7DCBE100DADCBC /* Result.swift */; };
		4345E3F521F036FC009E00E5 /* Result.swift in Sources */ = {isa = PBXBuildFile; fileRef = 43D848AF1E7DCBE100DADCBC /* Result.swift */; };
		4345E3F821F03D2A009E00E5 /* DatesAndNumberCell.swift in Sources */ = {isa = PBXBuildFile; fileRef = 4345E3F721F03D2A009E00E5 /* DatesAndNumberCell.swift */; };
		4345E3FA21F0473B009E00E5 /* TextCell.swift in Sources */ = {isa = PBXBuildFile; fileRef = 4345E3F921F0473B009E00E5 /* TextCell.swift */; };
		4345E3FB21F04911009E00E5 /* UIColor+HIG.swift in Sources */ = {isa = PBXBuildFile; fileRef = 43BFF0C31E4659E700FF19A9 /* UIColor+HIG.swift */; };
		4345E3FC21F04911009E00E5 /* UIColor+HIG.swift in Sources */ = {isa = PBXBuildFile; fileRef = 43BFF0C31E4659E700FF19A9 /* UIColor+HIG.swift */; };
		4345E3FE21F04A50009E00E5 /* DateIntervalFormatter.swift in Sources */ = {isa = PBXBuildFile; fileRef = 4345E3FD21F04A50009E00E5 /* DateIntervalFormatter.swift */; };
		4345E3FF21F051C6009E00E5 /* LoopCore.framework in Frameworks */ = {isa = PBXBuildFile; fileRef = 43D9FFCF21EAE05D00AF44BF /* LoopCore.framework */; };
		4345E40021F051DD009E00E5 /* LoopCore.framework in CopyFiles */ = {isa = PBXBuildFile; fileRef = 43D9FFCF21EAE05D00AF44BF /* LoopCore.framework */; settings = {ATTRIBUTES = (CodeSignOnCopy, RemoveHeadersOnCopy, ); }; };
		4345E40121F67300009E00E5 /* PotentialCarbEntryUserInfo.swift in Sources */ = {isa = PBXBuildFile; fileRef = 43DE92581C5479E4001FFDE1 /* PotentialCarbEntryUserInfo.swift */; };
		4345E40221F67300009E00E5 /* PotentialCarbEntryUserInfo.swift in Sources */ = {isa = PBXBuildFile; fileRef = 43DE92581C5479E4001FFDE1 /* PotentialCarbEntryUserInfo.swift */; };
		4345E40421F68AD9009E00E5 /* TextRowController.swift in Sources */ = {isa = PBXBuildFile; fileRef = 4345E40321F68AD9009E00E5 /* TextRowController.swift */; };
		4345E40621F68E18009E00E5 /* CarbEntryListController.swift in Sources */ = {isa = PBXBuildFile; fileRef = 4345E40521F68E18009E00E5 /* CarbEntryListController.swift */; };
		434FF1EE1CF27EEF000DB779 /* UITableViewCell.swift in Sources */ = {isa = PBXBuildFile; fileRef = 434FF1ED1CF27EEF000DB779 /* UITableViewCell.swift */; };
		43511CE221FD80E400566C63 /* RetrospectiveCorrection.swift in Sources */ = {isa = PBXBuildFile; fileRef = 43511CDF21FD80E400566C63 /* RetrospectiveCorrection.swift */; };
		43511CE321FD80E400566C63 /* StandardRetrospectiveCorrection.swift in Sources */ = {isa = PBXBuildFile; fileRef = 43511CE021FD80E400566C63 /* StandardRetrospectiveCorrection.swift */; };
		43511CEE220FC61700566C63 /* HUDRowController.swift in Sources */ = {isa = PBXBuildFile; fileRef = 43511CED220FC61700566C63 /* HUDRowController.swift */; };
		43517917230A0E1A0072ECC0 /* WKInterfaceLabel.swift in Sources */ = {isa = PBXBuildFile; fileRef = 43517916230A0E1A0072ECC0 /* WKInterfaceLabel.swift */; };
		435400341C9F878D00D5819C /* SetBolusUserInfo.swift in Sources */ = {isa = PBXBuildFile; fileRef = 435400331C9F878D00D5819C /* SetBolusUserInfo.swift */; };
		435400351C9F878D00D5819C /* SetBolusUserInfo.swift in Sources */ = {isa = PBXBuildFile; fileRef = 435400331C9F878D00D5819C /* SetBolusUserInfo.swift */; };
		436961911F19D11E00447E89 /* ChartPointsContextFillLayer.swift in Sources */ = {isa = PBXBuildFile; fileRef = 4369618F1F19C86400447E89 /* ChartPointsContextFillLayer.swift */; };
		436A0DA51D236A2A00104B24 /* LoopError.swift in Sources */ = {isa = PBXBuildFile; fileRef = 436A0DA41D236A2A00104B24 /* LoopError.swift */; };
		436D9BF81F6F4EA100CFA75F /* recommended_temp_start_low_end_just_above_range.json in Resources */ = {isa = PBXBuildFile; fileRef = 436D9BF71F6F4EA100CFA75F /* recommended_temp_start_low_end_just_above_range.json */; };
		4372E484213A63FB0068E043 /* ChartHUDController.swift in Sources */ = {isa = PBXBuildFile; fileRef = 4FFEDFBE20E5CF22000BFC58 /* ChartHUDController.swift */; };
		4372E487213C86240068E043 /* SampleValue.swift in Sources */ = {isa = PBXBuildFile; fileRef = 4372E486213C86240068E043 /* SampleValue.swift */; };
		4372E488213C862B0068E043 /* SampleValue.swift in Sources */ = {isa = PBXBuildFile; fileRef = 4372E486213C86240068E043 /* SampleValue.swift */; };
		4372E48B213CB5F00068E043 /* Double.swift in Sources */ = {isa = PBXBuildFile; fileRef = 4372E48A213CB5F00068E043 /* Double.swift */; };
		4372E48C213CB6750068E043 /* Double.swift in Sources */ = {isa = PBXBuildFile; fileRef = 4372E48A213CB5F00068E043 /* Double.swift */; };
		4372E490213CFCE70068E043 /* LoopSettingsUserInfo.swift in Sources */ = {isa = PBXBuildFile; fileRef = 4372E48F213CFCE70068E043 /* LoopSettingsUserInfo.swift */; };
		4372E491213D05F90068E043 /* LoopSettingsUserInfo.swift in Sources */ = {isa = PBXBuildFile; fileRef = 4372E48F213CFCE70068E043 /* LoopSettingsUserInfo.swift */; };
		4372E492213D956C0068E043 /* GlucoseRangeSchedule.swift in Sources */ = {isa = PBXBuildFile; fileRef = 43C513181E864C4E001547C7 /* GlucoseRangeSchedule.swift */; };
		4372E496213DCDD30068E043 /* GlucoseChartValueHashable.swift in Sources */ = {isa = PBXBuildFile; fileRef = 4372E495213DCDD30068E043 /* GlucoseChartValueHashable.swift */; };
		4374B5EF209D84BF00D17AA8 /* OSLog.swift in Sources */ = {isa = PBXBuildFile; fileRef = 4374B5EE209D84BE00D17AA8 /* OSLog.swift */; };
		4374B5F0209D857E00D17AA8 /* OSLog.swift in Sources */ = {isa = PBXBuildFile; fileRef = 4374B5EE209D84BE00D17AA8 /* OSLog.swift */; };
		43776F901B8022E90074EA36 /* AppDelegate.swift in Sources */ = {isa = PBXBuildFile; fileRef = 43776F8F1B8022E90074EA36 /* AppDelegate.swift */; };
		43776F971B8022E90074EA36 /* Main.storyboard in Resources */ = {isa = PBXBuildFile; fileRef = 43776F951B8022E90074EA36 /* Main.storyboard */; };
		43785E932120A01B0057DED1 /* NewCarbEntryIntent+Loop.swift in Sources */ = {isa = PBXBuildFile; fileRef = 43785E922120A01B0057DED1 /* NewCarbEntryIntent+Loop.swift */; };
		43785E972120E4500057DED1 /* INRelevantShortcutStore+Loop.swift in Sources */ = {isa = PBXBuildFile; fileRef = 43785E952120E4010057DED1 /* INRelevantShortcutStore+Loop.swift */; };
		43785E982120E7060057DED1 /* Intents.intentdefinition in Sources */ = {isa = PBXBuildFile; fileRef = 43785E9B2120E7060057DED1 /* Intents.intentdefinition */; };
		437CEEE41CDE5C0A003C8C80 /* UIImage.swift in Sources */ = {isa = PBXBuildFile; fileRef = 437CEEE31CDE5C0A003C8C80 /* UIImage.swift */; };
		437D9BA31D7BC977007245E8 /* PredictionTableViewController.swift in Sources */ = {isa = PBXBuildFile; fileRef = 437D9BA21D7BC977007245E8 /* PredictionTableViewController.swift */; };
		4389916B1E91B689000EEF90 /* ChartSettings+Loop.swift in Sources */ = {isa = PBXBuildFile; fileRef = 4389916A1E91B689000EEF90 /* ChartSettings+Loop.swift */; };
		438D42F91D7C88BC003244B0 /* PredictionInputEffect.swift in Sources */ = {isa = PBXBuildFile; fileRef = 438D42F81D7C88BC003244B0 /* PredictionInputEffect.swift */; };
		438D42FB1D7D11A4003244B0 /* PredictionInputEffectTableViewCell.swift in Sources */ = {isa = PBXBuildFile; fileRef = 438D42FA1D7D11A4003244B0 /* PredictionInputEffectTableViewCell.swift */; };
		43947D731F529FAA00A07D31 /* GlucoseRangeSchedule.swift in Sources */ = {isa = PBXBuildFile; fileRef = 43C513181E864C4E001547C7 /* GlucoseRangeSchedule.swift */; };
		4396BD50225159C0005AA4D3 /* HealthKit.framework in Frameworks */ = {isa = PBXBuildFile; fileRef = 43D9002C21EB225D00AF44BF /* HealthKit.framework */; };
		439706E622D2E84900C81566 /* PredictionSettingTableViewCell.swift in Sources */ = {isa = PBXBuildFile; fileRef = 439706E522D2E84900C81566 /* PredictionSettingTableViewCell.swift */; };
		439897371CD2F80600223065 /* AnalyticsServicesManager.swift in Sources */ = {isa = PBXBuildFile; fileRef = 439897361CD2F80600223065 /* AnalyticsServicesManager.swift */; };
		439A7942211F631C0041B75F /* RootNavigationController.swift in Sources */ = {isa = PBXBuildFile; fileRef = 439A7941211F631C0041B75F /* RootNavigationController.swift */; };
		439A7944211FE22F0041B75F /* NSUserActivity.swift in Sources */ = {isa = PBXBuildFile; fileRef = 439A7943211FE22F0041B75F /* NSUserActivity.swift */; };
		439A7945211FE23A0041B75F /* NSUserActivity.swift in Sources */ = {isa = PBXBuildFile; fileRef = 439A7943211FE22F0041B75F /* NSUserActivity.swift */; };
		439BED2A1E76093C00B0AED5 /* CGMManager.swift in Sources */ = {isa = PBXBuildFile; fileRef = 439BED291E76093C00B0AED5 /* CGMManager.swift */; };
		43A51E1F1EB6D62A000736CC /* CarbAbsorptionViewController.swift in Sources */ = {isa = PBXBuildFile; fileRef = 43A51E1E1EB6D62A000736CC /* CarbAbsorptionViewController.swift */; };
		43A51E211EB6DBDD000736CC /* LoopChartsTableViewController.swift in Sources */ = {isa = PBXBuildFile; fileRef = 43A51E201EB6DBDD000736CC /* LoopChartsTableViewController.swift */; };
		43A567691C94880B00334FAC /* LoopDataManager.swift in Sources */ = {isa = PBXBuildFile; fileRef = 43A567681C94880B00334FAC /* LoopDataManager.swift */; };
		43A943761B926B7B0051FA24 /* Interface.storyboard in Resources */ = {isa = PBXBuildFile; fileRef = 43A943741B926B7B0051FA24 /* Interface.storyboard */; };
		43A9437F1B926B7B0051FA24 /* WatchApp Extension.appex in Embed App Extensions */ = {isa = PBXBuildFile; fileRef = 43A9437E1B926B7B0051FA24 /* WatchApp Extension.appex */; settings = {ATTRIBUTES = (RemoveHeadersOnCopy, ); }; };
		43A943881B926B7B0051FA24 /* ExtensionDelegate.swift in Sources */ = {isa = PBXBuildFile; fileRef = 43A943871B926B7B0051FA24 /* ExtensionDelegate.swift */; };
		43A9438A1B926B7B0051FA24 /* NotificationController.swift in Sources */ = {isa = PBXBuildFile; fileRef = 43A943891B926B7B0051FA24 /* NotificationController.swift */; };
		43A9438E1B926B7B0051FA24 /* ComplicationController.swift in Sources */ = {isa = PBXBuildFile; fileRef = 43A9438D1B926B7B0051FA24 /* ComplicationController.swift */; };
		43A943901B926B7B0051FA24 /* Assets.xcassets in Resources */ = {isa = PBXBuildFile; fileRef = 43A9438F1B926B7B0051FA24 /* Assets.xcassets */; };
		43A943941B926B7B0051FA24 /* WatchApp.app in Embed Watch Content */ = {isa = PBXBuildFile; fileRef = 43A943721B926B7B0051FA24 /* WatchApp.app */; };
		43B260491ED248FB008CAA77 /* CarbEntryTableViewCell.swift in Sources */ = {isa = PBXBuildFile; fileRef = 43B260481ED248FB008CAA77 /* CarbEntryTableViewCell.swift */; };
		43BFF0B51E45C1E700FF19A9 /* NumberFormatter.swift in Sources */ = {isa = PBXBuildFile; fileRef = 43BFF0B31E45C1BE00FF19A9 /* NumberFormatter.swift */; };
		43BFF0B71E45C20C00FF19A9 /* NumberFormatter.swift in Sources */ = {isa = PBXBuildFile; fileRef = 43BFF0B31E45C1BE00FF19A9 /* NumberFormatter.swift */; };
		43BFF0C61E465A4400FF19A9 /* UIColor+HIG.swift in Sources */ = {isa = PBXBuildFile; fileRef = 43BFF0C31E4659E700FF19A9 /* UIColor+HIG.swift */; };
		43BFF0CD1E466C8400FF19A9 /* StateColorPalette.swift in Sources */ = {isa = PBXBuildFile; fileRef = 43BFF0CC1E466C8400FF19A9 /* StateColorPalette.swift */; };
		43C05CA821EB2B26006FB252 /* PersistenceController.swift in Sources */ = {isa = PBXBuildFile; fileRef = 431E73471FF95A900069B5F7 /* PersistenceController.swift */; };
		43C05CA921EB2B26006FB252 /* PersistenceController.swift in Sources */ = {isa = PBXBuildFile; fileRef = 431E73471FF95A900069B5F7 /* PersistenceController.swift */; };
		43C05CAA21EB2B49006FB252 /* NSBundle.swift in Sources */ = {isa = PBXBuildFile; fileRef = 430DA58D1D4AEC230097D1CA /* NSBundle.swift */; };
		43C05CAB21EB2B4A006FB252 /* NSBundle.swift in Sources */ = {isa = PBXBuildFile; fileRef = 430DA58D1D4AEC230097D1CA /* NSBundle.swift */; };
		43C05CAC21EB2B8B006FB252 /* NSBundle.swift in Sources */ = {isa = PBXBuildFile; fileRef = 430DA58D1D4AEC230097D1CA /* NSBundle.swift */; };
		43C05CAD21EB2BBF006FB252 /* NSUserDefaults.swift in Sources */ = {isa = PBXBuildFile; fileRef = 430B29892041F54A00BA9F93 /* NSUserDefaults.swift */; };
		43C05CAF21EB2C24006FB252 /* NSBundle.swift in Sources */ = {isa = PBXBuildFile; fileRef = 430DA58D1D4AEC230097D1CA /* NSBundle.swift */; };
		43C05CB121EBBDB9006FB252 /* TimeInRangeLesson.swift in Sources */ = {isa = PBXBuildFile; fileRef = 43C05CB021EBBDB9006FB252 /* TimeInRangeLesson.swift */; };
		43C05CB221EBD88A006FB252 /* LoopCore.framework in Embed Frameworks */ = {isa = PBXBuildFile; fileRef = 43D9002A21EB209400AF44BF /* LoopCore.framework */; settings = {ATTRIBUTES = (CodeSignOnCopy, RemoveHeadersOnCopy, ); }; };
		43C05CB521EBE274006FB252 /* Date.swift in Sources */ = {isa = PBXBuildFile; fileRef = 43C05CB421EBE274006FB252 /* Date.swift */; };
		43C05CB621EBE321006FB252 /* NSTimeInterval.swift in Sources */ = {isa = PBXBuildFile; fileRef = 439897341CD2F7DE00223065 /* NSTimeInterval.swift */; };
		43C05CB821EBEA54006FB252 /* HKUnit.swift in Sources */ = {isa = PBXBuildFile; fileRef = 43C05CB721EBEA54006FB252 /* HKUnit.swift */; };
		43C05CB921EBEA54006FB252 /* HKUnit.swift in Sources */ = {isa = PBXBuildFile; fileRef = 43C05CB721EBEA54006FB252 /* HKUnit.swift */; };
		43C05CBD21EBF77D006FB252 /* LessonsViewController.swift in Sources */ = {isa = PBXBuildFile; fileRef = 43C05CBC21EBF77D006FB252 /* LessonsViewController.swift */; };
		43C05CC021EBFFA4006FB252 /* Lesson.swift in Sources */ = {isa = PBXBuildFile; fileRef = 43C05CBF21EBFFA4006FB252 /* Lesson.swift */; };
		43C05CC221EC06E4006FB252 /* LessonConfigurationViewController.swift in Sources */ = {isa = PBXBuildFile; fileRef = 43C05CC121EC06E4006FB252 /* LessonConfigurationViewController.swift */; };
		43C05CC521EC29E3006FB252 /* TextFieldTableViewCell.swift in Sources */ = {isa = PBXBuildFile; fileRef = 4374B5F3209D89A900D17AA8 /* TextFieldTableViewCell.swift */; };
		43C05CC621EC29E7006FB252 /* TextFieldTableViewCell.swift in Sources */ = {isa = PBXBuildFile; fileRef = 4374B5F3209D89A900D17AA8 /* TextFieldTableViewCell.swift */; };
		43C05CC721EC2ABC006FB252 /* IdentifiableClass.swift in Sources */ = {isa = PBXBuildFile; fileRef = 434FF1E91CF26C29000DB779 /* IdentifiableClass.swift */; };
		43C05CC821EC2ABC006FB252 /* IdentifiableClass.swift in Sources */ = {isa = PBXBuildFile; fileRef = 434FF1E91CF26C29000DB779 /* IdentifiableClass.swift */; };
		43C05CCA21EC382B006FB252 /* NumberEntry.swift in Sources */ = {isa = PBXBuildFile; fileRef = 43C05CC921EC382B006FB252 /* NumberEntry.swift */; };
		43C0944A1CACCC73001F6403 /* NotificationManager.swift in Sources */ = {isa = PBXBuildFile; fileRef = 43C094491CACCC73001F6403 /* NotificationManager.swift */; };
		43C2FAE11EB656A500364AFF /* GlucoseEffectVelocity.swift in Sources */ = {isa = PBXBuildFile; fileRef = 43C2FAE01EB656A500364AFF /* GlucoseEffectVelocity.swift */; };
		43C513191E864C4E001547C7 /* GlucoseRangeSchedule.swift in Sources */ = {isa = PBXBuildFile; fileRef = 43C513181E864C4E001547C7 /* GlucoseRangeSchedule.swift */; };
		43C5F257222C7B7200905D10 /* TimeComponents.swift in Sources */ = {isa = PBXBuildFile; fileRef = 43C5F256222C7B7200905D10 /* TimeComponents.swift */; };
		43C5F258222C7BD400905D10 /* AppDelegate.swift in Sources */ = {isa = PBXBuildFile; fileRef = 43D9FFA421EA9A0C00AF44BF /* AppDelegate.swift */; };
		43C5F25A222C921B00905D10 /* OSLog.swift in Sources */ = {isa = PBXBuildFile; fileRef = 43C5F259222C921B00905D10 /* OSLog.swift */; };
		43C728F5222266F000C62969 /* ModalDayLesson.swift in Sources */ = {isa = PBXBuildFile; fileRef = 43C728F4222266F000C62969 /* ModalDayLesson.swift */; };
		43C728F72222700000C62969 /* DateIntervalEntry.swift in Sources */ = {isa = PBXBuildFile; fileRef = 43C728F62222700000C62969 /* DateIntervalEntry.swift */; };
		43C728F9222A448700C62969 /* DayCalculator.swift in Sources */ = {isa = PBXBuildFile; fileRef = 43C728F8222A448700C62969 /* DayCalculator.swift */; };
		43CB2B2B1D924D450079823D /* WCSession.swift in Sources */ = {isa = PBXBuildFile; fileRef = 43CB2B2A1D924D450079823D /* WCSession.swift */; };
		43CE7CDE1CA8B63E003CC1B0 /* Data.swift in Sources */ = {isa = PBXBuildFile; fileRef = 43CE7CDD1CA8B63E003CC1B0 /* Data.swift */; };
		43D381621EBD9759007F8C8F /* HeaderValuesTableViewCell.swift in Sources */ = {isa = PBXBuildFile; fileRef = 43D381611EBD9759007F8C8F /* HeaderValuesTableViewCell.swift */; };
		43D9001E21EB209400AF44BF /* LoopCore.h in Headers */ = {isa = PBXBuildFile; fileRef = 43D9FFD121EAE05D00AF44BF /* LoopCore.h */; settings = {ATTRIBUTES = (Public, ); }; };
		43D9002021EB209400AF44BF /* NSTimeInterval.swift in Sources */ = {isa = PBXBuildFile; fileRef = 439897341CD2F7DE00223065 /* NSTimeInterval.swift */; };
		43D9002D21EB225D00AF44BF /* HealthKit.framework in Frameworks */ = {isa = PBXBuildFile; fileRef = 43D9002C21EB225D00AF44BF /* HealthKit.framework */; };
		43D9002F21EB234400AF44BF /* LoopCore.framework in Frameworks */ = {isa = PBXBuildFile; fileRef = 43D9002A21EB209400AF44BF /* LoopCore.framework */; };
		43D9F81821EC51CC000578CD /* DateEntry.swift in Sources */ = {isa = PBXBuildFile; fileRef = 43D9F81721EC51CC000578CD /* DateEntry.swift */; };
		43D9F81A21EC593C000578CD /* UITableViewCell.swift in Sources */ = {isa = PBXBuildFile; fileRef = 43D9F81921EC593C000578CD /* UITableViewCell.swift */; };
		43D9F81E21EF0609000578CD /* NumberRangeEntry.swift in Sources */ = {isa = PBXBuildFile; fileRef = 43D9F81D21EF0609000578CD /* NumberRangeEntry.swift */; };
		43D9F82021EF0906000578CD /* NSNumber.swift in Sources */ = {isa = PBXBuildFile; fileRef = 43D9F81F21EF0906000578CD /* NSNumber.swift */; };
		43D9F82221EF0A7A000578CD /* QuantityRangeEntry.swift in Sources */ = {isa = PBXBuildFile; fileRef = 43D9F82121EF0A7A000578CD /* QuantityRangeEntry.swift */; };
		43D9F82421EFF1AB000578CD /* LessonResultsViewController.swift in Sources */ = {isa = PBXBuildFile; fileRef = 43D9F82321EFF1AB000578CD /* LessonResultsViewController.swift */; };
		43D9FFAA21EA9A0C00AF44BF /* Main.storyboard in Resources */ = {isa = PBXBuildFile; fileRef = 43D9FFA821EA9A0C00AF44BF /* Main.storyboard */; };
		43D9FFAC21EA9A0F00AF44BF /* Assets.xcassets in Resources */ = {isa = PBXBuildFile; fileRef = 43D9FFAB21EA9A0F00AF44BF /* Assets.xcassets */; };
		43D9FFAF21EA9A0F00AF44BF /* LaunchScreen.storyboard in Resources */ = {isa = PBXBuildFile; fileRef = 43D9FFAD21EA9A0F00AF44BF /* LaunchScreen.storyboard */; };
		43D9FFB421EA9AD800AF44BF /* LoopUI.framework in Frameworks */ = {isa = PBXBuildFile; fileRef = 4F75288B1DFE1DC600C322D6 /* LoopUI.framework */; };
		43D9FFB621EA9B2F00AF44BF /* HealthKit.framework in Frameworks */ = {isa = PBXBuildFile; fileRef = 43F5C2C81B929C09003EB13D /* HealthKit.framework */; };
		43D9FFBB21EA9CC900AF44BF /* LoopKit.framework in Frameworks */ = {isa = PBXBuildFile; fileRef = 43F78D4B1C914197002152D1 /* LoopKit.framework */; };
		43D9FFBC21EA9CCD00AF44BF /* LoopKitUI.framework in Frameworks */ = {isa = PBXBuildFile; fileRef = 437AFEE6203688CF008C4892 /* LoopKitUI.framework */; };
		43D9FFC021EAB22E00AF44BF /* DataManager.swift in Sources */ = {isa = PBXBuildFile; fileRef = 43D9FFBF21EAB22E00AF44BF /* DataManager.swift */; };
		43D9FFD321EAE05D00AF44BF /* LoopCore.h in Headers */ = {isa = PBXBuildFile; fileRef = 43D9FFD121EAE05D00AF44BF /* LoopCore.h */; settings = {ATTRIBUTES = (Public, ); }; };
		43D9FFD621EAE05D00AF44BF /* LoopCore.framework in Frameworks */ = {isa = PBXBuildFile; fileRef = 43D9FFCF21EAE05D00AF44BF /* LoopCore.framework */; };
		43D9FFD721EAE05D00AF44BF /* LoopCore.framework in Embed Frameworks */ = {isa = PBXBuildFile; fileRef = 43D9FFCF21EAE05D00AF44BF /* LoopCore.framework */; settings = {ATTRIBUTES = (CodeSignOnCopy, RemoveHeadersOnCopy, ); }; };
		43D9FFDE21EAE3AE00AF44BF /* LoopCore.framework in Frameworks */ = {isa = PBXBuildFile; fileRef = 43D9FFCF21EAE05D00AF44BF /* LoopCore.framework */; };
		43D9FFE021EAE3E500AF44BF /* LoopUI.framework in Embed Frameworks */ = {isa = PBXBuildFile; fileRef = 4F75288B1DFE1DC600C322D6 /* LoopUI.framework */; settings = {ATTRIBUTES = (CodeSignOnCopy, RemoveHeadersOnCopy, ); }; };
		43D9FFE121EAE3E500AF44BF /* LoopCore.framework in Embed Frameworks */ = {isa = PBXBuildFile; fileRef = 43D9FFCF21EAE05D00AF44BF /* LoopCore.framework */; settings = {ATTRIBUTES = (CodeSignOnCopy, RemoveHeadersOnCopy, ); }; };
		43D9FFFB21EAF3D300AF44BF /* NSTimeInterval.swift in Sources */ = {isa = PBXBuildFile; fileRef = 439897341CD2F7DE00223065 /* NSTimeInterval.swift */; };
		43DBF0531C93EC8200B3C386 /* DeviceDataManager.swift in Sources */ = {isa = PBXBuildFile; fileRef = 43DBF0521C93EC8200B3C386 /* DeviceDataManager.swift */; };
		43DFB62320D4CAE7008A7BAE /* PumpManager.swift in Sources */ = {isa = PBXBuildFile; fileRef = 43C3B6F620BBCAA30026CAFA /* PumpManager.swift */; };
		43E2D8D41D20BF42004DA55F /* DoseMathTests.swift in Sources */ = {isa = PBXBuildFile; fileRef = 43E2D8D31D20BF42004DA55F /* DoseMathTests.swift */; };
		43E2D8DB1D20C03B004DA55F /* NSTimeInterval.swift in Sources */ = {isa = PBXBuildFile; fileRef = 439897341CD2F7DE00223065 /* NSTimeInterval.swift */; };
		43E2D8DC1D20C049004DA55F /* DoseMath.swift in Sources */ = {isa = PBXBuildFile; fileRef = 43F78D251C8FC000002152D1 /* DoseMath.swift */; };
		43E2D8EC1D20C0DB004DA55F /* read_selected_basal_profile.json in Resources */ = {isa = PBXBuildFile; fileRef = 43E2D8E11D20C0DB004DA55F /* read_selected_basal_profile.json */; };
		43E2D8ED1D20C0DB004DA55F /* recommend_temp_basal_correct_low_at_min.json in Resources */ = {isa = PBXBuildFile; fileRef = 43E2D8E21D20C0DB004DA55F /* recommend_temp_basal_correct_low_at_min.json */; };
		43E2D8EE1D20C0DB004DA55F /* recommend_temp_basal_flat_and_high.json in Resources */ = {isa = PBXBuildFile; fileRef = 43E2D8E31D20C0DB004DA55F /* recommend_temp_basal_flat_and_high.json */; };
		43E2D8EF1D20C0DB004DA55F /* recommend_temp_basal_high_and_falling.json in Resources */ = {isa = PBXBuildFile; fileRef = 43E2D8E41D20C0DB004DA55F /* recommend_temp_basal_high_and_falling.json */; };
		43E2D8F01D20C0DB004DA55F /* recommend_temp_basal_high_and_rising.json in Resources */ = {isa = PBXBuildFile; fileRef = 43E2D8E51D20C0DB004DA55F /* recommend_temp_basal_high_and_rising.json */; };
		43E2D8F11D20C0DB004DA55F /* recommend_temp_basal_in_range_and_rising.json in Resources */ = {isa = PBXBuildFile; fileRef = 43E2D8E61D20C0DB004DA55F /* recommend_temp_basal_in_range_and_rising.json */; };
		43E2D8F21D20C0DB004DA55F /* recommend_temp_basal_no_change_glucose.json in Resources */ = {isa = PBXBuildFile; fileRef = 43E2D8E71D20C0DB004DA55F /* recommend_temp_basal_no_change_glucose.json */; };
		43E2D8F31D20C0DB004DA55F /* recommend_temp_basal_start_high_end_in_range.json in Resources */ = {isa = PBXBuildFile; fileRef = 43E2D8E81D20C0DB004DA55F /* recommend_temp_basal_start_high_end_in_range.json */; };
		43E2D8F41D20C0DB004DA55F /* recommend_temp_basal_start_high_end_low.json in Resources */ = {isa = PBXBuildFile; fileRef = 43E2D8E91D20C0DB004DA55F /* recommend_temp_basal_start_high_end_low.json */; };
		43E2D8F51D20C0DB004DA55F /* recommend_temp_basal_start_low_end_high.json in Resources */ = {isa = PBXBuildFile; fileRef = 43E2D8EA1D20C0DB004DA55F /* recommend_temp_basal_start_low_end_high.json */; };
		43E2D8F61D20C0DB004DA55F /* recommend_temp_basal_start_low_end_in_range.json in Resources */ = {isa = PBXBuildFile; fileRef = 43E2D8EB1D20C0DB004DA55F /* recommend_temp_basal_start_low_end_in_range.json */; };
		43E2D9191D222759004DA55F /* LoopKit.framework in Frameworks */ = {isa = PBXBuildFile; fileRef = 43F78D4B1C914197002152D1 /* LoopKit.framework */; };
		43E3449F1B9D68E900C85C07 /* StatusTableViewController.swift in Sources */ = {isa = PBXBuildFile; fileRef = 43E3449E1B9D68E900C85C07 /* StatusTableViewController.swift */; };
		43E93FB51E4675E800EAB8DB /* NumberFormatter.swift in Sources */ = {isa = PBXBuildFile; fileRef = 43BFF0B31E45C1BE00FF19A9 /* NumberFormatter.swift */; };
		43E93FB61E469A4000EAB8DB /* NumberFormatter.swift in Sources */ = {isa = PBXBuildFile; fileRef = 43BFF0B31E45C1BE00FF19A9 /* NumberFormatter.swift */; };
		43E93FB71E469A5100EAB8DB /* HKUnit.swift in Sources */ = {isa = PBXBuildFile; fileRef = 4F526D5E1DF2459000A04910 /* HKUnit.swift */; };
		43F1C31A1F5DC87700395429 /* ChartPoint.swift in Sources */ = {isa = PBXBuildFile; fileRef = 438991661E91B563000EEF90 /* ChartPoint.swift */; };
		43F41C371D3BF32400C11ED6 /* UIAlertController.swift in Sources */ = {isa = PBXBuildFile; fileRef = 43F41C361D3BF32400C11ED6 /* UIAlertController.swift */; };
		43F5C2C91B929C09003EB13D /* HealthKit.framework in Frameworks */ = {isa = PBXBuildFile; fileRef = 43F5C2C81B929C09003EB13D /* HealthKit.framework */; };
		43F64DD91D9C92C900D24DC6 /* TitleSubtitleTableViewCell.swift in Sources */ = {isa = PBXBuildFile; fileRef = 43F64DD81D9C92C900D24DC6 /* TitleSubtitleTableViewCell.swift */; };
		43F78D261C8FC000002152D1 /* DoseMath.swift in Sources */ = {isa = PBXBuildFile; fileRef = 43F78D251C8FC000002152D1 /* DoseMath.swift */; };
		43F89CA322BDFBBD006BB54E /* UIActivityIndicatorView.swift in Sources */ = {isa = PBXBuildFile; fileRef = 43F89CA222BDFBBC006BB54E /* UIActivityIndicatorView.swift */; };
		43FCBBC21E51710B00343C1B /* LaunchScreen.storyboard in Resources */ = {isa = PBXBuildFile; fileRef = 43776F9A1B8022E90074EA36 /* LaunchScreen.storyboard */; };
		43FCEEA9221A615B0013DD30 /* StatusChartsManager.swift in Sources */ = {isa = PBXBuildFile; fileRef = 43FCEEA8221A615B0013DD30 /* StatusChartsManager.swift */; };
		43FCEEAB221A61B40013DD30 /* IOBChart.swift in Sources */ = {isa = PBXBuildFile; fileRef = 43FCEEAA221A61B40013DD30 /* IOBChart.swift */; };
		43FCEEAD221A66780013DD30 /* DateFormatter.swift in Sources */ = {isa = PBXBuildFile; fileRef = 43FCEEAC221A66780013DD30 /* DateFormatter.swift */; };
		43FCEEAF221A67A70013DD30 /* NumberFormatter+Charts.swift in Sources */ = {isa = PBXBuildFile; fileRef = 43FCEEAE221A67A70013DD30 /* NumberFormatter+Charts.swift */; };
		43FCEEB1221A863E0013DD30 /* StatusChartsManager.swift in Sources */ = {isa = PBXBuildFile; fileRef = 43FCEEB0221A863E0013DD30 /* StatusChartsManager.swift */; };
		43FCEEB3221BC3B60013DD30 /* DoseChart.swift in Sources */ = {isa = PBXBuildFile; fileRef = 43FCEEB2221BC3B60013DD30 /* DoseChart.swift */; };
		43FCEEB5221BCA020013DD30 /* COBChart.swift in Sources */ = {isa = PBXBuildFile; fileRef = 43FCEEB4221BCA020013DD30 /* COBChart.swift */; };
		43FCEEBB22211C860013DD30 /* CarbEffectChart.swift in Sources */ = {isa = PBXBuildFile; fileRef = 43FCEEBA22211C860013DD30 /* CarbEffectChart.swift */; };
		43FCEEBD22212DD50013DD30 /* PredictedGlucoseChart.swift in Sources */ = {isa = PBXBuildFile; fileRef = 43FCEEBC22212DD50013DD30 /* PredictedGlucoseChart.swift */; };
		4B60626C287E286000BF8BBB /* Localizable.strings in Resources */ = {isa = PBXBuildFile; fileRef = 4B60626A287E286000BF8BBB /* Localizable.strings */; };
		4B60626D287E286000BF8BBB /* Localizable.strings in Resources */ = {isa = PBXBuildFile; fileRef = 4B60626A287E286000BF8BBB /* Localizable.strings */; };
		4B67E2C8289B4EDB002D92AF /* InfoPlist.strings in Resources */ = {isa = PBXBuildFile; fileRef = 4B67E2C6289B4EDB002D92AF /* InfoPlist.strings */; };
		4F08DE8F1E7BB871006741EA /* CollectionType+Loop.swift in Sources */ = {isa = PBXBuildFile; fileRef = 4F08DE8E1E7BB871006741EA /* CollectionType+Loop.swift */; };
		4F11D3C020DCBEEC006E072C /* GlucoseBackfillRequestUserInfo.swift in Sources */ = {isa = PBXBuildFile; fileRef = 4F11D3BF20DCBEEC006E072C /* GlucoseBackfillRequestUserInfo.swift */; };
		4F11D3C220DD80B3006E072C /* WatchHistoricalGlucose.swift in Sources */ = {isa = PBXBuildFile; fileRef = 4F11D3C120DD80B3006E072C /* WatchHistoricalGlucose.swift */; };
		4F11D3C320DD84DB006E072C /* GlucoseBackfillRequestUserInfo.swift in Sources */ = {isa = PBXBuildFile; fileRef = 4F11D3BF20DCBEEC006E072C /* GlucoseBackfillRequestUserInfo.swift */; };
		4F11D3C420DD881A006E072C /* WatchHistoricalGlucose.swift in Sources */ = {isa = PBXBuildFile; fileRef = 4F11D3C120DD80B3006E072C /* WatchHistoricalGlucose.swift */; };
		4F2C15741E0209F500E160D4 /* NSTimeInterval.swift in Sources */ = {isa = PBXBuildFile; fileRef = 439897341CD2F7DE00223065 /* NSTimeInterval.swift */; };
		4F2C15811E0495B200E160D4 /* WatchContext+WatchApp.swift in Sources */ = {isa = PBXBuildFile; fileRef = 4F2C15801E0495B200E160D4 /* WatchContext+WatchApp.swift */; };
		4F2C15821E074FC600E160D4 /* NSTimeInterval.swift in Sources */ = {isa = PBXBuildFile; fileRef = 439897341CD2F7DE00223065 /* NSTimeInterval.swift */; };
		4F2C15831E0757E600E160D4 /* HKUnit.swift in Sources */ = {isa = PBXBuildFile; fileRef = 4F526D5E1DF2459000A04910 /* HKUnit.swift */; };
		4F2C15851E075B8700E160D4 /* LoopUI.h in Headers */ = {isa = PBXBuildFile; fileRef = 4F75288D1DFE1DC600C322D6 /* LoopUI.h */; settings = {ATTRIBUTES = (Public, ); }; };
		4F2C15931E09BF2C00E160D4 /* HUDView.swift in Sources */ = {isa = PBXBuildFile; fileRef = 4F2C15921E09BF2C00E160D4 /* HUDView.swift */; };
		4F2C15951E09BF3C00E160D4 /* HUDView.xib in Resources */ = {isa = PBXBuildFile; fileRef = 4F2C15941E09BF3C00E160D4 /* HUDView.xib */; };
		4F2C15971E09E94E00E160D4 /* HUDAssets.xcassets in Resources */ = {isa = PBXBuildFile; fileRef = 4F2C15961E09E94E00E160D4 /* HUDAssets.xcassets */; };
		4F2C159A1E0C9E5600E160D4 /* LoopUI.framework in Embed Frameworks */ = {isa = PBXBuildFile; fileRef = 4F75288B1DFE1DC600C322D6 /* LoopUI.framework */; settings = {ATTRIBUTES = (CodeSignOnCopy, RemoveHeadersOnCopy, ); }; };
		4F526D611DF8D9A900A04910 /* NetBasal.swift in Sources */ = {isa = PBXBuildFile; fileRef = 4F526D601DF8D9A900A04910 /* NetBasal.swift */; };
		4F6663941E905FD2009E74FC /* ChartColorPalette+Loop.swift in Sources */ = {isa = PBXBuildFile; fileRef = 4F6663931E905FD2009E74FC /* ChartColorPalette+Loop.swift */; };
		4F70C1E11DE8DCA7006380B7 /* StatusViewController.swift in Sources */ = {isa = PBXBuildFile; fileRef = 4F70C1E01DE8DCA7006380B7 /* StatusViewController.swift */; };
		4F70C1E41DE8DCA7006380B7 /* MainInterface.storyboard in Resources */ = {isa = PBXBuildFile; fileRef = 4F70C1E21DE8DCA7006380B7 /* MainInterface.storyboard */; };
		4F70C1E81DE8DCA7006380B7 /* Loop Status Extension.appex in Embed App Extensions */ = {isa = PBXBuildFile; fileRef = 4F70C1DC1DE8DCA7006380B7 /* Loop Status Extension.appex */; settings = {ATTRIBUTES = (RemoveHeadersOnCopy, ); }; };
		4F70C2101DE8FAC5006380B7 /* ExtensionDataManager.swift in Sources */ = {isa = PBXBuildFile; fileRef = 4F70C20F1DE8FAC5006380B7 /* ExtensionDataManager.swift */; };
		4F70C2121DE900EA006380B7 /* StatusExtensionContext.swift in Sources */ = {isa = PBXBuildFile; fileRef = 4F70C2111DE900EA006380B7 /* StatusExtensionContext.swift */; };
		4F70C2131DE90339006380B7 /* StatusExtensionContext.swift in Sources */ = {isa = PBXBuildFile; fileRef = 4F70C2111DE900EA006380B7 /* StatusExtensionContext.swift */; };
		4F7528941DFE1E9500C322D6 /* LoopUI.framework in Frameworks */ = {isa = PBXBuildFile; fileRef = 4F75288B1DFE1DC600C322D6 /* LoopUI.framework */; };
		4F75289A1DFE1F6000C322D6 /* BasalRateHUDView.swift in Sources */ = {isa = PBXBuildFile; fileRef = 437CEEBF1CD6FCD8003C8C80 /* BasalRateHUDView.swift */; };
		4F75289C1DFE1F6000C322D6 /* GlucoseHUDView.swift in Sources */ = {isa = PBXBuildFile; fileRef = 4337615E1D52F487004A3647 /* GlucoseHUDView.swift */; };
		4F75289E1DFE1F6000C322D6 /* LoopCompletionHUDView.swift in Sources */ = {isa = PBXBuildFile; fileRef = 437CEEBD1CD6E0CB003C8C80 /* LoopCompletionHUDView.swift */; };
		4F7528A01DFE1F9D00C322D6 /* LoopStateView.swift in Sources */ = {isa = PBXBuildFile; fileRef = 438DADC71CDE8F8B007697A5 /* LoopStateView.swift */; };
		4F7528A11DFE200B00C322D6 /* BasalStateView.swift in Sources */ = {isa = PBXBuildFile; fileRef = 43B371851CE583890013C5A6 /* BasalStateView.swift */; };
		4F7528A51DFE208C00C322D6 /* NSTimeInterval.swift in Sources */ = {isa = PBXBuildFile; fileRef = 439897341CD2F7DE00223065 /* NSTimeInterval.swift */; };
		4F7528AA1DFE215100C322D6 /* HKUnit.swift in Sources */ = {isa = PBXBuildFile; fileRef = 4F526D5E1DF2459000A04910 /* HKUnit.swift */; };
		4F75F00220FCFE8C00B5570E /* GlucoseChartScene.swift in Sources */ = {isa = PBXBuildFile; fileRef = 4F75F00120FCFE8C00B5570E /* GlucoseChartScene.swift */; };
		4F7E8AC520E2AB9600AEA65E /* Date.swift in Sources */ = {isa = PBXBuildFile; fileRef = 4F7E8AC420E2AB9600AEA65E /* Date.swift */; };
		4F7E8AC720E2AC0300AEA65E /* WatchPredictedGlucose.swift in Sources */ = {isa = PBXBuildFile; fileRef = 4F7E8AC620E2AC0300AEA65E /* WatchPredictedGlucose.swift */; };
		4F7E8ACB20E2ACB500AEA65E /* WatchPredictedGlucose.swift in Sources */ = {isa = PBXBuildFile; fileRef = 4F7E8AC620E2AC0300AEA65E /* WatchPredictedGlucose.swift */; };
		4F82655020E69F9A0031A8F5 /* HUDInterfaceController.swift in Sources */ = {isa = PBXBuildFile; fileRef = 4F82654F20E69F9A0031A8F5 /* HUDInterfaceController.swift */; };
		4FAC02541E22F6B20087A773 /* NSTimeInterval.swift in Sources */ = {isa = PBXBuildFile; fileRef = 439897341CD2F7DE00223065 /* NSTimeInterval.swift */; };
		4FB76FB31E8C3EE400B39636 /* ChartAxisValueDoubleLog.swift in Sources */ = {isa = PBXBuildFile; fileRef = 4F08DE7C1E7BB6E5006741EA /* ChartAxisValueDoubleLog.swift */; };
		4FB76FB51E8C41E200B39636 /* ChartPointsScatterDownTrianglesLayer.swift in Sources */ = {isa = PBXBuildFile; fileRef = 4F08DE831E7BB70B006741EA /* ChartPointsScatterDownTrianglesLayer.swift */; };
		4FB76FB61E8C426900B39636 /* ChartPointsTouchHighlightLayerViewCache.swift in Sources */ = {isa = PBXBuildFile; fileRef = 4F08DE841E7BB70B006741EA /* ChartPointsTouchHighlightLayerViewCache.swift */; };
		4FB76FB81E8C429D00B39636 /* CGPoint.swift in Sources */ = {isa = PBXBuildFile; fileRef = 4F08DE801E7BB6F1006741EA /* CGPoint.swift */; };
		4FB76FB91E8C42B000B39636 /* CollectionType.swift in Sources */ = {isa = PBXBuildFile; fileRef = 43649A621C7A347F00523D7F /* CollectionType.swift */; };
		4FC8C8011DEB93E400A1452E /* NSUserDefaults+StatusExtension.swift in Sources */ = {isa = PBXBuildFile; fileRef = 4FC8C8001DEB93E400A1452E /* NSUserDefaults+StatusExtension.swift */; };
		4FC8C8021DEB943800A1452E /* NSUserDefaults+StatusExtension.swift in Sources */ = {isa = PBXBuildFile; fileRef = 4FC8C8001DEB93E400A1452E /* NSUserDefaults+StatusExtension.swift */; };
		4FDDD23720DC51DF00D04B16 /* LoopDataManager.swift in Sources */ = {isa = PBXBuildFile; fileRef = 4FDDD23620DC51DF00D04B16 /* LoopDataManager.swift */; };
		4FF4D0F81E1725B000846527 /* NibLoadable.swift in Sources */ = {isa = PBXBuildFile; fileRef = 434F54561D287FDB002A9274 /* NibLoadable.swift */; };
		4FF4D1001E18374700846527 /* WatchContext.swift in Sources */ = {isa = PBXBuildFile; fileRef = 4FF4D0FF1E18374700846527 /* WatchContext.swift */; };
		4FF4D1011E18375000846527 /* WatchContext.swift in Sources */ = {isa = PBXBuildFile; fileRef = 4FF4D0FF1E18374700846527 /* WatchContext.swift */; };
		7D23667D21250C7E0028B67D /* LocalizedString.swift in Sources */ = {isa = PBXBuildFile; fileRef = 7D23667C21250C7E0028B67D /* LocalizedString.swift */; };
		7D7076351FE06EDE004AC8EA /* Localizable.strings in Resources */ = {isa = PBXBuildFile; fileRef = 7D7076371FE06EDE004AC8EA /* Localizable.strings */; };
		7D7076451FE06EE0004AC8EA /* InfoPlist.strings in Resources */ = {isa = PBXBuildFile; fileRef = 7D7076471FE06EE0004AC8EA /* InfoPlist.strings */; };
		7D70764A1FE06EE1004AC8EA /* Localizable.strings in Resources */ = {isa = PBXBuildFile; fileRef = 7D70764C1FE06EE1004AC8EA /* Localizable.strings */; };
		7D70764F1FE06EE1004AC8EA /* InfoPlist.strings in Resources */ = {isa = PBXBuildFile; fileRef = 7D7076511FE06EE1004AC8EA /* InfoPlist.strings */; };
		7D7076591FE06EE2004AC8EA /* Localizable.strings in Resources */ = {isa = PBXBuildFile; fileRef = 7D70765B1FE06EE2004AC8EA /* Localizable.strings */; };
		7D70765E1FE06EE3004AC8EA /* Localizable.strings in Resources */ = {isa = PBXBuildFile; fileRef = 7D7076601FE06EE3004AC8EA /* Localizable.strings */; };
		7D7076631FE06EE4004AC8EA /* Localizable.strings in Resources */ = {isa = PBXBuildFile; fileRef = 7D7076651FE06EE4004AC8EA /* Localizable.strings */; };
		7D9BEEF32335CF8D005DCFD6 /* Localizable.strings in Resources */ = {isa = PBXBuildFile; fileRef = 7D9BEEF52335CF8D005DCFD6 /* Localizable.strings */; };
		80F864E62433BF5D0026EC26 /* InfoPlist.strings in Resources */ = {isa = PBXBuildFile; fileRef = 80F864E42433BF5D0026EC26 /* InfoPlist.strings */; };
		891B508524342BE1005DA578 /* CarbAndBolusFlowViewModel.swift in Sources */ = {isa = PBXBuildFile; fileRef = 891B508424342BE1005DA578 /* CarbAndBolusFlowViewModel.swift */; };
		892A5D59222F0A27008961AB /* Debug.swift in Sources */ = {isa = PBXBuildFile; fileRef = 892A5D58222F0A27008961AB /* Debug.swift */; };
		892A5D692230C41D008961AB /* RangeReplaceableCollection.swift in Sources */ = {isa = PBXBuildFile; fileRef = 892A5D682230C41D008961AB /* RangeReplaceableCollection.swift */; };
		892D7C5123B54A15008A9656 /* CarbEntryViewController.swift in Sources */ = {isa = PBXBuildFile; fileRef = 892D7C5023B54A14008A9656 /* CarbEntryViewController.swift */; };
		892FB4CD22040104005293EC /* OverridePresetRow.swift in Sources */ = {isa = PBXBuildFile; fileRef = 892FB4CC22040104005293EC /* OverridePresetRow.swift */; };
		892FB4CF220402C0005293EC /* OverrideSelectionController.swift in Sources */ = {isa = PBXBuildFile; fileRef = 892FB4CE220402C0005293EC /* OverrideSelectionController.swift */; };
		894F6DD3243BCBDB00CCE676 /* Environment+SizeClass.swift in Sources */ = {isa = PBXBuildFile; fileRef = 894F6DD2243BCBDB00CCE676 /* Environment+SizeClass.swift */; };
		894F6DD7243C047300CCE676 /* View+Position.swift in Sources */ = {isa = PBXBuildFile; fileRef = 894F6DD6243C047300CCE676 /* View+Position.swift */; };
		894F6DD9243C060600CCE676 /* ScalablePositionedText.swift in Sources */ = {isa = PBXBuildFile; fileRef = 894F6DD8243C060600CCE676 /* ScalablePositionedText.swift */; };
		894F6DDB243C07CF00CCE676 /* GramLabel.swift in Sources */ = {isa = PBXBuildFile; fileRef = 894F6DDA243C07CF00CCE676 /* GramLabel.swift */; };
		894F6DDD243C0A2300CCE676 /* CarbAmountLabel.swift in Sources */ = {isa = PBXBuildFile; fileRef = 894F6DDC243C0A2300CCE676 /* CarbAmountLabel.swift */; };
		895788AD242E69A2002CB114 /* AbsorptionTimeSelection.swift in Sources */ = {isa = PBXBuildFile; fileRef = 895788A5242E69A1002CB114 /* AbsorptionTimeSelection.swift */; };
		895788AE242E69A2002CB114 /* CarbAndBolusFlow.swift in Sources */ = {isa = PBXBuildFile; fileRef = 895788A6242E69A1002CB114 /* CarbAndBolusFlow.swift */; };
		895788AF242E69A2002CB114 /* BolusInput.swift in Sources */ = {isa = PBXBuildFile; fileRef = 895788A7242E69A1002CB114 /* BolusInput.swift */; };
		895788B1242E69A2002CB114 /* Color.swift in Sources */ = {isa = PBXBuildFile; fileRef = 895788A9242E69A1002CB114 /* Color.swift */; };
		895788B2242E69A2002CB114 /* CircularAccessoryButtonStyle.swift in Sources */ = {isa = PBXBuildFile; fileRef = 895788AA242E69A1002CB114 /* CircularAccessoryButtonStyle.swift */; };
		895788B3242E69A2002CB114 /* ActionButton.swift in Sources */ = {isa = PBXBuildFile; fileRef = 895788AB242E69A2002CB114 /* ActionButton.swift */; };
		895FE0952201234000FCF18A /* OverrideSelectionViewController.swift in Sources */ = {isa = PBXBuildFile; fileRef = 895FE0942201234000FCF18A /* OverrideSelectionViewController.swift */; };
		8968B1122408B3520074BB48 /* UIFont.swift in Sources */ = {isa = PBXBuildFile; fileRef = 8968B1112408B3520074BB48 /* UIFont.swift */; };
		8968B114240C55F10074BB48 /* LoopSettingsTests.swift in Sources */ = {isa = PBXBuildFile; fileRef = 8968B113240C55F10074BB48 /* LoopSettingsTests.swift */; };
		897A5A9624C2175B00C4E71D /* BolusEntryView.swift in Sources */ = {isa = PBXBuildFile; fileRef = 897A5A9524C2175B00C4E71D /* BolusEntryView.swift */; };
		897A5A9924C22DE800C4E71D /* BolusEntryViewModel.swift in Sources */ = {isa = PBXBuildFile; fileRef = 897A5A9824C22DE800C4E71D /* BolusEntryViewModel.swift */; };
		898ECA60218ABD17001E9D35 /* GlucoseChartScaler.swift in Sources */ = {isa = PBXBuildFile; fileRef = 898ECA5E218ABD17001E9D35 /* GlucoseChartScaler.swift */; };
		898ECA61218ABD17001E9D35 /* GlucoseChartData.swift in Sources */ = {isa = PBXBuildFile; fileRef = 898ECA5F218ABD17001E9D35 /* GlucoseChartData.swift */; };
		898ECA63218ABD21001E9D35 /* ComplicationChartManager.swift in Sources */ = {isa = PBXBuildFile; fileRef = 898ECA62218ABD21001E9D35 /* ComplicationChartManager.swift */; };
		898ECA65218ABD9B001E9D35 /* CGRect.swift in Sources */ = {isa = PBXBuildFile; fileRef = 898ECA64218ABD9A001E9D35 /* CGRect.swift */; };
		898ECA69218ABDA9001E9D35 /* CLKTextProvider+Compound.m in Sources */ = {isa = PBXBuildFile; fileRef = 898ECA67218ABDA8001E9D35 /* CLKTextProvider+Compound.m */; };
		899433B823FE129800FA4BEA /* OverrideBadgeView.swift in Sources */ = {isa = PBXBuildFile; fileRef = 899433B723FE129700FA4BEA /* OverrideBadgeView.swift */; };
		89A1B66E24ABFDF800117AC2 /* SupportedBolusVolumesUserInfo.swift in Sources */ = {isa = PBXBuildFile; fileRef = 89A1B66D24ABFDF800117AC2 /* SupportedBolusVolumesUserInfo.swift */; };
		89A1B66F24ABFDF800117AC2 /* SupportedBolusVolumesUserInfo.swift in Sources */ = {isa = PBXBuildFile; fileRef = 89A1B66D24ABFDF800117AC2 /* SupportedBolusVolumesUserInfo.swift */; };
		89A605E324327DFE009C1096 /* CarbAmountInput.swift in Sources */ = {isa = PBXBuildFile; fileRef = 89A605E224327DFE009C1096 /* CarbAmountInput.swift */; };
		89A605E524327F45009C1096 /* DoseVolumeInput.swift in Sources */ = {isa = PBXBuildFile; fileRef = 89A605E424327F45009C1096 /* DoseVolumeInput.swift */; };
		89A605E72432860C009C1096 /* PeriodicPublisher.swift in Sources */ = {isa = PBXBuildFile; fileRef = 89A605E62432860C009C1096 /* PeriodicPublisher.swift */; };
		89A605E924328862009C1096 /* Checkmark.swift in Sources */ = {isa = PBXBuildFile; fileRef = 89A605E824328862009C1096 /* Checkmark.swift */; };
		89A605EB243288E4009C1096 /* TopDownTriangle.swift in Sources */ = {isa = PBXBuildFile; fileRef = 89A605EA243288E4009C1096 /* TopDownTriangle.swift */; };
		89A605ED24328972009C1096 /* BolusArrow.swift in Sources */ = {isa = PBXBuildFile; fileRef = 89A605EC24328972009C1096 /* BolusArrow.swift */; };
		89A605EF2432925D009C1096 /* CompletionCheckmark.swift in Sources */ = {isa = PBXBuildFile; fileRef = 89A605EE2432925D009C1096 /* CompletionCheckmark.swift */; };
		89A605F12432BD18009C1096 /* BolusConfirmationVisual.swift in Sources */ = {isa = PBXBuildFile; fileRef = 89A605F02432BD18009C1096 /* BolusConfirmationVisual.swift */; };
		89ADE13B226BFA0F0067222B /* TestingScenariosManager.swift in Sources */ = {isa = PBXBuildFile; fileRef = 89ADE13A226BFA0F0067222B /* TestingScenariosManager.swift */; };
		89CA2B30226C0161004D9350 /* DirectoryObserver.swift in Sources */ = {isa = PBXBuildFile; fileRef = 89CA2B2F226C0161004D9350 /* DirectoryObserver.swift */; };
		89CA2B32226C18B8004D9350 /* TestingScenariosTableViewController.swift in Sources */ = {isa = PBXBuildFile; fileRef = 89CA2B31226C18B8004D9350 /* TestingScenariosTableViewController.swift */; };
		89CA2B3D226E6B13004D9350 /* LocalTestingScenariosManager.swift in Sources */ = {isa = PBXBuildFile; fileRef = 89CA2B3C226E6B13004D9350 /* LocalTestingScenariosManager.swift */; };
		89CAB36324C8FE96009EE3CE /* PredictedGlucoseChartView.swift in Sources */ = {isa = PBXBuildFile; fileRef = 89CAB36224C8FE95009EE3CE /* PredictedGlucoseChartView.swift */; };
		89D1503E24B506EB00EDE253 /* Dictionary.swift in Sources */ = {isa = PBXBuildFile; fileRef = 89D1503D24B506EB00EDE253 /* Dictionary.swift */; };
		89D6953E23B6DF8A002B3066 /* PotentialCarbEntryTableViewCell.swift in Sources */ = {isa = PBXBuildFile; fileRef = 89D6953D23B6DF8A002B3066 /* PotentialCarbEntryTableViewCell.swift */; };
		89E08FC2242E73DC000D719B /* CarbAmountPositionKey.swift in Sources */ = {isa = PBXBuildFile; fileRef = 89E08FC1242E73DC000D719B /* CarbAmountPositionKey.swift */; };
		89E08FC4242E73F0000D719B /* GramLabelPositionKey.swift in Sources */ = {isa = PBXBuildFile; fileRef = 89E08FC3242E73F0000D719B /* GramLabelPositionKey.swift */; };
		89E08FC6242E7506000D719B /* CarbAndDateInput.swift in Sources */ = {isa = PBXBuildFile; fileRef = 89E08FC5242E7506000D719B /* CarbAndDateInput.swift */; };
		89E08FC8242E76E9000D719B /* AnyTransition.swift in Sources */ = {isa = PBXBuildFile; fileRef = 89E08FC7242E76E9000D719B /* AnyTransition.swift */; };
		89E08FCA242E7714000D719B /* UIFont.swift in Sources */ = {isa = PBXBuildFile; fileRef = 89E08FC9242E7714000D719B /* UIFont.swift */; };
		89E08FCC242E790C000D719B /* Comparable.swift in Sources */ = {isa = PBXBuildFile; fileRef = 89E08FCB242E790C000D719B /* Comparable.swift */; };
		89E08FD0242E8B2B000D719B /* BolusConfirmationView.swift in Sources */ = {isa = PBXBuildFile; fileRef = 89E08FCF242E8B2B000D719B /* BolusConfirmationView.swift */; };
		89E267FC2292456700A3F2AF /* FeatureFlags.swift in Sources */ = {isa = PBXBuildFile; fileRef = 89E267FB2292456700A3F2AF /* FeatureFlags.swift */; };
		89E267FD2292456700A3F2AF /* FeatureFlags.swift in Sources */ = {isa = PBXBuildFile; fileRef = 89E267FB2292456700A3F2AF /* FeatureFlags.swift */; };
		89E267FF229267DF00A3F2AF /* Optional.swift in Sources */ = {isa = PBXBuildFile; fileRef = 89E267FE229267DF00A3F2AF /* Optional.swift */; };
		89E26800229267DF00A3F2AF /* Optional.swift in Sources */ = {isa = PBXBuildFile; fileRef = 89E267FE229267DF00A3F2AF /* Optional.swift */; };
		89F9118F24352F1600ECCAF3 /* DigitalCrownRotation.swift in Sources */ = {isa = PBXBuildFile; fileRef = 89F9118E24352F1600ECCAF3 /* DigitalCrownRotation.swift */; };
		89F9119224358E2B00ECCAF3 /* CarbEntryInputMode.swift in Sources */ = {isa = PBXBuildFile; fileRef = 89F9119124358E2B00ECCAF3 /* CarbEntryInputMode.swift */; };
		89F9119424358E4500ECCAF3 /* CarbAbsorptionTime.swift in Sources */ = {isa = PBXBuildFile; fileRef = 89F9119324358E4500ECCAF3 /* CarbAbsorptionTime.swift */; };
		89F9119624358E6900ECCAF3 /* BolusPickerValues.swift in Sources */ = {isa = PBXBuildFile; fileRef = 89F9119524358E6900ECCAF3 /* BolusPickerValues.swift */; };
		89FE21AD24AC57E30033F501 /* Collection.swift in Sources */ = {isa = PBXBuildFile; fileRef = 89FE21AC24AC57E30033F501 /* Collection.swift */; };
		A90EF53C25DEF06200F32D61 /* PluginManager.swift in Sources */ = {isa = PBXBuildFile; fileRef = C16DA84122E8E112008624C2 /* PluginManager.swift */; };
		A90EF54425DEF0A000F32D61 /* OSLog.swift in Sources */ = {isa = PBXBuildFile; fileRef = 4374B5EE209D84BE00D17AA8 /* OSLog.swift */; };
		A91D2A3F26CF0FF80023B075 /* IconTitleSubtitleTableViewCell.swift in Sources */ = {isa = PBXBuildFile; fileRef = A91D2A3E26CF0FF80023B075 /* IconTitleSubtitleTableViewCell.swift */; };
		A91E4C2124F867A700BE9213 /* StoredAlertTests.swift in Sources */ = {isa = PBXBuildFile; fileRef = A91E4C2024F867A700BE9213 /* StoredAlertTests.swift */; };
		A91E4C2324F86F1000BE9213 /* CriticalEventLogExportManagerTests.swift in Sources */ = {isa = PBXBuildFile; fileRef = A91E4C2224F86F1000BE9213 /* CriticalEventLogExportManagerTests.swift */; };
		A9347F2F24E7508A00C99C34 /* WatchHistoricalCarbs.swift in Sources */ = {isa = PBXBuildFile; fileRef = A9347F2E24E7508A00C99C34 /* WatchHistoricalCarbs.swift */; };
		A9347F3124E7521800C99C34 /* CarbBackfillRequestUserInfo.swift in Sources */ = {isa = PBXBuildFile; fileRef = A9347F3024E7521800C99C34 /* CarbBackfillRequestUserInfo.swift */; };
		A9347F3224E7522400C99C34 /* CarbBackfillRequestUserInfo.swift in Sources */ = {isa = PBXBuildFile; fileRef = A9347F3024E7521800C99C34 /* CarbBackfillRequestUserInfo.swift */; };
		A9347F3324E7522900C99C34 /* WatchHistoricalCarbs.swift in Sources */ = {isa = PBXBuildFile; fileRef = A9347F2E24E7508A00C99C34 /* WatchHistoricalCarbs.swift */; };
		A963B27A252CEBAE0062AA12 /* SetBolusUserInfoTests.swift in Sources */ = {isa = PBXBuildFile; fileRef = A963B279252CEBAE0062AA12 /* SetBolusUserInfoTests.swift */; };
		A966152623EA5A26005D8B29 /* DefaultAssets.xcassets in Resources */ = {isa = PBXBuildFile; fileRef = A966152423EA5A25005D8B29 /* DefaultAssets.xcassets */; };
		A966152723EA5A26005D8B29 /* DerivedAssets.xcassets in Resources */ = {isa = PBXBuildFile; fileRef = A966152523EA5A25005D8B29 /* DerivedAssets.xcassets */; };
		A966152A23EA5A37005D8B29 /* DefaultAssets.xcassets in Resources */ = {isa = PBXBuildFile; fileRef = A966152823EA5A37005D8B29 /* DefaultAssets.xcassets */; };
		A966152B23EA5A37005D8B29 /* DerivedAssets.xcassets in Resources */ = {isa = PBXBuildFile; fileRef = A966152923EA5A37005D8B29 /* DerivedAssets.xcassets */; };
		A967D94C24F99B9300CDDF8A /* OutputStream.swift in Sources */ = {isa = PBXBuildFile; fileRef = A967D94B24F99B9300CDDF8A /* OutputStream.swift */; };
		A96DAC242838325900D94E38 /* DiagnosticLog.swift in Sources */ = {isa = PBXBuildFile; fileRef = A96DAC232838325900D94E38 /* DiagnosticLog.swift */; };
		A96DAC2A2838EF8A00D94E38 /* DiagnosticLogTests.swift in Sources */ = {isa = PBXBuildFile; fileRef = A96DAC292838EF8A00D94E38 /* DiagnosticLogTests.swift */; };
		A96DAC2C2838F31200D94E38 /* SharedLogging.swift in Sources */ = {isa = PBXBuildFile; fileRef = A96DAC2B2838F31200D94E38 /* SharedLogging.swift */; };
		A977A2F424ACFECF0059C207 /* CriticalEventLogExportManager.swift in Sources */ = {isa = PBXBuildFile; fileRef = A977A2F324ACFECF0059C207 /* CriticalEventLogExportManager.swift */; };
		A97F250825E056D500F0EE19 /* OnboardingManager.swift in Sources */ = {isa = PBXBuildFile; fileRef = A97F250725E056D500F0EE19 /* OnboardingManager.swift */; };
		A98556852493F901000FD662 /* AlertStore+SimulatedCoreData.swift in Sources */ = {isa = PBXBuildFile; fileRef = A98556842493F901000FD662 /* AlertStore+SimulatedCoreData.swift */; };
		A987CD4924A58A0100439ADC /* ZipArchive.swift in Sources */ = {isa = PBXBuildFile; fileRef = A987CD4824A58A0100439ADC /* ZipArchive.swift */; };
		A999D40624663D18004C89D4 /* PumpManagerError.swift in Sources */ = {isa = PBXBuildFile; fileRef = A999D40524663D18004C89D4 /* PumpManagerError.swift */; };
		A9A056B324B93C62007CF06D /* CriticalEventLogExportView.swift in Sources */ = {isa = PBXBuildFile; fileRef = A9A056B224B93C62007CF06D /* CriticalEventLogExportView.swift */; };
		A9A056B524B94123007CF06D /* CriticalEventLogExportViewModel.swift in Sources */ = {isa = PBXBuildFile; fileRef = A9A056B424B94123007CF06D /* CriticalEventLogExportViewModel.swift */; };
		A9A63F8E246B271600588D5B /* NSTimeInterval.swift in Sources */ = {isa = PBXBuildFile; fileRef = 439897341CD2F7DE00223065 /* NSTimeInterval.swift */; };
		A9B607B0247F000F00792BE4 /* UserNotifications+Loop.swift in Sources */ = {isa = PBXBuildFile; fileRef = A9B607AF247F000F00792BE4 /* UserNotifications+Loop.swift */; };
		A9B996F027235191002DC09C /* LoopWarning.swift in Sources */ = {isa = PBXBuildFile; fileRef = A9B996EF27235191002DC09C /* LoopWarning.swift */; };
		A9B996F227238705002DC09C /* DosingDecisionStore.swift in Sources */ = {isa = PBXBuildFile; fileRef = A9B996F127238705002DC09C /* DosingDecisionStore.swift */; };
		A9BD28E7272226B40071DF15 /* TestLocalizedError.swift in Sources */ = {isa = PBXBuildFile; fileRef = A9BD28E6272226B40071DF15 /* TestLocalizedError.swift */; };
		A9C1719725366F780053BCBD /* WatchHistoricalGlucoseTest.swift in Sources */ = {isa = PBXBuildFile; fileRef = A9C1719625366F780053BCBD /* WatchHistoricalGlucoseTest.swift */; };
		A9C62D842331700E00535612 /* DiagnosticLog+Subsystem.swift in Sources */ = {isa = PBXBuildFile; fileRef = A9C62D832331700D00535612 /* DiagnosticLog+Subsystem.swift */; };
		A9C62D882331703100535612 /* Service.swift in Sources */ = {isa = PBXBuildFile; fileRef = A9C62D852331703000535612 /* Service.swift */; };
		A9C62D892331703100535612 /* LoggingServicesManager.swift in Sources */ = {isa = PBXBuildFile; fileRef = A9C62D862331703000535612 /* LoggingServicesManager.swift */; };
		A9C62D8A2331703100535612 /* ServicesManager.swift in Sources */ = {isa = PBXBuildFile; fileRef = A9C62D872331703000535612 /* ServicesManager.swift */; };
		A9C62D8E2331708700535612 /* AuthenticationTableViewCell+NibLoadable.swift in Sources */ = {isa = PBXBuildFile; fileRef = A9C62D8D2331708700535612 /* AuthenticationTableViewCell+NibLoadable.swift */; };
		A9CBE458248AB564008E7BA2 /* DoseStore+SimulatedCoreData.swift in Sources */ = {isa = PBXBuildFile; fileRef = A9CBE457248AB564008E7BA2 /* DoseStore+SimulatedCoreData.swift */; };
		A9CBE45A248ACBE1008E7BA2 /* DosingDecisionStore+SimulatedCoreData.swift in Sources */ = {isa = PBXBuildFile; fileRef = A9CBE459248ACBE1008E7BA2 /* DosingDecisionStore+SimulatedCoreData.swift */; };
		A9CBE45C248ACC03008E7BA2 /* SettingsStore+SimulatedCoreData.swift in Sources */ = {isa = PBXBuildFile; fileRef = A9CBE45B248ACC03008E7BA2 /* SettingsStore+SimulatedCoreData.swift */; };
		A9CE912224CA032E00302A40 /* NSUserDefaults.swift in Sources */ = {isa = PBXBuildFile; fileRef = 430B29892041F54A00BA9F93 /* NSUserDefaults.swift */; };
		A9D5C5B625DC6C6A00534873 /* LoopAppManager.swift in Sources */ = {isa = PBXBuildFile; fileRef = A9D5C5B525DC6C6A00534873 /* LoopAppManager.swift */; };
		A9DAE7D02332D77F006AE942 /* LoopTests.swift in Sources */ = {isa = PBXBuildFile; fileRef = A9DAE7CF2332D77F006AE942 /* LoopTests.swift */; };
		A9DCF32A25B0FABF00C89088 /* LoopUIColorPalette+Default.swift in Sources */ = {isa = PBXBuildFile; fileRef = A9DCF2D525B0F3C500C89088 /* LoopUIColorPalette+Default.swift */; };
		A9DF02CB24F72B9E00B7C988 /* CriticalEventLogTests.swift in Sources */ = {isa = PBXBuildFile; fileRef = A9DF02CA24F72B9E00B7C988 /* CriticalEventLogTests.swift */; };
		A9DFAFB324F0415E00950D1E /* CarbBackfillRequestUserInfoTests.swift in Sources */ = {isa = PBXBuildFile; fileRef = A9DFAFB224F0415E00950D1E /* CarbBackfillRequestUserInfoTests.swift */; };
		A9DFAFB524F048A000950D1E /* WatchHistoricalCarbsTests.swift in Sources */ = {isa = PBXBuildFile; fileRef = A9DFAFB424F048A000950D1E /* WatchHistoricalCarbsTests.swift */; };
		A9E8A80528A7CAC000C0A8A4 /* RemoteCommandTests.swift in Sources */ = {isa = PBXBuildFile; fileRef = A9E8A80428A7CAC000C0A8A4 /* RemoteCommandTests.swift */; };
		A9F5F1F5251050EC00E7C8A4 /* ZipArchiveTests.swift in Sources */ = {isa = PBXBuildFile; fileRef = A9F5F1F4251050EC00E7C8A4 /* ZipArchiveTests.swift */; };
		A9F66FC3247F451500096EA7 /* UIDevice+Loop.swift in Sources */ = {isa = PBXBuildFile; fileRef = A9F66FC2247F451500096EA7 /* UIDevice+Loop.swift */; };
		A9F703732489BC8500C98AD8 /* CarbStore+SimulatedCoreData.swift in Sources */ = {isa = PBXBuildFile; fileRef = A9F703722489BC8500C98AD8 /* CarbStore+SimulatedCoreData.swift */; };
		A9F703752489C9A000C98AD8 /* GlucoseStore+SimulatedCoreData.swift in Sources */ = {isa = PBXBuildFile; fileRef = A9F703742489C9A000C98AD8 /* GlucoseStore+SimulatedCoreData.swift */; };
		A9F703772489D8AA00C98AD8 /* PersistentDeviceLog+SimulatedCoreData.swift in Sources */ = {isa = PBXBuildFile; fileRef = A9F703762489D8AA00C98AD8 /* PersistentDeviceLog+SimulatedCoreData.swift */; };
		A9FB75F1252BE320004C7D3F /* BolusDosingDecision.swift in Sources */ = {isa = PBXBuildFile; fileRef = A9FB75F0252BE320004C7D3F /* BolusDosingDecision.swift */; };
		B4001CEE28CBBC82002FB414 /* AlertManagementView.swift in Sources */ = {isa = PBXBuildFile; fileRef = B4001CED28CBBC82002FB414 /* AlertManagementView.swift */; };
		B405E35924D2A75B00DD058D /* DerivedAssets.xcassets in Resources */ = {isa = PBXBuildFile; fileRef = A966152923EA5A37005D8B29 /* DerivedAssets.xcassets */; };
		B405E35A24D2B1A400DD058D /* HUDAssets.xcassets in Resources */ = {isa = PBXBuildFile; fileRef = 4F2C15961E09E94E00E160D4 /* HUDAssets.xcassets */; };
		B405E35B24D2E05600DD058D /* HUDAssets.xcassets in Resources */ = {isa = PBXBuildFile; fileRef = 4F2C15961E09E94E00E160D4 /* HUDAssets.xcassets */; };
		B40D07C7251A89D500C1C6D7 /* GlucoseDisplay.swift in Sources */ = {isa = PBXBuildFile; fileRef = B40D07C6251A89D500C1C6D7 /* GlucoseDisplay.swift */; };
		B42C951424A3C76000857C73 /* CGMStatusHUDViewModel.swift in Sources */ = {isa = PBXBuildFile; fileRef = B42C951324A3C76000857C73 /* CGMStatusHUDViewModel.swift */; };
		B42D124328D371C400E43D22 /* AlertMuter.swift in Sources */ = {isa = PBXBuildFile; fileRef = B42D124228D371C400E43D22 /* AlertMuter.swift */; };
		B43DA44124D9C12100CAFF4E /* DismissibleHostingController.swift in Sources */ = {isa = PBXBuildFile; fileRef = B43DA44024D9C12100CAFF4E /* DismissibleHostingController.swift */; };
		B44251B3252350CE00605937 /* ChartAxisValuesStaticGeneratorTests.swift in Sources */ = {isa = PBXBuildFile; fileRef = B44251B2252350CE00605937 /* ChartAxisValuesStaticGeneratorTests.swift */; };
		B44251B62523578300605937 /* PredictedGlucoseChartTests.swift in Sources */ = {isa = PBXBuildFile; fileRef = B44251B52523578300605937 /* PredictedGlucoseChartTests.swift */; };
		B47A791C2508009E006C0E11 /* ChartAxisValuesStaticGenerator.swift in Sources */ = {isa = PBXBuildFile; fileRef = B47A791B2508009E006C0E11 /* ChartAxisValuesStaticGenerator.swift */; };
		B48B0BAC24900093009A48DE /* PumpStatusHUDView.swift in Sources */ = {isa = PBXBuildFile; fileRef = B48B0BAB24900093009A48DE /* PumpStatusHUDView.swift */; };
		B490A03F24D0550F00F509FA /* GlucoseRangeCategory.swift in Sources */ = {isa = PBXBuildFile; fileRef = B490A03E24D0550F00F509FA /* GlucoseRangeCategory.swift */; };
		B490A04124D0559D00F509FA /* DeviceLifecycleProgressState.swift in Sources */ = {isa = PBXBuildFile; fileRef = B490A04024D0559D00F509FA /* DeviceLifecycleProgressState.swift */; };
		B490A04324D055D900F509FA /* DeviceStatusHighlight.swift in Sources */ = {isa = PBXBuildFile; fileRef = B490A04224D055D900F509FA /* DeviceStatusHighlight.swift */; };
		B491B09E24D0B600004CBE8F /* DerivedAssets.xcassets in Resources */ = {isa = PBXBuildFile; fileRef = A966152523EA5A25005D8B29 /* DerivedAssets.xcassets */; };
		B491B0A324D0B66D004CBE8F /* Color.swift in Sources */ = {isa = PBXBuildFile; fileRef = B490A03C24D04F9400F509FA /* Color.swift */; };
		B491B0A424D0B675004CBE8F /* UIColor.swift in Sources */ = {isa = PBXBuildFile; fileRef = 43BFF0B11E45C18400FF19A9 /* UIColor.swift */; };
		B4AC0D3F24B9005300CDB0A1 /* UIImage.swift in Sources */ = {isa = PBXBuildFile; fileRef = 437CEEE31CDE5C0A003C8C80 /* UIImage.swift */; };
		B4BC56382518DEA900373647 /* CGMStatusHUDViewModelTests.swift in Sources */ = {isa = PBXBuildFile; fileRef = B4BC56372518DEA900373647 /* CGMStatusHUDViewModelTests.swift */; };
		B4C9859425D5A3BB009FD9CA /* StatusBadgeHUDView.swift in Sources */ = {isa = PBXBuildFile; fileRef = B4C9859325D5A3BB009FD9CA /* StatusBadgeHUDView.swift */; };
		B4CAD8792549D2540057946B /* LoopCompletionFreshnessTests.swift in Sources */ = {isa = PBXBuildFile; fileRef = B4CAD8782549D2540057946B /* LoopCompletionFreshnessTests.swift */; };
		B4D4534128E5CA7900F1A8D9 /* AlertMuterTests.swift in Sources */ = {isa = PBXBuildFile; fileRef = B4D4534028E5CA7900F1A8D9 /* AlertMuterTests.swift */; };
		B4D620D424D9EDB900043B3C /* GuidanceColors.swift in Sources */ = {isa = PBXBuildFile; fileRef = B4D620D324D9EDB900043B3C /* GuidanceColors.swift */; };
		B4E202302661063E009421B5 /* ClosedLoopStatus.swift in Sources */ = {isa = PBXBuildFile; fileRef = B4E2022F2661063E009421B5 /* ClosedLoopStatus.swift */; };
		B4E96D4B248A6B6E002DABAD /* DeviceStatusHUDView.swift in Sources */ = {isa = PBXBuildFile; fileRef = B4E96D4A248A6B6E002DABAD /* DeviceStatusHUDView.swift */; };
		B4E96D4F248A6E20002DABAD /* CGMStatusHUDView.swift in Sources */ = {isa = PBXBuildFile; fileRef = B4E96D4E248A6E20002DABAD /* CGMStatusHUDView.swift */; };
		B4E96D53248A7386002DABAD /* GlucoseValueHUDView.swift in Sources */ = {isa = PBXBuildFile; fileRef = B4E96D52248A7386002DABAD /* GlucoseValueHUDView.swift */; };
		B4E96D55248A7509002DABAD /* GlucoseTrendHUDView.swift in Sources */ = {isa = PBXBuildFile; fileRef = B4E96D54248A7509002DABAD /* GlucoseTrendHUDView.swift */; };
		B4E96D57248A7B0F002DABAD /* StatusHighlightHUDView.swift in Sources */ = {isa = PBXBuildFile; fileRef = B4E96D56248A7B0F002DABAD /* StatusHighlightHUDView.swift */; };
		B4E96D59248A7F9A002DABAD /* StatusHighlightHUDView.xib in Resources */ = {isa = PBXBuildFile; fileRef = B4E96D58248A7F9A002DABAD /* StatusHighlightHUDView.xib */; };
		B4E96D5B248A8229002DABAD /* StatusBarHUDView.swift in Sources */ = {isa = PBXBuildFile; fileRef = B4E96D5A248A8229002DABAD /* StatusBarHUDView.swift */; };
		B4E96D5D248A82A2002DABAD /* StatusBarHUDView.xib in Resources */ = {isa = PBXBuildFile; fileRef = B4E96D5C248A82A2002DABAD /* StatusBarHUDView.xib */; };
		B4F3D25124AF890C0095CE44 /* BluetoothStateManager.swift in Sources */ = {isa = PBXBuildFile; fileRef = B4F3D25024AF890C0095CE44 /* BluetoothStateManager.swift */; };
		B4FEEF7D24B8A71F00A8DF9B /* DeviceDataManager+DeviceStatus.swift in Sources */ = {isa = PBXBuildFile; fileRef = B4FEEF7C24B8A71F00A8DF9B /* DeviceDataManager+DeviceStatus.swift */; };
		C10B28461EA9BA5E006EA1FC /* far_future_high_bg_forecast.json in Resources */ = {isa = PBXBuildFile; fileRef = C10B28451EA9BA5E006EA1FC /* far_future_high_bg_forecast.json */; };
		C11B9D5B286778A800500CF8 /* SwiftCharts in Frameworks */ = {isa = PBXBuildFile; productRef = C11B9D5A286778A800500CF8 /* SwiftCharts */; };
		C11B9D5E286778D000500CF8 /* LoopKitUI.framework in Frameworks */ = {isa = PBXBuildFile; fileRef = C11B9D5D286778D000500CF8 /* LoopKitUI.framework */; };
		C11B9D62286779C000500CF8 /* MockKit.framework in Frameworks */ = {isa = PBXBuildFile; fileRef = C11B9D60286779C000500CF8 /* MockKit.framework */; };
		C11B9D63286779C000500CF8 /* MockKit.framework in Embed Frameworks */ = {isa = PBXBuildFile; fileRef = C11B9D60286779C000500CF8 /* MockKit.framework */; settings = {ATTRIBUTES = (CodeSignOnCopy, RemoveHeadersOnCopy, ); }; };
		C11B9D64286779C000500CF8 /* MockKitUI.framework in Frameworks */ = {isa = PBXBuildFile; fileRef = C11B9D61286779C000500CF8 /* MockKitUI.framework */; };
		C11B9D65286779C000500CF8 /* MockKitUI.framework in Embed Frameworks */ = {isa = PBXBuildFile; fileRef = C11B9D61286779C000500CF8 /* MockKitUI.framework */; settings = {ATTRIBUTES = (CodeSignOnCopy, RemoveHeadersOnCopy, ); }; };
		C11BD0552523CFED00236B08 /* SimpleBolusViewModel.swift in Sources */ = {isa = PBXBuildFile; fileRef = C11BD0542523CFED00236B08 /* SimpleBolusViewModel.swift */; };
		C11C87DE1E21EAAD00BB71D3 /* HKUnit.swift in Sources */ = {isa = PBXBuildFile; fileRef = 4F526D5E1DF2459000A04910 /* HKUnit.swift */; };
		C1201E2C23ECDBD0002DA84A /* WatchContextRequestUserInfo.swift in Sources */ = {isa = PBXBuildFile; fileRef = C1201E2B23ECDBD0002DA84A /* WatchContextRequestUserInfo.swift */; };
		C1201E2D23ECDF3D002DA84A /* WatchContextRequestUserInfo.swift in Sources */ = {isa = PBXBuildFile; fileRef = C1201E2B23ECDBD0002DA84A /* WatchContextRequestUserInfo.swift */; };
		C12F21A71DFA79CB00748193 /* recommend_temp_basal_very_low_end_in_range.json in Resources */ = {isa = PBXBuildFile; fileRef = C12F21A61DFA79CB00748193 /* recommend_temp_basal_very_low_end_in_range.json */; };
		C13255D6223E7BE2008AF50C /* BolusProgressTableViewCell.xib in Resources */ = {isa = PBXBuildFile; fileRef = C1F8B1DB223862D500DD66CF /* BolusProgressTableViewCell.xib */; };
		C13BAD941E8009B000050CB5 /* NumberFormatter.swift in Sources */ = {isa = PBXBuildFile; fileRef = 43BFF0B31E45C1BE00FF19A9 /* NumberFormatter.swift */; };
		C13DA2B024F6C7690098BB29 /* UIViewController.swift in Sources */ = {isa = PBXBuildFile; fileRef = C13DA2AF24F6C7690098BB29 /* UIViewController.swift */; };
		C148CEE724FD91BD00711B3B /* DeliveryUncertaintyAlertManager.swift in Sources */ = {isa = PBXBuildFile; fileRef = C148CEE624FD91BD00711B3B /* DeliveryUncertaintyAlertManager.swift */; };
		C159C825286785E000A86EC0 /* LoopUI.framework in Frameworks */ = {isa = PBXBuildFile; fileRef = 4F75288B1DFE1DC600C322D6 /* LoopUI.framework */; };
		C159C828286785E100A86EC0 /* LoopKitUI.framework in Frameworks */ = {isa = PBXBuildFile; fileRef = C159C8192867857000A86EC0 /* LoopKitUI.framework */; };
		C159C82A286785E300A86EC0 /* MockKitUI.framework in Frameworks */ = {isa = PBXBuildFile; fileRef = C159C8212867859800A86EC0 /* MockKitUI.framework */; };
		C159C82D2867876500A86EC0 /* NotificationCenter.framework in Frameworks */ = {isa = PBXBuildFile; fileRef = 4F70C1DD1DE8DCA7006380B7 /* NotificationCenter.framework */; };
		C159C82F286787EF00A86EC0 /* LoopKit.framework in Frameworks */ = {isa = PBXBuildFile; fileRef = C159C82E286787EF00A86EC0 /* LoopKit.framework */; };
		C165756F2534C468004AE16E /* SimpleBolusViewModelTests.swift in Sources */ = {isa = PBXBuildFile; fileRef = C165756E2534C468004AE16E /* SimpleBolusViewModelTests.swift */; };
		C16575712538A36B004AE16E /* CGMStalenessMonitor.swift in Sources */ = {isa = PBXBuildFile; fileRef = C16575702538A36B004AE16E /* CGMStalenessMonitor.swift */; };
		C16575732538AFF6004AE16E /* CGMStalenessMonitorTests.swift in Sources */ = {isa = PBXBuildFile; fileRef = C16575722538AFF6004AE16E /* CGMStalenessMonitorTests.swift */; };
		C16575752539FD60004AE16E /* LoopCoreConstants.swift in Sources */ = {isa = PBXBuildFile; fileRef = C16575742539FD60004AE16E /* LoopCoreConstants.swift */; };
		C16575762539FEF3004AE16E /* LoopCoreConstants.swift in Sources */ = {isa = PBXBuildFile; fileRef = C16575742539FD60004AE16E /* LoopCoreConstants.swift */; };
		C1657578253A0021004AE16E /* ChartConstants.swift in Sources */ = {isa = PBXBuildFile; fileRef = C1657577253A0021004AE16E /* ChartConstants.swift */; };
		C165B8CE23302C5D0004112E /* RemoteCommand.swift in Sources */ = {isa = PBXBuildFile; fileRef = C165B8CD23302C5D0004112E /* RemoteCommand.swift */; };
		C16B983E26B4893300256B05 /* DoseEnactor.swift in Sources */ = {isa = PBXBuildFile; fileRef = C16B983D26B4893300256B05 /* DoseEnactor.swift */; };
		C16B984026B4898800256B05 /* DoseEnactorTests.swift in Sources */ = {isa = PBXBuildFile; fileRef = C16B983F26B4898800256B05 /* DoseEnactorTests.swift */; };
		C16DA84222E8E112008624C2 /* PluginManager.swift in Sources */ = {isa = PBXBuildFile; fileRef = C16DA84122E8E112008624C2 /* PluginManager.swift */; };
		C1742332259BEADC00399C9D /* ManualEntryDoseView.swift in Sources */ = {isa = PBXBuildFile; fileRef = C1742331259BEADC00399C9D /* ManualEntryDoseView.swift */; };
		C174233C259BEB0F00399C9D /* ManualEntryDoseViewModel.swift in Sources */ = {isa = PBXBuildFile; fileRef = C174233B259BEB0F00399C9D /* ManualEntryDoseViewModel.swift */; };
		C1777A6625A125F100595963 /* ManualEntryDoseViewModelTests.swift in Sources */ = {isa = PBXBuildFile; fileRef = C1777A6525A125F100595963 /* ManualEntryDoseViewModelTests.swift */; };
		C178249A1E1999FA00D9D25C /* CaseCountable.swift in Sources */ = {isa = PBXBuildFile; fileRef = C17824991E1999FA00D9D25C /* CaseCountable.swift */; };
		C17824A01E19CF9800D9D25C /* GlucoseThresholdTableViewController.swift in Sources */ = {isa = PBXBuildFile; fileRef = C178249F1E19CF9800D9D25C /* GlucoseThresholdTableViewController.swift */; };
		C17824A31E19EAB600D9D25C /* recommend_temp_basal_start_very_low_end_high.json in Resources */ = {isa = PBXBuildFile; fileRef = C17824A21E19EAB600D9D25C /* recommend_temp_basal_start_very_low_end_high.json */; };
		C17824A51E1AD4D100D9D25C /* ManualBolusRecommendation.swift in Sources */ = {isa = PBXBuildFile; fileRef = C17824A41E1AD4D100D9D25C /* ManualBolusRecommendation.swift */; };
		C17824A61E1AF91F00D9D25C /* ManualBolusRecommendation.swift in Sources */ = {isa = PBXBuildFile; fileRef = C17824A41E1AD4D100D9D25C /* ManualBolusRecommendation.swift */; };
		C17DDC9C28AC339E005FBF4C /* PersistedProperty.swift in Sources */ = {isa = PBXBuildFile; fileRef = C1DA986B2843B6F9001D04CC /* PersistedProperty.swift */; };
		C17DDC9D28AC33A1005FBF4C /* PersistedProperty.swift in Sources */ = {isa = PBXBuildFile; fileRef = C1DA986B2843B6F9001D04CC /* PersistedProperty.swift */; };
		C1814B86225E507C008D2D8E /* Sequence.swift in Sources */ = {isa = PBXBuildFile; fileRef = C1814B85225E507C008D2D8E /* Sequence.swift */; };
		C18913B52524F24C007B0683 /* DeviceDataManager+SimpleBolusViewModelDelegate.swift in Sources */ = {isa = PBXBuildFile; fileRef = C18913B42524F24C007B0683 /* DeviceDataManager+SimpleBolusViewModelDelegate.swift */; };
		C19008FE25225D3900721625 /* SimpleBolusCalculator.swift in Sources */ = {isa = PBXBuildFile; fileRef = C19008FD25225D3900721625 /* SimpleBolusCalculator.swift */; };
		C1900900252271BB00721625 /* SimpleBolusCalculatorTests.swift in Sources */ = {isa = PBXBuildFile; fileRef = C19008FF252271BB00721625 /* SimpleBolusCalculatorTests.swift */; };
		C191D2A125B3ACAA00C26C0B /* DosingStrategySelectionView.swift in Sources */ = {isa = PBXBuildFile; fileRef = C191D2A025B3ACAA00C26C0B /* DosingStrategySelectionView.swift */; };
		C19C8BBA28651DFB0056D5E4 /* TrueTime.framework in Frameworks */ = {isa = PBXBuildFile; fileRef = C19C8BB928651DFB0056D5E4 /* TrueTime.framework */; };
		C19C8BBB28651DFB0056D5E4 /* TrueTime.framework in Embed Frameworks */ = {isa = PBXBuildFile; fileRef = C19C8BB928651DFB0056D5E4 /* TrueTime.framework */; settings = {ATTRIBUTES = (CodeSignOnCopy, RemoveHeadersOnCopy, ); }; };
		C19C8BBC28651E1C0056D5E4 /* Minizip.framework in Frameworks */ = {isa = PBXBuildFile; fileRef = C1750AEB255B013300B8011C /* Minizip.framework */; };
		C19C8BBD28651E1C0056D5E4 /* Minizip.framework in Embed Frameworks */ = {isa = PBXBuildFile; fileRef = C1750AEB255B013300B8011C /* Minizip.framework */; settings = {ATTRIBUTES = (CodeSignOnCopy, RemoveHeadersOnCopy, ); }; };
		C19C8BBE28651E3D0056D5E4 /* LoopKit.framework in Frameworks */ = {isa = PBXBuildFile; fileRef = 43F78D4B1C914197002152D1 /* LoopKit.framework */; };
		C19C8BBF28651E3D0056D5E4 /* LoopKit.framework in Embed Frameworks */ = {isa = PBXBuildFile; fileRef = 43F78D4B1C914197002152D1 /* LoopKit.framework */; settings = {ATTRIBUTES = (CodeSignOnCopy, RemoveHeadersOnCopy, ); }; };
		C19C8BC328651EAE0056D5E4 /* LoopTestingKit.framework in Frameworks */ = {isa = PBXBuildFile; fileRef = C19C8BC228651EAE0056D5E4 /* LoopTestingKit.framework */; };
		C19C8BC428651EAE0056D5E4 /* LoopTestingKit.framework in Embed Frameworks */ = {isa = PBXBuildFile; fileRef = C19C8BC228651EAE0056D5E4 /* LoopTestingKit.framework */; settings = {ATTRIBUTES = (CodeSignOnCopy, RemoveHeadersOnCopy, ); }; };
		C19C8BC528651EE50056D5E4 /* MKRingProgressView.framework in Frameworks */ = {isa = PBXBuildFile; fileRef = C1E2774722433D7A00354103 /* MKRingProgressView.framework */; };
		C19C8BC628651EE50056D5E4 /* MKRingProgressView.framework in Embed Frameworks */ = {isa = PBXBuildFile; fileRef = C1E2774722433D7A00354103 /* MKRingProgressView.framework */; settings = {ATTRIBUTES = (CodeSignOnCopy, RemoveHeadersOnCopy, ); }; };
		C19C8BCE28651F520056D5E4 /* LoopKitUI.framework in Frameworks */ = {isa = PBXBuildFile; fileRef = 437AFEE6203688CF008C4892 /* LoopKitUI.framework */; };
		C19C8BCF28651F520056D5E4 /* LoopKitUI.framework in Embed Frameworks */ = {isa = PBXBuildFile; fileRef = 437AFEE6203688CF008C4892 /* LoopKitUI.framework */; settings = {ATTRIBUTES = (CodeSignOnCopy, RemoveHeadersOnCopy, ); }; };
		C19C8C1E28663B040056D5E4 /* LoopKit.framework in Frameworks */ = {isa = PBXBuildFile; fileRef = 4344628320A7A3BE00C4BE6F /* LoopKit.framework */; };
		C19C8C1F28663B040056D5E4 /* LoopKit.framework in Embed Frameworks */ = {isa = PBXBuildFile; fileRef = 4344628320A7A3BE00C4BE6F /* LoopKit.framework */; settings = {ATTRIBUTES = (CodeSignOnCopy, RemoveHeadersOnCopy, ); }; };
		C19C8C21286776C20056D5E4 /* LoopKit.framework in Frameworks */ = {isa = PBXBuildFile; fileRef = C19C8C20286776C20056D5E4 /* LoopKit.framework */; };
		C19E96DF23D275F8003F79B0 /* LoopCompletionFreshness.swift in Sources */ = {isa = PBXBuildFile; fileRef = C19E96DD23D2733F003F79B0 /* LoopCompletionFreshness.swift */; };
		C19E96E023D275FA003F79B0 /* LoopCompletionFreshness.swift in Sources */ = {isa = PBXBuildFile; fileRef = C19E96DD23D2733F003F79B0 /* LoopCompletionFreshness.swift */; };
		C19F48742560ABFB003632D7 /* NSBundle.swift in Sources */ = {isa = PBXBuildFile; fileRef = 430DA58D1D4AEC230097D1CA /* NSBundle.swift */; };
		C1AD4200256D61E500164DDD /* Comparable.swift in Sources */ = {isa = PBXBuildFile; fileRef = C1AD41FF256D61E500164DDD /* Comparable.swift */; };
		C1AF062329426300002C1B19 /* ManualGlucoseEntryRow.swift in Sources */ = {isa = PBXBuildFile; fileRef = C1AF062229426300002C1B19 /* ManualGlucoseEntryRow.swift */; };
		C1C6591C1E1B1FDA0025CC58 /* recommend_temp_basal_dropping_then_rising.json in Resources */ = {isa = PBXBuildFile; fileRef = C1C6591B1E1B1FDA0025CC58 /* recommend_temp_basal_dropping_then_rising.json */; };
		C1C660D1252E4DD5009B5C32 /* LoopConstants.swift in Sources */ = {isa = PBXBuildFile; fileRef = C1C660D0252E4DD5009B5C32 /* LoopConstants.swift */; };
		C1C73F0D1DE3D0270022FC89 /* InfoPlist.strings in Resources */ = {isa = PBXBuildFile; fileRef = C1C73F0F1DE3D0270022FC89 /* InfoPlist.strings */; };
		C1CCF1122858FA900035389C /* LoopCore.framework in Frameworks */ = {isa = PBXBuildFile; fileRef = 43D9FFCF21EAE05D00AF44BF /* LoopCore.framework */; };
		C1CCF1172858FBAD0035389C /* SwiftCharts in Frameworks */ = {isa = PBXBuildFile; productRef = C1CCF1162858FBAD0035389C /* SwiftCharts */; };
		C1D289B522F90A52003FFBD9 /* BasalDeliveryState.swift in Sources */ = {isa = PBXBuildFile; fileRef = C1D289B422F90A52003FFBD9 /* BasalDeliveryState.swift */; };
		C1DE5D23251BFC4D00439E49 /* SimpleBolusView.swift in Sources */ = {isa = PBXBuildFile; fileRef = C1DE5D22251BFC4D00439E49 /* SimpleBolusView.swift */; };
		C1E2773E224177C000354103 /* ClockKit.framework in Frameworks */ = {isa = PBXBuildFile; fileRef = C1E2773D224177C000354103 /* ClockKit.framework */; settings = {ATTRIBUTES = (Weak, ); }; };
		C1E3862628247C6100F561A4 /* StoredLoopNotRunningNotification.swift in Sources */ = {isa = PBXBuildFile; fileRef = C1E3862428247B7100F561A4 /* StoredLoopNotRunningNotification.swift */; };
		C1E3DC4728595FAA00CA19FF /* SwiftCharts in Frameworks */ = {isa = PBXBuildFile; productRef = C1E3DC4628595FAA00CA19FF /* SwiftCharts */; };
		C1E3DC4928595FAA00CA19FF /* SwiftCharts in Embed Frameworks */ = {isa = PBXBuildFile; productRef = C1E3DC4628595FAA00CA19FF /* SwiftCharts */; settings = {ATTRIBUTES = (CodeSignOnCopy, ); }; };
		C1E71723292E918F00DA646F /* SmallStatusWidgetEntryView.swift in Sources */ = {isa = PBXBuildFile; fileRef = C1E71721292E90CC00DA646F /* SmallStatusWidgetEntryView.swift */; };
		C1EF747228D6A44A00C8C083 /* CrashRecoveryManager.swift in Sources */ = {isa = PBXBuildFile; fileRef = C1EF747128D6A44A00C8C083 /* CrashRecoveryManager.swift */; };
		C1F00C60285A802A006302C5 /* SwiftCharts in Frameworks */ = {isa = PBXBuildFile; productRef = C1F00C5F285A802A006302C5 /* SwiftCharts */; };
		C1F00C78285A8256006302C5 /* SwiftCharts in Embed Frameworks */ = {isa = PBXBuildFile; productRef = C1F00C5F285A802A006302C5 /* SwiftCharts */; settings = {ATTRIBUTES = (CodeSignOnCopy, ); }; };
		C1F2075C26D6F9B0007AB7EB /* ProfileExpirationAlerter.swift in Sources */ = {isa = PBXBuildFile; fileRef = C1F2075B26D6F9B0007AB7EB /* ProfileExpirationAlerter.swift */; };
		C1F7822627CC056900C0919A /* SettingsManager.swift in Sources */ = {isa = PBXBuildFile; fileRef = C1F7822527CC056900C0919A /* SettingsManager.swift */; };
		C1F8B243223E73FD00DD66CF /* BolusProgressTableViewCell.swift in Sources */ = {isa = PBXBuildFile; fileRef = C1F8B1D122375E4200DD66CF /* BolusProgressTableViewCell.swift */; };
		C1FB428C217806A400FAB378 /* StateColorPalette.swift in Sources */ = {isa = PBXBuildFile; fileRef = C1FB428B217806A300FAB378 /* StateColorPalette.swift */; };
		C1FB428D21791D2500FAB378 /* PumpManager.swift in Sources */ = {isa = PBXBuildFile; fileRef = 43C3B6F620BBCAA30026CAFA /* PumpManager.swift */; };
		C1FB428F217921D600FAB378 /* PumpManagerUI.swift in Sources */ = {isa = PBXBuildFile; fileRef = C1FB428E217921D600FAB378 /* PumpManagerUI.swift */; };
		C1FB4290217922A100FAB378 /* PumpManagerUI.swift in Sources */ = {isa = PBXBuildFile; fileRef = C1FB428E217921D600FAB378 /* PumpManagerUI.swift */; };
		E90909D124E34AC500F963D2 /* high_and_rising_with_cob_momentum_effect.json in Resources */ = {isa = PBXBuildFile; fileRef = E90909CC24E34AC500F963D2 /* high_and_rising_with_cob_momentum_effect.json */; };
		E90909D224E34AC500F963D2 /* high_and_rising_with_cob_insulin_effect.json in Resources */ = {isa = PBXBuildFile; fileRef = E90909CD24E34AC500F963D2 /* high_and_rising_with_cob_insulin_effect.json */; };
		E90909D324E34AC500F963D2 /* high_and_rising_with_cob_predicted_glucose.json in Resources */ = {isa = PBXBuildFile; fileRef = E90909CE24E34AC500F963D2 /* high_and_rising_with_cob_predicted_glucose.json */; };
		E90909D424E34AC500F963D2 /* high_and_rising_with_cob_carb_effect.json in Resources */ = {isa = PBXBuildFile; fileRef = E90909CF24E34AC500F963D2 /* high_and_rising_with_cob_carb_effect.json */; };
		E90909D524E34AC500F963D2 /* high_and_rising_with_cob_counteraction_effect.json in Resources */ = {isa = PBXBuildFile; fileRef = E90909D024E34AC500F963D2 /* high_and_rising_with_cob_counteraction_effect.json */; };
		E90909DC24E34F1600F963D2 /* low_and_falling_predicted_glucose.json in Resources */ = {isa = PBXBuildFile; fileRef = E90909D724E34F1500F963D2 /* low_and_falling_predicted_glucose.json */; };
		E90909DD24E34F1600F963D2 /* low_and_falling_carb_effect.json in Resources */ = {isa = PBXBuildFile; fileRef = E90909D824E34F1500F963D2 /* low_and_falling_carb_effect.json */; };
		E90909DE24E34F1600F963D2 /* low_and_falling_counteraction_effect.json in Resources */ = {isa = PBXBuildFile; fileRef = E90909D924E34F1500F963D2 /* low_and_falling_counteraction_effect.json */; };
		E90909DF24E34F1600F963D2 /* low_and_falling_insulin_effect.json in Resources */ = {isa = PBXBuildFile; fileRef = E90909DA24E34F1600F963D2 /* low_and_falling_insulin_effect.json */; };
		E90909E024E34F1600F963D2 /* low_and_falling_momentum_effect.json in Resources */ = {isa = PBXBuildFile; fileRef = E90909DB24E34F1600F963D2 /* low_and_falling_momentum_effect.json */; };
		E90909E724E3530200F963D2 /* low_with_low_treatment_carb_effect.json in Resources */ = {isa = PBXBuildFile; fileRef = E90909E224E3530200F963D2 /* low_with_low_treatment_carb_effect.json */; };
		E90909E824E3530200F963D2 /* low_with_low_treatment_insulin_effect.json in Resources */ = {isa = PBXBuildFile; fileRef = E90909E324E3530200F963D2 /* low_with_low_treatment_insulin_effect.json */; };
		E90909E924E3530200F963D2 /* low_with_low_treatment_predicted_glucose.json in Resources */ = {isa = PBXBuildFile; fileRef = E90909E424E3530200F963D2 /* low_with_low_treatment_predicted_glucose.json */; };
		E90909EA24E3530200F963D2 /* low_with_low_treatment_momentum_effect.json in Resources */ = {isa = PBXBuildFile; fileRef = E90909E524E3530200F963D2 /* low_with_low_treatment_momentum_effect.json */; };
		E90909EB24E3530200F963D2 /* low_with_low_treatment_counteraction_effect.json in Resources */ = {isa = PBXBuildFile; fileRef = E90909E624E3530200F963D2 /* low_with_low_treatment_counteraction_effect.json */; };
		E90909EE24E35B4000F963D2 /* high_and_falling_predicted_glucose.json in Resources */ = {isa = PBXBuildFile; fileRef = E90909ED24E35B4000F963D2 /* high_and_falling_predicted_glucose.json */; };
		E90909F224E35B4D00F963D2 /* high_and_falling_counteraction_effect.json in Resources */ = {isa = PBXBuildFile; fileRef = E90909EF24E35B4C00F963D2 /* high_and_falling_counteraction_effect.json */; };
		E90909F324E35B4D00F963D2 /* high_and_falling_carb_effect.json in Resources */ = {isa = PBXBuildFile; fileRef = E90909F024E35B4C00F963D2 /* high_and_falling_carb_effect.json */; };
		E90909F424E35B4D00F963D2 /* high_and_falling_insulin_effect.json in Resources */ = {isa = PBXBuildFile; fileRef = E90909F124E35B4C00F963D2 /* high_and_falling_insulin_effect.json */; };
		E90909F624E35B7C00F963D2 /* high_and_falling_momentum_effect.json in Resources */ = {isa = PBXBuildFile; fileRef = E90909F524E35B7C00F963D2 /* high_and_falling_momentum_effect.json */; };
		E93E865424DB6CBA00FF40C8 /* retrospective_output.json in Resources */ = {isa = PBXBuildFile; fileRef = E93E865324DB6CBA00FF40C8 /* retrospective_output.json */; };
		E93E865624DB731900FF40C8 /* predicted_glucose_without_retrospective.json in Resources */ = {isa = PBXBuildFile; fileRef = E93E865524DB731900FF40C8 /* predicted_glucose_without_retrospective.json */; };
		E93E865824DB75BE00FF40C8 /* predicted_glucose_very_negative.json in Resources */ = {isa = PBXBuildFile; fileRef = E93E865724DB75BD00FF40C8 /* predicted_glucose_very_negative.json */; };
		E93E86A824DDCC4400FF40C8 /* MockDoseStore.swift in Sources */ = {isa = PBXBuildFile; fileRef = E93E86A724DDCC4400FF40C8 /* MockDoseStore.swift */; };
		E93E86B024DDE1BD00FF40C8 /* MockGlucoseStore.swift in Sources */ = {isa = PBXBuildFile; fileRef = E93E86AF24DDE1BD00FF40C8 /* MockGlucoseStore.swift */; };
		E93E86B224DDE21D00FF40C8 /* MockCarbStore.swift in Sources */ = {isa = PBXBuildFile; fileRef = E93E86B124DDE21D00FF40C8 /* MockCarbStore.swift */; };
		E93E86BA24E1FDC400FF40C8 /* flat_and_stable_insulin_effect.json in Resources */ = {isa = PBXBuildFile; fileRef = E93E86B424E1FDC400FF40C8 /* flat_and_stable_insulin_effect.json */; };
		E93E86BB24E1FDC400FF40C8 /* flat_and_stable_momentum_effect.json in Resources */ = {isa = PBXBuildFile; fileRef = E93E86B524E1FDC400FF40C8 /* flat_and_stable_momentum_effect.json */; };
		E93E86BC24E1FDC400FF40C8 /* flat_and_stable_predicted_glucose.json in Resources */ = {isa = PBXBuildFile; fileRef = E93E86B624E1FDC400FF40C8 /* flat_and_stable_predicted_glucose.json */; };
		E93E86BE24E1FDC400FF40C8 /* flat_and_stable_carb_effect.json in Resources */ = {isa = PBXBuildFile; fileRef = E93E86B824E1FDC400FF40C8 /* flat_and_stable_carb_effect.json */; };
		E93E86C324E1FE6100FF40C8 /* flat_and_stable_counteraction_effect.json in Resources */ = {isa = PBXBuildFile; fileRef = E93E86C224E1FE6100FF40C8 /* flat_and_stable_counteraction_effect.json */; };
		E93E86CA24E2E02200FF40C8 /* high_and_stable_insulin_effect.json in Resources */ = {isa = PBXBuildFile; fileRef = E93E86C524E2E02200FF40C8 /* high_and_stable_insulin_effect.json */; };
		E93E86CB24E2E02200FF40C8 /* high_and_stable_carb_effect.json in Resources */ = {isa = PBXBuildFile; fileRef = E93E86C624E2E02200FF40C8 /* high_and_stable_carb_effect.json */; };
		E93E86CC24E2E02200FF40C8 /* high_and_stable_predicted_glucose.json in Resources */ = {isa = PBXBuildFile; fileRef = E93E86C724E2E02200FF40C8 /* high_and_stable_predicted_glucose.json */; };
		E93E86CD24E2E02200FF40C8 /* high_and_stable_counteraction_effect.json in Resources */ = {isa = PBXBuildFile; fileRef = E93E86C824E2E02200FF40C8 /* high_and_stable_counteraction_effect.json */; };
		E93E86CE24E2E02200FF40C8 /* high_and_stable_momentum_effect.json in Resources */ = {isa = PBXBuildFile; fileRef = E93E86C924E2E02200FF40C8 /* high_and_stable_momentum_effect.json */; };
		E942DE96253BE68F00AC532D /* NSBundle.swift in Sources */ = {isa = PBXBuildFile; fileRef = 430DA58D1D4AEC230097D1CA /* NSBundle.swift */; };
		E942DE9F253BE6A900AC532D /* NSTimeInterval.swift in Sources */ = {isa = PBXBuildFile; fileRef = 439897341CD2F7DE00223065 /* NSTimeInterval.swift */; };
		E942DF34253BF87F00AC532D /* Intents.intentdefinition in Sources */ = {isa = PBXBuildFile; fileRef = 43785E9B2120E7060057DED1 /* Intents.intentdefinition */; };
		E950CA9129002D9000B5B692 /* LoopDataManagerDosingTests.swift in Sources */ = {isa = PBXBuildFile; fileRef = E950CA9029002D9000B5B692 /* LoopDataManagerDosingTests.swift */; };
		E95D380124EADE7C005E2F50 /* DoseStoreProtocol.swift in Sources */ = {isa = PBXBuildFile; fileRef = E95D380024EADE7C005E2F50 /* DoseStoreProtocol.swift */; };
		E95D380324EADF36005E2F50 /* CarbStoreProtocol.swift in Sources */ = {isa = PBXBuildFile; fileRef = E95D380224EADF36005E2F50 /* CarbStoreProtocol.swift */; };
		E95D380524EADF78005E2F50 /* GlucoseStoreProtocol.swift in Sources */ = {isa = PBXBuildFile; fileRef = E95D380424EADF78005E2F50 /* GlucoseStoreProtocol.swift */; };
		E98A55ED24EDD6380008715D /* LatestStoredSettingsProvider.swift in Sources */ = {isa = PBXBuildFile; fileRef = E98A55EC24EDD6380008715D /* LatestStoredSettingsProvider.swift */; };
		E98A55EF24EDD6E60008715D /* DosingDecisionStoreProtocol.swift in Sources */ = {isa = PBXBuildFile; fileRef = E98A55EE24EDD6E60008715D /* DosingDecisionStoreProtocol.swift */; };
		E98A55F124EDD85E0008715D /* MockDosingDecisionStore.swift in Sources */ = {isa = PBXBuildFile; fileRef = E98A55F024EDD85E0008715D /* MockDosingDecisionStore.swift */; };
		E98A55F324EDD9530008715D /* MockSettingsStore.swift in Sources */ = {isa = PBXBuildFile; fileRef = E98A55F224EDD9530008715D /* MockSettingsStore.swift */; };
		E98A55F524EEE15A0008715D /* OnOffSelectionController.swift in Sources */ = {isa = PBXBuildFile; fileRef = E98A55F424EEE15A0008715D /* OnOffSelectionController.swift */; };
		E98A55F724EEE1E10008715D /* OnOffSelectionView.swift in Sources */ = {isa = PBXBuildFile; fileRef = E98A55F624EEE1E10008715D /* OnOffSelectionView.swift */; };
		E98A55F924EEFC200008715D /* OnOffSelectionViewModel.swift in Sources */ = {isa = PBXBuildFile; fileRef = E98A55F824EEFC200008715D /* OnOffSelectionViewModel.swift */; };
		E9B07F7F253BBA6500BAD8F8 /* IntentHandler.swift in Sources */ = {isa = PBXBuildFile; fileRef = E9B07F7E253BBA6500BAD8F8 /* IntentHandler.swift */; };
		E9B07F94253BBA6500BAD8F8 /* Loop Intent Extension.appex in Embed App Extensions */ = {isa = PBXBuildFile; fileRef = E9B07F7C253BBA6500BAD8F8 /* Loop Intent Extension.appex */; settings = {ATTRIBUTES = (RemoveHeadersOnCopy, ); }; };
		E9B07FEE253BBC7100BAD8F8 /* OverrideIntentHandler.swift in Sources */ = {isa = PBXBuildFile; fileRef = E9B07FED253BBC7100BAD8F8 /* OverrideIntentHandler.swift */; };
		E9B08016253BBD7300BAD8F8 /* UserDefaults+LoopIntents.swift in Sources */ = {isa = PBXBuildFile; fileRef = E9B08015253BBD7300BAD8F8 /* UserDefaults+LoopIntents.swift */; };
		E9B08021253BBDE900BAD8F8 /* IntentExtensionInfo.swift in Sources */ = {isa = PBXBuildFile; fileRef = E9B08020253BBDE900BAD8F8 /* IntentExtensionInfo.swift */; };
		E9B0802B253BBDFF00BAD8F8 /* IntentExtensionInfo.swift in Sources */ = {isa = PBXBuildFile; fileRef = E9B08020253BBDE900BAD8F8 /* IntentExtensionInfo.swift */; };
		E9B080B1253BDA6300BAD8F8 /* UserDefaults+LoopIntents.swift in Sources */ = {isa = PBXBuildFile; fileRef = E9B08015253BBD7300BAD8F8 /* UserDefaults+LoopIntents.swift */; };
		E9B3552229358C440076AB04 /* MealDetectionManager.swift in Sources */ = {isa = PBXBuildFile; fileRef = E9B3552129358C440076AB04 /* MealDetectionManager.swift */; };
		E9B355292935919E0076AB04 /* UAMSettings.swift in Sources */ = {isa = PBXBuildFile; fileRef = E9B35525293590980076AB04 /* UAMSettings.swift */; };
		E9B3552A293591E70076AB04 /* UAMNotification.swift in Sources */ = {isa = PBXBuildFile; fileRef = E9B3551B292844010076AB04 /* UAMNotification.swift */; };
		E9B3552B293591E70076AB04 /* UAMNotification.swift in Sources */ = {isa = PBXBuildFile; fileRef = E9B3551B292844010076AB04 /* UAMNotification.swift */; };
		E9B3552D293592B40076AB04 /* MealDetectionManagerTests.swift in Sources */ = {isa = PBXBuildFile; fileRef = E9B3552C293592B40076AB04 /* MealDetectionManagerTests.swift */; };
		E9B3552F2935968E0076AB04 /* HKHealthStoreMock.swift in Sources */ = {isa = PBXBuildFile; fileRef = E9B3552E2935968E0076AB04 /* HKHealthStoreMock.swift */; };
		E9B35538293706CB0076AB04 /* needs_clamping_counteraction_effect.json in Resources */ = {isa = PBXBuildFile; fileRef = E9B35532293706CA0076AB04 /* needs_clamping_counteraction_effect.json */; };
		E9B35539293706CB0076AB04 /* dynamic_autofill_counteraction_effect.json in Resources */ = {isa = PBXBuildFile; fileRef = E9B35533293706CA0076AB04 /* dynamic_autofill_counteraction_effect.json */; };
		E9B3553A293706CB0076AB04 /* uam_counteraction_effect.json in Resources */ = {isa = PBXBuildFile; fileRef = E9B35534293706CB0076AB04 /* uam_counteraction_effect.json */; };
		E9B3553B293706CB0076AB04 /* noisy_cgm_counteraction_effect.json in Resources */ = {isa = PBXBuildFile; fileRef = E9B35535293706CB0076AB04 /* noisy_cgm_counteraction_effect.json */; };
		E9B3553C293706CB0076AB04 /* realistic_report_counteraction_effect.json in Resources */ = {isa = PBXBuildFile; fileRef = E9B35536293706CB0076AB04 /* realistic_report_counteraction_effect.json */; };
		E9B3553D293706CB0076AB04 /* long_interval_counteraction_effect.json in Resources */ = {isa = PBXBuildFile; fileRef = E9B35537293706CB0076AB04 /* long_interval_counteraction_effect.json */; };
		E9BB27AB23B85C3500FB4987 /* SleepStore.swift in Sources */ = {isa = PBXBuildFile; fileRef = E9BB27AA23B85C3500FB4987 /* SleepStore.swift */; };
		E9C00EF224C6221B00628F35 /* LoopSettings.swift in Sources */ = {isa = PBXBuildFile; fileRef = E9C00EEF24C620EF00628F35 /* LoopSettings.swift */; };
		E9C00EF324C6222400628F35 /* LoopSettings.swift in Sources */ = {isa = PBXBuildFile; fileRef = E9C00EEF24C620EF00628F35 /* LoopSettings.swift */; };
		E9C00EF524C623EF00628F35 /* LoopSettings+Loop.swift in Sources */ = {isa = PBXBuildFile; fileRef = E9C00EF424C623EF00628F35 /* LoopSettings+Loop.swift */; };
		E9C58A7324DB4A2700487A17 /* LoopDataManagerTests.swift in Sources */ = {isa = PBXBuildFile; fileRef = E9C58A7124DB489100487A17 /* LoopDataManagerTests.swift */; };
		E9C58A7C24DB529A00487A17 /* momentum_effect_bouncing.json in Resources */ = {isa = PBXBuildFile; fileRef = E9C58A7724DB529A00487A17 /* momentum_effect_bouncing.json */; };
		E9C58A7D24DB529A00487A17 /* basal_profile.json in Resources */ = {isa = PBXBuildFile; fileRef = E9C58A7824DB529A00487A17 /* basal_profile.json */; };
		E9C58A7E24DB529A00487A17 /* dynamic_glucose_effect_partially_observed.json in Resources */ = {isa = PBXBuildFile; fileRef = E9C58A7924DB529A00487A17 /* dynamic_glucose_effect_partially_observed.json */; };
		E9C58A7F24DB529A00487A17 /* counteraction_effect_falling_glucose.json in Resources */ = {isa = PBXBuildFile; fileRef = E9C58A7A24DB529A00487A17 /* counteraction_effect_falling_glucose.json */; };
		E9C58A8024DB529A00487A17 /* insulin_effect.json in Resources */ = {isa = PBXBuildFile; fileRef = E9C58A7B24DB529A00487A17 /* insulin_effect.json */; };
		E9CECC8A2919CFCE004B8BE8 /* AlertPermissionsViewModel.swift in Sources */ = {isa = PBXBuildFile; fileRef = E9CECC892919CFCE004B8BE8 /* AlertPermissionsViewModel.swift */; };
		E9E5E56024D3519700B5DFFE /* far_future_high_bg_forecast_after_6_hours.json in Resources */ = {isa = PBXBuildFile; fileRef = E9E5E55F24D3519700B5DFFE /* far_future_high_bg_forecast_after_6_hours.json */; };
/* End PBXBuildFile section */

/* Begin PBXContainerItemProxy section */
		1481F9BD28DA26F4004C5AEB /* PBXContainerItemProxy */ = {
			isa = PBXContainerItemProxy;
			containerPortal = 43776F841B8022E90074EA36 /* Project object */;
			proxyType = 1;
			remoteGlobalIDString = 4F75288A1DFE1DC600C322D6;
			remoteInfo = LoopUI;
		};
		14B1736728AED9EE006CCD7C /* PBXContainerItemProxy */ = {
			isa = PBXContainerItemProxy;
			containerPortal = 43776F841B8022E90074EA36 /* Project object */;
			proxyType = 1;
			remoteGlobalIDString = 14B1735B28AED9EC006CCD7C;
			remoteInfo = SmallStatusWidgetExtension;
		};
		43A943801B926B7B0051FA24 /* PBXContainerItemProxy */ = {
			isa = PBXContainerItemProxy;
			containerPortal = 43776F841B8022E90074EA36 /* Project object */;
			proxyType = 1;
			remoteGlobalIDString = 43A9437D1B926B7B0051FA24;
			remoteInfo = "WatchApp Extension";
		};
		43A943921B926B7B0051FA24 /* PBXContainerItemProxy */ = {
			isa = PBXContainerItemProxy;
			containerPortal = 43776F841B8022E90074EA36 /* Project object */;
			proxyType = 1;
			remoteGlobalIDString = 43A943711B926B7B0051FA24;
			remoteInfo = WatchApp;
		};
		43D9FFB921EA9CA400AF44BF /* PBXContainerItemProxy */ = {
			isa = PBXContainerItemProxy;
			containerPortal = 43776F841B8022E90074EA36 /* Project object */;
			proxyType = 1;
			remoteGlobalIDString = 4F75288A1DFE1DC600C322D6;
			remoteInfo = LoopUI;
		};
		43D9FFD421EAE05D00AF44BF /* PBXContainerItemProxy */ = {
			isa = PBXContainerItemProxy;
			containerPortal = 43776F841B8022E90074EA36 /* Project object */;
			proxyType = 1;
			remoteGlobalIDString = 43D9FFCE21EAE05D00AF44BF;
			remoteInfo = LoopCore;
		};
		43E2D9101D20C581004DA55F /* PBXContainerItemProxy */ = {
			isa = PBXContainerItemProxy;
			containerPortal = 43776F841B8022E90074EA36 /* Project object */;
			proxyType = 1;
			remoteGlobalIDString = 43776F8B1B8022E90074EA36;
			remoteInfo = Loop;
		};
		4F70C1E61DE8DCA7006380B7 /* PBXContainerItemProxy */ = {
			isa = PBXContainerItemProxy;
			containerPortal = 43776F841B8022E90074EA36 /* Project object */;
			proxyType = 1;
			remoteGlobalIDString = 4F70C1DB1DE8DCA7006380B7;
			remoteInfo = "Loop Status Extension";
		};
		4F7528961DFE1ED400C322D6 /* PBXContainerItemProxy */ = {
			isa = PBXContainerItemProxy;
			containerPortal = 43776F841B8022E90074EA36 /* Project object */;
			proxyType = 1;
			remoteGlobalIDString = 4F75288A1DFE1DC600C322D6;
			remoteInfo = LoopUI;
		};
		A942E444225FD97F00DD4980 /* PBXContainerItemProxy */ = {
			isa = PBXContainerItemProxy;
			containerPortal = 43776F841B8022E90074EA36 /* Project object */;
			proxyType = 1;
			remoteGlobalIDString = 43D9FFCE21EAE05D00AF44BF;
			remoteInfo = LoopCore;
		};
		A942E446225FD9A300DD4980 /* PBXContainerItemProxy */ = {
			isa = PBXContainerItemProxy;
			containerPortal = 43776F841B8022E90074EA36 /* Project object */;
			proxyType = 1;
			remoteGlobalIDString = 43D9FFCE21EAE05D00AF44BF;
			remoteInfo = LoopCore;
		};
		C117ED70232EDB3200DA57CD /* PBXContainerItemProxy */ = {
			isa = PBXContainerItemProxy;
			containerPortal = 43776F841B8022E90074EA36 /* Project object */;
			proxyType = 1;
			remoteGlobalIDString = 43D9001A21EB209400AF44BF;
			remoteInfo = "LoopCore-watchOS";
		};
		C11B9D582867781E00500CF8 /* PBXContainerItemProxy */ = {
			isa = PBXContainerItemProxy;
			containerPortal = 43776F841B8022E90074EA36 /* Project object */;
			proxyType = 1;
			remoteGlobalIDString = 4F75288A1DFE1DC600C322D6;
			remoteInfo = LoopUI;
		};
		C1CCF1142858FA900035389C /* PBXContainerItemProxy */ = {
			isa = PBXContainerItemProxy;
			containerPortal = 43776F841B8022E90074EA36 /* Project object */;
			proxyType = 1;
			remoteGlobalIDString = 43D9FFCE21EAE05D00AF44BF;
			remoteInfo = LoopCore;
		};
		E9B07F92253BBA6500BAD8F8 /* PBXContainerItemProxy */ = {
			isa = PBXContainerItemProxy;
			containerPortal = 43776F841B8022E90074EA36 /* Project object */;
			proxyType = 1;
			remoteGlobalIDString = E9B07F7B253BBA6500BAD8F8;
			remoteInfo = "Loop Intent Extension";
		};
/* End PBXContainerItemProxy section */

/* Begin PBXCopyFilesBuildPhase section */
		43A943981B926B7B0051FA24 /* Embed App Extensions */ = {
			isa = PBXCopyFilesBuildPhase;
			buildActionMask = 2147483647;
			dstPath = "";
			dstSubfolderSpec = 13;
			files = (
				43A9437F1B926B7B0051FA24 /* WatchApp Extension.appex in Embed App Extensions */,
			);
			name = "Embed App Extensions";
			runOnlyForDeploymentPostprocessing = 0;
		};
		43A9439C1B926B7B0051FA24 /* Embed Watch Content */ = {
			isa = PBXCopyFilesBuildPhase;
			buildActionMask = 2147483647;
			dstPath = "$(CONTENTS_FOLDER_PATH)/Watch";
			dstSubfolderSpec = 16;
			files = (
				43A943941B926B7B0051FA24 /* WatchApp.app in Embed Watch Content */,
			);
			name = "Embed Watch Content";
			runOnlyForDeploymentPostprocessing = 0;
		};
		43A943AE1B928D400051FA24 /* Embed Frameworks */ = {
			isa = PBXCopyFilesBuildPhase;
			buildActionMask = 2147483647;
			dstPath = "";
			dstSubfolderSpec = 10;
			files = (
				C19C8BC428651EAE0056D5E4 /* LoopTestingKit.framework in Embed Frameworks */,
				4F2C159A1E0C9E5600E160D4 /* LoopUI.framework in Embed Frameworks */,
				C19C8BCF28651F520056D5E4 /* LoopKitUI.framework in Embed Frameworks */,
				C11B9D63286779C000500CF8 /* MockKit.framework in Embed Frameworks */,
				C19C8BBD28651E1C0056D5E4 /* Minizip.framework in Embed Frameworks */,
				C19C8BBB28651DFB0056D5E4 /* TrueTime.framework in Embed Frameworks */,
				C11B9D65286779C000500CF8 /* MockKitUI.framework in Embed Frameworks */,
				C1F00C78285A8256006302C5 /* SwiftCharts in Embed Frameworks */,
				C19C8BBF28651E3D0056D5E4 /* LoopKit.framework in Embed Frameworks */,
				43D9FFD721EAE05D00AF44BF /* LoopCore.framework in Embed Frameworks */,
				C19C8BC628651EE50056D5E4 /* MKRingProgressView.framework in Embed Frameworks */,
			);
			name = "Embed Frameworks";
			runOnlyForDeploymentPostprocessing = 0;
		};
		43C667D71C5577280050C674 /* Embed Frameworks */ = {
			isa = PBXCopyFilesBuildPhase;
			buildActionMask = 2147483647;
			dstPath = "";
			dstSubfolderSpec = 10;
			files = (
				43C05CB221EBD88A006FB252 /* LoopCore.framework in Embed Frameworks */,
				C19C8C1F28663B040056D5E4 /* LoopKit.framework in Embed Frameworks */,
			);
			name = "Embed Frameworks";
			runOnlyForDeploymentPostprocessing = 0;
		};
		43D9FFDF21EAE3C600AF44BF /* Embed Frameworks */ = {
			isa = PBXCopyFilesBuildPhase;
			buildActionMask = 2147483647;
			dstPath = "";
			dstSubfolderSpec = 10;
			files = (
				43D9FFE021EAE3E500AF44BF /* LoopUI.framework in Embed Frameworks */,
				43D9FFE121EAE3E500AF44BF /* LoopCore.framework in Embed Frameworks */,
			);
			name = "Embed Frameworks";
			runOnlyForDeploymentPostprocessing = 0;
		};
		43E2D8DD1D20C072004DA55F /* CopyFiles */ = {
			isa = PBXCopyFilesBuildPhase;
			buildActionMask = 2147483647;
			dstPath = "";
			dstSubfolderSpec = 10;
			files = (
				4345E40021F051DD009E00E5 /* LoopCore.framework in CopyFiles */,
			);
			runOnlyForDeploymentPostprocessing = 0;
		};
		4F70C1EC1DE8DCA8006380B7 /* Embed App Extensions */ = {
			isa = PBXCopyFilesBuildPhase;
			buildActionMask = 2147483647;
			dstPath = "";
			dstSubfolderSpec = 13;
			files = (
				14B1736928AED9EE006CCD7C /* SmallStatusWidgetExtension.appex in Embed App Extensions */,
				E9B07F94253BBA6500BAD8F8 /* Loop Intent Extension.appex in Embed App Extensions */,
				4F70C1E81DE8DCA7006380B7 /* Loop Status Extension.appex in Embed App Extensions */,
			);
			name = "Embed App Extensions";
			runOnlyForDeploymentPostprocessing = 0;
		};
		C1E3DC4828595FAA00CA19FF /* Embed Frameworks */ = {
			isa = PBXCopyFilesBuildPhase;
			buildActionMask = 2147483647;
			dstPath = "";
			dstSubfolderSpec = 10;
			files = (
				C1E3DC4928595FAA00CA19FF /* SwiftCharts in Embed Frameworks */,
			);
			name = "Embed Frameworks";
			runOnlyForDeploymentPostprocessing = 0;
		};
/* End PBXCopyFilesBuildPhase section */

/* Begin PBXFileReference section */
		14B1735C28AED9EC006CCD7C /* SmallStatusWidgetExtension.appex */ = {isa = PBXFileReference; explicitFileType = "wrapper.app-extension"; includeInIndex = 0; path = SmallStatusWidgetExtension.appex; sourceTree = BUILT_PRODUCTS_DIR; };
		14B1735D28AED9EC006CCD7C /* WidgetKit.framework */ = {isa = PBXFileReference; lastKnownFileType = wrapper.framework; name = WidgetKit.framework; path = System/Library/Frameworks/WidgetKit.framework; sourceTree = SDKROOT; };
		14B1735F28AED9EC006CCD7C /* SwiftUI.framework */ = {isa = PBXFileReference; lastKnownFileType = wrapper.framework; name = SwiftUI.framework; path = System/Library/Frameworks/SwiftUI.framework; sourceTree = SDKROOT; };
		14B1736428AED9EE006CCD7C /* Assets.xcassets */ = {isa = PBXFileReference; lastKnownFileType = folder.assetcatalog; path = Assets.xcassets; sourceTree = "<group>"; };
		14B1736628AED9EE006CCD7C /* Info.plist */ = {isa = PBXFileReference; lastKnownFileType = text.plist.xml; path = Info.plist; sourceTree = "<group>"; };
		14B1736D28AEDA63006CCD7C /* StatusWidgetExtension.entitlements */ = {isa = PBXFileReference; lastKnownFileType = text.plist.entitlements; path = StatusWidgetExtension.entitlements; sourceTree = "<group>"; };
		14B1736E28AEDBF6006CCD7C /* BasalView.swift */ = {isa = PBXFileReference; fileEncoding = 4; lastKnownFileType = sourcecode.swift; path = BasalView.swift; sourceTree = "<group>"; };
		14B1736F28AEDBF6006CCD7C /* StatusWidget.swift */ = {isa = PBXFileReference; fileEncoding = 4; lastKnownFileType = sourcecode.swift; path = StatusWidget.swift; sourceTree = "<group>"; };
		14B1737028AEDBF6006CCD7C /* GlucoseView.swift */ = {isa = PBXFileReference; fileEncoding = 4; lastKnownFileType = sourcecode.swift; path = GlucoseView.swift; sourceTree = "<group>"; };
		14B1737128AEDBF6006CCD7C /* LoopCircleView.swift */ = {isa = PBXFileReference; fileEncoding = 4; lastKnownFileType = sourcecode.swift; path = LoopCircleView.swift; sourceTree = "<group>"; };
		1D05219A2469E9DF000EBBDE /* StoredAlert.swift */ = {isa = PBXFileReference; lastKnownFileType = sourcecode.swift; path = StoredAlert.swift; sourceTree = "<group>"; };
		1D05219C2469F1F5000EBBDE /* AlertStore.swift */ = {isa = PBXFileReference; lastKnownFileType = sourcecode.swift; path = AlertStore.swift; sourceTree = "<group>"; };
		1D080CBC2473214A00356610 /* AlertStore.xcdatamodel */ = {isa = PBXFileReference; lastKnownFileType = wrapper.xcdatamodel; path = AlertStore.xcdatamodel; sourceTree = "<group>"; };
		1D12D3B82548EFDD00B53E8B /* main.swift */ = {isa = PBXFileReference; lastKnownFileType = sourcecode.swift; path = main.swift; sourceTree = "<group>"; };
		1D49795724E7289700948F05 /* ServicesViewModel.swift */ = {isa = PBXFileReference; lastKnownFileType = sourcecode.swift; path = ServicesViewModel.swift; sourceTree = "<group>"; };
		1D4A3E2B2478628500FD601B /* StoredAlert+CoreDataClass.swift */ = {isa = PBXFileReference; lastKnownFileType = sourcecode.swift; path = "StoredAlert+CoreDataClass.swift"; sourceTree = "<group>"; };
		1D4A3E2C2478628500FD601B /* StoredAlert+CoreDataProperties.swift */ = {isa = PBXFileReference; lastKnownFileType = sourcecode.swift; path = "StoredAlert+CoreDataProperties.swift"; sourceTree = "<group>"; };
		1D63DEA426E950D400F46FA5 /* SupportManager.swift */ = {isa = PBXFileReference; lastKnownFileType = sourcecode.swift; path = SupportManager.swift; sourceTree = "<group>"; };
		1D6B1B6626866D89009AC446 /* AlertPermissionsChecker.swift */ = {isa = PBXFileReference; lastKnownFileType = sourcecode.swift; path = AlertPermissionsChecker.swift; sourceTree = "<group>"; };
		1D70C40026EC0F9D00C62570 /* SupportManagerTests.swift */ = {isa = PBXFileReference; lastKnownFileType = sourcecode.swift; path = SupportManagerTests.swift; sourceTree = "<group>"; };
		1D80313C24746274002810DF /* AlertStoreTests.swift */ = {isa = PBXFileReference; lastKnownFileType = sourcecode.swift; path = AlertStoreTests.swift; sourceTree = "<group>"; };
		1D82E69F25377C6B009131FB /* TrustedTimeChecker.swift */ = {isa = PBXFileReference; lastKnownFileType = sourcecode.swift; path = TrustedTimeChecker.swift; sourceTree = "<group>"; };
		1D8D55BB252274650044DBB6 /* BolusEntryViewModelTests.swift */ = {isa = PBXFileReference; lastKnownFileType = sourcecode.swift; path = BolusEntryViewModelTests.swift; sourceTree = "<group>"; };
		1D9650C72523FBA100A1370B /* DeviceDataManager+BolusEntryViewModelDelegate.swift */ = {isa = PBXFileReference; lastKnownFileType = sourcecode.swift; path = "DeviceDataManager+BolusEntryViewModelDelegate.swift"; sourceTree = "<group>"; };
		1DA46B5F2492E2E300D71A63 /* NotificationsCriticalAlertPermissionsView.swift */ = {isa = PBXFileReference; lastKnownFileType = sourcecode.swift; path = NotificationsCriticalAlertPermissionsView.swift; sourceTree = "<group>"; };
		1DA649A6244126CD00F61E75 /* UserNotificationAlertScheduler.swift */ = {isa = PBXFileReference; fileEncoding = 4; lastKnownFileType = sourcecode.swift; path = UserNotificationAlertScheduler.swift; sourceTree = "<group>"; };
		1DA649A8244126DA00F61E75 /* InAppModalAlertScheduler.swift */ = {isa = PBXFileReference; fileEncoding = 4; lastKnownFileType = sourcecode.swift; path = InAppModalAlertScheduler.swift; sourceTree = "<group>"; };
		1DA7A84124476EAD008257F0 /* AlertManagerTests.swift */ = {isa = PBXFileReference; lastKnownFileType = sourcecode.swift; path = AlertManagerTests.swift; sourceTree = "<group>"; };
		1DA7A84324477698008257F0 /* InAppModalAlertSchedulerTests.swift */ = {isa = PBXFileReference; lastKnownFileType = sourcecode.swift; path = InAppModalAlertSchedulerTests.swift; sourceTree = "<group>"; };
		1DB1065024467E18005542BD /* AlertManager.swift */ = {isa = PBXFileReference; fileEncoding = 4; lastKnownFileType = sourcecode.swift; path = AlertManager.swift; sourceTree = "<group>"; };
		1DB1CA4C24A55F0000B3B94C /* Image.swift */ = {isa = PBXFileReference; lastKnownFileType = sourcecode.swift; path = Image.swift; sourceTree = "<group>"; };
		1DB1CA4E24A56D7600B3B94C /* SettingsViewModel.swift */ = {isa = PBXFileReference; lastKnownFileType = sourcecode.swift; path = SettingsViewModel.swift; sourceTree = "<group>"; };
		1DB619AB270BAD3D006C9D07 /* VersionUpdateViewModel.swift */ = {isa = PBXFileReference; lastKnownFileType = sourcecode.swift; path = VersionUpdateViewModel.swift; sourceTree = "<group>"; };
		1DC63E7325351BDF004605DA /* TrueTime.framework */ = {isa = PBXFileReference; lastKnownFileType = wrapper.framework; name = TrueTime.framework; path = Carthage/Build/iOS/TrueTime.framework; sourceTree = "<group>"; };
		1DD0B76624EC77AC008A2DC3 /* SupportScreenView.swift */ = {isa = PBXFileReference; lastKnownFileType = sourcecode.swift; path = SupportScreenView.swift; sourceTree = "<group>"; };
		1DE09BA824A3E23F009EE9F9 /* SettingsView.swift */ = {isa = PBXFileReference; lastKnownFileType = sourcecode.swift; path = SettingsView.swift; sourceTree = "<group>"; };
		1DFE9E162447B6270082C280 /* UserNotificationAlertSchedulerTests.swift */ = {isa = PBXFileReference; lastKnownFileType = sourcecode.swift; path = UserNotificationAlertSchedulerTests.swift; sourceTree = "<group>"; };
		4302F4E01D4E9C8900F0FCAF /* TextFieldTableViewController.swift */ = {isa = PBXFileReference; fileEncoding = 4; lastKnownFileType = sourcecode.swift; path = TextFieldTableViewController.swift; sourceTree = "<group>"; };
		4302F4E21D4EA54200F0FCAF /* InsulinDeliveryTableViewController.swift */ = {isa = PBXFileReference; fileEncoding = 4; lastKnownFileType = sourcecode.swift; path = InsulinDeliveryTableViewController.swift; sourceTree = "<group>"; };
		430B29892041F54A00BA9F93 /* NSUserDefaults.swift */ = {isa = PBXFileReference; fileEncoding = 4; lastKnownFileType = sourcecode.swift; path = NSUserDefaults.swift; sourceTree = "<group>"; };
		430B29922041F5B200BA9F93 /* UserDefaults+Loop.swift */ = {isa = PBXFileReference; fileEncoding = 4; lastKnownFileType = sourcecode.swift; path = "UserDefaults+Loop.swift"; sourceTree = "<group>"; };
		430D85881F44037000AF2D4F /* HUDViewTableViewCell.swift */ = {isa = PBXFileReference; fileEncoding = 4; lastKnownFileType = sourcecode.swift; path = HUDViewTableViewCell.swift; sourceTree = "<group>"; };
		430DA58D1D4AEC230097D1CA /* NSBundle.swift */ = {isa = PBXFileReference; fileEncoding = 4; lastKnownFileType = sourcecode.swift; path = NSBundle.swift; sourceTree = "<group>"; };
		4311FB9A1F37FE1B00D4C0A7 /* TitleSubtitleTextFieldTableViewCell.swift */ = {isa = PBXFileReference; fileEncoding = 4; lastKnownFileType = sourcecode.swift; path = TitleSubtitleTextFieldTableViewCell.swift; sourceTree = "<group>"; };
		431A8C3F1EC6E8AB00823B9C /* CircleMaskView.swift */ = {isa = PBXFileReference; fileEncoding = 4; lastKnownFileType = sourcecode.swift; path = CircleMaskView.swift; sourceTree = "<group>"; };
		431E73471FF95A900069B5F7 /* PersistenceController.swift */ = {isa = PBXFileReference; lastKnownFileType = sourcecode.swift; path = PersistenceController.swift; sourceTree = "<group>"; };
		4326BA631F3A44D9007CCAD4 /* ChartLineModel.swift */ = {isa = PBXFileReference; fileEncoding = 4; lastKnownFileType = sourcecode.swift; path = ChartLineModel.swift; sourceTree = "<group>"; };
		4328E0151CFBE1DA00E199AA /* ActionHUDController.swift */ = {isa = PBXFileReference; fileEncoding = 4; lastKnownFileType = sourcecode.swift; path = ActionHUDController.swift; sourceTree = "<group>"; };
		4328E01D1CFBE25F00E199AA /* CarbAndBolusFlowController.swift */ = {isa = PBXFileReference; fileEncoding = 4; lastKnownFileType = sourcecode.swift; path = CarbAndBolusFlowController.swift; sourceTree = "<group>"; };
		4328E0221CFBE2C500E199AA /* CLKComplicationTemplate.swift */ = {isa = PBXFileReference; fileEncoding = 4; lastKnownFileType = sourcecode.swift; path = CLKComplicationTemplate.swift; sourceTree = "<group>"; };
		4328E0231CFBE2C500E199AA /* NSUserDefaults+WatchApp.swift */ = {isa = PBXFileReference; fileEncoding = 4; lastKnownFileType = sourcecode.swift; path = "NSUserDefaults+WatchApp.swift"; sourceTree = "<group>"; };
		4328E0241CFBE2C500E199AA /* UIColor.swift */ = {isa = PBXFileReference; fileEncoding = 4; lastKnownFileType = sourcecode.swift; path = UIColor.swift; sourceTree = "<group>"; };
		4328E0251CFBE2C500E199AA /* WKAlertAction.swift */ = {isa = PBXFileReference; fileEncoding = 4; lastKnownFileType = sourcecode.swift; path = WKAlertAction.swift; sourceTree = "<group>"; };
		4328E02E1CFBF81800E199AA /* WKInterfaceImage.swift */ = {isa = PBXFileReference; fileEncoding = 4; lastKnownFileType = sourcecode.swift; path = WKInterfaceImage.swift; sourceTree = "<group>"; };
		4328E0311CFC068900E199AA /* WatchContext+LoopKit.swift */ = {isa = PBXFileReference; fileEncoding = 4; lastKnownFileType = sourcecode.swift; path = "WatchContext+LoopKit.swift"; sourceTree = "<group>"; };
		4328E0341CFC0AE100E199AA /* WatchDataManager.swift */ = {isa = PBXFileReference; fileEncoding = 4; lastKnownFileType = sourcecode.swift; lineEnding = 0; path = WatchDataManager.swift; sourceTree = "<group>"; xcLanguageSpecificationIdentifier = xcode.lang.swift; };
		432E73CA1D24B3D6009AD15D /* RemoteDataServicesManager.swift */ = {isa = PBXFileReference; fileEncoding = 4; lastKnownFileType = sourcecode.swift; path = RemoteDataServicesManager.swift; sourceTree = "<group>"; };
		4337615E1D52F487004A3647 /* GlucoseHUDView.swift */ = {isa = PBXFileReference; fileEncoding = 4; lastKnownFileType = sourcecode.swift; path = GlucoseHUDView.swift; sourceTree = "<group>"; };
		433EA4C31D9F71C800CD78FB /* CommandResponseViewController.swift */ = {isa = PBXFileReference; fileEncoding = 4; lastKnownFileType = sourcecode.swift; path = CommandResponseViewController.swift; sourceTree = "<group>"; };
		4344628120A7A37E00C4BE6F /* CoreBluetooth.framework */ = {isa = PBXFileReference; lastKnownFileType = wrapper.framework; name = CoreBluetooth.framework; path = Platforms/WatchOS.platform/Developer/SDKs/WatchOS.sdk/System/Library/Frameworks/CoreBluetooth.framework; sourceTree = DEVELOPER_DIR; };
		4344628320A7A3BE00C4BE6F /* LoopKit.framework */ = {isa = PBXFileReference; explicitFileType = wrapper.framework; path = LoopKit.framework; sourceTree = BUILT_PRODUCTS_DIR; };
		4344628420A7A3BE00C4BE6F /* CGMBLEKit.framework */ = {isa = PBXFileReference; explicitFileType = wrapper.framework; path = CGMBLEKit.framework; sourceTree = BUILT_PRODUCTS_DIR; };
		4344629120A7C19800C4BE6F /* ButtonGroup.swift */ = {isa = PBXFileReference; lastKnownFileType = sourcecode.swift; path = ButtonGroup.swift; sourceTree = "<group>"; };
		4345E3F721F03D2A009E00E5 /* DatesAndNumberCell.swift */ = {isa = PBXFileReference; lastKnownFileType = sourcecode.swift; path = DatesAndNumberCell.swift; sourceTree = "<group>"; };
		4345E3F921F0473B009E00E5 /* TextCell.swift */ = {isa = PBXFileReference; lastKnownFileType = sourcecode.swift; path = TextCell.swift; sourceTree = "<group>"; };
		4345E3FD21F04A50009E00E5 /* DateIntervalFormatter.swift */ = {isa = PBXFileReference; lastKnownFileType = sourcecode.swift; path = DateIntervalFormatter.swift; sourceTree = "<group>"; };
		4345E40321F68AD9009E00E5 /* TextRowController.swift */ = {isa = PBXFileReference; lastKnownFileType = sourcecode.swift; path = TextRowController.swift; sourceTree = "<group>"; };
		4345E40521F68E18009E00E5 /* CarbEntryListController.swift */ = {isa = PBXFileReference; lastKnownFileType = sourcecode.swift; path = CarbEntryListController.swift; sourceTree = "<group>"; };
		434F54561D287FDB002A9274 /* NibLoadable.swift */ = {isa = PBXFileReference; fileEncoding = 4; lastKnownFileType = sourcecode.swift; path = NibLoadable.swift; sourceTree = "<group>"; };
		434FF1E91CF26C29000DB779 /* IdentifiableClass.swift */ = {isa = PBXFileReference; fileEncoding = 4; lastKnownFileType = sourcecode.swift; path = IdentifiableClass.swift; sourceTree = "<group>"; };
		434FF1ED1CF27EEF000DB779 /* UITableViewCell.swift */ = {isa = PBXFileReference; fileEncoding = 4; lastKnownFileType = sourcecode.swift; path = UITableViewCell.swift; sourceTree = "<group>"; };
		43511CDF21FD80E400566C63 /* RetrospectiveCorrection.swift */ = {isa = PBXFileReference; fileEncoding = 4; lastKnownFileType = sourcecode.swift; path = RetrospectiveCorrection.swift; sourceTree = "<group>"; };
		43511CE021FD80E400566C63 /* StandardRetrospectiveCorrection.swift */ = {isa = PBXFileReference; fileEncoding = 4; lastKnownFileType = sourcecode.swift; path = StandardRetrospectiveCorrection.swift; sourceTree = "<group>"; };
		43511CED220FC61700566C63 /* HUDRowController.swift */ = {isa = PBXFileReference; lastKnownFileType = sourcecode.swift; path = HUDRowController.swift; sourceTree = "<group>"; };
		43517916230A0E1A0072ECC0 /* WKInterfaceLabel.swift */ = {isa = PBXFileReference; lastKnownFileType = sourcecode.swift; path = WKInterfaceLabel.swift; sourceTree = "<group>"; };
		435400331C9F878D00D5819C /* SetBolusUserInfo.swift */ = {isa = PBXFileReference; fileEncoding = 4; lastKnownFileType = sourcecode.swift; path = SetBolusUserInfo.swift; sourceTree = "<group>"; };
		43649A621C7A347F00523D7F /* CollectionType.swift */ = {isa = PBXFileReference; fileEncoding = 4; lastKnownFileType = sourcecode.swift; path = CollectionType.swift; sourceTree = "<group>"; };
		4369618F1F19C86400447E89 /* ChartPointsContextFillLayer.swift */ = {isa = PBXFileReference; fileEncoding = 4; lastKnownFileType = sourcecode.swift; path = ChartPointsContextFillLayer.swift; sourceTree = "<group>"; };
		436A0DA41D236A2A00104B24 /* LoopError.swift */ = {isa = PBXFileReference; fileEncoding = 4; lastKnownFileType = sourcecode.swift; path = LoopError.swift; sourceTree = "<group>"; };
		436D9BF71F6F4EA100CFA75F /* recommended_temp_start_low_end_just_above_range.json */ = {isa = PBXFileReference; fileEncoding = 4; lastKnownFileType = text.json; path = recommended_temp_start_low_end_just_above_range.json; sourceTree = "<group>"; };
		4372E486213C86240068E043 /* SampleValue.swift */ = {isa = PBXFileReference; lastKnownFileType = sourcecode.swift; path = SampleValue.swift; sourceTree = "<group>"; };
		4372E48A213CB5F00068E043 /* Double.swift */ = {isa = PBXFileReference; lastKnownFileType = sourcecode.swift; path = Double.swift; sourceTree = "<group>"; };
		4372E48F213CFCE70068E043 /* LoopSettingsUserInfo.swift */ = {isa = PBXFileReference; lastKnownFileType = sourcecode.swift; path = LoopSettingsUserInfo.swift; sourceTree = "<group>"; };
		4372E495213DCDD30068E043 /* GlucoseChartValueHashable.swift */ = {isa = PBXFileReference; lastKnownFileType = sourcecode.swift; path = GlucoseChartValueHashable.swift; sourceTree = "<group>"; };
		4374B5EE209D84BE00D17AA8 /* OSLog.swift */ = {isa = PBXFileReference; fileEncoding = 4; lastKnownFileType = sourcecode.swift; path = OSLog.swift; sourceTree = "<group>"; };
		4374B5F3209D89A900D17AA8 /* TextFieldTableViewCell.swift */ = {isa = PBXFileReference; fileEncoding = 4; lastKnownFileType = sourcecode.swift; path = TextFieldTableViewCell.swift; sourceTree = "<group>"; };
		43776F8C1B8022E90074EA36 /* Loop.app */ = {isa = PBXFileReference; explicitFileType = wrapper.application; includeInIndex = 0; path = Loop.app; sourceTree = BUILT_PRODUCTS_DIR; };
		43776F8F1B8022E90074EA36 /* AppDelegate.swift */ = {isa = PBXFileReference; lastKnownFileType = sourcecode.swift; lineEnding = 0; path = AppDelegate.swift; sourceTree = "<group>"; xcLanguageSpecificationIdentifier = xcode.lang.swift; };
		43776F961B8022E90074EA36 /* Base */ = {isa = PBXFileReference; lastKnownFileType = file.storyboard; name = Base; path = Base.lproj/Main.storyboard; sourceTree = "<group>"; };
		43776F9B1B8022E90074EA36 /* Base */ = {isa = PBXFileReference; lastKnownFileType = file.storyboard; name = Base; path = Base.lproj/LaunchScreen.storyboard; sourceTree = "<group>"; };
		43785E922120A01B0057DED1 /* NewCarbEntryIntent+Loop.swift */ = {isa = PBXFileReference; lastKnownFileType = sourcecode.swift; path = "NewCarbEntryIntent+Loop.swift"; sourceTree = "<group>"; };
		43785E952120E4010057DED1 /* INRelevantShortcutStore+Loop.swift */ = {isa = PBXFileReference; lastKnownFileType = sourcecode.swift; path = "INRelevantShortcutStore+Loop.swift"; sourceTree = "<group>"; };
		43785E9A2120E7060057DED1 /* Base */ = {isa = PBXFileReference; lastKnownFileType = file.intentdefinition; name = Base; path = Base.lproj/Intents.intentdefinition; sourceTree = "<group>"; };
		43785E9F2122774A0057DED1 /* es */ = {isa = PBXFileReference; lastKnownFileType = text.plist.strings; name = es; path = es.lproj/Intents.strings; sourceTree = "<group>"; };
		43785EA12122774B0057DED1 /* ru */ = {isa = PBXFileReference; lastKnownFileType = text.plist.strings; name = ru; path = ru.lproj/Intents.strings; sourceTree = "<group>"; };
		4379CFEF21112CF700AADC79 /* ShareClientUI.framework */ = {isa = PBXFileReference; explicitFileType = wrapper.framework; path = ShareClientUI.framework; sourceTree = BUILT_PRODUCTS_DIR; };
		437AFEE6203688CF008C4892 /* LoopKitUI.framework */ = {isa = PBXFileReference; explicitFileType = wrapper.framework; path = LoopKitUI.framework; sourceTree = BUILT_PRODUCTS_DIR; };
		437CEEBD1CD6E0CB003C8C80 /* LoopCompletionHUDView.swift */ = {isa = PBXFileReference; fileEncoding = 4; lastKnownFileType = sourcecode.swift; path = LoopCompletionHUDView.swift; sourceTree = "<group>"; };
		437CEEBF1CD6FCD8003C8C80 /* BasalRateHUDView.swift */ = {isa = PBXFileReference; fileEncoding = 4; lastKnownFileType = sourcecode.swift; path = BasalRateHUDView.swift; sourceTree = "<group>"; };
		437CEEE31CDE5C0A003C8C80 /* UIImage.swift */ = {isa = PBXFileReference; fileEncoding = 4; lastKnownFileType = sourcecode.swift; path = UIImage.swift; sourceTree = "<group>"; };
		437D9BA11D7B5203007245E8 /* Loop.xcconfig */ = {isa = PBXFileReference; lastKnownFileType = text.xcconfig; path = Loop.xcconfig; sourceTree = "<group>"; };
		437D9BA21D7BC977007245E8 /* PredictionTableViewController.swift */ = {isa = PBXFileReference; fileEncoding = 4; lastKnownFileType = sourcecode.swift; path = PredictionTableViewController.swift; sourceTree = "<group>"; };
		438991661E91B563000EEF90 /* ChartPoint.swift */ = {isa = PBXFileReference; fileEncoding = 4; lastKnownFileType = sourcecode.swift; path = ChartPoint.swift; sourceTree = "<group>"; };
		4389916A1E91B689000EEF90 /* ChartSettings+Loop.swift */ = {isa = PBXFileReference; fileEncoding = 4; lastKnownFileType = sourcecode.swift; path = "ChartSettings+Loop.swift"; sourceTree = "<group>"; };
		438A95A71D8B9B24009D12E1 /* CGMBLEKit.framework */ = {isa = PBXFileReference; explicitFileType = wrapper.framework; path = CGMBLEKit.framework; sourceTree = BUILT_PRODUCTS_DIR; };
		438D42F81D7C88BC003244B0 /* PredictionInputEffect.swift */ = {isa = PBXFileReference; fileEncoding = 4; lastKnownFileType = sourcecode.swift; path = PredictionInputEffect.swift; sourceTree = "<group>"; };
		438D42FA1D7D11A4003244B0 /* PredictionInputEffectTableViewCell.swift */ = {isa = PBXFileReference; fileEncoding = 4; lastKnownFileType = sourcecode.swift; path = PredictionInputEffectTableViewCell.swift; sourceTree = "<group>"; };
		438DADC71CDE8F8B007697A5 /* LoopStateView.swift */ = {isa = PBXFileReference; fileEncoding = 4; lastKnownFileType = sourcecode.swift; path = LoopStateView.swift; sourceTree = "<group>"; };
		439706E522D2E84900C81566 /* PredictionSettingTableViewCell.swift */ = {isa = PBXFileReference; lastKnownFileType = sourcecode.swift; path = PredictionSettingTableViewCell.swift; sourceTree = "<group>"; };
		439897341CD2F7DE00223065 /* NSTimeInterval.swift */ = {isa = PBXFileReference; fileEncoding = 4; lastKnownFileType = sourcecode.swift; path = NSTimeInterval.swift; sourceTree = "<group>"; };
		439897361CD2F80600223065 /* AnalyticsServicesManager.swift */ = {isa = PBXFileReference; fileEncoding = 4; lastKnownFileType = sourcecode.swift; lineEnding = 0; path = AnalyticsServicesManager.swift; sourceTree = "<group>"; xcLanguageSpecificationIdentifier = xcode.lang.swift; };
		439A7941211F631C0041B75F /* RootNavigationController.swift */ = {isa = PBXFileReference; lastKnownFileType = sourcecode.swift; path = RootNavigationController.swift; sourceTree = "<group>"; };
		439A7943211FE22F0041B75F /* NSUserActivity.swift */ = {isa = PBXFileReference; lastKnownFileType = sourcecode.swift; path = NSUserActivity.swift; sourceTree = "<group>"; };
		439BED291E76093C00B0AED5 /* CGMManager.swift */ = {isa = PBXFileReference; fileEncoding = 4; lastKnownFileType = sourcecode.swift; path = CGMManager.swift; sourceTree = "<group>"; };
		43A51E1E1EB6D62A000736CC /* CarbAbsorptionViewController.swift */ = {isa = PBXFileReference; fileEncoding = 4; lastKnownFileType = sourcecode.swift; path = CarbAbsorptionViewController.swift; sourceTree = "<group>"; };
		43A51E201EB6DBDD000736CC /* LoopChartsTableViewController.swift */ = {isa = PBXFileReference; fileEncoding = 4; lastKnownFileType = sourcecode.swift; path = LoopChartsTableViewController.swift; sourceTree = "<group>"; };
		43A567681C94880B00334FAC /* LoopDataManager.swift */ = {isa = PBXFileReference; fileEncoding = 4; lastKnownFileType = sourcecode.swift; lineEnding = 0; path = LoopDataManager.swift; sourceTree = "<group>"; xcLanguageSpecificationIdentifier = xcode.lang.swift; };
		43A8EC6E210E622600A81379 /* CGMBLEKitUI.framework */ = {isa = PBXFileReference; explicitFileType = wrapper.framework; path = CGMBLEKitUI.framework; sourceTree = BUILT_PRODUCTS_DIR; };
		43A943721B926B7B0051FA24 /* WatchApp.app */ = {isa = PBXFileReference; explicitFileType = wrapper.application; includeInIndex = 0; path = WatchApp.app; sourceTree = BUILT_PRODUCTS_DIR; };
		43A943751B926B7B0051FA24 /* Base */ = {isa = PBXFileReference; lastKnownFileType = file.storyboard; name = Base; path = Base.lproj/Interface.storyboard; sourceTree = "<group>"; };
		43A9437E1B926B7B0051FA24 /* WatchApp Extension.appex */ = {isa = PBXFileReference; explicitFileType = "wrapper.app-extension"; includeInIndex = 0; path = "WatchApp Extension.appex"; sourceTree = BUILT_PRODUCTS_DIR; };
		43A943841B926B7B0051FA24 /* PushNotificationPayload.apns */ = {isa = PBXFileReference; lastKnownFileType = text; path = PushNotificationPayload.apns; sourceTree = "<group>"; };
		43A943871B926B7B0051FA24 /* ExtensionDelegate.swift */ = {isa = PBXFileReference; lastKnownFileType = sourcecode.swift; path = ExtensionDelegate.swift; sourceTree = "<group>"; };
		43A943891B926B7B0051FA24 /* NotificationController.swift */ = {isa = PBXFileReference; lastKnownFileType = sourcecode.swift; path = NotificationController.swift; sourceTree = "<group>"; };
		43A9438D1B926B7B0051FA24 /* ComplicationController.swift */ = {isa = PBXFileReference; lastKnownFileType = sourcecode.swift; path = ComplicationController.swift; sourceTree = "<group>"; };
		43A9438F1B926B7B0051FA24 /* Assets.xcassets */ = {isa = PBXFileReference; lastKnownFileType = folder.assetcatalog; path = Assets.xcassets; sourceTree = "<group>"; };
		43A943911B926B7B0051FA24 /* Info.plist */ = {isa = PBXFileReference; lastKnownFileType = text.plist.xml; path = Info.plist; sourceTree = "<group>"; };
		43B260481ED248FB008CAA77 /* CarbEntryTableViewCell.swift */ = {isa = PBXFileReference; fileEncoding = 4; lastKnownFileType = sourcecode.swift; path = CarbEntryTableViewCell.swift; sourceTree = "<group>"; };
		43B371851CE583890013C5A6 /* BasalStateView.swift */ = {isa = PBXFileReference; fileEncoding = 4; lastKnownFileType = sourcecode.swift; path = BasalStateView.swift; sourceTree = "<group>"; };
		43B371871CE597D10013C5A6 /* ShareClient.framework */ = {isa = PBXFileReference; explicitFileType = wrapper.framework; path = ShareClient.framework; sourceTree = BUILT_PRODUCTS_DIR; };
		43BFF0B11E45C18400FF19A9 /* UIColor.swift */ = {isa = PBXFileReference; fileEncoding = 4; lastKnownFileType = sourcecode.swift; path = UIColor.swift; sourceTree = "<group>"; };
		43BFF0B31E45C1BE00FF19A9 /* NumberFormatter.swift */ = {isa = PBXFileReference; fileEncoding = 4; lastKnownFileType = sourcecode.swift; path = NumberFormatter.swift; sourceTree = "<group>"; };
		43BFF0C31E4659E700FF19A9 /* UIColor+HIG.swift */ = {isa = PBXFileReference; fileEncoding = 4; lastKnownFileType = sourcecode.swift; path = "UIColor+HIG.swift"; sourceTree = "<group>"; };
		43BFF0CC1E466C8400FF19A9 /* StateColorPalette.swift */ = {isa = PBXFileReference; fileEncoding = 4; lastKnownFileType = sourcecode.swift; path = StateColorPalette.swift; sourceTree = "<group>"; };
		43C05CB021EBBDB9006FB252 /* TimeInRangeLesson.swift */ = {isa = PBXFileReference; lastKnownFileType = sourcecode.swift; path = TimeInRangeLesson.swift; sourceTree = "<group>"; };
		43C05CB421EBE274006FB252 /* Date.swift */ = {isa = PBXFileReference; lastKnownFileType = sourcecode.swift; path = Date.swift; sourceTree = "<group>"; };
		43C05CB721EBEA54006FB252 /* HKUnit.swift */ = {isa = PBXFileReference; lastKnownFileType = sourcecode.swift; path = HKUnit.swift; sourceTree = "<group>"; };
		43C05CBC21EBF77D006FB252 /* LessonsViewController.swift */ = {isa = PBXFileReference; lastKnownFileType = sourcecode.swift; path = LessonsViewController.swift; sourceTree = "<group>"; };
		43C05CBF21EBFFA4006FB252 /* Lesson.swift */ = {isa = PBXFileReference; lastKnownFileType = sourcecode.swift; path = Lesson.swift; sourceTree = "<group>"; };
		43C05CC121EC06E4006FB252 /* LessonConfigurationViewController.swift */ = {isa = PBXFileReference; lastKnownFileType = sourcecode.swift; path = LessonConfigurationViewController.swift; sourceTree = "<group>"; };
		43C05CC921EC382B006FB252 /* NumberEntry.swift */ = {isa = PBXFileReference; lastKnownFileType = sourcecode.swift; path = NumberEntry.swift; sourceTree = "<group>"; };
		43C094491CACCC73001F6403 /* NotificationManager.swift */ = {isa = PBXFileReference; fileEncoding = 4; lastKnownFileType = sourcecode.swift; path = NotificationManager.swift; sourceTree = "<group>"; };
		43C246A71D89990F0031F8D1 /* Crypto.framework */ = {isa = PBXFileReference; explicitFileType = wrapper.framework; path = Crypto.framework; sourceTree = BUILT_PRODUCTS_DIR; };
		43C2FAE01EB656A500364AFF /* GlucoseEffectVelocity.swift */ = {isa = PBXFileReference; fileEncoding = 4; lastKnownFileType = sourcecode.swift; path = GlucoseEffectVelocity.swift; sourceTree = "<group>"; };
		43C3B6F620BBCAA30026CAFA /* PumpManager.swift */ = {isa = PBXFileReference; lastKnownFileType = sourcecode.swift; path = PumpManager.swift; sourceTree = "<group>"; };
		43C513181E864C4E001547C7 /* GlucoseRangeSchedule.swift */ = {isa = PBXFileReference; fileEncoding = 4; lastKnownFileType = sourcecode.swift; path = GlucoseRangeSchedule.swift; sourceTree = "<group>"; };
		43C5F256222C7B7200905D10 /* TimeComponents.swift */ = {isa = PBXFileReference; lastKnownFileType = sourcecode.swift; path = TimeComponents.swift; sourceTree = "<group>"; };
		43C5F259222C921B00905D10 /* OSLog.swift */ = {isa = PBXFileReference; lastKnownFileType = sourcecode.swift; path = OSLog.swift; sourceTree = "<group>"; };
		43C728F4222266F000C62969 /* ModalDayLesson.swift */ = {isa = PBXFileReference; lastKnownFileType = sourcecode.swift; path = ModalDayLesson.swift; sourceTree = "<group>"; };
		43C728F62222700000C62969 /* DateIntervalEntry.swift */ = {isa = PBXFileReference; lastKnownFileType = sourcecode.swift; path = DateIntervalEntry.swift; sourceTree = "<group>"; };
		43C728F8222A448700C62969 /* DayCalculator.swift */ = {isa = PBXFileReference; lastKnownFileType = sourcecode.swift; path = DayCalculator.swift; sourceTree = "<group>"; };
		43C98058212A799E003B5D17 /* en */ = {isa = PBXFileReference; lastKnownFileType = text.plist.strings; name = en; path = en.lproj/Intents.strings; sourceTree = "<group>"; };
		43CB2B2A1D924D450079823D /* WCSession.swift */ = {isa = PBXFileReference; fileEncoding = 4; lastKnownFileType = sourcecode.swift; path = WCSession.swift; sourceTree = "<group>"; };
		43CE7CDD1CA8B63E003CC1B0 /* Data.swift */ = {isa = PBXFileReference; fileEncoding = 4; lastKnownFileType = sourcecode.swift; path = Data.swift; sourceTree = "<group>"; };
		43D381611EBD9759007F8C8F /* HeaderValuesTableViewCell.swift */ = {isa = PBXFileReference; fileEncoding = 4; lastKnownFileType = sourcecode.swift; path = HeaderValuesTableViewCell.swift; sourceTree = "<group>"; };
		43D533BB1CFD1DD7009E3085 /* WatchApp Extension.entitlements */ = {isa = PBXFileReference; lastKnownFileType = text.xml; path = "WatchApp Extension.entitlements"; sourceTree = "<group>"; };
		43D848AF1E7DCBE100DADCBC /* Result.swift */ = {isa = PBXFileReference; fileEncoding = 4; lastKnownFileType = sourcecode.swift; path = Result.swift; sourceTree = "<group>"; };
		43D9002A21EB209400AF44BF /* LoopCore.framework */ = {isa = PBXFileReference; explicitFileType = wrapper.framework; includeInIndex = 0; path = LoopCore.framework; sourceTree = BUILT_PRODUCTS_DIR; };
		43D9002C21EB225D00AF44BF /* HealthKit.framework */ = {isa = PBXFileReference; lastKnownFileType = wrapper.framework; name = HealthKit.framework; path = Platforms/WatchOS.platform/Developer/SDKs/WatchOS.sdk/System/Library/Frameworks/HealthKit.framework; sourceTree = DEVELOPER_DIR; };
		43D9F81721EC51CC000578CD /* DateEntry.swift */ = {isa = PBXFileReference; lastKnownFileType = sourcecode.swift; path = DateEntry.swift; sourceTree = "<group>"; };
		43D9F81921EC593C000578CD /* UITableViewCell.swift */ = {isa = PBXFileReference; lastKnownFileType = sourcecode.swift; path = UITableViewCell.swift; sourceTree = "<group>"; };
		43D9F81D21EF0609000578CD /* NumberRangeEntry.swift */ = {isa = PBXFileReference; lastKnownFileType = sourcecode.swift; path = NumberRangeEntry.swift; sourceTree = "<group>"; };
		43D9F81F21EF0906000578CD /* NSNumber.swift */ = {isa = PBXFileReference; lastKnownFileType = sourcecode.swift; path = NSNumber.swift; sourceTree = "<group>"; };
		43D9F82121EF0A7A000578CD /* QuantityRangeEntry.swift */ = {isa = PBXFileReference; lastKnownFileType = sourcecode.swift; path = QuantityRangeEntry.swift; sourceTree = "<group>"; };
		43D9F82321EFF1AB000578CD /* LessonResultsViewController.swift */ = {isa = PBXFileReference; lastKnownFileType = sourcecode.swift; path = LessonResultsViewController.swift; sourceTree = "<group>"; };
		43D9FFA221EA9A0C00AF44BF /* Learn.app */ = {isa = PBXFileReference; explicitFileType = wrapper.application; includeInIndex = 0; path = Learn.app; sourceTree = BUILT_PRODUCTS_DIR; };
		43D9FFA421EA9A0C00AF44BF /* AppDelegate.swift */ = {isa = PBXFileReference; lastKnownFileType = sourcecode.swift; path = AppDelegate.swift; sourceTree = "<group>"; };
		43D9FFA921EA9A0C00AF44BF /* Base */ = {isa = PBXFileReference; lastKnownFileType = file.storyboard; name = Base; path = Base.lproj/Main.storyboard; sourceTree = "<group>"; };
		43D9FFAB21EA9A0F00AF44BF /* Assets.xcassets */ = {isa = PBXFileReference; lastKnownFileType = folder.assetcatalog; path = Assets.xcassets; sourceTree = "<group>"; };
		43D9FFAE21EA9A0F00AF44BF /* Base */ = {isa = PBXFileReference; lastKnownFileType = file.storyboard; name = Base; path = Base.lproj/LaunchScreen.storyboard; sourceTree = "<group>"; };
		43D9FFB021EA9A0F00AF44BF /* Info.plist */ = {isa = PBXFileReference; lastKnownFileType = text.plist.xml; path = Info.plist; sourceTree = "<group>"; };
		43D9FFB521EA9B0100AF44BF /* Learn.entitlements */ = {isa = PBXFileReference; lastKnownFileType = text.plist.entitlements; path = Learn.entitlements; sourceTree = "<group>"; };
		43D9FFBF21EAB22E00AF44BF /* DataManager.swift */ = {isa = PBXFileReference; lastKnownFileType = sourcecode.swift; path = DataManager.swift; sourceTree = "<group>"; };
		43D9FFCF21EAE05D00AF44BF /* LoopCore.framework */ = {isa = PBXFileReference; explicitFileType = wrapper.framework; includeInIndex = 0; path = LoopCore.framework; sourceTree = BUILT_PRODUCTS_DIR; };
		43D9FFD121EAE05D00AF44BF /* LoopCore.h */ = {isa = PBXFileReference; lastKnownFileType = sourcecode.c.h; path = LoopCore.h; sourceTree = "<group>"; };
		43D9FFD221EAE05D00AF44BF /* Info.plist */ = {isa = PBXFileReference; lastKnownFileType = text.plist.xml; path = Info.plist; sourceTree = "<group>"; };
		43DBF0521C93EC8200B3C386 /* DeviceDataManager.swift */ = {isa = PBXFileReference; fileEncoding = 4; lastKnownFileType = sourcecode.swift; lineEnding = 0; path = DeviceDataManager.swift; sourceTree = "<group>"; xcLanguageSpecificationIdentifier = xcode.lang.swift; };
		43DE92581C5479E4001FFDE1 /* PotentialCarbEntryUserInfo.swift */ = {isa = PBXFileReference; fileEncoding = 4; lastKnownFileType = sourcecode.swift; path = PotentialCarbEntryUserInfo.swift; sourceTree = "<group>"; };
		43E2D8D11D20BF42004DA55F /* DoseMathTests.xctest */ = {isa = PBXFileReference; explicitFileType = wrapper.cfbundle; includeInIndex = 0; path = DoseMathTests.xctest; sourceTree = BUILT_PRODUCTS_DIR; };
		43E2D8D31D20BF42004DA55F /* DoseMathTests.swift */ = {isa = PBXFileReference; lastKnownFileType = sourcecode.swift; path = DoseMathTests.swift; sourceTree = "<group>"; };
		43E2D8D51D20BF42004DA55F /* Info.plist */ = {isa = PBXFileReference; lastKnownFileType = text.plist.xml; path = Info.plist; sourceTree = "<group>"; };
		43E2D8E11D20C0DB004DA55F /* read_selected_basal_profile.json */ = {isa = PBXFileReference; fileEncoding = 4; lastKnownFileType = text.json; path = read_selected_basal_profile.json; sourceTree = "<group>"; };
		43E2D8E21D20C0DB004DA55F /* recommend_temp_basal_correct_low_at_min.json */ = {isa = PBXFileReference; fileEncoding = 4; lastKnownFileType = text.json; path = recommend_temp_basal_correct_low_at_min.json; sourceTree = "<group>"; };
		43E2D8E31D20C0DB004DA55F /* recommend_temp_basal_flat_and_high.json */ = {isa = PBXFileReference; fileEncoding = 4; lastKnownFileType = text.json; path = recommend_temp_basal_flat_and_high.json; sourceTree = "<group>"; };
		43E2D8E41D20C0DB004DA55F /* recommend_temp_basal_high_and_falling.json */ = {isa = PBXFileReference; fileEncoding = 4; lastKnownFileType = text.json; path = recommend_temp_basal_high_and_falling.json; sourceTree = "<group>"; };
		43E2D8E51D20C0DB004DA55F /* recommend_temp_basal_high_and_rising.json */ = {isa = PBXFileReference; fileEncoding = 4; lastKnownFileType = text.json; path = recommend_temp_basal_high_and_rising.json; sourceTree = "<group>"; };
		43E2D8E61D20C0DB004DA55F /* recommend_temp_basal_in_range_and_rising.json */ = {isa = PBXFileReference; fileEncoding = 4; lastKnownFileType = text.json; path = recommend_temp_basal_in_range_and_rising.json; sourceTree = "<group>"; };
		43E2D8E71D20C0DB004DA55F /* recommend_temp_basal_no_change_glucose.json */ = {isa = PBXFileReference; fileEncoding = 4; lastKnownFileType = text.json; path = recommend_temp_basal_no_change_glucose.json; sourceTree = "<group>"; };
		43E2D8E81D20C0DB004DA55F /* recommend_temp_basal_start_high_end_in_range.json */ = {isa = PBXFileReference; fileEncoding = 4; lastKnownFileType = text.json; path = recommend_temp_basal_start_high_end_in_range.json; sourceTree = "<group>"; };
		43E2D8E91D20C0DB004DA55F /* recommend_temp_basal_start_high_end_low.json */ = {isa = PBXFileReference; fileEncoding = 4; lastKnownFileType = text.json; path = recommend_temp_basal_start_high_end_low.json; sourceTree = "<group>"; };
		43E2D8EA1D20C0DB004DA55F /* recommend_temp_basal_start_low_end_high.json */ = {isa = PBXFileReference; fileEncoding = 4; lastKnownFileType = text.json; path = recommend_temp_basal_start_low_end_high.json; sourceTree = "<group>"; };
		43E2D8EB1D20C0DB004DA55F /* recommend_temp_basal_start_low_end_in_range.json */ = {isa = PBXFileReference; fileEncoding = 4; lastKnownFileType = text.json; path = recommend_temp_basal_start_low_end_in_range.json; sourceTree = "<group>"; };
		43E2D90B1D20C581004DA55F /* LoopTests.xctest */ = {isa = PBXFileReference; explicitFileType = wrapper.cfbundle; includeInIndex = 0; path = LoopTests.xctest; sourceTree = BUILT_PRODUCTS_DIR; };
		43E2D90F1D20C581004DA55F /* Info.plist */ = {isa = PBXFileReference; lastKnownFileType = text.plist.xml; path = Info.plist; sourceTree = "<group>"; };
		43E3449E1B9D68E900C85C07 /* StatusTableViewController.swift */ = {isa = PBXFileReference; fileEncoding = 4; lastKnownFileType = sourcecode.swift; lineEnding = 0; path = StatusTableViewController.swift; sourceTree = "<group>"; xcLanguageSpecificationIdentifier = xcode.lang.swift; };
		43EDEE6B1CF2E12A00393BE3 /* Loop.entitlements */ = {isa = PBXFileReference; fileEncoding = 4; lastKnownFileType = text.xml; path = Loop.entitlements; sourceTree = "<group>"; };
		43F41C361D3BF32400C11ED6 /* UIAlertController.swift */ = {isa = PBXFileReference; fileEncoding = 4; lastKnownFileType = sourcecode.swift; path = UIAlertController.swift; sourceTree = "<group>"; };
		43F5C2C81B929C09003EB13D /* HealthKit.framework */ = {isa = PBXFileReference; lastKnownFileType = wrapper.framework; name = HealthKit.framework; path = System/Library/Frameworks/HealthKit.framework; sourceTree = SDKROOT; };
		43F5C2D41B92A4A6003EB13D /* Info.plist */ = {isa = PBXFileReference; fileEncoding = 4; lastKnownFileType = text.plist.xml; path = Info.plist; sourceTree = "<group>"; };
		43F5C2D61B92A4DC003EB13D /* Info.plist */ = {isa = PBXFileReference; fileEncoding = 4; lastKnownFileType = text.plist.xml; path = Info.plist; sourceTree = "<group>"; };
		43F64DD81D9C92C900D24DC6 /* TitleSubtitleTableViewCell.swift */ = {isa = PBXFileReference; fileEncoding = 4; lastKnownFileType = sourcecode.swift; path = TitleSubtitleTableViewCell.swift; sourceTree = "<group>"; };
		43F78D251C8FC000002152D1 /* DoseMath.swift */ = {isa = PBXFileReference; fileEncoding = 4; lastKnownFileType = sourcecode.swift; path = DoseMath.swift; sourceTree = "<group>"; };
		43F78D4B1C914197002152D1 /* LoopKit.framework */ = {isa = PBXFileReference; explicitFileType = wrapper.framework; path = LoopKit.framework; sourceTree = BUILT_PRODUCTS_DIR; };
		43F89CA222BDFBBC006BB54E /* UIActivityIndicatorView.swift */ = {isa = PBXFileReference; lastKnownFileType = sourcecode.swift; path = UIActivityIndicatorView.swift; sourceTree = "<group>"; };
		43FCEEA8221A615B0013DD30 /* StatusChartsManager.swift */ = {isa = PBXFileReference; lastKnownFileType = sourcecode.swift; path = StatusChartsManager.swift; sourceTree = "<group>"; };
		43FCEEAA221A61B40013DD30 /* IOBChart.swift */ = {isa = PBXFileReference; lastKnownFileType = sourcecode.swift; path = IOBChart.swift; sourceTree = "<group>"; };
		43FCEEAC221A66780013DD30 /* DateFormatter.swift */ = {isa = PBXFileReference; lastKnownFileType = sourcecode.swift; path = DateFormatter.swift; sourceTree = "<group>"; };
		43FCEEAE221A67A70013DD30 /* NumberFormatter+Charts.swift */ = {isa = PBXFileReference; lastKnownFileType = sourcecode.swift; path = "NumberFormatter+Charts.swift"; sourceTree = "<group>"; };
		43FCEEB0221A863E0013DD30 /* StatusChartsManager.swift */ = {isa = PBXFileReference; lastKnownFileType = sourcecode.swift; path = StatusChartsManager.swift; sourceTree = "<group>"; };
		43FCEEB2221BC3B60013DD30 /* DoseChart.swift */ = {isa = PBXFileReference; lastKnownFileType = sourcecode.swift; path = DoseChart.swift; sourceTree = "<group>"; };
		43FCEEB4221BCA020013DD30 /* COBChart.swift */ = {isa = PBXFileReference; lastKnownFileType = sourcecode.swift; path = COBChart.swift; sourceTree = "<group>"; };
		43FCEEBA22211C860013DD30 /* CarbEffectChart.swift */ = {isa = PBXFileReference; lastKnownFileType = sourcecode.swift; path = CarbEffectChart.swift; sourceTree = "<group>"; };
		43FCEEBC22212DD50013DD30 /* PredictedGlucoseChart.swift */ = {isa = PBXFileReference; lastKnownFileType = sourcecode.swift; path = PredictedGlucoseChart.swift; sourceTree = "<group>"; };
		4B60626B287E286000BF8BBB /* de */ = {isa = PBXFileReference; lastKnownFileType = text.plist.strings; name = de; path = de.lproj/Localizable.strings; sourceTree = "<group>"; };
		4B67E2C7289B4EDB002D92AF /* de */ = {isa = PBXFileReference; lastKnownFileType = text.plist.strings; name = de; path = de.lproj/InfoPlist.strings; sourceTree = "<group>"; };
		4D3B40021D4A9DFE00BC6334 /* G4ShareSpy.framework */ = {isa = PBXFileReference; explicitFileType = wrapper.framework; path = G4ShareSpy.framework; sourceTree = BUILT_PRODUCTS_DIR; };
		4F08DE7C1E7BB6E5006741EA /* ChartAxisValueDoubleLog.swift */ = {isa = PBXFileReference; fileEncoding = 4; lastKnownFileType = sourcecode.swift; path = ChartAxisValueDoubleLog.swift; sourceTree = "<group>"; };
		4F08DE801E7BB6F1006741EA /* CGPoint.swift */ = {isa = PBXFileReference; fileEncoding = 4; lastKnownFileType = sourcecode.swift; path = CGPoint.swift; sourceTree = "<group>"; };
		4F08DE831E7BB70B006741EA /* ChartPointsScatterDownTrianglesLayer.swift */ = {isa = PBXFileReference; fileEncoding = 4; lastKnownFileType = sourcecode.swift; path = ChartPointsScatterDownTrianglesLayer.swift; sourceTree = "<group>"; };
		4F08DE841E7BB70B006741EA /* ChartPointsTouchHighlightLayerViewCache.swift */ = {isa = PBXFileReference; fileEncoding = 4; lastKnownFileType = sourcecode.swift; path = ChartPointsTouchHighlightLayerViewCache.swift; sourceTree = "<group>"; };
		4F08DE8E1E7BB871006741EA /* CollectionType+Loop.swift */ = {isa = PBXFileReference; fileEncoding = 4; lastKnownFileType = sourcecode.swift; path = "CollectionType+Loop.swift"; sourceTree = "<group>"; };
		4F11D3BF20DCBEEC006E072C /* GlucoseBackfillRequestUserInfo.swift */ = {isa = PBXFileReference; lastKnownFileType = sourcecode.swift; path = GlucoseBackfillRequestUserInfo.swift; sourceTree = "<group>"; };
		4F11D3C120DD80B3006E072C /* WatchHistoricalGlucose.swift */ = {isa = PBXFileReference; lastKnownFileType = sourcecode.swift; path = WatchHistoricalGlucose.swift; sourceTree = "<group>"; };
		4F2C15801E0495B200E160D4 /* WatchContext+WatchApp.swift */ = {isa = PBXFileReference; fileEncoding = 4; lastKnownFileType = sourcecode.swift; path = "WatchContext+WatchApp.swift"; sourceTree = "<group>"; };
		4F2C15921E09BF2C00E160D4 /* HUDView.swift */ = {isa = PBXFileReference; fileEncoding = 4; lastKnownFileType = sourcecode.swift; path = HUDView.swift; sourceTree = "<group>"; };
		4F2C15941E09BF3C00E160D4 /* HUDView.xib */ = {isa = PBXFileReference; fileEncoding = 4; lastKnownFileType = file.xib; path = HUDView.xib; sourceTree = "<group>"; };
		4F2C15961E09E94E00E160D4 /* HUDAssets.xcassets */ = {isa = PBXFileReference; lastKnownFileType = folder.assetcatalog; path = HUDAssets.xcassets; sourceTree = "<group>"; };
		4F526D5E1DF2459000A04910 /* HKUnit.swift */ = {isa = PBXFileReference; fileEncoding = 4; lastKnownFileType = sourcecode.swift; path = HKUnit.swift; sourceTree = "<group>"; };
		4F526D601DF8D9A900A04910 /* NetBasal.swift */ = {isa = PBXFileReference; fileEncoding = 4; lastKnownFileType = sourcecode.swift; path = NetBasal.swift; sourceTree = "<group>"; };
		4F6663931E905FD2009E74FC /* ChartColorPalette+Loop.swift */ = {isa = PBXFileReference; fileEncoding = 4; lastKnownFileType = sourcecode.swift; path = "ChartColorPalette+Loop.swift"; sourceTree = "<group>"; };
		4F70C1DC1DE8DCA7006380B7 /* Loop Status Extension.appex */ = {isa = PBXFileReference; explicitFileType = "wrapper.app-extension"; includeInIndex = 0; path = "Loop Status Extension.appex"; sourceTree = BUILT_PRODUCTS_DIR; };
		4F70C1DD1DE8DCA7006380B7 /* NotificationCenter.framework */ = {isa = PBXFileReference; lastKnownFileType = wrapper.framework; name = NotificationCenter.framework; path = System/Library/Frameworks/NotificationCenter.framework; sourceTree = SDKROOT; };
		4F70C1E01DE8DCA7006380B7 /* StatusViewController.swift */ = {isa = PBXFileReference; lastKnownFileType = sourcecode.swift; lineEnding = 0; path = StatusViewController.swift; sourceTree = "<group>"; xcLanguageSpecificationIdentifier = xcode.lang.swift; };
		4F70C1E31DE8DCA7006380B7 /* Base */ = {isa = PBXFileReference; lastKnownFileType = file.storyboard; name = Base; path = Base.lproj/MainInterface.storyboard; sourceTree = "<group>"; };
		4F70C1E51DE8DCA7006380B7 /* Info.plist */ = {isa = PBXFileReference; lastKnownFileType = text.plist.xml; path = Info.plist; sourceTree = "<group>"; };
		4F70C1FD1DE8E662006380B7 /* Loop Status Extension.entitlements */ = {isa = PBXFileReference; lastKnownFileType = text.plist.entitlements; path = "Loop Status Extension.entitlements"; sourceTree = "<group>"; };
		4F70C20F1DE8FAC5006380B7 /* ExtensionDataManager.swift */ = {isa = PBXFileReference; fileEncoding = 4; lastKnownFileType = sourcecode.swift; path = ExtensionDataManager.swift; sourceTree = "<group>"; };
		4F70C2111DE900EA006380B7 /* StatusExtensionContext.swift */ = {isa = PBXFileReference; fileEncoding = 4; lastKnownFileType = sourcecode.swift; path = StatusExtensionContext.swift; sourceTree = "<group>"; };
		4F75288B1DFE1DC600C322D6 /* LoopUI.framework */ = {isa = PBXFileReference; explicitFileType = wrapper.framework; includeInIndex = 0; path = LoopUI.framework; sourceTree = BUILT_PRODUCTS_DIR; };
		4F75288D1DFE1DC600C322D6 /* LoopUI.h */ = {isa = PBXFileReference; lastKnownFileType = sourcecode.c.h; path = LoopUI.h; sourceTree = "<group>"; };
		4F75288E1DFE1DC600C322D6 /* Info.plist */ = {isa = PBXFileReference; lastKnownFileType = text.plist.xml; path = Info.plist; sourceTree = "<group>"; };
		4F75F00120FCFE8C00B5570E /* GlucoseChartScene.swift */ = {isa = PBXFileReference; lastKnownFileType = sourcecode.swift; path = GlucoseChartScene.swift; sourceTree = "<group>"; };
		4F7E8AC420E2AB9600AEA65E /* Date.swift */ = {isa = PBXFileReference; lastKnownFileType = sourcecode.swift; path = Date.swift; sourceTree = "<group>"; };
		4F7E8AC620E2AC0300AEA65E /* WatchPredictedGlucose.swift */ = {isa = PBXFileReference; lastKnownFileType = sourcecode.swift; path = WatchPredictedGlucose.swift; sourceTree = "<group>"; };
		4F82654F20E69F9A0031A8F5 /* HUDInterfaceController.swift */ = {isa = PBXFileReference; lastKnownFileType = sourcecode.swift; path = HUDInterfaceController.swift; sourceTree = "<group>"; };
		4FC8C8001DEB93E400A1452E /* NSUserDefaults+StatusExtension.swift */ = {isa = PBXFileReference; fileEncoding = 4; lastKnownFileType = sourcecode.swift; path = "NSUserDefaults+StatusExtension.swift"; sourceTree = "<group>"; };
		4FDDD23620DC51DF00D04B16 /* LoopDataManager.swift */ = {isa = PBXFileReference; lastKnownFileType = sourcecode.swift; path = LoopDataManager.swift; sourceTree = "<group>"; };
		4FF4D0FF1E18374700846527 /* WatchContext.swift */ = {isa = PBXFileReference; fileEncoding = 4; lastKnownFileType = sourcecode.swift; path = WatchContext.swift; sourceTree = "<group>"; };
		4FFEDFBE20E5CF22000BFC58 /* ChartHUDController.swift */ = {isa = PBXFileReference; fileEncoding = 4; lastKnownFileType = sourcecode.swift; path = ChartHUDController.swift; sourceTree = "<group>"; };
		7D199D93212A067600241026 /* pl */ = {isa = PBXFileReference; lastKnownFileType = text.plist.strings; name = pl; path = pl.lproj/Main.strings; sourceTree = "<group>"; };
		7D199D94212A067600241026 /* pl */ = {isa = PBXFileReference; lastKnownFileType = text.plist.strings; name = pl; path = pl.lproj/MainInterface.strings; sourceTree = "<group>"; };
		7D199D95212A067600241026 /* pl */ = {isa = PBXFileReference; lastKnownFileType = text.plist.strings; name = pl; path = pl.lproj/Interface.strings; sourceTree = "<group>"; };
		7D199D96212A067600241026 /* pl */ = {isa = PBXFileReference; lastKnownFileType = text.plist.strings; name = pl; path = pl.lproj/Localizable.strings; sourceTree = "<group>"; };
		7D199D97212A067600241026 /* pl */ = {isa = PBXFileReference; lastKnownFileType = text.plist.strings; name = pl; path = pl.lproj/InfoPlist.strings; sourceTree = "<group>"; };
		7D199D99212A067600241026 /* pl */ = {isa = PBXFileReference; lastKnownFileType = text.plist.strings; name = pl; path = pl.lproj/Localizable.strings; sourceTree = "<group>"; };
		7D199D9A212A067600241026 /* pl */ = {isa = PBXFileReference; lastKnownFileType = text.plist.strings; name = pl; path = pl.lproj/Localizable.strings; sourceTree = "<group>"; };
		7D199D9D212A067700241026 /* pl */ = {isa = PBXFileReference; lastKnownFileType = text.plist.strings; name = pl; path = pl.lproj/Localizable.strings; sourceTree = "<group>"; };
		7D199DA2212A067700241026 /* pl */ = {isa = PBXFileReference; lastKnownFileType = text.plist.strings; name = pl; path = pl.lproj/Localizable.strings; sourceTree = "<group>"; };
		7D23667521250BE30028B67D /* Base */ = {isa = PBXFileReference; lastKnownFileType = text.plist.strings; name = Base; path = Base.lproj/Localizable.strings; sourceTree = "<group>"; };
		7D23667621250BF70028B67D /* Base */ = {isa = PBXFileReference; lastKnownFileType = text.plist.strings; name = Base; path = Base.lproj/InfoPlist.strings; sourceTree = "<group>"; };
		7D23667821250C2D0028B67D /* Base */ = {isa = PBXFileReference; lastKnownFileType = text.plist.strings; name = Base; path = Base.lproj/Localizable.strings; sourceTree = "<group>"; };
		7D23667921250C440028B67D /* Base */ = {isa = PBXFileReference; lastKnownFileType = text.plist.strings; name = Base; path = Base.lproj/Localizable.strings; sourceTree = "<group>"; };
		7D23667A21250C480028B67D /* Base */ = {isa = PBXFileReference; lastKnownFileType = text.plist.strings; name = Base; path = Base.lproj/InfoPlist.strings; sourceTree = "<group>"; };
		7D23667C21250C7E0028B67D /* LocalizedString.swift */ = {isa = PBXFileReference; fileEncoding = 4; lastKnownFileType = sourcecode.swift; name = LocalizedString.swift; path = LoopUI/Common/LocalizedString.swift; sourceTree = SOURCE_ROOT; };
		7D23667E21250CAC0028B67D /* Base */ = {isa = PBXFileReference; lastKnownFileType = text.plist.strings; name = Base; path = Base.lproj/InfoPlist.strings; sourceTree = "<group>"; };
		7D23667F21250CB80028B67D /* Base */ = {isa = PBXFileReference; lastKnownFileType = text.plist.strings; name = Base; path = Base.lproj/Localizable.strings; sourceTree = "<group>"; };
		7D23668321250CFB0028B67D /* Base */ = {isa = PBXFileReference; lastKnownFileType = text.plist.strings; name = Base; path = Base.lproj/Localizable.strings; sourceTree = "<group>"; };
		7D23668521250D180028B67D /* fr */ = {isa = PBXFileReference; lastKnownFileType = text.plist.strings; name = fr; path = fr.lproj/Main.strings; sourceTree = "<group>"; };
		7D23668621250D180028B67D /* fr */ = {isa = PBXFileReference; lastKnownFileType = text.plist.strings; name = fr; path = fr.lproj/MainInterface.strings; sourceTree = "<group>"; };
		7D23668721250D180028B67D /* fr */ = {isa = PBXFileReference; lastKnownFileType = text.plist.strings; name = fr; path = fr.lproj/Interface.strings; sourceTree = "<group>"; };
		7D23668821250D180028B67D /* fr */ = {isa = PBXFileReference; lastKnownFileType = text.plist.strings; name = fr; path = fr.lproj/Localizable.strings; sourceTree = "<group>"; };
		7D23668921250D180028B67D /* fr */ = {isa = PBXFileReference; lastKnownFileType = text.plist.strings; name = fr; path = fr.lproj/InfoPlist.strings; sourceTree = "<group>"; };
		7D23668B21250D180028B67D /* fr */ = {isa = PBXFileReference; lastKnownFileType = text.plist.strings; name = fr; path = fr.lproj/Localizable.strings; sourceTree = "<group>"; };
		7D23668C21250D190028B67D /* fr */ = {isa = PBXFileReference; lastKnownFileType = text.plist.strings; name = fr; path = fr.lproj/Localizable.strings; sourceTree = "<group>"; };
		7D23668F21250D190028B67D /* fr */ = {isa = PBXFileReference; lastKnownFileType = text.plist.strings; name = fr; path = fr.lproj/Localizable.strings; sourceTree = "<group>"; };
		7D23669321250D190028B67D /* fr */ = {isa = PBXFileReference; lastKnownFileType = text.plist.strings; name = fr; path = fr.lproj/Localizable.strings; sourceTree = "<group>"; };
		7D23669521250D220028B67D /* de */ = {isa = PBXFileReference; lastKnownFileType = text.plist.strings; name = de; path = de.lproj/Main.strings; sourceTree = "<group>"; };
		7D23669621250D230028B67D /* de */ = {isa = PBXFileReference; lastKnownFileType = text.plist.strings; name = de; path = de.lproj/MainInterface.strings; sourceTree = "<group>"; };
		7D23669721250D230028B67D /* de */ = {isa = PBXFileReference; lastKnownFileType = text.plist.strings; name = de; path = de.lproj/Interface.strings; sourceTree = "<group>"; };
		7D23669821250D230028B67D /* de */ = {isa = PBXFileReference; lastKnownFileType = text.plist.strings; name = de; path = de.lproj/Localizable.strings; sourceTree = "<group>"; };
		7D23669921250D230028B67D /* de */ = {isa = PBXFileReference; lastKnownFileType = text.plist.strings; name = de; path = de.lproj/InfoPlist.strings; sourceTree = "<group>"; };
		7D23669B21250D230028B67D /* de */ = {isa = PBXFileReference; lastKnownFileType = text.plist.strings; name = de; path = de.lproj/Localizable.strings; sourceTree = "<group>"; };
		7D23669C21250D230028B67D /* de */ = {isa = PBXFileReference; lastKnownFileType = text.plist.strings; name = de; path = de.lproj/Localizable.strings; sourceTree = "<group>"; };
		7D23669F21250D240028B67D /* de */ = {isa = PBXFileReference; lastKnownFileType = text.plist.strings; name = de; path = de.lproj/Localizable.strings; sourceTree = "<group>"; };
		7D2366A321250D240028B67D /* de */ = {isa = PBXFileReference; lastKnownFileType = text.plist.strings; name = de; path = de.lproj/Localizable.strings; sourceTree = "<group>"; };
		7D2366A521250D2C0028B67D /* zh-Hans */ = {isa = PBXFileReference; lastKnownFileType = text.plist.strings; name = "zh-Hans"; path = "zh-Hans.lproj/Main.strings"; sourceTree = "<group>"; };
		7D2366A621250D2C0028B67D /* zh-Hans */ = {isa = PBXFileReference; lastKnownFileType = text.plist.strings; name = "zh-Hans"; path = "zh-Hans.lproj/MainInterface.strings"; sourceTree = "<group>"; };
		7D2366A721250D2C0028B67D /* zh-Hans */ = {isa = PBXFileReference; lastKnownFileType = text.plist.strings; name = "zh-Hans"; path = "zh-Hans.lproj/Interface.strings"; sourceTree = "<group>"; };
		7D2366A821250D2C0028B67D /* zh-Hans */ = {isa = PBXFileReference; lastKnownFileType = text.plist.strings; name = "zh-Hans"; path = "zh-Hans.lproj/Localizable.strings"; sourceTree = "<group>"; };
		7D2366A921250D2C0028B67D /* zh-Hans */ = {isa = PBXFileReference; lastKnownFileType = text.plist.strings; name = "zh-Hans"; path = "zh-Hans.lproj/InfoPlist.strings"; sourceTree = "<group>"; };
		7D2366AB21250D2D0028B67D /* zh-Hans */ = {isa = PBXFileReference; lastKnownFileType = text.plist.strings; name = "zh-Hans"; path = "zh-Hans.lproj/Localizable.strings"; sourceTree = "<group>"; };
		7D2366AC21250D2D0028B67D /* zh-Hans */ = {isa = PBXFileReference; lastKnownFileType = text.plist.strings; name = "zh-Hans"; path = "zh-Hans.lproj/Localizable.strings"; sourceTree = "<group>"; };
		7D2366AF21250D2D0028B67D /* zh-Hans */ = {isa = PBXFileReference; lastKnownFileType = text.plist.strings; name = "zh-Hans"; path = "zh-Hans.lproj/Localizable.strings"; sourceTree = "<group>"; };
		7D2366B321250D2D0028B67D /* zh-Hans */ = {isa = PBXFileReference; lastKnownFileType = text.plist.strings; name = "zh-Hans"; path = "zh-Hans.lproj/Localizable.strings"; sourceTree = "<group>"; };
		7D2366B421250D350028B67D /* it */ = {isa = PBXFileReference; lastKnownFileType = text.plist.strings; name = it; path = it.lproj/Interface.strings; sourceTree = "<group>"; };
		7D2366B721250D360028B67D /* it */ = {isa = PBXFileReference; lastKnownFileType = text.plist.strings; name = it; path = it.lproj/Main.strings; sourceTree = "<group>"; };
		7D2366B821250D360028B67D /* it */ = {isa = PBXFileReference; lastKnownFileType = text.plist.strings; name = it; path = it.lproj/MainInterface.strings; sourceTree = "<group>"; };
		7D2366B921250D360028B67D /* it */ = {isa = PBXFileReference; lastKnownFileType = text.plist.strings; name = it; path = it.lproj/Localizable.strings; sourceTree = "<group>"; };
		7D2366BA21250D360028B67D /* it */ = {isa = PBXFileReference; lastKnownFileType = text.plist.strings; name = it; path = it.lproj/InfoPlist.strings; sourceTree = "<group>"; };
		7D2366BC21250D360028B67D /* it */ = {isa = PBXFileReference; lastKnownFileType = text.plist.strings; name = it; path = it.lproj/Localizable.strings; sourceTree = "<group>"; };
		7D2366BD21250D360028B67D /* it */ = {isa = PBXFileReference; lastKnownFileType = text.plist.strings; name = it; path = it.lproj/Localizable.strings; sourceTree = "<group>"; };
		7D2366BF21250D370028B67D /* it */ = {isa = PBXFileReference; lastKnownFileType = text.plist.strings; name = it; path = it.lproj/Localizable.strings; sourceTree = "<group>"; };
		7D2366C321250D370028B67D /* it */ = {isa = PBXFileReference; lastKnownFileType = text.plist.strings; name = it; path = it.lproj/Localizable.strings; sourceTree = "<group>"; };
		7D2366C521250D3F0028B67D /* nl */ = {isa = PBXFileReference; lastKnownFileType = text.plist.strings; name = nl; path = nl.lproj/Main.strings; sourceTree = "<group>"; };
		7D2366C621250D3F0028B67D /* nl */ = {isa = PBXFileReference; lastKnownFileType = text.plist.strings; name = nl; path = nl.lproj/MainInterface.strings; sourceTree = "<group>"; };
		7D2366C721250D3F0028B67D /* nl */ = {isa = PBXFileReference; lastKnownFileType = text.plist.strings; name = nl; path = nl.lproj/Interface.strings; sourceTree = "<group>"; };
		7D2366C821250D400028B67D /* nl */ = {isa = PBXFileReference; lastKnownFileType = text.plist.strings; name = nl; path = nl.lproj/Localizable.strings; sourceTree = "<group>"; };
		7D2366C921250D400028B67D /* nl */ = {isa = PBXFileReference; lastKnownFileType = text.plist.strings; name = nl; path = nl.lproj/InfoPlist.strings; sourceTree = "<group>"; };
		7D2366CB21250D400028B67D /* nl */ = {isa = PBXFileReference; lastKnownFileType = text.plist.strings; name = nl; path = nl.lproj/Localizable.strings; sourceTree = "<group>"; };
		7D2366CC21250D400028B67D /* nl */ = {isa = PBXFileReference; lastKnownFileType = text.plist.strings; name = nl; path = nl.lproj/Localizable.strings; sourceTree = "<group>"; };
		7D2366CF21250D400028B67D /* nl */ = {isa = PBXFileReference; lastKnownFileType = text.plist.strings; name = nl; path = nl.lproj/Localizable.strings; sourceTree = "<group>"; };
		7D2366D321250D410028B67D /* nl */ = {isa = PBXFileReference; lastKnownFileType = text.plist.strings; name = nl; path = nl.lproj/Localizable.strings; sourceTree = "<group>"; };
		7D2366D521250D4A0028B67D /* nb */ = {isa = PBXFileReference; lastKnownFileType = text.plist.strings; name = nb; path = nb.lproj/Main.strings; sourceTree = "<group>"; };
		7D2366D621250D4A0028B67D /* nb */ = {isa = PBXFileReference; lastKnownFileType = text.plist.strings; name = nb; path = nb.lproj/MainInterface.strings; sourceTree = "<group>"; };
		7D2366D721250D4A0028B67D /* nb */ = {isa = PBXFileReference; lastKnownFileType = text.plist.strings; name = nb; path = nb.lproj/Interface.strings; sourceTree = "<group>"; };
		7D2366D821250D4A0028B67D /* nb */ = {isa = PBXFileReference; lastKnownFileType = text.plist.strings; name = nb; path = nb.lproj/Localizable.strings; sourceTree = "<group>"; };
		7D2366D921250D4A0028B67D /* nb */ = {isa = PBXFileReference; lastKnownFileType = text.plist.strings; name = nb; path = nb.lproj/InfoPlist.strings; sourceTree = "<group>"; };
		7D2366DB21250D4A0028B67D /* nb */ = {isa = PBXFileReference; lastKnownFileType = text.plist.strings; name = nb; path = nb.lproj/Localizable.strings; sourceTree = "<group>"; };
		7D2366DC21250D4B0028B67D /* nb */ = {isa = PBXFileReference; lastKnownFileType = text.plist.strings; name = nb; path = nb.lproj/Localizable.strings; sourceTree = "<group>"; };
		7D2366DF21250D4B0028B67D /* nb */ = {isa = PBXFileReference; lastKnownFileType = text.plist.strings; name = nb; path = nb.lproj/Localizable.strings; sourceTree = "<group>"; };
		7D2366E321250D4B0028B67D /* nb */ = {isa = PBXFileReference; lastKnownFileType = text.plist.strings; name = nb; path = nb.lproj/Localizable.strings; sourceTree = "<group>"; };
		7D68AAAA1FE2DB0A00522C49 /* ru */ = {isa = PBXFileReference; lastKnownFileType = text.plist.strings; name = ru; path = ru.lproj/Main.strings; sourceTree = "<group>"; };
		7D68AAAB1FE2DB0A00522C49 /* ru */ = {isa = PBXFileReference; lastKnownFileType = text.plist.strings; name = ru; path = ru.lproj/MainInterface.strings; sourceTree = "<group>"; };
		7D68AAAC1FE2DB0A00522C49 /* ru */ = {isa = PBXFileReference; lastKnownFileType = text.plist.strings; name = ru; path = ru.lproj/Interface.strings; sourceTree = "<group>"; };
		7D68AAAD1FE2E8D400522C49 /* ru */ = {isa = PBXFileReference; lastKnownFileType = text.plist.strings; name = ru; path = ru.lproj/Localizable.strings; sourceTree = "<group>"; };
		7D68AAB31FE2E8D500522C49 /* ru */ = {isa = PBXFileReference; lastKnownFileType = text.plist.strings; name = ru; path = ru.lproj/Localizable.strings; sourceTree = "<group>"; };
		7D68AAB41FE2E8D600522C49 /* ru */ = {isa = PBXFileReference; lastKnownFileType = text.plist.strings; name = ru; path = ru.lproj/InfoPlist.strings; sourceTree = "<group>"; };
		7D68AAB61FE2E8D600522C49 /* ru */ = {isa = PBXFileReference; lastKnownFileType = text.plist.strings; name = ru; path = ru.lproj/Localizable.strings; sourceTree = "<group>"; };
		7D68AAB71FE2E8D600522C49 /* ru */ = {isa = PBXFileReference; lastKnownFileType = text.plist.strings; name = ru; path = ru.lproj/Localizable.strings; sourceTree = "<group>"; };
		7D68AAB81FE2E8D700522C49 /* ru */ = {isa = PBXFileReference; lastKnownFileType = text.plist.strings; name = ru; path = ru.lproj/Localizable.strings; sourceTree = "<group>"; };
		7D7076361FE06EDE004AC8EA /* es */ = {isa = PBXFileReference; lastKnownFileType = text.plist.strings; name = es; path = es.lproj/Localizable.strings; sourceTree = "<group>"; };
		7D70764B1FE06EE1004AC8EA /* es */ = {isa = PBXFileReference; lastKnownFileType = text.plist.strings; name = es; path = es.lproj/Localizable.strings; sourceTree = "<group>"; };
		7D70765A1FE06EE2004AC8EA /* es */ = {isa = PBXFileReference; lastKnownFileType = text.plist.strings; name = es; path = es.lproj/Localizable.strings; sourceTree = "<group>"; };
		7D70765F1FE06EE3004AC8EA /* es */ = {isa = PBXFileReference; lastKnownFileType = text.plist.strings; name = es; path = es.lproj/Localizable.strings; sourceTree = "<group>"; };
		7D7076641FE06EE4004AC8EA /* es */ = {isa = PBXFileReference; lastKnownFileType = text.plist.strings; name = es; path = es.lproj/Localizable.strings; sourceTree = "<group>"; };
		7D9BEED52335A3CB005DCFD6 /* en */ = {isa = PBXFileReference; lastKnownFileType = text.plist.strings; name = en; path = en.lproj/InfoPlist.strings; sourceTree = "<group>"; };
		7D9BEED72335A489005DCFD6 /* en */ = {isa = PBXFileReference; lastKnownFileType = text.plist.strings; name = en; path = en.lproj/Main.strings; sourceTree = "<group>"; };
		7D9BEED82335A4F7005DCFD6 /* en */ = {isa = PBXFileReference; lastKnownFileType = text.plist.strings; name = en; path = en.lproj/Localizable.strings; sourceTree = "<group>"; };
		7D9BEEDA2335A522005DCFD6 /* en */ = {isa = PBXFileReference; lastKnownFileType = text.plist.strings; name = en; path = en.lproj/MainInterface.strings; sourceTree = "<group>"; };
		7D9BEEDB2335A587005DCFD6 /* en */ = {isa = PBXFileReference; lastKnownFileType = text.plist.strings; name = en; path = en.lproj/Localizable.strings; sourceTree = "<group>"; };
		7D9BEEDD2335A5CC005DCFD6 /* en */ = {isa = PBXFileReference; lastKnownFileType = text.plist.strings; name = en; path = en.lproj/Interface.strings; sourceTree = "<group>"; };
		7D9BEEDE2335A5F7005DCFD6 /* en */ = {isa = PBXFileReference; lastKnownFileType = text.plist.strings; name = en; path = en.lproj/Localizable.strings; sourceTree = "<group>"; };
		7D9BEEE62335A6B3005DCFD6 /* en */ = {isa = PBXFileReference; lastKnownFileType = text.plist.strings; name = en; path = en.lproj/Localizable.strings; sourceTree = "<group>"; };
		7D9BEEE82335A6B9005DCFD6 /* zh-Hans */ = {isa = PBXFileReference; lastKnownFileType = text.plist.strings; name = "zh-Hans"; path = "zh-Hans.lproj/Localizable.strings"; sourceTree = "<group>"; };
		7D9BEEE92335A6BB005DCFD6 /* nl */ = {isa = PBXFileReference; lastKnownFileType = text.plist.strings; name = nl; path = nl.lproj/Localizable.strings; sourceTree = "<group>"; };
		7D9BEEEA2335A6BC005DCFD6 /* fr */ = {isa = PBXFileReference; lastKnownFileType = text.plist.strings; name = fr; path = fr.lproj/Localizable.strings; sourceTree = "<group>"; };
		7D9BEEEB2335A6BD005DCFD6 /* de */ = {isa = PBXFileReference; lastKnownFileType = text.plist.strings; name = de; path = de.lproj/Localizable.strings; sourceTree = "<group>"; };
		7D9BEEEC2335A6BE005DCFD6 /* it */ = {isa = PBXFileReference; lastKnownFileType = text.plist.strings; name = it; path = it.lproj/Localizable.strings; sourceTree = "<group>"; };
		7D9BEEED2335A6BF005DCFD6 /* nb */ = {isa = PBXFileReference; lastKnownFileType = text.plist.strings; name = nb; path = nb.lproj/Localizable.strings; sourceTree = "<group>"; };
		7D9BEEEE2335A6BF005DCFD6 /* pl */ = {isa = PBXFileReference; lastKnownFileType = text.plist.strings; name = pl; path = pl.lproj/Localizable.strings; sourceTree = "<group>"; };
		7D9BEEEF2335A6C0005DCFD6 /* ru */ = {isa = PBXFileReference; lastKnownFileType = text.plist.strings; name = ru; path = ru.lproj/Localizable.strings; sourceTree = "<group>"; };
		7D9BEEF02335A6C1005DCFD6 /* es */ = {isa = PBXFileReference; lastKnownFileType = text.plist.strings; name = es; path = es.lproj/Localizable.strings; sourceTree = "<group>"; };
		7D9BEEF42335CF8D005DCFD6 /* en */ = {isa = PBXFileReference; lastKnownFileType = text.plist.strings; name = en; path = en.lproj/Localizable.strings; sourceTree = "<group>"; };
		7D9BEEF62335CF90005DCFD6 /* zh-Hans */ = {isa = PBXFileReference; lastKnownFileType = text.plist.strings; name = "zh-Hans"; path = "zh-Hans.lproj/Localizable.strings"; sourceTree = "<group>"; };
		7D9BEEF72335CF91005DCFD6 /* nl */ = {isa = PBXFileReference; lastKnownFileType = text.plist.strings; name = nl; path = nl.lproj/Localizable.strings; sourceTree = "<group>"; };
		7D9BEEF82335CF93005DCFD6 /* fr */ = {isa = PBXFileReference; lastKnownFileType = text.plist.strings; name = fr; path = fr.lproj/Localizable.strings; sourceTree = "<group>"; };
		7D9BEEF92335CF93005DCFD6 /* de */ = {isa = PBXFileReference; lastKnownFileType = text.plist.strings; name = de; path = de.lproj/Localizable.strings; sourceTree = "<group>"; };
		7D9BEEFA2335CF94005DCFD6 /* it */ = {isa = PBXFileReference; lastKnownFileType = text.plist.strings; name = it; path = it.lproj/Localizable.strings; sourceTree = "<group>"; };
		7D9BEEFB2335CF95005DCFD6 /* nb */ = {isa = PBXFileReference; lastKnownFileType = text.plist.strings; name = nb; path = nb.lproj/Localizable.strings; sourceTree = "<group>"; };
		7D9BEEFC2335CF96005DCFD6 /* pl */ = {isa = PBXFileReference; lastKnownFileType = text.plist.strings; name = pl; path = pl.lproj/Localizable.strings; sourceTree = "<group>"; };
		7D9BEEFD2335CF97005DCFD6 /* ru */ = {isa = PBXFileReference; lastKnownFileType = text.plist.strings; name = ru; path = ru.lproj/Localizable.strings; sourceTree = "<group>"; };
		7D9BEEFE2335CF97005DCFD6 /* es */ = {isa = PBXFileReference; lastKnownFileType = text.plist.strings; name = es; path = es.lproj/Localizable.strings; sourceTree = "<group>"; };
		7D9BEF002335D67D005DCFD6 /* en */ = {isa = PBXFileReference; lastKnownFileType = text.plist.strings; name = en; path = en.lproj/Main.strings; sourceTree = "<group>"; };
		7D9BEF022335D687005DCFD6 /* zh-Hans */ = {isa = PBXFileReference; lastKnownFileType = text.plist.strings; name = "zh-Hans"; path = "zh-Hans.lproj/Main.strings"; sourceTree = "<group>"; };
		7D9BEF042335D68A005DCFD6 /* nl */ = {isa = PBXFileReference; lastKnownFileType = text.plist.strings; name = nl; path = nl.lproj/Main.strings; sourceTree = "<group>"; };
		7D9BEF062335D68C005DCFD6 /* fr */ = {isa = PBXFileReference; lastKnownFileType = text.plist.strings; name = fr; path = fr.lproj/Main.strings; sourceTree = "<group>"; };
		7D9BEF082335D68D005DCFD6 /* de */ = {isa = PBXFileReference; lastKnownFileType = text.plist.strings; name = de; path = de.lproj/Main.strings; sourceTree = "<group>"; };
		7D9BEF0A2335D68F005DCFD6 /* it */ = {isa = PBXFileReference; lastKnownFileType = text.plist.strings; name = it; path = it.lproj/Main.strings; sourceTree = "<group>"; };
		7D9BEF0C2335D690005DCFD6 /* nb */ = {isa = PBXFileReference; lastKnownFileType = text.plist.strings; name = nb; path = nb.lproj/Main.strings; sourceTree = "<group>"; };
		7D9BEF0E2335D691005DCFD6 /* pl */ = {isa = PBXFileReference; lastKnownFileType = text.plist.strings; name = pl; path = pl.lproj/Main.strings; sourceTree = "<group>"; };
		7D9BEF102335D693005DCFD6 /* ru */ = {isa = PBXFileReference; lastKnownFileType = text.plist.strings; name = ru; path = ru.lproj/Main.strings; sourceTree = "<group>"; };
		7D9BEF122335D694005DCFD6 /* es */ = {isa = PBXFileReference; lastKnownFileType = text.plist.strings; name = es; path = es.lproj/Main.strings; sourceTree = "<group>"; };
		7D9BEF132335EC4B005DCFD6 /* ja */ = {isa = PBXFileReference; lastKnownFileType = text.plist.strings; name = ja; path = ja.lproj/Intents.strings; sourceTree = "<group>"; };
		7D9BEF152335EC4B005DCFD6 /* ja */ = {isa = PBXFileReference; lastKnownFileType = text.plist.strings; name = ja; path = ja.lproj/Main.strings; sourceTree = "<group>"; };
		7D9BEF162335EC4B005DCFD6 /* ja */ = {isa = PBXFileReference; lastKnownFileType = text.plist.strings; name = ja; path = ja.lproj/MainInterface.strings; sourceTree = "<group>"; };
		7D9BEF172335EC4C005DCFD6 /* ja */ = {isa = PBXFileReference; lastKnownFileType = text.plist.strings; name = ja; path = ja.lproj/Interface.strings; sourceTree = "<group>"; };
		7D9BEF182335EC4C005DCFD6 /* ja */ = {isa = PBXFileReference; lastKnownFileType = text.plist.strings; name = ja; path = ja.lproj/Main.strings; sourceTree = "<group>"; };
		7D9BEF1A2335EC4C005DCFD6 /* ja */ = {isa = PBXFileReference; lastKnownFileType = text.plist.strings; name = ja; path = ja.lproj/Localizable.strings; sourceTree = "<group>"; };
		7D9BEF1B2335EC4C005DCFD6 /* ja */ = {isa = PBXFileReference; lastKnownFileType = text.plist.strings; name = ja; path = ja.lproj/Localizable.strings; sourceTree = "<group>"; };
		7D9BEF1C2335EC4C005DCFD6 /* ja */ = {isa = PBXFileReference; lastKnownFileType = text.plist.strings; name = ja; path = ja.lproj/InfoPlist.strings; sourceTree = "<group>"; };
		7D9BEF1E2335EC4D005DCFD6 /* ja */ = {isa = PBXFileReference; lastKnownFileType = text.plist.strings; name = ja; path = ja.lproj/Localizable.strings; sourceTree = "<group>"; };
		7D9BEF1F2335EC4D005DCFD6 /* ja */ = {isa = PBXFileReference; lastKnownFileType = text.plist.strings; name = ja; path = ja.lproj/Localizable.strings; sourceTree = "<group>"; };
		7D9BEF222335EC4D005DCFD6 /* ja */ = {isa = PBXFileReference; lastKnownFileType = text.plist.strings; name = ja; path = ja.lproj/Localizable.strings; sourceTree = "<group>"; };
		7D9BEF272335EC4E005DCFD6 /* ja */ = {isa = PBXFileReference; lastKnownFileType = text.plist.strings; name = ja; path = ja.lproj/Localizable.strings; sourceTree = "<group>"; };
		7D9BEF282335EC4E005DCFD6 /* ja */ = {isa = PBXFileReference; lastKnownFileType = text.plist.strings; name = ja; path = ja.lproj/Localizable.strings; sourceTree = "<group>"; };
		7D9BEF292335EC58005DCFD6 /* pt-BR */ = {isa = PBXFileReference; lastKnownFileType = text.plist.strings; name = "pt-BR"; path = "pt-BR.lproj/Intents.strings"; sourceTree = "<group>"; };
		7D9BEF2B2335EC59005DCFD6 /* pt-BR */ = {isa = PBXFileReference; lastKnownFileType = text.plist.strings; name = "pt-BR"; path = "pt-BR.lproj/Main.strings"; sourceTree = "<group>"; };
		7D9BEF2C2335EC59005DCFD6 /* pt-BR */ = {isa = PBXFileReference; lastKnownFileType = text.plist.strings; name = "pt-BR"; path = "pt-BR.lproj/MainInterface.strings"; sourceTree = "<group>"; };
		7D9BEF2D2335EC59005DCFD6 /* pt-BR */ = {isa = PBXFileReference; lastKnownFileType = text.plist.strings; name = "pt-BR"; path = "pt-BR.lproj/Interface.strings"; sourceTree = "<group>"; };
		7D9BEF2E2335EC59005DCFD6 /* pt-BR */ = {isa = PBXFileReference; lastKnownFileType = text.plist.strings; name = "pt-BR"; path = "pt-BR.lproj/Main.strings"; sourceTree = "<group>"; };
		7D9BEF302335EC59005DCFD6 /* pt-BR */ = {isa = PBXFileReference; lastKnownFileType = text.plist.strings; name = "pt-BR"; path = "pt-BR.lproj/Localizable.strings"; sourceTree = "<group>"; };
		7D9BEF312335EC59005DCFD6 /* pt-BR */ = {isa = PBXFileReference; lastKnownFileType = text.plist.strings; name = "pt-BR"; path = "pt-BR.lproj/Localizable.strings"; sourceTree = "<group>"; };
		7D9BEF322335EC59005DCFD6 /* pt-BR */ = {isa = PBXFileReference; lastKnownFileType = text.plist.strings; name = "pt-BR"; path = "pt-BR.lproj/InfoPlist.strings"; sourceTree = "<group>"; };
		7D9BEF342335EC59005DCFD6 /* pt-BR */ = {isa = PBXFileReference; lastKnownFileType = text.plist.strings; name = "pt-BR"; path = "pt-BR.lproj/Localizable.strings"; sourceTree = "<group>"; };
		7D9BEF352335EC59005DCFD6 /* pt-BR */ = {isa = PBXFileReference; lastKnownFileType = text.plist.strings; name = "pt-BR"; path = "pt-BR.lproj/Localizable.strings"; sourceTree = "<group>"; };
		7D9BEF382335EC5A005DCFD6 /* pt-BR */ = {isa = PBXFileReference; lastKnownFileType = text.plist.strings; name = "pt-BR"; path = "pt-BR.lproj/Localizable.strings"; sourceTree = "<group>"; };
		7D9BEF3D2335EC5A005DCFD6 /* pt-BR */ = {isa = PBXFileReference; lastKnownFileType = text.plist.strings; name = "pt-BR"; path = "pt-BR.lproj/Localizable.strings"; sourceTree = "<group>"; };
		7D9BEF3E2335EC5A005DCFD6 /* pt-BR */ = {isa = PBXFileReference; lastKnownFileType = text.plist.strings; name = "pt-BR"; path = "pt-BR.lproj/Localizable.strings"; sourceTree = "<group>"; };
		7D9BEF3F2335EC62005DCFD6 /* vi */ = {isa = PBXFileReference; lastKnownFileType = text.plist.strings; name = vi; path = vi.lproj/Intents.strings; sourceTree = "<group>"; };
		7D9BEF412335EC62005DCFD6 /* vi */ = {isa = PBXFileReference; lastKnownFileType = text.plist.strings; name = vi; path = vi.lproj/Main.strings; sourceTree = "<group>"; };
		7D9BEF422335EC62005DCFD6 /* vi */ = {isa = PBXFileReference; lastKnownFileType = text.plist.strings; name = vi; path = vi.lproj/MainInterface.strings; sourceTree = "<group>"; };
		7D9BEF432335EC62005DCFD6 /* vi */ = {isa = PBXFileReference; lastKnownFileType = text.plist.strings; name = vi; path = vi.lproj/Interface.strings; sourceTree = "<group>"; };
		7D9BEF442335EC62005DCFD6 /* vi */ = {isa = PBXFileReference; lastKnownFileType = text.plist.strings; name = vi; path = vi.lproj/Main.strings; sourceTree = "<group>"; };
		7D9BEF462335EC62005DCFD6 /* vi */ = {isa = PBXFileReference; lastKnownFileType = text.plist.strings; name = vi; path = vi.lproj/Localizable.strings; sourceTree = "<group>"; };
		7D9BEF472335EC62005DCFD6 /* vi */ = {isa = PBXFileReference; lastKnownFileType = text.plist.strings; name = vi; path = vi.lproj/Localizable.strings; sourceTree = "<group>"; };
		7D9BEF4A2335EC63005DCFD6 /* vi */ = {isa = PBXFileReference; lastKnownFileType = text.plist.strings; name = vi; path = vi.lproj/Localizable.strings; sourceTree = "<group>"; };
		7D9BEF4B2335EC63005DCFD6 /* vi */ = {isa = PBXFileReference; lastKnownFileType = text.plist.strings; name = vi; path = vi.lproj/Localizable.strings; sourceTree = "<group>"; };
		7D9BEF4E2335EC63005DCFD6 /* vi */ = {isa = PBXFileReference; lastKnownFileType = text.plist.strings; name = vi; path = vi.lproj/Localizable.strings; sourceTree = "<group>"; };
		7D9BEF532335EC63005DCFD6 /* vi */ = {isa = PBXFileReference; lastKnownFileType = text.plist.strings; name = vi; path = vi.lproj/Localizable.strings; sourceTree = "<group>"; };
		7D9BEF542335EC64005DCFD6 /* vi */ = {isa = PBXFileReference; lastKnownFileType = text.plist.strings; name = vi; path = vi.lproj/Localizable.strings; sourceTree = "<group>"; };
		7D9BEF552335EC6E005DCFD6 /* da */ = {isa = PBXFileReference; lastKnownFileType = text.plist.strings; name = da; path = da.lproj/Intents.strings; sourceTree = "<group>"; };
		7D9BEF572335EC6E005DCFD6 /* da */ = {isa = PBXFileReference; lastKnownFileType = text.plist.strings; name = da; path = da.lproj/Main.strings; sourceTree = "<group>"; };
		7D9BEF582335EC6E005DCFD6 /* da */ = {isa = PBXFileReference; lastKnownFileType = text.plist.strings; name = da; path = da.lproj/MainInterface.strings; sourceTree = "<group>"; };
		7D9BEF592335EC6E005DCFD6 /* da */ = {isa = PBXFileReference; lastKnownFileType = text.plist.strings; name = da; path = da.lproj/Interface.strings; sourceTree = "<group>"; };
		7D9BEF5A2335EC6E005DCFD6 /* da */ = {isa = PBXFileReference; lastKnownFileType = text.plist.strings; name = da; path = da.lproj/Main.strings; sourceTree = "<group>"; };
		7D9BEF5C2335EC6F005DCFD6 /* da */ = {isa = PBXFileReference; lastKnownFileType = text.plist.strings; name = da; path = da.lproj/Localizable.strings; sourceTree = "<group>"; };
		7D9BEF5D2335EC6F005DCFD6 /* da */ = {isa = PBXFileReference; lastKnownFileType = text.plist.strings; name = da; path = da.lproj/Localizable.strings; sourceTree = "<group>"; };
		7D9BEF5E2335EC6F005DCFD6 /* da */ = {isa = PBXFileReference; lastKnownFileType = text.plist.strings; name = da; path = da.lproj/InfoPlist.strings; sourceTree = "<group>"; };
		7D9BEF602335EC6F005DCFD6 /* da */ = {isa = PBXFileReference; lastKnownFileType = text.plist.strings; name = da; path = da.lproj/Localizable.strings; sourceTree = "<group>"; };
		7D9BEF612335EC6F005DCFD6 /* da */ = {isa = PBXFileReference; lastKnownFileType = text.plist.strings; name = da; path = da.lproj/Localizable.strings; sourceTree = "<group>"; };
		7D9BEF642335EC6F005DCFD6 /* da */ = {isa = PBXFileReference; lastKnownFileType = text.plist.strings; name = da; path = da.lproj/Localizable.strings; sourceTree = "<group>"; };
		7D9BEF692335EC70005DCFD6 /* da */ = {isa = PBXFileReference; lastKnownFileType = text.plist.strings; name = da; path = da.lproj/Localizable.strings; sourceTree = "<group>"; };
		7D9BEF6A2335EC70005DCFD6 /* da */ = {isa = PBXFileReference; lastKnownFileType = text.plist.strings; name = da; path = da.lproj/Localizable.strings; sourceTree = "<group>"; };
		7D9BEF6B2335EC7D005DCFD6 /* sv */ = {isa = PBXFileReference; lastKnownFileType = text.plist.strings; name = sv; path = sv.lproj/Intents.strings; sourceTree = "<group>"; };
		7D9BEF6D2335EC7D005DCFD6 /* sv */ = {isa = PBXFileReference; lastKnownFileType = text.plist.strings; name = sv; path = sv.lproj/Main.strings; sourceTree = "<group>"; };
		7D9BEF6E2335EC7D005DCFD6 /* sv */ = {isa = PBXFileReference; lastKnownFileType = text.plist.strings; name = sv; path = sv.lproj/MainInterface.strings; sourceTree = "<group>"; };
		7D9BEF6F2335EC7D005DCFD6 /* sv */ = {isa = PBXFileReference; lastKnownFileType = text.plist.strings; name = sv; path = sv.lproj/Interface.strings; sourceTree = "<group>"; };
		7D9BEF702335EC7D005DCFD6 /* sv */ = {isa = PBXFileReference; lastKnownFileType = text.plist.strings; name = sv; path = sv.lproj/Main.strings; sourceTree = "<group>"; };
		7D9BEF722335EC7D005DCFD6 /* sv */ = {isa = PBXFileReference; lastKnownFileType = text.plist.strings; name = sv; path = sv.lproj/Localizable.strings; sourceTree = "<group>"; };
		7D9BEF732335EC7D005DCFD6 /* sv */ = {isa = PBXFileReference; lastKnownFileType = text.plist.strings; name = sv; path = sv.lproj/Localizable.strings; sourceTree = "<group>"; };
		7D9BEF762335EC7D005DCFD6 /* sv */ = {isa = PBXFileReference; lastKnownFileType = text.plist.strings; name = sv; path = sv.lproj/Localizable.strings; sourceTree = "<group>"; };
		7D9BEF772335EC7E005DCFD6 /* sv */ = {isa = PBXFileReference; lastKnownFileType = text.plist.strings; name = sv; path = sv.lproj/Localizable.strings; sourceTree = "<group>"; };
		7D9BEF7A2335EC7E005DCFD6 /* sv */ = {isa = PBXFileReference; lastKnownFileType = text.plist.strings; name = sv; path = sv.lproj/Localizable.strings; sourceTree = "<group>"; };
		7D9BEF7F2335EC7E005DCFD6 /* sv */ = {isa = PBXFileReference; lastKnownFileType = text.plist.strings; name = sv; path = sv.lproj/Localizable.strings; sourceTree = "<group>"; };
		7D9BEF802335EC7E005DCFD6 /* sv */ = {isa = PBXFileReference; lastKnownFileType = text.plist.strings; name = sv; path = sv.lproj/Localizable.strings; sourceTree = "<group>"; };
		7D9BEF812335EC8B005DCFD6 /* fi */ = {isa = PBXFileReference; lastKnownFileType = text.plist.strings; name = fi; path = fi.lproj/Intents.strings; sourceTree = "<group>"; };
		7D9BEF832335EC8B005DCFD6 /* fi */ = {isa = PBXFileReference; lastKnownFileType = text.plist.strings; name = fi; path = fi.lproj/Main.strings; sourceTree = "<group>"; };
		7D9BEF842335EC8B005DCFD6 /* fi */ = {isa = PBXFileReference; lastKnownFileType = text.plist.strings; name = fi; path = fi.lproj/MainInterface.strings; sourceTree = "<group>"; };
		7D9BEF852335EC8B005DCFD6 /* fi */ = {isa = PBXFileReference; lastKnownFileType = text.plist.strings; name = fi; path = fi.lproj/Interface.strings; sourceTree = "<group>"; };
		7D9BEF862335EC8B005DCFD6 /* fi */ = {isa = PBXFileReference; lastKnownFileType = text.plist.strings; name = fi; path = fi.lproj/Main.strings; sourceTree = "<group>"; };
		7D9BEF882335EC8C005DCFD6 /* fi */ = {isa = PBXFileReference; lastKnownFileType = text.plist.strings; name = fi; path = fi.lproj/Localizable.strings; sourceTree = "<group>"; };
		7D9BEF892335EC8C005DCFD6 /* fi */ = {isa = PBXFileReference; lastKnownFileType = text.plist.strings; name = fi; path = fi.lproj/Localizable.strings; sourceTree = "<group>"; };
		7D9BEF8A2335EC8C005DCFD6 /* fi */ = {isa = PBXFileReference; lastKnownFileType = text.plist.strings; name = fi; path = fi.lproj/InfoPlist.strings; sourceTree = "<group>"; };
		7D9BEF8C2335EC8C005DCFD6 /* fi */ = {isa = PBXFileReference; lastKnownFileType = text.plist.strings; name = fi; path = fi.lproj/Localizable.strings; sourceTree = "<group>"; };
		7D9BEF8D2335EC8C005DCFD6 /* fi */ = {isa = PBXFileReference; lastKnownFileType = text.plist.strings; name = fi; path = fi.lproj/Localizable.strings; sourceTree = "<group>"; };
		7D9BEF902335EC8C005DCFD6 /* fi */ = {isa = PBXFileReference; lastKnownFileType = text.plist.strings; name = fi; path = fi.lproj/Localizable.strings; sourceTree = "<group>"; };
		7D9BEF952335EC8D005DCFD6 /* fi */ = {isa = PBXFileReference; lastKnownFileType = text.plist.strings; name = fi; path = fi.lproj/Localizable.strings; sourceTree = "<group>"; };
		7D9BEF962335EC8D005DCFD6 /* fi */ = {isa = PBXFileReference; lastKnownFileType = text.plist.strings; name = fi; path = fi.lproj/Localizable.strings; sourceTree = "<group>"; };
		7D9BEF972335F667005DCFD6 /* en */ = {isa = PBXFileReference; lastKnownFileType = text.plist.strings; name = en; path = en.lproj/Localizable.strings; sourceTree = "<group>"; };
		7D9BEF98233600D6005DCFD6 /* es */ = {isa = PBXFileReference; lastKnownFileType = text.plist.strings; name = es; path = es.lproj/InfoPlist.strings; sourceTree = "<group>"; };
		7D9BEF99233600D8005DCFD6 /* sv */ = {isa = PBXFileReference; lastKnownFileType = text.plist.strings; name = sv; path = sv.lproj/InfoPlist.strings; sourceTree = "<group>"; };
		7D9BEF9A233600D9005DCFD6 /* vi */ = {isa = PBXFileReference; lastKnownFileType = text.plist.strings; name = vi; path = vi.lproj/InfoPlist.strings; sourceTree = "<group>"; };
		7D9BF13A23370E8B005DCFD6 /* ro */ = {isa = PBXFileReference; lastKnownFileType = text.plist.strings; name = ro; path = ro.lproj/Intents.strings; sourceTree = "<group>"; };
		7D9BF13B23370E8B005DCFD6 /* ro */ = {isa = PBXFileReference; lastKnownFileType = text.plist.strings; name = ro; path = ro.lproj/Main.strings; sourceTree = "<group>"; };
		7D9BF13C23370E8B005DCFD6 /* ro */ = {isa = PBXFileReference; lastKnownFileType = text.plist.strings; name = ro; path = ro.lproj/MainInterface.strings; sourceTree = "<group>"; };
		7D9BF13D23370E8B005DCFD6 /* ro */ = {isa = PBXFileReference; lastKnownFileType = text.plist.strings; name = ro; path = ro.lproj/Interface.strings; sourceTree = "<group>"; };
		7D9BF13E23370E8C005DCFD6 /* ro */ = {isa = PBXFileReference; lastKnownFileType = text.plist.strings; name = ro; path = ro.lproj/Main.strings; sourceTree = "<group>"; };
		7D9BF13F23370E8C005DCFD6 /* ro */ = {isa = PBXFileReference; lastKnownFileType = text.plist.strings; name = ro; path = ro.lproj/Localizable.strings; sourceTree = "<group>"; };
		7D9BF14023370E8C005DCFD6 /* ro */ = {isa = PBXFileReference; lastKnownFileType = text.plist.strings; name = ro; path = ro.lproj/Localizable.strings; sourceTree = "<group>"; };
		7D9BF14123370E8C005DCFD6 /* ro */ = {isa = PBXFileReference; lastKnownFileType = text.plist.strings; name = ro; path = ro.lproj/InfoPlist.strings; sourceTree = "<group>"; };
		7D9BF14223370E8C005DCFD6 /* ro */ = {isa = PBXFileReference; lastKnownFileType = text.plist.strings; name = ro; path = ro.lproj/Localizable.strings; sourceTree = "<group>"; };
		7D9BF14323370E8C005DCFD6 /* ro */ = {isa = PBXFileReference; lastKnownFileType = text.plist.strings; name = ro; path = ro.lproj/Localizable.strings; sourceTree = "<group>"; };
		7D9BF14423370E8D005DCFD6 /* ro */ = {isa = PBXFileReference; lastKnownFileType = text.plist.strings; name = ro; path = ro.lproj/Localizable.strings; sourceTree = "<group>"; };
		7D9BF14523370E8D005DCFD6 /* ro */ = {isa = PBXFileReference; lastKnownFileType = text.plist.strings; name = ro; path = ro.lproj/Localizable.strings; sourceTree = "<group>"; };
		7D9BF14623370E8D005DCFD6 /* ro */ = {isa = PBXFileReference; lastKnownFileType = text.plist.strings; name = ro; path = ro.lproj/Localizable.strings; sourceTree = "<group>"; };
		7DD382771F8DBFC60071272B /* es */ = {isa = PBXFileReference; lastKnownFileType = text.plist.strings; name = es; path = es.lproj/Main.strings; sourceTree = "<group>"; };
		7DD382781F8DBFC60071272B /* es */ = {isa = PBXFileReference; lastKnownFileType = text.plist.strings; name = es; path = es.lproj/MainInterface.strings; sourceTree = "<group>"; };
		7DD382791F8DBFC60071272B /* es */ = {isa = PBXFileReference; lastKnownFileType = text.plist.strings; name = es; path = es.lproj/Interface.strings; sourceTree = "<group>"; };
		80F864E52433BF5D0026EC26 /* fi */ = {isa = PBXFileReference; lastKnownFileType = text.plist.strings; name = fi; path = fi.lproj/InfoPlist.strings; sourceTree = "<group>"; };
		891B508424342BE1005DA578 /* CarbAndBolusFlowViewModel.swift */ = {isa = PBXFileReference; lastKnownFileType = sourcecode.swift; path = CarbAndBolusFlowViewModel.swift; sourceTree = "<group>"; };
		892A5D29222EF60A008961AB /* MockKit.framework */ = {isa = PBXFileReference; explicitFileType = wrapper.framework; name = MockKit.framework; path = Carthage/Build/iOS/MockKit.framework; sourceTree = SOURCE_ROOT; };
		892A5D2B222EF60A008961AB /* MockKitUI.framework */ = {isa = PBXFileReference; explicitFileType = wrapper.framework; name = MockKitUI.framework; path = Carthage/Build/iOS/MockKitUI.framework; sourceTree = SOURCE_ROOT; };
		892A5D58222F0A27008961AB /* Debug.swift */ = {isa = PBXFileReference; lastKnownFileType = sourcecode.swift; path = Debug.swift; sourceTree = "<group>"; };
		892A5D5A222F0D7C008961AB /* LoopTestingKit.framework */ = {isa = PBXFileReference; explicitFileType = wrapper.framework; name = LoopTestingKit.framework; path = Carthage/Build/iOS/LoopTestingKit.framework; sourceTree = SOURCE_ROOT; };
		892A5D682230C41D008961AB /* RangeReplaceableCollection.swift */ = {isa = PBXFileReference; lastKnownFileType = sourcecode.swift; path = RangeReplaceableCollection.swift; sourceTree = "<group>"; };
		892D7C5023B54A14008A9656 /* CarbEntryViewController.swift */ = {isa = PBXFileReference; lastKnownFileType = sourcecode.swift; path = CarbEntryViewController.swift; sourceTree = "<group>"; };
		892FB4CC22040104005293EC /* OverridePresetRow.swift */ = {isa = PBXFileReference; lastKnownFileType = sourcecode.swift; path = OverridePresetRow.swift; sourceTree = "<group>"; };
		892FB4CE220402C0005293EC /* OverrideSelectionController.swift */ = {isa = PBXFileReference; lastKnownFileType = sourcecode.swift; path = OverrideSelectionController.swift; sourceTree = "<group>"; };
		894F6DD2243BCBDB00CCE676 /* Environment+SizeClass.swift */ = {isa = PBXFileReference; lastKnownFileType = sourcecode.swift; path = "Environment+SizeClass.swift"; sourceTree = "<group>"; };
		894F6DD6243C047300CCE676 /* View+Position.swift */ = {isa = PBXFileReference; lastKnownFileType = sourcecode.swift; name = "View+Position.swift"; path = "WatchApp Extension/Views/View+Position.swift"; sourceTree = SOURCE_ROOT; };
		894F6DD8243C060600CCE676 /* ScalablePositionedText.swift */ = {isa = PBXFileReference; lastKnownFileType = sourcecode.swift; path = ScalablePositionedText.swift; sourceTree = "<group>"; };
		894F6DDA243C07CF00CCE676 /* GramLabel.swift */ = {isa = PBXFileReference; lastKnownFileType = sourcecode.swift; path = GramLabel.swift; sourceTree = "<group>"; };
		894F6DDC243C0A2300CCE676 /* CarbAmountLabel.swift */ = {isa = PBXFileReference; lastKnownFileType = sourcecode.swift; path = CarbAmountLabel.swift; sourceTree = "<group>"; };
		895788A5242E69A1002CB114 /* AbsorptionTimeSelection.swift */ = {isa = PBXFileReference; fileEncoding = 4; lastKnownFileType = sourcecode.swift; path = AbsorptionTimeSelection.swift; sourceTree = "<group>"; };
		895788A6242E69A1002CB114 /* CarbAndBolusFlow.swift */ = {isa = PBXFileReference; fileEncoding = 4; lastKnownFileType = sourcecode.swift; path = CarbAndBolusFlow.swift; sourceTree = "<group>"; };
		895788A7242E69A1002CB114 /* BolusInput.swift */ = {isa = PBXFileReference; fileEncoding = 4; lastKnownFileType = sourcecode.swift; path = BolusInput.swift; sourceTree = "<group>"; };
		895788A9242E69A1002CB114 /* Color.swift */ = {isa = PBXFileReference; fileEncoding = 4; lastKnownFileType = sourcecode.swift; path = Color.swift; sourceTree = "<group>"; };
		895788AA242E69A1002CB114 /* CircularAccessoryButtonStyle.swift */ = {isa = PBXFileReference; fileEncoding = 4; lastKnownFileType = sourcecode.swift; path = CircularAccessoryButtonStyle.swift; sourceTree = "<group>"; };
		895788AB242E69A2002CB114 /* ActionButton.swift */ = {isa = PBXFileReference; fileEncoding = 4; lastKnownFileType = sourcecode.swift; path = ActionButton.swift; sourceTree = "<group>"; };
		895FE0942201234000FCF18A /* OverrideSelectionViewController.swift */ = {isa = PBXFileReference; fileEncoding = 4; lastKnownFileType = sourcecode.swift; path = OverrideSelectionViewController.swift; sourceTree = "<group>"; };
		8968B1112408B3520074BB48 /* UIFont.swift */ = {isa = PBXFileReference; lastKnownFileType = sourcecode.swift; path = UIFont.swift; sourceTree = "<group>"; };
		8968B113240C55F10074BB48 /* LoopSettingsTests.swift */ = {isa = PBXFileReference; lastKnownFileType = sourcecode.swift; path = LoopSettingsTests.swift; sourceTree = "<group>"; };
		897A5A9524C2175B00C4E71D /* BolusEntryView.swift */ = {isa = PBXFileReference; lastKnownFileType = sourcecode.swift; path = BolusEntryView.swift; sourceTree = "<group>"; };
		897A5A9824C22DE800C4E71D /* BolusEntryViewModel.swift */ = {isa = PBXFileReference; lastKnownFileType = sourcecode.swift; path = BolusEntryViewModel.swift; sourceTree = "<group>"; };
		898ECA5E218ABD17001E9D35 /* GlucoseChartScaler.swift */ = {isa = PBXFileReference; fileEncoding = 4; lastKnownFileType = sourcecode.swift; path = GlucoseChartScaler.swift; sourceTree = "<group>"; };
		898ECA5F218ABD17001E9D35 /* GlucoseChartData.swift */ = {isa = PBXFileReference; fileEncoding = 4; lastKnownFileType = sourcecode.swift; path = GlucoseChartData.swift; sourceTree = "<group>"; };
		898ECA62218ABD21001E9D35 /* ComplicationChartManager.swift */ = {isa = PBXFileReference; fileEncoding = 4; lastKnownFileType = sourcecode.swift; path = ComplicationChartManager.swift; sourceTree = "<group>"; };
		898ECA64218ABD9A001E9D35 /* CGRect.swift */ = {isa = PBXFileReference; fileEncoding = 4; lastKnownFileType = sourcecode.swift; path = CGRect.swift; sourceTree = "<group>"; };
		898ECA66218ABDA8001E9D35 /* WatchApp Extension-Bridging-Header.h */ = {isa = PBXFileReference; lastKnownFileType = sourcecode.c.h; path = "WatchApp Extension-Bridging-Header.h"; sourceTree = "<group>"; };
		898ECA67218ABDA8001E9D35 /* CLKTextProvider+Compound.m */ = {isa = PBXFileReference; fileEncoding = 4; lastKnownFileType = sourcecode.c.objc; path = "CLKTextProvider+Compound.m"; sourceTree = "<group>"; };
		898ECA68218ABDA9001E9D35 /* CLKTextProvider+Compound.h */ = {isa = PBXFileReference; fileEncoding = 4; lastKnownFileType = sourcecode.c.h; path = "CLKTextProvider+Compound.h"; sourceTree = "<group>"; };
		899433B723FE129700FA4BEA /* OverrideBadgeView.swift */ = {isa = PBXFileReference; lastKnownFileType = sourcecode.swift; path = OverrideBadgeView.swift; sourceTree = "<group>"; };
		89A1B66D24ABFDF800117AC2 /* SupportedBolusVolumesUserInfo.swift */ = {isa = PBXFileReference; lastKnownFileType = sourcecode.swift; path = SupportedBolusVolumesUserInfo.swift; sourceTree = "<group>"; };
		89A605E224327DFE009C1096 /* CarbAmountInput.swift */ = {isa = PBXFileReference; lastKnownFileType = sourcecode.swift; path = CarbAmountInput.swift; sourceTree = "<group>"; };
		89A605E424327F45009C1096 /* DoseVolumeInput.swift */ = {isa = PBXFileReference; lastKnownFileType = sourcecode.swift; path = DoseVolumeInput.swift; sourceTree = "<group>"; };
		89A605E62432860C009C1096 /* PeriodicPublisher.swift */ = {isa = PBXFileReference; lastKnownFileType = sourcecode.swift; path = PeriodicPublisher.swift; sourceTree = "<group>"; };
		89A605E824328862009C1096 /* Checkmark.swift */ = {isa = PBXFileReference; lastKnownFileType = sourcecode.swift; path = Checkmark.swift; sourceTree = "<group>"; };
		89A605EA243288E4009C1096 /* TopDownTriangle.swift */ = {isa = PBXFileReference; lastKnownFileType = sourcecode.swift; path = TopDownTriangle.swift; sourceTree = "<group>"; };
		89A605EC24328972009C1096 /* BolusArrow.swift */ = {isa = PBXFileReference; lastKnownFileType = sourcecode.swift; path = BolusArrow.swift; sourceTree = "<group>"; };
		89A605EE2432925D009C1096 /* CompletionCheckmark.swift */ = {isa = PBXFileReference; lastKnownFileType = sourcecode.swift; path = CompletionCheckmark.swift; sourceTree = "<group>"; };
		89A605F02432BD18009C1096 /* BolusConfirmationVisual.swift */ = {isa = PBXFileReference; lastKnownFileType = sourcecode.swift; path = BolusConfirmationVisual.swift; sourceTree = "<group>"; };
		89ADE13A226BFA0F0067222B /* TestingScenariosManager.swift */ = {isa = PBXFileReference; lastKnownFileType = sourcecode.swift; path = TestingScenariosManager.swift; sourceTree = "<group>"; };
		89CA2B2F226C0161004D9350 /* DirectoryObserver.swift */ = {isa = PBXFileReference; lastKnownFileType = sourcecode.swift; path = DirectoryObserver.swift; sourceTree = "<group>"; };
		89CA2B31226C18B8004D9350 /* TestingScenariosTableViewController.swift */ = {isa = PBXFileReference; lastKnownFileType = sourcecode.swift; path = TestingScenariosTableViewController.swift; sourceTree = "<group>"; };
		89CA2B3C226E6B13004D9350 /* LocalTestingScenariosManager.swift */ = {isa = PBXFileReference; lastKnownFileType = sourcecode.swift; path = LocalTestingScenariosManager.swift; sourceTree = "<group>"; };
		89CAB36224C8FE95009EE3CE /* PredictedGlucoseChartView.swift */ = {isa = PBXFileReference; lastKnownFileType = sourcecode.swift; path = PredictedGlucoseChartView.swift; sourceTree = "<group>"; };
		89D1503D24B506EB00EDE253 /* Dictionary.swift */ = {isa = PBXFileReference; lastKnownFileType = sourcecode.swift; path = Dictionary.swift; sourceTree = "<group>"; };
		89D6953D23B6DF8A002B3066 /* PotentialCarbEntryTableViewCell.swift */ = {isa = PBXFileReference; lastKnownFileType = sourcecode.swift; path = PotentialCarbEntryTableViewCell.swift; sourceTree = "<group>"; };
		89E08FC1242E73DC000D719B /* CarbAmountPositionKey.swift */ = {isa = PBXFileReference; lastKnownFileType = sourcecode.swift; path = CarbAmountPositionKey.swift; sourceTree = "<group>"; };
		89E08FC3242E73F0000D719B /* GramLabelPositionKey.swift */ = {isa = PBXFileReference; lastKnownFileType = sourcecode.swift; path = GramLabelPositionKey.swift; sourceTree = "<group>"; };
		89E08FC5242E7506000D719B /* CarbAndDateInput.swift */ = {isa = PBXFileReference; lastKnownFileType = sourcecode.swift; path = CarbAndDateInput.swift; sourceTree = "<group>"; };
		89E08FC7242E76E9000D719B /* AnyTransition.swift */ = {isa = PBXFileReference; lastKnownFileType = sourcecode.swift; path = AnyTransition.swift; sourceTree = "<group>"; };
		89E08FC9242E7714000D719B /* UIFont.swift */ = {isa = PBXFileReference; lastKnownFileType = sourcecode.swift; path = UIFont.swift; sourceTree = "<group>"; };
		89E08FCB242E790C000D719B /* Comparable.swift */ = {isa = PBXFileReference; lastKnownFileType = sourcecode.swift; path = Comparable.swift; sourceTree = "<group>"; };
		89E08FCF242E8B2B000D719B /* BolusConfirmationView.swift */ = {isa = PBXFileReference; lastKnownFileType = sourcecode.swift; path = BolusConfirmationView.swift; sourceTree = "<group>"; };
		89E267FB2292456700A3F2AF /* FeatureFlags.swift */ = {isa = PBXFileReference; lastKnownFileType = sourcecode.swift; path = FeatureFlags.swift; sourceTree = "<group>"; };
		89E267FE229267DF00A3F2AF /* Optional.swift */ = {isa = PBXFileReference; lastKnownFileType = sourcecode.swift; path = Optional.swift; sourceTree = "<group>"; };
		89F9118E24352F1600ECCAF3 /* DigitalCrownRotation.swift */ = {isa = PBXFileReference; lastKnownFileType = sourcecode.swift; path = DigitalCrownRotation.swift; sourceTree = "<group>"; };
		89F9119124358E2B00ECCAF3 /* CarbEntryInputMode.swift */ = {isa = PBXFileReference; lastKnownFileType = sourcecode.swift; path = CarbEntryInputMode.swift; sourceTree = "<group>"; };
		89F9119324358E4500ECCAF3 /* CarbAbsorptionTime.swift */ = {isa = PBXFileReference; lastKnownFileType = sourcecode.swift; path = CarbAbsorptionTime.swift; sourceTree = "<group>"; };
		89F9119524358E6900ECCAF3 /* BolusPickerValues.swift */ = {isa = PBXFileReference; lastKnownFileType = sourcecode.swift; path = BolusPickerValues.swift; sourceTree = "<group>"; };
		89FE21AC24AC57E30033F501 /* Collection.swift */ = {isa = PBXFileReference; lastKnownFileType = sourcecode.swift; path = Collection.swift; sourceTree = "<group>"; };
		A900531A28D60862000BC15B /* Loop.shortcut */ = {isa = PBXFileReference; lastKnownFileType = file; path = Loop.shortcut; sourceTree = "<group>"; };
		A900531B28D608CA000BC15B /* Cancel Override.shortcut */ = {isa = PBXFileReference; lastKnownFileType = file; path = "Cancel Override.shortcut"; sourceTree = "<group>"; };
		A900531C28D6090D000BC15B /* Loop Remote Overrides.shortcut */ = {isa = PBXFileReference; lastKnownFileType = file; path = "Loop Remote Overrides.shortcut"; sourceTree = "<group>"; };
		A91D2A3E26CF0FF80023B075 /* IconTitleSubtitleTableViewCell.swift */ = {isa = PBXFileReference; lastKnownFileType = sourcecode.swift; path = IconTitleSubtitleTableViewCell.swift; sourceTree = "<group>"; };
		A91E4C2024F867A700BE9213 /* StoredAlertTests.swift */ = {isa = PBXFileReference; lastKnownFileType = sourcecode.swift; path = StoredAlertTests.swift; sourceTree = "<group>"; };
		A91E4C2224F86F1000BE9213 /* CriticalEventLogExportManagerTests.swift */ = {isa = PBXFileReference; lastKnownFileType = sourcecode.swift; path = CriticalEventLogExportManagerTests.swift; sourceTree = "<group>"; };
		A9347F2E24E7508A00C99C34 /* WatchHistoricalCarbs.swift */ = {isa = PBXFileReference; lastKnownFileType = sourcecode.swift; path = WatchHistoricalCarbs.swift; sourceTree = "<group>"; };
		A9347F3024E7521800C99C34 /* CarbBackfillRequestUserInfo.swift */ = {isa = PBXFileReference; lastKnownFileType = sourcecode.swift; path = CarbBackfillRequestUserInfo.swift; sourceTree = "<group>"; };
		A951C5FF23E8AB51003E26DC /* Version.xcconfig */ = {isa = PBXFileReference; lastKnownFileType = text.xcconfig; path = Version.xcconfig; sourceTree = "<group>"; };
		A963B279252CEBAE0062AA12 /* SetBolusUserInfoTests.swift */ = {isa = PBXFileReference; lastKnownFileType = sourcecode.swift; path = SetBolusUserInfoTests.swift; sourceTree = "<group>"; };
		A966152423EA5A25005D8B29 /* DefaultAssets.xcassets */ = {isa = PBXFileReference; lastKnownFileType = folder.assetcatalog; path = DefaultAssets.xcassets; sourceTree = "<group>"; };
		A966152523EA5A25005D8B29 /* DerivedAssets.xcassets */ = {isa = PBXFileReference; lastKnownFileType = folder.assetcatalog; path = DerivedAssets.xcassets; sourceTree = "<group>"; };
		A966152823EA5A37005D8B29 /* DefaultAssets.xcassets */ = {isa = PBXFileReference; lastKnownFileType = folder.assetcatalog; path = DefaultAssets.xcassets; sourceTree = "<group>"; };
		A966152923EA5A37005D8B29 /* DerivedAssets.xcassets */ = {isa = PBXFileReference; lastKnownFileType = folder.assetcatalog; path = DerivedAssets.xcassets; sourceTree = "<group>"; };
		A967D94B24F99B9300CDDF8A /* OutputStream.swift */ = {isa = PBXFileReference; lastKnownFileType = sourcecode.swift; path = OutputStream.swift; sourceTree = "<group>"; };
		A96DAC232838325900D94E38 /* DiagnosticLog.swift */ = {isa = PBXFileReference; fileEncoding = 4; lastKnownFileType = sourcecode.swift; path = DiagnosticLog.swift; sourceTree = "<group>"; };
		A96DAC292838EF8A00D94E38 /* DiagnosticLogTests.swift */ = {isa = PBXFileReference; fileEncoding = 4; lastKnownFileType = sourcecode.swift; path = DiagnosticLogTests.swift; sourceTree = "<group>"; };
		A96DAC2B2838F31200D94E38 /* SharedLogging.swift */ = {isa = PBXFileReference; lastKnownFileType = sourcecode.swift; path = SharedLogging.swift; sourceTree = "<group>"; };
		A977A2F324ACFECF0059C207 /* CriticalEventLogExportManager.swift */ = {isa = PBXFileReference; lastKnownFileType = sourcecode.swift; path = CriticalEventLogExportManager.swift; sourceTree = "<group>"; };
		A97F250725E056D500F0EE19 /* OnboardingManager.swift */ = {isa = PBXFileReference; lastKnownFileType = sourcecode.swift; path = OnboardingManager.swift; sourceTree = "<group>"; };
		A98556842493F901000FD662 /* AlertStore+SimulatedCoreData.swift */ = {isa = PBXFileReference; lastKnownFileType = sourcecode.swift; path = "AlertStore+SimulatedCoreData.swift"; sourceTree = "<group>"; };
		A987CD4824A58A0100439ADC /* ZipArchive.swift */ = {isa = PBXFileReference; lastKnownFileType = sourcecode.swift; path = ZipArchive.swift; sourceTree = "<group>"; };
		A999D40524663D18004C89D4 /* PumpManagerError.swift */ = {isa = PBXFileReference; lastKnownFileType = sourcecode.swift; path = PumpManagerError.swift; sourceTree = "<group>"; };
		A9A056B224B93C62007CF06D /* CriticalEventLogExportView.swift */ = {isa = PBXFileReference; lastKnownFileType = sourcecode.swift; path = CriticalEventLogExportView.swift; sourceTree = "<group>"; };
		A9A056B424B94123007CF06D /* CriticalEventLogExportViewModel.swift */ = {isa = PBXFileReference; lastKnownFileType = sourcecode.swift; path = CriticalEventLogExportViewModel.swift; sourceTree = "<group>"; };
		A9B607AF247F000F00792BE4 /* UserNotifications+Loop.swift */ = {isa = PBXFileReference; lastKnownFileType = sourcecode.swift; path = "UserNotifications+Loop.swift"; sourceTree = "<group>"; };
		A9B996EF27235191002DC09C /* LoopWarning.swift */ = {isa = PBXFileReference; lastKnownFileType = sourcecode.swift; path = LoopWarning.swift; sourceTree = "<group>"; };
		A9B996F127238705002DC09C /* DosingDecisionStore.swift */ = {isa = PBXFileReference; lastKnownFileType = sourcecode.swift; path = DosingDecisionStore.swift; sourceTree = "<group>"; };
		A9BD28E6272226B40071DF15 /* TestLocalizedError.swift */ = {isa = PBXFileReference; lastKnownFileType = sourcecode.swift; path = TestLocalizedError.swift; sourceTree = "<group>"; };
		A9C1719625366F780053BCBD /* WatchHistoricalGlucoseTest.swift */ = {isa = PBXFileReference; lastKnownFileType = sourcecode.swift; path = WatchHistoricalGlucoseTest.swift; sourceTree = "<group>"; };
		A9C62D832331700D00535612 /* DiagnosticLog+Subsystem.swift */ = {isa = PBXFileReference; fileEncoding = 4; lastKnownFileType = sourcecode.swift; path = "DiagnosticLog+Subsystem.swift"; sourceTree = "<group>"; };
		A9C62D852331703000535612 /* Service.swift */ = {isa = PBXFileReference; fileEncoding = 4; lastKnownFileType = sourcecode.swift; path = Service.swift; sourceTree = "<group>"; };
		A9C62D862331703000535612 /* LoggingServicesManager.swift */ = {isa = PBXFileReference; fileEncoding = 4; lastKnownFileType = sourcecode.swift; path = LoggingServicesManager.swift; sourceTree = "<group>"; };
		A9C62D872331703000535612 /* ServicesManager.swift */ = {isa = PBXFileReference; fileEncoding = 4; lastKnownFileType = sourcecode.swift; path = ServicesManager.swift; sourceTree = "<group>"; };
		A9C62D8D2331708700535612 /* AuthenticationTableViewCell+NibLoadable.swift */ = {isa = PBXFileReference; fileEncoding = 4; lastKnownFileType = sourcecode.swift; path = "AuthenticationTableViewCell+NibLoadable.swift"; sourceTree = "<group>"; };
		A9CBE457248AB564008E7BA2 /* DoseStore+SimulatedCoreData.swift */ = {isa = PBXFileReference; lastKnownFileType = sourcecode.swift; path = "DoseStore+SimulatedCoreData.swift"; sourceTree = "<group>"; };
		A9CBE459248ACBE1008E7BA2 /* DosingDecisionStore+SimulatedCoreData.swift */ = {isa = PBXFileReference; lastKnownFileType = sourcecode.swift; path = "DosingDecisionStore+SimulatedCoreData.swift"; sourceTree = "<group>"; };
		A9CBE45B248ACC03008E7BA2 /* SettingsStore+SimulatedCoreData.swift */ = {isa = PBXFileReference; lastKnownFileType = sourcecode.swift; path = "SettingsStore+SimulatedCoreData.swift"; sourceTree = "<group>"; };
		A9D5C5B525DC6C6A00534873 /* LoopAppManager.swift */ = {isa = PBXFileReference; lastKnownFileType = sourcecode.swift; path = LoopAppManager.swift; sourceTree = "<group>"; };
		A9DAE7CF2332D77F006AE942 /* LoopTests.swift */ = {isa = PBXFileReference; fileEncoding = 4; lastKnownFileType = sourcecode.swift; path = LoopTests.swift; sourceTree = "<group>"; };
		A9DCF2D525B0F3C500C89088 /* LoopUIColorPalette+Default.swift */ = {isa = PBXFileReference; lastKnownFileType = sourcecode.swift; path = "LoopUIColorPalette+Default.swift"; sourceTree = "<group>"; };
		A9DF02CA24F72B9E00B7C988 /* CriticalEventLogTests.swift */ = {isa = PBXFileReference; lastKnownFileType = sourcecode.swift; path = CriticalEventLogTests.swift; sourceTree = "<group>"; };
		A9DFAFB224F0415E00950D1E /* CarbBackfillRequestUserInfoTests.swift */ = {isa = PBXFileReference; lastKnownFileType = sourcecode.swift; path = CarbBackfillRequestUserInfoTests.swift; sourceTree = "<group>"; };
		A9DFAFB424F048A000950D1E /* WatchHistoricalCarbsTests.swift */ = {isa = PBXFileReference; lastKnownFileType = sourcecode.swift; path = WatchHistoricalCarbsTests.swift; sourceTree = "<group>"; };
		A9E8A80428A7CAC000C0A8A4 /* RemoteCommandTests.swift */ = {isa = PBXFileReference; lastKnownFileType = sourcecode.swift; path = RemoteCommandTests.swift; sourceTree = "<group>"; };
		A9F5F1F4251050EC00E7C8A4 /* ZipArchiveTests.swift */ = {isa = PBXFileReference; lastKnownFileType = sourcecode.swift; path = ZipArchiveTests.swift; sourceTree = "<group>"; };
		A9F66FC2247F451500096EA7 /* UIDevice+Loop.swift */ = {isa = PBXFileReference; lastKnownFileType = sourcecode.swift; path = "UIDevice+Loop.swift"; sourceTree = "<group>"; };
		A9F703722489BC8500C98AD8 /* CarbStore+SimulatedCoreData.swift */ = {isa = PBXFileReference; lastKnownFileType = sourcecode.swift; path = "CarbStore+SimulatedCoreData.swift"; sourceTree = "<group>"; };
		A9F703742489C9A000C98AD8 /* GlucoseStore+SimulatedCoreData.swift */ = {isa = PBXFileReference; lastKnownFileType = sourcecode.swift; path = "GlucoseStore+SimulatedCoreData.swift"; sourceTree = "<group>"; };
		A9F703762489D8AA00C98AD8 /* PersistentDeviceLog+SimulatedCoreData.swift */ = {isa = PBXFileReference; lastKnownFileType = sourcecode.swift; path = "PersistentDeviceLog+SimulatedCoreData.swift"; sourceTree = "<group>"; };
		A9FB75F0252BE320004C7D3F /* BolusDosingDecision.swift */ = {isa = PBXFileReference; lastKnownFileType = sourcecode.swift; path = BolusDosingDecision.swift; sourceTree = "<group>"; };
		B4001CED28CBBC82002FB414 /* AlertManagementView.swift */ = {isa = PBXFileReference; lastKnownFileType = sourcecode.swift; path = AlertManagementView.swift; sourceTree = "<group>"; };
		B40D07C6251A89D500C1C6D7 /* GlucoseDisplay.swift */ = {isa = PBXFileReference; lastKnownFileType = sourcecode.swift; path = GlucoseDisplay.swift; sourceTree = "<group>"; };
		B42C951324A3C76000857C73 /* CGMStatusHUDViewModel.swift */ = {isa = PBXFileReference; fileEncoding = 4; lastKnownFileType = sourcecode.swift; path = CGMStatusHUDViewModel.swift; sourceTree = "<group>"; };
		B42D124228D371C400E43D22 /* AlertMuter.swift */ = {isa = PBXFileReference; fileEncoding = 4; lastKnownFileType = sourcecode.swift; path = AlertMuter.swift; sourceTree = "<group>"; };
		B43DA44024D9C12100CAFF4E /* DismissibleHostingController.swift */ = {isa = PBXFileReference; lastKnownFileType = sourcecode.swift; path = DismissibleHostingController.swift; sourceTree = "<group>"; };
		B44251B2252350CE00605937 /* ChartAxisValuesStaticGeneratorTests.swift */ = {isa = PBXFileReference; lastKnownFileType = sourcecode.swift; path = ChartAxisValuesStaticGeneratorTests.swift; sourceTree = "<group>"; };
		B44251B52523578300605937 /* PredictedGlucoseChartTests.swift */ = {isa = PBXFileReference; lastKnownFileType = sourcecode.swift; path = PredictedGlucoseChartTests.swift; sourceTree = "<group>"; };
		B47A791B2508009E006C0E11 /* ChartAxisValuesStaticGenerator.swift */ = {isa = PBXFileReference; lastKnownFileType = sourcecode.swift; path = ChartAxisValuesStaticGenerator.swift; sourceTree = "<group>"; };
		B48B0BAB24900093009A48DE /* PumpStatusHUDView.swift */ = {isa = PBXFileReference; lastKnownFileType = sourcecode.swift; path = PumpStatusHUDView.swift; sourceTree = "<group>"; };
		B490A03C24D04F9400F509FA /* Color.swift */ = {isa = PBXFileReference; lastKnownFileType = sourcecode.swift; path = Color.swift; sourceTree = "<group>"; };
		B490A03E24D0550F00F509FA /* GlucoseRangeCategory.swift */ = {isa = PBXFileReference; lastKnownFileType = sourcecode.swift; path = GlucoseRangeCategory.swift; sourceTree = "<group>"; };
		B490A04024D0559D00F509FA /* DeviceLifecycleProgressState.swift */ = {isa = PBXFileReference; lastKnownFileType = sourcecode.swift; path = DeviceLifecycleProgressState.swift; sourceTree = "<group>"; };
		B490A04224D055D900F509FA /* DeviceStatusHighlight.swift */ = {isa = PBXFileReference; lastKnownFileType = sourcecode.swift; path = DeviceStatusHighlight.swift; sourceTree = "<group>"; };
		B4BC56372518DEA900373647 /* CGMStatusHUDViewModelTests.swift */ = {isa = PBXFileReference; lastKnownFileType = sourcecode.swift; path = CGMStatusHUDViewModelTests.swift; sourceTree = "<group>"; };
		B4C9859325D5A3BB009FD9CA /* StatusBadgeHUDView.swift */ = {isa = PBXFileReference; lastKnownFileType = sourcecode.swift; path = StatusBadgeHUDView.swift; sourceTree = "<group>"; };
		B4CAD8782549D2540057946B /* LoopCompletionFreshnessTests.swift */ = {isa = PBXFileReference; lastKnownFileType = sourcecode.swift; path = LoopCompletionFreshnessTests.swift; sourceTree = "<group>"; };
		B4D4534028E5CA7900F1A8D9 /* AlertMuterTests.swift */ = {isa = PBXFileReference; lastKnownFileType = sourcecode.swift; path = AlertMuterTests.swift; sourceTree = "<group>"; };
		B4D620D324D9EDB900043B3C /* GuidanceColors.swift */ = {isa = PBXFileReference; lastKnownFileType = sourcecode.swift; path = GuidanceColors.swift; sourceTree = "<group>"; };
		B4E2022F2661063E009421B5 /* ClosedLoopStatus.swift */ = {isa = PBXFileReference; lastKnownFileType = sourcecode.swift; path = ClosedLoopStatus.swift; sourceTree = "<group>"; };
		B4E96D4A248A6B6E002DABAD /* DeviceStatusHUDView.swift */ = {isa = PBXFileReference; lastKnownFileType = sourcecode.swift; path = DeviceStatusHUDView.swift; sourceTree = "<group>"; };
		B4E96D4E248A6E20002DABAD /* CGMStatusHUDView.swift */ = {isa = PBXFileReference; lastKnownFileType = sourcecode.swift; path = CGMStatusHUDView.swift; sourceTree = "<group>"; };
		B4E96D52248A7386002DABAD /* GlucoseValueHUDView.swift */ = {isa = PBXFileReference; lastKnownFileType = sourcecode.swift; path = GlucoseValueHUDView.swift; sourceTree = "<group>"; };
		B4E96D54248A7509002DABAD /* GlucoseTrendHUDView.swift */ = {isa = PBXFileReference; lastKnownFileType = sourcecode.swift; path = GlucoseTrendHUDView.swift; sourceTree = "<group>"; };
		B4E96D56248A7B0F002DABAD /* StatusHighlightHUDView.swift */ = {isa = PBXFileReference; lastKnownFileType = sourcecode.swift; path = StatusHighlightHUDView.swift; sourceTree = "<group>"; };
		B4E96D58248A7F9A002DABAD /* StatusHighlightHUDView.xib */ = {isa = PBXFileReference; lastKnownFileType = file.xib; path = StatusHighlightHUDView.xib; sourceTree = "<group>"; };
		B4E96D5A248A8229002DABAD /* StatusBarHUDView.swift */ = {isa = PBXFileReference; lastKnownFileType = sourcecode.swift; path = StatusBarHUDView.swift; sourceTree = "<group>"; };
		B4E96D5C248A82A2002DABAD /* StatusBarHUDView.xib */ = {isa = PBXFileReference; lastKnownFileType = file.xib; path = StatusBarHUDView.xib; sourceTree = "<group>"; };
		B4F3D25024AF890C0095CE44 /* BluetoothStateManager.swift */ = {isa = PBXFileReference; lastKnownFileType = sourcecode.swift; path = BluetoothStateManager.swift; sourceTree = "<group>"; };
		B4FEEF7C24B8A71F00A8DF9B /* DeviceDataManager+DeviceStatus.swift */ = {isa = PBXFileReference; lastKnownFileType = sourcecode.swift; path = "DeviceDataManager+DeviceStatus.swift"; sourceTree = "<group>"; };
		C101947127DD473C004E7EB8 /* MockKitUI.framework */ = {isa = PBXFileReference; explicitFileType = wrapper.framework; path = MockKitUI.framework; sourceTree = BUILT_PRODUCTS_DIR; };
		C10B28451EA9BA5E006EA1FC /* far_future_high_bg_forecast.json */ = {isa = PBXFileReference; fileEncoding = 4; lastKnownFileType = text.json; path = far_future_high_bg_forecast.json; sourceTree = "<group>"; };
		C11AA5C7258736CF00BDE12F /* DerivedAssetsBase.xcassets */ = {isa = PBXFileReference; lastKnownFileType = folder.assetcatalog; path = DerivedAssetsBase.xcassets; sourceTree = "<group>"; };
		C11B9D5D286778D000500CF8 /* LoopKitUI.framework */ = {isa = PBXFileReference; explicitFileType = wrapper.framework; path = LoopKitUI.framework; sourceTree = BUILT_PRODUCTS_DIR; };
		C11B9D60286779C000500CF8 /* MockKit.framework */ = {isa = PBXFileReference; explicitFileType = wrapper.framework; path = MockKit.framework; sourceTree = BUILT_PRODUCTS_DIR; };
		C11B9D61286779C000500CF8 /* MockKitUI.framework */ = {isa = PBXFileReference; explicitFileType = wrapper.framework; path = MockKitUI.framework; sourceTree = BUILT_PRODUCTS_DIR; };
		C11BD0542523CFED00236B08 /* SimpleBolusViewModel.swift */ = {isa = PBXFileReference; lastKnownFileType = sourcecode.swift; path = SimpleBolusViewModel.swift; sourceTree = "<group>"; };
		C1201E2B23ECDBD0002DA84A /* WatchContextRequestUserInfo.swift */ = {isa = PBXFileReference; lastKnownFileType = sourcecode.swift; path = WatchContextRequestUserInfo.swift; sourceTree = "<group>"; };
		C12CB9AC23106A3C00F84978 /* it */ = {isa = PBXFileReference; lastKnownFileType = text.plist.strings; name = it; path = it.lproj/Intents.strings; sourceTree = "<group>"; };
		C12CB9AE23106A5C00F84978 /* fr */ = {isa = PBXFileReference; lastKnownFileType = text.plist.strings; name = fr; path = fr.lproj/Intents.strings; sourceTree = "<group>"; };
		C12CB9B023106A5F00F84978 /* de */ = {isa = PBXFileReference; lastKnownFileType = text.plist.strings; name = de; path = de.lproj/Intents.strings; sourceTree = "<group>"; };
		C12CB9B223106A6000F84978 /* zh-Hans */ = {isa = PBXFileReference; lastKnownFileType = text.plist.strings; name = "zh-Hans"; path = "zh-Hans.lproj/Intents.strings"; sourceTree = "<group>"; };
		C12CB9B423106A6100F84978 /* nl */ = {isa = PBXFileReference; lastKnownFileType = text.plist.strings; name = nl; path = nl.lproj/Intents.strings; sourceTree = "<group>"; };
		C12CB9B623106A6200F84978 /* nb */ = {isa = PBXFileReference; lastKnownFileType = text.plist.strings; name = nb; path = nb.lproj/Intents.strings; sourceTree = "<group>"; };
		C12CB9B823106A6300F84978 /* pl */ = {isa = PBXFileReference; lastKnownFileType = text.plist.strings; name = pl; path = pl.lproj/Intents.strings; sourceTree = "<group>"; };
		C12F21A61DFA79CB00748193 /* recommend_temp_basal_very_low_end_in_range.json */ = {isa = PBXFileReference; fileEncoding = 4; lastKnownFileType = text.json; path = recommend_temp_basal_very_low_end_in_range.json; sourceTree = "<group>"; };
		C13DA2AF24F6C7690098BB29 /* UIViewController.swift */ = {isa = PBXFileReference; lastKnownFileType = sourcecode.swift; path = UIViewController.swift; sourceTree = "<group>"; };
		C148CEE624FD91BD00711B3B /* DeliveryUncertaintyAlertManager.swift */ = {isa = PBXFileReference; lastKnownFileType = sourcecode.swift; path = DeliveryUncertaintyAlertManager.swift; sourceTree = "<group>"; };
		C159C8192867857000A86EC0 /* LoopKitUI.framework */ = {isa = PBXFileReference; explicitFileType = wrapper.framework; path = LoopKitUI.framework; sourceTree = BUILT_PRODUCTS_DIR; };
		C159C8212867859800A86EC0 /* MockKitUI.framework */ = {isa = PBXFileReference; explicitFileType = wrapper.framework; path = MockKitUI.framework; sourceTree = BUILT_PRODUCTS_DIR; };
		C159C82E286787EF00A86EC0 /* LoopKit.framework */ = {isa = PBXFileReference; explicitFileType = wrapper.framework; path = LoopKit.framework; sourceTree = BUILT_PRODUCTS_DIR; };
		C165756E2534C468004AE16E /* SimpleBolusViewModelTests.swift */ = {isa = PBXFileReference; lastKnownFileType = sourcecode.swift; path = SimpleBolusViewModelTests.swift; sourceTree = "<group>"; };
		C16575702538A36B004AE16E /* CGMStalenessMonitor.swift */ = {isa = PBXFileReference; lastKnownFileType = sourcecode.swift; path = CGMStalenessMonitor.swift; sourceTree = "<group>"; };
		C16575722538AFF6004AE16E /* CGMStalenessMonitorTests.swift */ = {isa = PBXFileReference; lastKnownFileType = sourcecode.swift; path = CGMStalenessMonitorTests.swift; sourceTree = "<group>"; };
		C16575742539FD60004AE16E /* LoopCoreConstants.swift */ = {isa = PBXFileReference; lastKnownFileType = sourcecode.swift; path = LoopCoreConstants.swift; sourceTree = "<group>"; };
		C1657577253A0021004AE16E /* ChartConstants.swift */ = {isa = PBXFileReference; lastKnownFileType = sourcecode.swift; path = ChartConstants.swift; sourceTree = "<group>"; };
		C165B8CD23302C5D0004112E /* RemoteCommand.swift */ = {isa = PBXFileReference; lastKnownFileType = sourcecode.swift; path = RemoteCommand.swift; sourceTree = "<group>"; };
		C16B983D26B4893300256B05 /* DoseEnactor.swift */ = {isa = PBXFileReference; lastKnownFileType = sourcecode.swift; path = DoseEnactor.swift; sourceTree = "<group>"; };
		C16B983F26B4898800256B05 /* DoseEnactorTests.swift */ = {isa = PBXFileReference; lastKnownFileType = sourcecode.swift; path = DoseEnactorTests.swift; sourceTree = "<group>"; };
		C16DA84122E8E112008624C2 /* PluginManager.swift */ = {isa = PBXFileReference; lastKnownFileType = sourcecode.swift; path = PluginManager.swift; sourceTree = "<group>"; };
		C1742331259BEADC00399C9D /* ManualEntryDoseView.swift */ = {isa = PBXFileReference; lastKnownFileType = sourcecode.swift; path = ManualEntryDoseView.swift; sourceTree = "<group>"; };
		C174233B259BEB0F00399C9D /* ManualEntryDoseViewModel.swift */ = {isa = PBXFileReference; lastKnownFileType = sourcecode.swift; path = ManualEntryDoseViewModel.swift; sourceTree = "<group>"; };
		C1750AEB255B013300B8011C /* Minizip.framework */ = {isa = PBXFileReference; explicitFileType = wrapper.framework; path = Minizip.framework; sourceTree = BUILT_PRODUCTS_DIR; };
		C1777A6525A125F100595963 /* ManualEntryDoseViewModelTests.swift */ = {isa = PBXFileReference; lastKnownFileType = sourcecode.swift; path = ManualEntryDoseViewModelTests.swift; sourceTree = "<group>"; };
		C17824991E1999FA00D9D25C /* CaseCountable.swift */ = {isa = PBXFileReference; fileEncoding = 4; lastKnownFileType = sourcecode.swift; path = CaseCountable.swift; sourceTree = "<group>"; };
		C178249F1E19CF9800D9D25C /* GlucoseThresholdTableViewController.swift */ = {isa = PBXFileReference; fileEncoding = 4; lastKnownFileType = sourcecode.swift; path = GlucoseThresholdTableViewController.swift; sourceTree = "<group>"; };
		C17824A21E19EAB600D9D25C /* recommend_temp_basal_start_very_low_end_high.json */ = {isa = PBXFileReference; fileEncoding = 4; lastKnownFileType = text.json; path = recommend_temp_basal_start_very_low_end_high.json; sourceTree = "<group>"; };
		C17824A41E1AD4D100D9D25C /* ManualBolusRecommendation.swift */ = {isa = PBXFileReference; fileEncoding = 4; lastKnownFileType = sourcecode.swift; path = ManualBolusRecommendation.swift; sourceTree = "<group>"; };
		C1814B85225E507C008D2D8E /* Sequence.swift */ = {isa = PBXFileReference; lastKnownFileType = sourcecode.swift; path = Sequence.swift; sourceTree = "<group>"; };
		C18913B42524F24C007B0683 /* DeviceDataManager+SimpleBolusViewModelDelegate.swift */ = {isa = PBXFileReference; lastKnownFileType = sourcecode.swift; path = "DeviceDataManager+SimpleBolusViewModelDelegate.swift"; sourceTree = "<group>"; };
		C18A491222FCC22800FDA733 /* build-derived-assets.sh */ = {isa = PBXFileReference; fileEncoding = 4; lastKnownFileType = text.script.sh; path = "build-derived-assets.sh"; sourceTree = "<group>"; };
		C18A491322FCC22900FDA733 /* make_scenario.py */ = {isa = PBXFileReference; fileEncoding = 4; lastKnownFileType = text.script.python; path = make_scenario.py; sourceTree = "<group>"; };
		C18A491522FCC22900FDA733 /* copy-plugins.sh */ = {isa = PBXFileReference; fileEncoding = 4; lastKnownFileType = text.script.sh; path = "copy-plugins.sh"; sourceTree = "<group>"; };
		C19008FD25225D3900721625 /* SimpleBolusCalculator.swift */ = {isa = PBXFileReference; lastKnownFileType = sourcecode.swift; path = SimpleBolusCalculator.swift; sourceTree = "<group>"; };
		C19008FF252271BB00721625 /* SimpleBolusCalculatorTests.swift */ = {isa = PBXFileReference; lastKnownFileType = sourcecode.swift; path = SimpleBolusCalculatorTests.swift; sourceTree = "<group>"; };
		C191D2A025B3ACAA00C26C0B /* DosingStrategySelectionView.swift */ = {isa = PBXFileReference; lastKnownFileType = sourcecode.swift; path = DosingStrategySelectionView.swift; sourceTree = "<group>"; };
		C19C8BB928651DFB0056D5E4 /* TrueTime.framework */ = {isa = PBXFileReference; explicitFileType = wrapper.framework; path = TrueTime.framework; sourceTree = BUILT_PRODUCTS_DIR; };
		C19C8BC228651EAE0056D5E4 /* LoopTestingKit.framework */ = {isa = PBXFileReference; explicitFileType = wrapper.framework; path = LoopTestingKit.framework; sourceTree = BUILT_PRODUCTS_DIR; };
		C19C8BC728651F0A0056D5E4 /* MockKit.framework */ = {isa = PBXFileReference; explicitFileType = wrapper.framework; path = MockKit.framework; sourceTree = BUILT_PRODUCTS_DIR; };
		C19C8C20286776C20056D5E4 /* LoopKit.framework */ = {isa = PBXFileReference; explicitFileType = wrapper.framework; path = LoopKit.framework; sourceTree = BUILT_PRODUCTS_DIR; };
		C19E96DD23D2733F003F79B0 /* LoopCompletionFreshness.swift */ = {isa = PBXFileReference; lastKnownFileType = sourcecode.swift; path = LoopCompletionFreshness.swift; sourceTree = "<group>"; };
		C19F496225630504003632D7 /* Minizip.framework */ = {isa = PBXFileReference; explicitFileType = wrapper.framework; path = Minizip.framework; sourceTree = BUILT_PRODUCTS_DIR; };
		C1AD41FF256D61E500164DDD /* Comparable.swift */ = {isa = PBXFileReference; lastKnownFileType = sourcecode.swift; path = Comparable.swift; sourceTree = "<group>"; };
		C1AF062229426300002C1B19 /* ManualGlucoseEntryRow.swift */ = {isa = PBXFileReference; lastKnownFileType = sourcecode.swift; path = ManualGlucoseEntryRow.swift; sourceTree = "<group>"; };
		C1C6591B1E1B1FDA0025CC58 /* recommend_temp_basal_dropping_then_rising.json */ = {isa = PBXFileReference; fileEncoding = 4; lastKnownFileType = text.json; path = recommend_temp_basal_dropping_then_rising.json; sourceTree = "<group>"; };
		C1C660D0252E4DD5009B5C32 /* LoopConstants.swift */ = {isa = PBXFileReference; lastKnownFileType = sourcecode.swift; path = LoopConstants.swift; sourceTree = "<group>"; };
		C1D197FE232CF92D0096D646 /* capture-build-details.sh */ = {isa = PBXFileReference; fileEncoding = 4; lastKnownFileType = text.script.sh; path = "capture-build-details.sh"; sourceTree = "<group>"; };
		C1D289B422F90A52003FFBD9 /* BasalDeliveryState.swift */ = {isa = PBXFileReference; lastKnownFileType = sourcecode.swift; path = BasalDeliveryState.swift; sourceTree = "<group>"; };
		C1DA986B2843B6F9001D04CC /* PersistedProperty.swift */ = {isa = PBXFileReference; lastKnownFileType = sourcecode.swift; path = PersistedProperty.swift; sourceTree = "<group>"; };
		C1DE5D22251BFC4D00439E49 /* SimpleBolusView.swift */ = {isa = PBXFileReference; fileEncoding = 4; lastKnownFileType = sourcecode.swift; path = SimpleBolusView.swift; sourceTree = "<group>"; };
		C1E2773D224177C000354103 /* ClockKit.framework */ = {isa = PBXFileReference; lastKnownFileType = wrapper.framework; name = ClockKit.framework; path = Platforms/WatchOS.platform/Developer/SDKs/WatchOS.sdk/System/Library/Frameworks/ClockKit.framework; sourceTree = DEVELOPER_DIR; };
		C1E2774722433D7A00354103 /* MKRingProgressView.framework */ = {isa = PBXFileReference; explicitFileType = wrapper.framework; path = MKRingProgressView.framework; sourceTree = BUILT_PRODUCTS_DIR; };
		C1E3862428247B7100F561A4 /* StoredLoopNotRunningNotification.swift */ = {isa = PBXFileReference; lastKnownFileType = sourcecode.swift; path = StoredLoopNotRunningNotification.swift; sourceTree = "<group>"; };
		C1E71721292E90CC00DA646F /* SmallStatusWidgetEntryView.swift */ = {isa = PBXFileReference; lastKnownFileType = sourcecode.swift; path = SmallStatusWidgetEntryView.swift; sourceTree = "<group>"; };
		C1EF747128D6A44A00C8C083 /* CrashRecoveryManager.swift */ = {isa = PBXFileReference; lastKnownFileType = sourcecode.swift; path = CrashRecoveryManager.swift; sourceTree = "<group>"; };
		C1F2075B26D6F9B0007AB7EB /* ProfileExpirationAlerter.swift */ = {isa = PBXFileReference; lastKnownFileType = sourcecode.swift; path = ProfileExpirationAlerter.swift; sourceTree = "<group>"; };
		C1F7822527CC056900C0919A /* SettingsManager.swift */ = {isa = PBXFileReference; lastKnownFileType = sourcecode.swift; path = SettingsManager.swift; sourceTree = "<group>"; };
		C1F8B1D122375E4200DD66CF /* BolusProgressTableViewCell.swift */ = {isa = PBXFileReference; lastKnownFileType = sourcecode.swift; path = BolusProgressTableViewCell.swift; sourceTree = "<group>"; };
		C1F8B1DB223862D500DD66CF /* BolusProgressTableViewCell.xib */ = {isa = PBXFileReference; lastKnownFileType = file.xib; path = BolusProgressTableViewCell.xib; sourceTree = "<group>"; };
		C1FB428B217806A300FAB378 /* StateColorPalette.swift */ = {isa = PBXFileReference; fileEncoding = 4; lastKnownFileType = sourcecode.swift; path = StateColorPalette.swift; sourceTree = "<group>"; };
		C1FB428E217921D600FAB378 /* PumpManagerUI.swift */ = {isa = PBXFileReference; lastKnownFileType = sourcecode.swift; path = PumpManagerUI.swift; sourceTree = "<group>"; };
		E90909CC24E34AC500F963D2 /* high_and_rising_with_cob_momentum_effect.json */ = {isa = PBXFileReference; fileEncoding = 4; lastKnownFileType = text.json; path = high_and_rising_with_cob_momentum_effect.json; sourceTree = "<group>"; };
		E90909CD24E34AC500F963D2 /* high_and_rising_with_cob_insulin_effect.json */ = {isa = PBXFileReference; fileEncoding = 4; lastKnownFileType = text.json; path = high_and_rising_with_cob_insulin_effect.json; sourceTree = "<group>"; };
		E90909CE24E34AC500F963D2 /* high_and_rising_with_cob_predicted_glucose.json */ = {isa = PBXFileReference; fileEncoding = 4; lastKnownFileType = text.json; path = high_and_rising_with_cob_predicted_glucose.json; sourceTree = "<group>"; };
		E90909CF24E34AC500F963D2 /* high_and_rising_with_cob_carb_effect.json */ = {isa = PBXFileReference; fileEncoding = 4; lastKnownFileType = text.json; path = high_and_rising_with_cob_carb_effect.json; sourceTree = "<group>"; };
		E90909D024E34AC500F963D2 /* high_and_rising_with_cob_counteraction_effect.json */ = {isa = PBXFileReference; fileEncoding = 4; lastKnownFileType = text.json; path = high_and_rising_with_cob_counteraction_effect.json; sourceTree = "<group>"; };
		E90909D724E34F1500F963D2 /* low_and_falling_predicted_glucose.json */ = {isa = PBXFileReference; fileEncoding = 4; lastKnownFileType = text.json; path = low_and_falling_predicted_glucose.json; sourceTree = "<group>"; };
		E90909D824E34F1500F963D2 /* low_and_falling_carb_effect.json */ = {isa = PBXFileReference; fileEncoding = 4; lastKnownFileType = text.json; path = low_and_falling_carb_effect.json; sourceTree = "<group>"; };
		E90909D924E34F1500F963D2 /* low_and_falling_counteraction_effect.json */ = {isa = PBXFileReference; fileEncoding = 4; lastKnownFileType = text.json; path = low_and_falling_counteraction_effect.json; sourceTree = "<group>"; };
		E90909DA24E34F1600F963D2 /* low_and_falling_insulin_effect.json */ = {isa = PBXFileReference; fileEncoding = 4; lastKnownFileType = text.json; path = low_and_falling_insulin_effect.json; sourceTree = "<group>"; };
		E90909DB24E34F1600F963D2 /* low_and_falling_momentum_effect.json */ = {isa = PBXFileReference; fileEncoding = 4; lastKnownFileType = text.json; path = low_and_falling_momentum_effect.json; sourceTree = "<group>"; };
		E90909E224E3530200F963D2 /* low_with_low_treatment_carb_effect.json */ = {isa = PBXFileReference; fileEncoding = 4; lastKnownFileType = text.json; path = low_with_low_treatment_carb_effect.json; sourceTree = "<group>"; };
		E90909E324E3530200F963D2 /* low_with_low_treatment_insulin_effect.json */ = {isa = PBXFileReference; fileEncoding = 4; lastKnownFileType = text.json; path = low_with_low_treatment_insulin_effect.json; sourceTree = "<group>"; };
		E90909E424E3530200F963D2 /* low_with_low_treatment_predicted_glucose.json */ = {isa = PBXFileReference; fileEncoding = 4; lastKnownFileType = text.json; path = low_with_low_treatment_predicted_glucose.json; sourceTree = "<group>"; };
		E90909E524E3530200F963D2 /* low_with_low_treatment_momentum_effect.json */ = {isa = PBXFileReference; fileEncoding = 4; lastKnownFileType = text.json; path = low_with_low_treatment_momentum_effect.json; sourceTree = "<group>"; };
		E90909E624E3530200F963D2 /* low_with_low_treatment_counteraction_effect.json */ = {isa = PBXFileReference; fileEncoding = 4; lastKnownFileType = text.json; path = low_with_low_treatment_counteraction_effect.json; sourceTree = "<group>"; };
		E90909ED24E35B4000F963D2 /* high_and_falling_predicted_glucose.json */ = {isa = PBXFileReference; fileEncoding = 4; lastKnownFileType = text.json; path = high_and_falling_predicted_glucose.json; sourceTree = "<group>"; };
		E90909EF24E35B4C00F963D2 /* high_and_falling_counteraction_effect.json */ = {isa = PBXFileReference; fileEncoding = 4; lastKnownFileType = text.json; path = high_and_falling_counteraction_effect.json; sourceTree = "<group>"; };
		E90909F024E35B4C00F963D2 /* high_and_falling_carb_effect.json */ = {isa = PBXFileReference; fileEncoding = 4; lastKnownFileType = text.json; path = high_and_falling_carb_effect.json; sourceTree = "<group>"; };
		E90909F124E35B4C00F963D2 /* high_and_falling_insulin_effect.json */ = {isa = PBXFileReference; fileEncoding = 4; lastKnownFileType = text.json; path = high_and_falling_insulin_effect.json; sourceTree = "<group>"; };
		E90909F524E35B7C00F963D2 /* high_and_falling_momentum_effect.json */ = {isa = PBXFileReference; fileEncoding = 4; lastKnownFileType = text.json; path = high_and_falling_momentum_effect.json; sourceTree = "<group>"; };
		E93E865324DB6CBA00FF40C8 /* retrospective_output.json */ = {isa = PBXFileReference; fileEncoding = 4; lastKnownFileType = text.json; path = retrospective_output.json; sourceTree = "<group>"; };
		E93E865524DB731900FF40C8 /* predicted_glucose_without_retrospective.json */ = {isa = PBXFileReference; fileEncoding = 4; lastKnownFileType = text.json; path = predicted_glucose_without_retrospective.json; sourceTree = "<group>"; };
		E93E865724DB75BD00FF40C8 /* predicted_glucose_very_negative.json */ = {isa = PBXFileReference; fileEncoding = 4; lastKnownFileType = text.json; path = predicted_glucose_very_negative.json; sourceTree = "<group>"; };
		E93E86A724DDCC4400FF40C8 /* MockDoseStore.swift */ = {isa = PBXFileReference; lastKnownFileType = sourcecode.swift; path = MockDoseStore.swift; sourceTree = "<group>"; };
		E93E86AF24DDE1BD00FF40C8 /* MockGlucoseStore.swift */ = {isa = PBXFileReference; lastKnownFileType = sourcecode.swift; path = MockGlucoseStore.swift; sourceTree = "<group>"; };
		E93E86B124DDE21D00FF40C8 /* MockCarbStore.swift */ = {isa = PBXFileReference; lastKnownFileType = sourcecode.swift; path = MockCarbStore.swift; sourceTree = "<group>"; };
		E93E86B424E1FDC400FF40C8 /* flat_and_stable_insulin_effect.json */ = {isa = PBXFileReference; fileEncoding = 4; lastKnownFileType = text.json; path = flat_and_stable_insulin_effect.json; sourceTree = "<group>"; };
		E93E86B524E1FDC400FF40C8 /* flat_and_stable_momentum_effect.json */ = {isa = PBXFileReference; fileEncoding = 4; lastKnownFileType = text.json; path = flat_and_stable_momentum_effect.json; sourceTree = "<group>"; };
		E93E86B624E1FDC400FF40C8 /* flat_and_stable_predicted_glucose.json */ = {isa = PBXFileReference; fileEncoding = 4; lastKnownFileType = text.json; path = flat_and_stable_predicted_glucose.json; sourceTree = "<group>"; };
		E93E86B824E1FDC400FF40C8 /* flat_and_stable_carb_effect.json */ = {isa = PBXFileReference; fileEncoding = 4; lastKnownFileType = text.json; path = flat_and_stable_carb_effect.json; sourceTree = "<group>"; };
		E93E86C224E1FE6100FF40C8 /* flat_and_stable_counteraction_effect.json */ = {isa = PBXFileReference; fileEncoding = 4; lastKnownFileType = text.json; path = flat_and_stable_counteraction_effect.json; sourceTree = "<group>"; };
		E93E86C524E2E02200FF40C8 /* high_and_stable_insulin_effect.json */ = {isa = PBXFileReference; fileEncoding = 4; lastKnownFileType = text.json; path = high_and_stable_insulin_effect.json; sourceTree = "<group>"; };
		E93E86C624E2E02200FF40C8 /* high_and_stable_carb_effect.json */ = {isa = PBXFileReference; fileEncoding = 4; lastKnownFileType = text.json; path = high_and_stable_carb_effect.json; sourceTree = "<group>"; };
		E93E86C724E2E02200FF40C8 /* high_and_stable_predicted_glucose.json */ = {isa = PBXFileReference; fileEncoding = 4; lastKnownFileType = text.json; path = high_and_stable_predicted_glucose.json; sourceTree = "<group>"; };
		E93E86C824E2E02200FF40C8 /* high_and_stable_counteraction_effect.json */ = {isa = PBXFileReference; fileEncoding = 4; lastKnownFileType = text.json; path = high_and_stable_counteraction_effect.json; sourceTree = "<group>"; };
		E93E86C924E2E02200FF40C8 /* high_and_stable_momentum_effect.json */ = {isa = PBXFileReference; fileEncoding = 4; lastKnownFileType = text.json; path = high_and_stable_momentum_effect.json; sourceTree = "<group>"; };
		E942DE6D253BE5E100AC532D /* Loop Intent Extension.entitlements */ = {isa = PBXFileReference; lastKnownFileType = text.plist.entitlements; path = "Loop Intent Extension.entitlements"; sourceTree = "<group>"; };
		E950CA9029002D9000B5B692 /* LoopDataManagerDosingTests.swift */ = {isa = PBXFileReference; lastKnownFileType = sourcecode.swift; path = LoopDataManagerDosingTests.swift; sourceTree = "<group>"; };
		E95D380024EADE7C005E2F50 /* DoseStoreProtocol.swift */ = {isa = PBXFileReference; lastKnownFileType = sourcecode.swift; path = DoseStoreProtocol.swift; sourceTree = "<group>"; };
		E95D380224EADF36005E2F50 /* CarbStoreProtocol.swift */ = {isa = PBXFileReference; lastKnownFileType = sourcecode.swift; path = CarbStoreProtocol.swift; sourceTree = "<group>"; };
		E95D380424EADF78005E2F50 /* GlucoseStoreProtocol.swift */ = {isa = PBXFileReference; lastKnownFileType = sourcecode.swift; path = GlucoseStoreProtocol.swift; sourceTree = "<group>"; };
		E98A55EC24EDD6380008715D /* LatestStoredSettingsProvider.swift */ = {isa = PBXFileReference; lastKnownFileType = sourcecode.swift; path = LatestStoredSettingsProvider.swift; sourceTree = "<group>"; };
		E98A55EE24EDD6E60008715D /* DosingDecisionStoreProtocol.swift */ = {isa = PBXFileReference; lastKnownFileType = sourcecode.swift; path = DosingDecisionStoreProtocol.swift; sourceTree = "<group>"; };
		E98A55F024EDD85E0008715D /* MockDosingDecisionStore.swift */ = {isa = PBXFileReference; lastKnownFileType = sourcecode.swift; path = MockDosingDecisionStore.swift; sourceTree = "<group>"; };
		E98A55F224EDD9530008715D /* MockSettingsStore.swift */ = {isa = PBXFileReference; lastKnownFileType = sourcecode.swift; path = MockSettingsStore.swift; sourceTree = "<group>"; };
		E98A55F424EEE15A0008715D /* OnOffSelectionController.swift */ = {isa = PBXFileReference; lastKnownFileType = sourcecode.swift; path = OnOffSelectionController.swift; sourceTree = "<group>"; };
		E98A55F624EEE1E10008715D /* OnOffSelectionView.swift */ = {isa = PBXFileReference; lastKnownFileType = sourcecode.swift; path = OnOffSelectionView.swift; sourceTree = "<group>"; };
		E98A55F824EEFC200008715D /* OnOffSelectionViewModel.swift */ = {isa = PBXFileReference; lastKnownFileType = sourcecode.swift; path = OnOffSelectionViewModel.swift; sourceTree = "<group>"; };
		E9B07F7C253BBA6500BAD8F8 /* Loop Intent Extension.appex */ = {isa = PBXFileReference; explicitFileType = "wrapper.app-extension"; includeInIndex = 0; path = "Loop Intent Extension.appex"; sourceTree = BUILT_PRODUCTS_DIR; };
		E9B07F7E253BBA6500BAD8F8 /* IntentHandler.swift */ = {isa = PBXFileReference; lastKnownFileType = sourcecode.swift; path = IntentHandler.swift; sourceTree = "<group>"; };
		E9B07F80253BBA6500BAD8F8 /* Info.plist */ = {isa = PBXFileReference; lastKnownFileType = text.plist.xml; path = Info.plist; sourceTree = "<group>"; };
		E9B07F86253BBA6500BAD8F8 /* IntentsUI.framework */ = {isa = PBXFileReference; lastKnownFileType = wrapper.framework; name = IntentsUI.framework; path = System/Library/Frameworks/IntentsUI.framework; sourceTree = SDKROOT; };
		E9B07FED253BBC7100BAD8F8 /* OverrideIntentHandler.swift */ = {isa = PBXFileReference; lastKnownFileType = sourcecode.swift; path = OverrideIntentHandler.swift; sourceTree = "<group>"; };
		E9B08015253BBD7300BAD8F8 /* UserDefaults+LoopIntents.swift */ = {isa = PBXFileReference; lastKnownFileType = sourcecode.swift; path = "UserDefaults+LoopIntents.swift"; sourceTree = "<group>"; };
		E9B08020253BBDE900BAD8F8 /* IntentExtensionInfo.swift */ = {isa = PBXFileReference; lastKnownFileType = sourcecode.swift; path = IntentExtensionInfo.swift; sourceTree = "<group>"; };
		E9B3551B292844010076AB04 /* UAMNotification.swift */ = {isa = PBXFileReference; lastKnownFileType = sourcecode.swift; path = UAMNotification.swift; sourceTree = "<group>"; };
		E9B3552129358C440076AB04 /* MealDetectionManager.swift */ = {isa = PBXFileReference; lastKnownFileType = sourcecode.swift; path = MealDetectionManager.swift; sourceTree = "<group>"; };
		E9B35525293590980076AB04 /* UAMSettings.swift */ = {isa = PBXFileReference; lastKnownFileType = sourcecode.swift; path = UAMSettings.swift; sourceTree = "<group>"; };
		E9B3552C293592B40076AB04 /* MealDetectionManagerTests.swift */ = {isa = PBXFileReference; lastKnownFileType = sourcecode.swift; path = MealDetectionManagerTests.swift; sourceTree = "<group>"; };
		E9B3552E2935968E0076AB04 /* HKHealthStoreMock.swift */ = {isa = PBXFileReference; lastKnownFileType = sourcecode.swift; path = HKHealthStoreMock.swift; sourceTree = "<group>"; };
		E9B35532293706CA0076AB04 /* needs_clamping_counteraction_effect.json */ = {isa = PBXFileReference; fileEncoding = 4; lastKnownFileType = text.json; path = needs_clamping_counteraction_effect.json; sourceTree = "<group>"; };
		E9B35533293706CA0076AB04 /* dynamic_autofill_counteraction_effect.json */ = {isa = PBXFileReference; fileEncoding = 4; lastKnownFileType = text.json; path = dynamic_autofill_counteraction_effect.json; sourceTree = "<group>"; };
		E9B35534293706CB0076AB04 /* uam_counteraction_effect.json */ = {isa = PBXFileReference; fileEncoding = 4; lastKnownFileType = text.json; path = uam_counteraction_effect.json; sourceTree = "<group>"; };
		E9B35535293706CB0076AB04 /* noisy_cgm_counteraction_effect.json */ = {isa = PBXFileReference; fileEncoding = 4; lastKnownFileType = text.json; path = noisy_cgm_counteraction_effect.json; sourceTree = "<group>"; };
		E9B35536293706CB0076AB04 /* realistic_report_counteraction_effect.json */ = {isa = PBXFileReference; fileEncoding = 4; lastKnownFileType = text.json; path = realistic_report_counteraction_effect.json; sourceTree = "<group>"; };
		E9B35537293706CB0076AB04 /* long_interval_counteraction_effect.json */ = {isa = PBXFileReference; fileEncoding = 4; lastKnownFileType = text.json; path = long_interval_counteraction_effect.json; sourceTree = "<group>"; };
		E9BB27AA23B85C3500FB4987 /* SleepStore.swift */ = {isa = PBXFileReference; lastKnownFileType = sourcecode.swift; path = SleepStore.swift; sourceTree = "<group>"; };
		E9C00EEF24C620EF00628F35 /* LoopSettings.swift */ = {isa = PBXFileReference; lastKnownFileType = sourcecode.swift; path = LoopSettings.swift; sourceTree = "<group>"; };
		E9C00EF424C623EF00628F35 /* LoopSettings+Loop.swift */ = {isa = PBXFileReference; lastKnownFileType = sourcecode.swift; path = "LoopSettings+Loop.swift"; sourceTree = "<group>"; };
		E9C58A7124DB489100487A17 /* LoopDataManagerTests.swift */ = {isa = PBXFileReference; lastKnownFileType = sourcecode.swift; path = LoopDataManagerTests.swift; sourceTree = "<group>"; };
		E9C58A7724DB529A00487A17 /* momentum_effect_bouncing.json */ = {isa = PBXFileReference; fileEncoding = 4; lastKnownFileType = text.json; path = momentum_effect_bouncing.json; sourceTree = "<group>"; };
		E9C58A7824DB529A00487A17 /* basal_profile.json */ = {isa = PBXFileReference; fileEncoding = 4; lastKnownFileType = text.json; path = basal_profile.json; sourceTree = "<group>"; };
		E9C58A7924DB529A00487A17 /* dynamic_glucose_effect_partially_observed.json */ = {isa = PBXFileReference; fileEncoding = 4; lastKnownFileType = text.json; path = dynamic_glucose_effect_partially_observed.json; sourceTree = "<group>"; };
		E9C58A7A24DB529A00487A17 /* counteraction_effect_falling_glucose.json */ = {isa = PBXFileReference; fileEncoding = 4; lastKnownFileType = text.json; path = counteraction_effect_falling_glucose.json; sourceTree = "<group>"; };
		E9C58A7B24DB529A00487A17 /* insulin_effect.json */ = {isa = PBXFileReference; fileEncoding = 4; lastKnownFileType = text.json; path = insulin_effect.json; sourceTree = "<group>"; };
		E9CECC892919CFCE004B8BE8 /* AlertPermissionsViewModel.swift */ = {isa = PBXFileReference; lastKnownFileType = sourcecode.swift; path = AlertPermissionsViewModel.swift; sourceTree = "<group>"; };
		E9E5E55F24D3519700B5DFFE /* far_future_high_bg_forecast_after_6_hours.json */ = {isa = PBXFileReference; fileEncoding = 4; lastKnownFileType = text.json; path = far_future_high_bg_forecast_after_6_hours.json; sourceTree = "<group>"; };
		F5D9C01727DABBE0002E48F6 /* tr */ = {isa = PBXFileReference; lastKnownFileType = text.plist.strings; name = tr; path = tr.lproj/Intents.strings; sourceTree = "<group>"; };
		F5D9C01827DABBE0002E48F6 /* tr */ = {isa = PBXFileReference; lastKnownFileType = text.plist.strings; name = tr; path = tr.lproj/LaunchScreen.strings; sourceTree = "<group>"; };
		F5D9C01927DABBE0002E48F6 /* tr */ = {isa = PBXFileReference; lastKnownFileType = text.plist.strings; name = tr; path = tr.lproj/Main.strings; sourceTree = "<group>"; };
		F5D9C01A27DABBE1002E48F6 /* tr */ = {isa = PBXFileReference; lastKnownFileType = text.plist.strings; name = tr; path = tr.lproj/MainInterface.strings; sourceTree = "<group>"; };
		F5D9C01B27DABBE1002E48F6 /* tr */ = {isa = PBXFileReference; lastKnownFileType = text.plist.strings; name = tr; path = tr.lproj/Interface.strings; sourceTree = "<group>"; };
		F5D9C01C27DABBE1002E48F6 /* tr */ = {isa = PBXFileReference; lastKnownFileType = text.plist.strings; name = tr; path = tr.lproj/Main.strings; sourceTree = "<group>"; };
		F5D9C01D27DABBE1002E48F6 /* tr */ = {isa = PBXFileReference; lastKnownFileType = text.plist.strings; name = tr; path = tr.lproj/LaunchScreen.strings; sourceTree = "<group>"; };
		F5D9C01E27DABBE2002E48F6 /* tr */ = {isa = PBXFileReference; lastKnownFileType = text.plist.strings; name = tr; path = tr.lproj/Localizable.strings; sourceTree = "<group>"; };
		F5D9C01F27DABBE2002E48F6 /* tr */ = {isa = PBXFileReference; lastKnownFileType = text.plist.strings; name = tr; path = tr.lproj/Localizable.strings; sourceTree = "<group>"; };
		F5D9C02027DABBE2002E48F6 /* tr */ = {isa = PBXFileReference; lastKnownFileType = text.plist.strings; name = tr; path = tr.lproj/InfoPlist.strings; sourceTree = "<group>"; };
		F5D9C02127DABBE3002E48F6 /* tr */ = {isa = PBXFileReference; lastKnownFileType = text.plist.strings; name = tr; path = tr.lproj/Localizable.strings; sourceTree = "<group>"; };
		F5D9C02227DABBE3002E48F6 /* tr */ = {isa = PBXFileReference; lastKnownFileType = text.plist.strings; name = tr; path = tr.lproj/Localizable.strings; sourceTree = "<group>"; };
		F5D9C02327DABBE3002E48F6 /* tr */ = {isa = PBXFileReference; lastKnownFileType = text.plist.strings; name = tr; path = tr.lproj/InfoPlist.strings; sourceTree = "<group>"; };
		F5D9C02427DABBE3002E48F6 /* tr */ = {isa = PBXFileReference; lastKnownFileType = text.plist.strings; name = tr; path = tr.lproj/InfoPlist.strings; sourceTree = "<group>"; };
		F5D9C02527DABBE4002E48F6 /* tr */ = {isa = PBXFileReference; lastKnownFileType = text.plist.strings; name = tr; path = tr.lproj/Localizable.strings; sourceTree = "<group>"; };
		F5D9C02627DABBE4002E48F6 /* tr */ = {isa = PBXFileReference; lastKnownFileType = text.plist.strings; name = tr; path = tr.lproj/Localizable.strings; sourceTree = "<group>"; };
		F5D9C02727DABBE4002E48F6 /* tr */ = {isa = PBXFileReference; lastKnownFileType = text.plist.strings; name = tr; path = tr.lproj/Localizable.strings; sourceTree = "<group>"; };
		F5E0BDD327E1D71C0033557E /* he */ = {isa = PBXFileReference; lastKnownFileType = text.plist.strings; name = he; path = he.lproj/Intents.strings; sourceTree = "<group>"; };
		F5E0BDD427E1D71C0033557E /* he */ = {isa = PBXFileReference; lastKnownFileType = text.plist.strings; name = he; path = he.lproj/LaunchScreen.strings; sourceTree = "<group>"; };
		F5E0BDD527E1D71D0033557E /* he */ = {isa = PBXFileReference; lastKnownFileType = text.plist.strings; name = he; path = he.lproj/Main.strings; sourceTree = "<group>"; };
		F5E0BDD627E1D71D0033557E /* he */ = {isa = PBXFileReference; lastKnownFileType = text.plist.strings; name = he; path = he.lproj/MainInterface.strings; sourceTree = "<group>"; };
		F5E0BDD727E1D71E0033557E /* he */ = {isa = PBXFileReference; lastKnownFileType = text.plist.strings; name = he; path = he.lproj/Interface.strings; sourceTree = "<group>"; };
		F5E0BDD827E1D71E0033557E /* he */ = {isa = PBXFileReference; lastKnownFileType = text.plist.strings; name = he; path = he.lproj/Main.strings; sourceTree = "<group>"; };
		F5E0BDD927E1D71F0033557E /* he */ = {isa = PBXFileReference; lastKnownFileType = text.plist.strings; name = he; path = he.lproj/LaunchScreen.strings; sourceTree = "<group>"; };
		F5E0BDDA27E1D71F0033557E /* he */ = {isa = PBXFileReference; lastKnownFileType = text.plist.strings; name = he; path = he.lproj/Localizable.strings; sourceTree = "<group>"; };
		F5E0BDDB27E1D7200033557E /* he */ = {isa = PBXFileReference; lastKnownFileType = text.plist.strings; name = he; path = he.lproj/Localizable.strings; sourceTree = "<group>"; };
		F5E0BDDC27E1D7200033557E /* he */ = {isa = PBXFileReference; lastKnownFileType = text.plist.strings; name = he; path = he.lproj/InfoPlist.strings; sourceTree = "<group>"; };
		F5E0BDDD27E1D7210033557E /* he */ = {isa = PBXFileReference; lastKnownFileType = text.plist.strings; name = he; path = he.lproj/Localizable.strings; sourceTree = "<group>"; };
		F5E0BDDE27E1D7210033557E /* he */ = {isa = PBXFileReference; lastKnownFileType = text.plist.strings; name = he; path = he.lproj/Localizable.strings; sourceTree = "<group>"; };
		F5E0BDDF27E1D7210033557E /* he */ = {isa = PBXFileReference; lastKnownFileType = text.plist.strings; name = he; path = he.lproj/InfoPlist.strings; sourceTree = "<group>"; };
		F5E0BDE027E1D7220033557E /* he */ = {isa = PBXFileReference; lastKnownFileType = text.plist.strings; name = he; path = he.lproj/InfoPlist.strings; sourceTree = "<group>"; };
		F5E0BDE127E1D7230033557E /* he */ = {isa = PBXFileReference; lastKnownFileType = text.plist.strings; name = he; path = he.lproj/Localizable.strings; sourceTree = "<group>"; };
		F5E0BDE227E1D7230033557E /* he */ = {isa = PBXFileReference; lastKnownFileType = text.plist.strings; name = he; path = he.lproj/Localizable.strings; sourceTree = "<group>"; };
		F5E0BDE327E1D7230033557E /* he */ = {isa = PBXFileReference; lastKnownFileType = text.plist.strings; name = he; path = he.lproj/Localizable.strings; sourceTree = "<group>"; };
/* End PBXFileReference section */

/* Begin PBXFrameworksBuildPhase section */
		14B1735928AED9EC006CCD7C /* Frameworks */ = {
			isa = PBXFrameworksBuildPhase;
			buildActionMask = 2147483647;
			files = (
				14B1736028AED9EC006CCD7C /* SwiftUI.framework in Frameworks */,
				14B1735E28AED9EC006CCD7C /* WidgetKit.framework in Frameworks */,
				1419606928D9554E00BA86E0 /* LoopKitUI.framework in Frameworks */,
				1419606A28D955BC00BA86E0 /* MockKitUI.framework in Frameworks */,
				1481F9BB28DA26F4004C5AEB /* LoopUI.framework in Frameworks */,
				1419606428D9550400BA86E0 /* LoopKitUI.framework in Frameworks */,
			);
			runOnlyForDeploymentPostprocessing = 0;
		};
		43105EF81BADC8F9009CD81E /* Frameworks */ = {
			isa = PBXFrameworksBuildPhase;
			buildActionMask = 2147483647;
			files = (
			);
			runOnlyForDeploymentPostprocessing = 0;
		};
		43776F891B8022E90074EA36 /* Frameworks */ = {
			isa = PBXFrameworksBuildPhase;
			buildActionMask = 2147483647;
			files = (
				43F5C2C91B929C09003EB13D /* HealthKit.framework in Frameworks */,
				43D9FFD621EAE05D00AF44BF /* LoopCore.framework in Frameworks */,
				C19C8BBC28651E1C0056D5E4 /* Minizip.framework in Frameworks */,
				C11B9D64286779C000500CF8 /* MockKitUI.framework in Frameworks */,
				4F7528941DFE1E9500C322D6 /* LoopUI.framework in Frameworks */,
				C11B9D62286779C000500CF8 /* MockKit.framework in Frameworks */,
				C19C8BBE28651E3D0056D5E4 /* LoopKit.framework in Frameworks */,
				C19C8BBA28651DFB0056D5E4 /* TrueTime.framework in Frameworks */,
				C1F00C60285A802A006302C5 /* SwiftCharts in Frameworks */,
				C19C8BC528651EE50056D5E4 /* MKRingProgressView.framework in Frameworks */,
				C19C8BC328651EAE0056D5E4 /* LoopTestingKit.framework in Frameworks */,
				C19C8BCE28651F520056D5E4 /* LoopKitUI.framework in Frameworks */,
			);
			runOnlyForDeploymentPostprocessing = 0;
		};
		43A9437B1B926B7B0051FA24 /* Frameworks */ = {
			isa = PBXFrameworksBuildPhase;
			buildActionMask = 2147483647;
			files = (
				43D9002F21EB234400AF44BF /* LoopCore.framework in Frameworks */,
				C1E2773E224177C000354103 /* ClockKit.framework in Frameworks */,
				4344628220A7A37F00C4BE6F /* CoreBluetooth.framework in Frameworks */,
				C19C8C1E28663B040056D5E4 /* LoopKit.framework in Frameworks */,
				4396BD50225159C0005AA4D3 /* HealthKit.framework in Frameworks */,
			);
			runOnlyForDeploymentPostprocessing = 0;
		};
		43D9002321EB209400AF44BF /* Frameworks */ = {
			isa = PBXFrameworksBuildPhase;
			buildActionMask = 2147483647;
			files = (
				43D9002D21EB225D00AF44BF /* HealthKit.framework in Frameworks */,
				C159C82F286787EF00A86EC0 /* LoopKit.framework in Frameworks */,
			);
			runOnlyForDeploymentPostprocessing = 0;
		};
		43D9FF9F21EA9A0C00AF44BF /* Frameworks */ = {
			isa = PBXFrameworksBuildPhase;
			buildActionMask = 2147483647;
			files = (
				43D9FFDE21EAE3AE00AF44BF /* LoopCore.framework in Frameworks */,
				43D9FFB421EA9AD800AF44BF /* LoopUI.framework in Frameworks */,
				43D9FFBB21EA9CC900AF44BF /* LoopKit.framework in Frameworks */,
				43D9FFB621EA9B2F00AF44BF /* HealthKit.framework in Frameworks */,
				43D9FFBC21EA9CCD00AF44BF /* LoopKitUI.framework in Frameworks */,
			);
			runOnlyForDeploymentPostprocessing = 0;
		};
		43D9FFCC21EAE05D00AF44BF /* Frameworks */ = {
			isa = PBXFrameworksBuildPhase;
			buildActionMask = 2147483647;
			files = (
				C19C8C21286776C20056D5E4 /* LoopKit.framework in Frameworks */,
			);
			runOnlyForDeploymentPostprocessing = 0;
		};
		43E2D8CE1D20BF42004DA55F /* Frameworks */ = {
			isa = PBXFrameworksBuildPhase;
			buildActionMask = 2147483647;
			files = (
				4345E3FF21F051C6009E00E5 /* LoopCore.framework in Frameworks */,
				43E2D9191D222759004DA55F /* LoopKit.framework in Frameworks */,
			);
			runOnlyForDeploymentPostprocessing = 0;
		};
		43E2D9081D20C581004DA55F /* Frameworks */ = {
			isa = PBXFrameworksBuildPhase;
			buildActionMask = 2147483647;
			files = (
				C1E3DC4728595FAA00CA19FF /* SwiftCharts in Frameworks */,
			);
			runOnlyForDeploymentPostprocessing = 0;
		};
		4F70C1D91DE8DCA7006380B7 /* Frameworks */ = {
			isa = PBXFrameworksBuildPhase;
			buildActionMask = 2147483647;
			files = (
				C159C825286785E000A86EC0 /* LoopUI.framework in Frameworks */,
				C1CCF1172858FBAD0035389C /* SwiftCharts in Frameworks */,
				C159C828286785E100A86EC0 /* LoopKitUI.framework in Frameworks */,
				C159C82A286785E300A86EC0 /* MockKitUI.framework in Frameworks */,
				C159C82D2867876500A86EC0 /* NotificationCenter.framework in Frameworks */,
			);
			runOnlyForDeploymentPostprocessing = 0;
		};
		4F7528871DFE1DC600C322D6 /* Frameworks */ = {
			isa = PBXFrameworksBuildPhase;
			buildActionMask = 2147483647;
			files = (
				C1CCF1122858FA900035389C /* LoopCore.framework in Frameworks */,
				C11B9D5B286778A800500CF8 /* SwiftCharts in Frameworks */,
				C11B9D5E286778D000500CF8 /* LoopKitUI.framework in Frameworks */,
			);
			runOnlyForDeploymentPostprocessing = 0;
		};
		E9B07F79253BBA6500BAD8F8 /* Frameworks */ = {
			isa = PBXFrameworksBuildPhase;
			buildActionMask = 2147483647;
			files = (
			);
			runOnlyForDeploymentPostprocessing = 0;
		};
/* End PBXFrameworksBuildPhase section */

/* Begin PBXGroup section */
		14B1736128AED9EC006CCD7C /* StatusWidget */ = {
			isa = PBXGroup;
			children = (
				14B1736428AED9EE006CCD7C /* Assets.xcassets */,
				14B1736E28AEDBF6006CCD7C /* BasalView.swift */,
				14B1737028AEDBF6006CCD7C /* GlucoseView.swift */,
				14B1736628AED9EE006CCD7C /* Info.plist */,
				14B1737128AEDBF6006CCD7C /* LoopCircleView.swift */,
				C1E71721292E90CC00DA646F /* SmallStatusWidgetEntryView.swift */,
				14B1736F28AEDBF6006CCD7C /* StatusWidget.swift */,
				14B1736D28AEDA63006CCD7C /* StatusWidgetExtension.entitlements */,
			);
			path = StatusWidget;
			sourceTree = "<group>";
		};
		1DA6499D2441266400F61E75 /* Alerts */ = {
			isa = PBXGroup;
			children = (
				1DB1065024467E18005542BD /* AlertManager.swift */,
				1D05219C2469F1F5000EBBDE /* AlertStore.swift */,
				1D080CBB2473214A00356610 /* AlertStore.xcdatamodeld */,
				1DA649A8244126DA00F61E75 /* InAppModalAlertScheduler.swift */,
				1D05219A2469E9DF000EBBDE /* StoredAlert.swift */,
				1D4A3E2B2478628500FD601B /* StoredAlert+CoreDataClass.swift */,
				1D4A3E2C2478628500FD601B /* StoredAlert+CoreDataProperties.swift */,
				1DA649A6244126CD00F61E75 /* UserNotificationAlertScheduler.swift */,
			);
			path = Alerts;
			sourceTree = "<group>";
		};
		1DA7A83F24476E8C008257F0 /* Managers */ = {
			isa = PBXGroup;
			children = (
				1DA7A84024476E98008257F0 /* Alerts */,
				E950CA9429002E4B00B5B692 /* LoopDataManager */,
				C16575722538AFF6004AE16E /* CGMStalenessMonitorTests.swift */,
				A91E4C2224F86F1000BE9213 /* CriticalEventLogExportManagerTests.swift */,
				C16B983F26B4898800256B05 /* DoseEnactorTests.swift */,
				E9C58A7124DB489100487A17 /* LoopDataManagerTests.swift */,
				E950CA9029002D9000B5B692 /* LoopDataManagerDosingTests.swift */,
				E9B3552C293592B40076AB04 /* MealDetectionManagerTests.swift */,
				1D70C40026EC0F9D00C62570 /* SupportManagerTests.swift */,
				A9F5F1F4251050EC00E7C8A4 /* ZipArchiveTests.swift */,
			);
			path = Managers;
			sourceTree = "<group>";
		};
		1DA7A84024476E98008257F0 /* Alerts */ = {
			isa = PBXGroup;
			children = (
				1D80313C24746274002810DF /* AlertStoreTests.swift */,
				1DA7A84124476EAD008257F0 /* AlertManagerTests.swift */,
				1DA7A84324477698008257F0 /* InAppModalAlertSchedulerTests.swift */,
				1DFE9E162447B6270082C280 /* UserNotificationAlertSchedulerTests.swift */,
				A91E4C2024F867A700BE9213 /* StoredAlertTests.swift */,
				B4D4534028E5CA7900F1A8D9 /* AlertMuterTests.swift */,
			);
			path = Alerts;
			sourceTree = "<group>";
		};
		4328E0121CFBE1B700E199AA /* Controllers */ = {
			isa = PBXGroup;
			children = (
				4328E0151CFBE1DA00E199AA /* ActionHUDController.swift */,
				4328E01D1CFBE25F00E199AA /* CarbAndBolusFlowController.swift */,
				4345E40521F68E18009E00E5 /* CarbEntryListController.swift */,
				4FFEDFBE20E5CF22000BFC58 /* ChartHUDController.swift */,
				4F82654F20E69F9A0031A8F5 /* HUDInterfaceController.swift */,
				43511CED220FC61700566C63 /* HUDRowController.swift */,
				43A943891B926B7B0051FA24 /* NotificationController.swift */,
				892FB4CE220402C0005293EC /* OverrideSelectionController.swift */,
				4345E40321F68AD9009E00E5 /* TextRowController.swift */,
				E98A55F424EEE15A0008715D /* OnOffSelectionController.swift */,
			);
			path = Controllers;
			sourceTree = "<group>";
		};
		4328E01F1CFBE2B100E199AA /* Extensions */ = {
			isa = PBXGroup;
			children = (
				898ECA68218ABDA9001E9D35 /* CLKTextProvider+Compound.h */,
				898ECA66218ABDA8001E9D35 /* WatchApp Extension-Bridging-Header.h */,
				898ECA67218ABDA8001E9D35 /* CLKTextProvider+Compound.m */,
				4344629120A7C19800C4BE6F /* ButtonGroup.swift */,
				898ECA64218ABD9A001E9D35 /* CGRect.swift */,
				4328E0221CFBE2C500E199AA /* CLKComplicationTemplate.swift */,
				89FE21AC24AC57E30033F501 /* Collection.swift */,
				89E08FCB242E790C000D719B /* Comparable.swift */,
				4F7E8AC420E2AB9600AEA65E /* Date.swift */,
				43785E952120E4010057DED1 /* INRelevantShortcutStore+Loop.swift */,
				4328E0231CFBE2C500E199AA /* NSUserDefaults+WatchApp.swift */,
				4328E0241CFBE2C500E199AA /* UIColor.swift */,
				4F2C15801E0495B200E160D4 /* WatchContext+WatchApp.swift */,
				43CB2B2A1D924D450079823D /* WCSession.swift */,
				4328E0251CFBE2C500E199AA /* WKAlertAction.swift */,
				4328E02E1CFBF81800E199AA /* WKInterfaceImage.swift */,
				43517916230A0E1A0072ECC0 /* WKInterfaceLabel.swift */,
			);
			path = Extensions;
			sourceTree = "<group>";
		};
		4345E3F621F03C2E009E00E5 /* Display */ = {
			isa = PBXGroup;
			children = (
				4345E3F721F03D2A009E00E5 /* DatesAndNumberCell.swift */,
				4345E3F921F0473B009E00E5 /* TextCell.swift */,
			);
			path = Display;
			sourceTree = "<group>";
		};
		43511CDD21FD80AD00566C63 /* RetrospectiveCorrection */ = {
			isa = PBXGroup;
			children = (
				43511CDF21FD80E400566C63 /* RetrospectiveCorrection.swift */,
				43511CE021FD80E400566C63 /* StandardRetrospectiveCorrection.swift */,
			);
			path = RetrospectiveCorrection;
			sourceTree = "<group>";
		};
		43757D131C06F26C00910CB9 /* Models */ = {
			isa = PBXGroup;
			children = (
				43511CDD21FD80AD00566C63 /* RetrospectiveCorrection */,
				A9FB75F0252BE320004C7D3F /* BolusDosingDecision.swift */,
				C17824A41E1AD4D100D9D25C /* ManualBolusRecommendation.swift */,
				B4E2022F2661063E009421B5 /* ClosedLoopStatus.swift */,
				B40D07C6251A89D500C1C6D7 /* GlucoseDisplay.swift */,
				43C2FAE01EB656A500364AFF /* GlucoseEffectVelocity.swift */,
				436A0DA41D236A2A00104B24 /* LoopError.swift */,
				A9B996EF27235191002DC09C /* LoopWarning.swift */,
				4F526D601DF8D9A900A04910 /* NetBasal.swift */,
				438D42F81D7C88BC003244B0 /* PredictionInputEffect.swift */,
				C165B8CD23302C5D0004112E /* RemoteCommand.swift */,
				4328E0311CFC068900E199AA /* WatchContext+LoopKit.swift */,
				E9C00EF424C623EF00628F35 /* LoopSettings+Loop.swift */,
				A987CD4824A58A0100439ADC /* ZipArchive.swift */,
				C19008FD25225D3900721625 /* SimpleBolusCalculator.swift */,
				C1E3862428247B7100F561A4 /* StoredLoopNotRunningNotification.swift */,
				C1C660D0252E4DD5009B5C32 /* LoopConstants.swift */,
				C1EF747128D6A44A00C8C083 /* CrashRecoveryManager.swift */,
			);
			path = Models;
			sourceTree = "<group>";
		};
		43776F831B8022E90074EA36 = {
			isa = PBXGroup;
			children = (
				C18A491122FCC20B00FDA733 /* Scripts */,
				4FF4D0FA1E1834BD00846527 /* Common */,
				43776F8E1B8022E90074EA36 /* Loop */,
				4F70C1DF1DE8DCA7006380B7 /* Loop Status Extension */,
				43D9FFD021EAE05D00AF44BF /* LoopCore */,
				4F75288C1DFE1DC600C322D6 /* LoopUI */,
				43A943731B926B7B0051FA24 /* WatchApp */,
				43A943821B926B7B0051FA24 /* WatchApp Extension */,
				43F78D2C1C8FC58F002152D1 /* LoopTests */,
				43E2D8D21D20BF42004DA55F /* DoseMathTests */,
				43D9FFA321EA9A0C00AF44BF /* Learn */,
				E9B07F7D253BBA6500BAD8F8 /* Loop Intent Extension */,
				14B1736128AED9EC006CCD7C /* StatusWidget */,
				A900531928D60852000BC15B /* Shortcuts */,
				968DCD53F724DE56FFE51920 /* Frameworks */,
				43776F8D1B8022E90074EA36 /* Products */,
				437D9BA11D7B5203007245E8 /* Loop.xcconfig */,
				A951C5FF23E8AB51003E26DC /* Version.xcconfig */,
			);
			sourceTree = "<group>";
		};
		43776F8D1B8022E90074EA36 /* Products */ = {
			isa = PBXGroup;
			children = (
				43776F8C1B8022E90074EA36 /* Loop.app */,
				43A943721B926B7B0051FA24 /* WatchApp.app */,
				43A9437E1B926B7B0051FA24 /* WatchApp Extension.appex */,
				43E2D8D11D20BF42004DA55F /* DoseMathTests.xctest */,
				43E2D90B1D20C581004DA55F /* LoopTests.xctest */,
				4F70C1DC1DE8DCA7006380B7 /* Loop Status Extension.appex */,
				4F75288B1DFE1DC600C322D6 /* LoopUI.framework */,
				43D9FFA221EA9A0C00AF44BF /* Learn.app */,
				43D9FFCF21EAE05D00AF44BF /* LoopCore.framework */,
				43D9002A21EB209400AF44BF /* LoopCore.framework */,
				E9B07F7C253BBA6500BAD8F8 /* Loop Intent Extension.appex */,
				14B1735C28AED9EC006CCD7C /* SmallStatusWidgetExtension.appex */,
			);
			name = Products;
			sourceTree = "<group>";
		};
		43776F8E1B8022E90074EA36 /* Loop */ = {
			isa = PBXGroup;
			children = (
				C16DA84022E8E104008624C2 /* Plugins */,
				7D7076651FE06EE4004AC8EA /* Localizable.strings */,
				7D7076511FE06EE1004AC8EA /* InfoPlist.strings */,
				43EDEE6B1CF2E12A00393BE3 /* Loop.entitlements */,
				43F5C2D41B92A4A6003EB13D /* Info.plist */,
				43776F8F1B8022E90074EA36 /* AppDelegate.swift */,
				1D12D3B82548EFDD00B53E8B /* main.swift */,
				43776F9A1B8022E90074EA36 /* LaunchScreen.storyboard */,
				43776F951B8022E90074EA36 /* Main.storyboard */,
				A966152423EA5A25005D8B29 /* DefaultAssets.xcassets */,
				A966152523EA5A25005D8B29 /* DerivedAssets.xcassets */,
				C11AA5C7258736CF00BDE12F /* DerivedAssetsBase.xcassets */,
				43E344A01B9E144300C85C07 /* Extensions */,
				43F5C2E41B93C5D4003EB13D /* Managers */,
				43757D131C06F26C00910CB9 /* Models */,
				43F5C2CE1B92A2A0003EB13D /* View Controllers */,
				43F5C2CF1B92A2ED003EB13D /* Views */,
				897A5A9724C22DCE00C4E71D /* View Models */,
			);
			path = Loop;
			sourceTree = "<group>";
		};
		43A943731B926B7B0051FA24 /* WatchApp */ = {
			isa = PBXGroup;
			children = (
				C1C73F0F1DE3D0270022FC89 /* InfoPlist.strings */,
				43F5C2D61B92A4DC003EB13D /* Info.plist */,
				43A943741B926B7B0051FA24 /* Interface.storyboard */,
				A966152823EA5A37005D8B29 /* DefaultAssets.xcassets */,
				A966152923EA5A37005D8B29 /* DerivedAssets.xcassets */,
			);
			path = WatchApp;
			sourceTree = "<group>";
		};
		43A943821B926B7B0051FA24 /* WatchApp Extension */ = {
			isa = PBXGroup;
			children = (
				7D7076601FE06EE3004AC8EA /* Localizable.strings */,
				43D533BB1CFD1DD7009E3085 /* WatchApp Extension.entitlements */,
				43A943911B926B7B0051FA24 /* Info.plist */,
				4B67E2C6289B4EDB002D92AF /* InfoPlist.strings */,
				43A9438D1B926B7B0051FA24 /* ComplicationController.swift */,
				43A943871B926B7B0051FA24 /* ExtensionDelegate.swift */,
				43A9438F1B926B7B0051FA24 /* Assets.xcassets */,
				4328E0121CFBE1B700E199AA /* Controllers */,
				4328E01F1CFBE2B100E199AA /* Extensions */,
				4FE3475F20D5D7FA00A86D03 /* Managers */,
				898ECA5D218ABD17001E9D35 /* Models */,
				4F75F0052100146B00B5570E /* Scenes */,
				43A943831B926B7B0051FA24 /* Supporting Files */,
				891B508324342BCA005DA578 /* View Models */,
				895788A3242E6947002CB114 /* Views */,
			);
			path = "WatchApp Extension";
			sourceTree = "<group>";
		};
		43A943831B926B7B0051FA24 /* Supporting Files */ = {
			isa = PBXGroup;
			children = (
				43A943841B926B7B0051FA24 /* PushNotificationPayload.apns */,
			);
			name = "Supporting Files";
			sourceTree = "<group>";
		};
		43C05CB321EBE268006FB252 /* Extensions */ = {
			isa = PBXGroup;
			children = (
				43C05CB421EBE274006FB252 /* Date.swift */,
				4345E3FD21F04A50009E00E5 /* DateIntervalFormatter.swift */,
				43D9F81F21EF0906000578CD /* NSNumber.swift */,
				43C5F259222C921B00905D10 /* OSLog.swift */,
				43D9F81921EC593C000578CD /* UITableViewCell.swift */,
				C1814B85225E507C008D2D8E /* Sequence.swift */,
			);
			path = Extensions;
			sourceTree = "<group>";
		};
		43C05CBB21EBF743006FB252 /* View Controllers */ = {
			isa = PBXGroup;
			children = (
				43C05CC121EC06E4006FB252 /* LessonConfigurationViewController.swift */,
				43D9F82321EFF1AB000578CD /* LessonResultsViewController.swift */,
				43C05CBC21EBF77D006FB252 /* LessonsViewController.swift */,
			);
			path = "View Controllers";
			sourceTree = "<group>";
		};
		43C05CBE21EBFF66006FB252 /* Lessons */ = {
			isa = PBXGroup;
			children = (
				43C728F4222266F000C62969 /* ModalDayLesson.swift */,
				43C05CB021EBBDB9006FB252 /* TimeInRangeLesson.swift */,
			);
			path = Lessons;
			sourceTree = "<group>";
		};
		43C05CC321EC0868006FB252 /* Configuration */ = {
			isa = PBXGroup;
			children = (
				43D9F81721EC51CC000578CD /* DateEntry.swift */,
				43C05CC921EC382B006FB252 /* NumberEntry.swift */,
				43D9F81D21EF0609000578CD /* NumberRangeEntry.swift */,
				43D9F82121EF0A7A000578CD /* QuantityRangeEntry.swift */,
				43C728F62222700000C62969 /* DateIntervalEntry.swift */,
			);
			path = Configuration;
			sourceTree = "<group>";
		};
		43C5F255222C7B6300905D10 /* Models */ = {
			isa = PBXGroup;
			children = (
				43C5F256222C7B7200905D10 /* TimeComponents.swift */,
			);
			path = Models;
			sourceTree = "<group>";
		};
		43D9FFA321EA9A0C00AF44BF /* Learn */ = {
			isa = PBXGroup;
			children = (
				43D9FFA421EA9A0C00AF44BF /* AppDelegate.swift */,
				43C05CBF21EBFFA4006FB252 /* Lesson.swift */,
				43C05CC321EC0868006FB252 /* Configuration */,
				4345E3F621F03C2E009E00E5 /* Display */,
				43C05CB321EBE268006FB252 /* Extensions */,
				43C05CBE21EBFF66006FB252 /* Lessons */,
				43D9FFBE21EAB20B00AF44BF /* Managers */,
				43C5F255222C7B6300905D10 /* Models */,
				43C05CBB21EBF743006FB252 /* View Controllers */,
				43D9FFB521EA9B0100AF44BF /* Learn.entitlements */,
				43D9FFA821EA9A0C00AF44BF /* Main.storyboard */,
				43D9FFAB21EA9A0F00AF44BF /* Assets.xcassets */,
				43D9FFAD21EA9A0F00AF44BF /* LaunchScreen.storyboard */,
				43D9FFB021EA9A0F00AF44BF /* Info.plist */,
				80F864E42433BF5D0026EC26 /* InfoPlist.strings */,
				7D9BEEE72335A6B3005DCFD6 /* Localizable.strings */,
			);
			path = Learn;
			sourceTree = "<group>";
		};
		43D9FFBE21EAB20B00AF44BF /* Managers */ = {
			isa = PBXGroup;
			children = (
				43D9FFBF21EAB22E00AF44BF /* DataManager.swift */,
				43C728F8222A448700C62969 /* DayCalculator.swift */,
			);
			path = Managers;
			sourceTree = "<group>";
		};
		43D9FFD021EAE05D00AF44BF /* LoopCore */ = {
			isa = PBXGroup;
			children = (
				C1DA986B2843B6F9001D04CC /* PersistedProperty.swift */,
				43DE92581C5479E4001FFDE1 /* PotentialCarbEntryUserInfo.swift */,
				43C05CB721EBEA54006FB252 /* HKUnit.swift */,
				434FF1E91CF26C29000DB779 /* IdentifiableClass.swift */,
				C19E96DD23D2733F003F79B0 /* LoopCompletionFreshness.swift */,
				430B29892041F54A00BA9F93 /* NSUserDefaults.swift */,
				431E73471FF95A900069B5F7 /* PersistenceController.swift */,
				43D848AF1E7DCBE100DADCBC /* Result.swift */,
				43D9FFD121EAE05D00AF44BF /* LoopCore.h */,
				43D9FFD221EAE05D00AF44BF /* Info.plist */,
				4B60626A287E286000BF8BBB /* Localizable.strings */,
				E9C00EEF24C620EF00628F35 /* LoopSettings.swift */,
				C16575742539FD60004AE16E /* LoopCoreConstants.swift */,
				E9B3551B292844010076AB04 /* UAMNotification.swift */,
			);
			path = LoopCore;
			sourceTree = "<group>";
		};
		43E2D8D21D20BF42004DA55F /* DoseMathTests */ = {
			isa = PBXGroup;
			children = (
				7D70765B1FE06EE2004AC8EA /* Localizable.strings */,
				43E2D8E01D20C0CB004DA55F /* Fixtures */,
				43E2D8D31D20BF42004DA55F /* DoseMathTests.swift */,
				43E2D8D51D20BF42004DA55F /* Info.plist */,
			);
			path = DoseMathTests;
			sourceTree = "<group>";
		};
		43E2D8E01D20C0CB004DA55F /* Fixtures */ = {
			isa = PBXGroup;
			children = (
				E9E5E55F24D3519700B5DFFE /* far_future_high_bg_forecast_after_6_hours.json */,
				C10B28451EA9BA5E006EA1FC /* far_future_high_bg_forecast.json */,
				43E2D8E11D20C0DB004DA55F /* read_selected_basal_profile.json */,
				43E2D8E21D20C0DB004DA55F /* recommend_temp_basal_correct_low_at_min.json */,
				C1C6591B1E1B1FDA0025CC58 /* recommend_temp_basal_dropping_then_rising.json */,
				43E2D8E31D20C0DB004DA55F /* recommend_temp_basal_flat_and_high.json */,
				43E2D8E41D20C0DB004DA55F /* recommend_temp_basal_high_and_falling.json */,
				43E2D8E51D20C0DB004DA55F /* recommend_temp_basal_high_and_rising.json */,
				43E2D8E61D20C0DB004DA55F /* recommend_temp_basal_in_range_and_rising.json */,
				43E2D8E71D20C0DB004DA55F /* recommend_temp_basal_no_change_glucose.json */,
				43E2D8E81D20C0DB004DA55F /* recommend_temp_basal_start_high_end_in_range.json */,
				43E2D8E91D20C0DB004DA55F /* recommend_temp_basal_start_high_end_low.json */,
				43E2D8EA1D20C0DB004DA55F /* recommend_temp_basal_start_low_end_high.json */,
				43E2D8EB1D20C0DB004DA55F /* recommend_temp_basal_start_low_end_in_range.json */,
				C17824A21E19EAB600D9D25C /* recommend_temp_basal_start_very_low_end_high.json */,
				C12F21A61DFA79CB00748193 /* recommend_temp_basal_very_low_end_in_range.json */,
				436D9BF71F6F4EA100CFA75F /* recommended_temp_start_low_end_just_above_range.json */,
			);
			path = Fixtures;
			sourceTree = "<group>";
		};
		43E344A01B9E144300C85C07 /* Extensions */ = {
			isa = PBXGroup;
			children = (
				A98556842493F901000FD662 /* AlertStore+SimulatedCoreData.swift */,
				C1D289B422F90A52003FFBD9 /* BasalDeliveryState.swift */,
				A9F703722489BC8500C98AD8 /* CarbStore+SimulatedCoreData.swift */,
				C17824991E1999FA00D9D25C /* CaseCountable.swift */,
				4F6663931E905FD2009E74FC /* ChartColorPalette+Loop.swift */,
				4389916A1E91B689000EEF90 /* ChartSettings+Loop.swift */,
				4F08DE8E1E7BB871006741EA /* CollectionType+Loop.swift */,
				43CE7CDD1CA8B63E003CC1B0 /* Data.swift */,
				892A5D58222F0A27008961AB /* Debug.swift */,
				1D9650C72523FBA100A1370B /* DeviceDataManager+BolusEntryViewModelDelegate.swift */,
				B4FEEF7C24B8A71F00A8DF9B /* DeviceDataManager+DeviceStatus.swift */,
				A96DAC232838325900D94E38 /* DiagnosticLog.swift */,
				C18913B42524F24C007B0683 /* DeviceDataManager+SimpleBolusViewModelDelegate.swift */,
				A9C62D832331700D00535612 /* DiagnosticLog+Subsystem.swift */,
				89D1503D24B506EB00EDE253 /* Dictionary.swift */,
				89CA2B2F226C0161004D9350 /* DirectoryObserver.swift */,
				A9CBE457248AB564008E7BA2 /* DoseStore+SimulatedCoreData.swift */,
				A9B996F127238705002DC09C /* DosingDecisionStore.swift */,
				A9CBE459248ACBE1008E7BA2 /* DosingDecisionStore+SimulatedCoreData.swift */,
				A9F703742489C9A000C98AD8 /* GlucoseStore+SimulatedCoreData.swift */,
				A9DCF2D525B0F3C500C89088 /* LoopUIColorPalette+Default.swift */,
				89E267FE229267DF00A3F2AF /* Optional.swift */,
				A967D94B24F99B9300CDDF8A /* OutputStream.swift */,
				895FE0942201234000FCF18A /* OverrideSelectionViewController.swift */,
				A9F703762489D8AA00C98AD8 /* PersistentDeviceLog+SimulatedCoreData.swift */,
				A999D40524663D18004C89D4 /* PumpManagerError.swift */,
				892A5D682230C41D008961AB /* RangeReplaceableCollection.swift */,
				A9CBE45B248ACC03008E7BA2 /* SettingsStore+SimulatedCoreData.swift */,
				C1FB428B217806A300FAB378 /* StateColorPalette.swift */,
				43F89CA222BDFBBC006BB54E /* UIActivityIndicatorView.swift */,
				43F41C361D3BF32400C11ED6 /* UIAlertController.swift */,
				A9F66FC2247F451500096EA7 /* UIDevice+Loop.swift */,
				8968B1112408B3520074BB48 /* UIFont.swift */,
				437CEEE31CDE5C0A003C8C80 /* UIImage.swift */,
				434FF1ED1CF27EEF000DB779 /* UITableViewCell.swift */,
				C13DA2AF24F6C7690098BB29 /* UIViewController.swift */,
				430B29922041F5B200BA9F93 /* UserDefaults+Loop.swift */,
				A9B607AF247F000F00792BE4 /* UserNotifications+Loop.swift */,
			);
			path = Extensions;
			sourceTree = "<group>";
		};
		43F5C2CE1B92A2A0003EB13D /* View Controllers */ = {
			isa = PBXGroup;
			children = (
				43A51E1E1EB6D62A000736CC /* CarbAbsorptionViewController.swift */,
				892D7C5023B54A14008A9656 /* CarbEntryViewController.swift */,
				43A51E201EB6DBDD000736CC /* LoopChartsTableViewController.swift */,
				433EA4C31D9F71C800CD78FB /* CommandResponseViewController.swift */,
				C178249F1E19CF9800D9D25C /* GlucoseThresholdTableViewController.swift */,
				4302F4E21D4EA54200F0FCAF /* InsulinDeliveryTableViewController.swift */,
				437D9BA21D7BC977007245E8 /* PredictionTableViewController.swift */,
				439A7941211F631C0041B75F /* RootNavigationController.swift */,
				43E3449E1B9D68E900C85C07 /* StatusTableViewController.swift */,
				89CA2B31226C18B8004D9350 /* TestingScenariosTableViewController.swift */,
				4302F4E01D4E9C8900F0FCAF /* TextFieldTableViewController.swift */,
			);
			path = "View Controllers";
			sourceTree = "<group>";
		};
		43F5C2CF1B92A2ED003EB13D /* Views */ = {
			isa = PBXGroup;
			children = (
				B4001CED28CBBC82002FB414 /* AlertManagementView.swift */,
				897A5A9524C2175B00C4E71D /* BolusEntryView.swift */,
				C1F8B1D122375E4200DD66CF /* BolusProgressTableViewCell.swift */,
				C1F8B1DB223862D500DD66CF /* BolusProgressTableViewCell.xib */,
				43B260481ED248FB008CAA77 /* CarbEntryTableViewCell.swift */,
				431A8C3F1EC6E8AB00823B9C /* CircleMaskView.swift */,
				A9A056B224B93C62007CF06D /* CriticalEventLogExportView.swift */,
				C191D2A025B3ACAA00C26C0B /* DosingStrategySelectionView.swift */,
				43D381611EBD9759007F8C8F /* HeaderValuesTableViewCell.swift */,
				430D85881F44037000AF2D4F /* HUDViewTableViewCell.swift */,
				A91D2A3E26CF0FF80023B075 /* IconTitleSubtitleTableViewCell.swift */,
				C1742331259BEADC00399C9D /* ManualEntryDoseView.swift */,
				1DA46B5F2492E2E300D71A63 /* NotificationsCriticalAlertPermissionsView.swift */,
				899433B723FE129700FA4BEA /* OverrideBadgeView.swift */,
				89D6953D23B6DF8A002B3066 /* PotentialCarbEntryTableViewCell.swift */,
				89CAB36224C8FE95009EE3CE /* PredictedGlucoseChartView.swift */,
				438D42FA1D7D11A4003244B0 /* PredictionInputEffectTableViewCell.swift */,
				439706E522D2E84900C81566 /* PredictionSettingTableViewCell.swift */,
				1DE09BA824A3E23F009EE9F9 /* SettingsView.swift */,
				C1DE5D22251BFC4D00439E49 /* SimpleBolusView.swift */,
				1DD0B76624EC77AC008A2DC3 /* SupportScreenView.swift */,
				43F64DD81D9C92C900D24DC6 /* TitleSubtitleTableViewCell.swift */,
				4311FB9A1F37FE1B00D4C0A7 /* TitleSubtitleTextFieldTableViewCell.swift */,
				C1AF062229426300002C1B19 /* ManualGlucoseEntryRow.swift */,
			);
			path = Views;
			sourceTree = "<group>";
		};
		43F5C2E41B93C5D4003EB13D /* Managers */ = {
			isa = PBXGroup;
			children = (
				B42D124228D371C400E43D22 /* AlertMuter.swift */,
				1D6B1B6626866D89009AC446 /* AlertPermissionsChecker.swift */,
				439897361CD2F80600223065 /* AnalyticsServicesManager.swift */,
				B4F3D25024AF890C0095CE44 /* BluetoothStateManager.swift */,
				439BED291E76093C00B0AED5 /* CGMManager.swift */,
				C16575702538A36B004AE16E /* CGMStalenessMonitor.swift */,
				A977A2F324ACFECF0059C207 /* CriticalEventLogExportManager.swift */,
				C148CEE624FD91BD00711B3B /* DeliveryUncertaintyAlertManager.swift */,
				43DBF0521C93EC8200B3C386 /* DeviceDataManager.swift */,
				C16B983D26B4893300256B05 /* DoseEnactor.swift */,
				43F78D251C8FC000002152D1 /* DoseMath.swift */,
				89CA2B3C226E6B13004D9350 /* LocalTestingScenariosManager.swift */,
				A9C62D862331703000535612 /* LoggingServicesManager.swift */,
				A9D5C5B525DC6C6A00534873 /* LoopAppManager.swift */,
				43A567681C94880B00334FAC /* LoopDataManager.swift */,
				43C094491CACCC73001F6403 /* NotificationManager.swift */,
				A97F250725E056D500F0EE19 /* OnboardingManager.swift */,
				432E73CA1D24B3D6009AD15D /* RemoteDataServicesManager.swift */,
				A9C62D852331703000535612 /* Service.swift */,
				A9C62D872331703000535612 /* ServicesManager.swift */,
				C1F7822527CC056900C0919A /* SettingsManager.swift */,
				E9BB27AA23B85C3500FB4987 /* SleepStore.swift */,
				43FCEEA8221A615B0013DD30 /* StatusChartsManager.swift */,
				1D63DEA426E950D400F46FA5 /* SupportManager.swift */,
				4F70C20F1DE8FAC5006380B7 /* ExtensionDataManager.swift */,
				89ADE13A226BFA0F0067222B /* TestingScenariosManager.swift */,
				1D82E69F25377C6B009131FB /* TrustedTimeChecker.swift */,
				4328E0341CFC0AE100E199AA /* WatchDataManager.swift */,
				1DA6499D2441266400F61E75 /* Alerts */,
				E95D37FF24EADE68005E2F50 /* Store Protocols */,
				E9B355232935906B0076AB04 /* Missed Meal Detection */,
				C1F2075B26D6F9B0007AB7EB /* ProfileExpirationAlerter.swift */,
				A96DAC2B2838F31200D94E38 /* SharedLogging.swift */,
			);
			path = Managers;
			sourceTree = "<group>";
		};
		43F78D2C1C8FC58F002152D1 /* LoopTests */ = {
			isa = PBXGroup;
			children = (
				B44251B42523576B00605937 /* Charts */,
				A9E6DFE4246A0418005B1A1C /* Extensions */,
				E9C58A7624DB510500487A17 /* Fixtures */,
				B4CAD8772549D2330057946B /* LoopCore */,
				1DA7A83F24476E8C008257F0 /* Managers */,
				A9E6DFED246A0460005B1A1C /* Models */,
				B4BC56362518DE8800373647 /* ViewModels */,
				43E2D90F1D20C581004DA55F /* Info.plist */,
				A9DF02CA24F72B9E00B7C988 /* CriticalEventLogTests.swift */,
				A96DAC292838EF8A00D94E38 /* DiagnosticLogTests.swift */,
				A9DAE7CF2332D77F006AE942 /* LoopTests.swift */,
				8968B113240C55F10074BB48 /* LoopSettingsTests.swift */,
				E93E86AC24DDE02C00FF40C8 /* Mock Stores */,
			);
			path = LoopTests;
			sourceTree = "<group>";
		};
		4F70C1DF1DE8DCA7006380B7 /* Loop Status Extension */ = {
			isa = PBXGroup;
			children = (
				7D7076371FE06EDE004AC8EA /* Localizable.strings */,
				4F70C1FD1DE8E662006380B7 /* Loop Status Extension.entitlements */,
				4F70C1E51DE8DCA7006380B7 /* Info.plist */,
				43BFF0CC1E466C8400FF19A9 /* StateColorPalette.swift */,
				43FCEEB0221A863E0013DD30 /* StatusChartsManager.swift */,
				4F70C1E01DE8DCA7006380B7 /* StatusViewController.swift */,
				4F70C1E21DE8DCA7006380B7 /* MainInterface.storyboard */,
			);
			path = "Loop Status Extension";
			sourceTree = "<group>";
		};
		4F75288C1DFE1DC600C322D6 /* LoopUI */ = {
			isa = PBXGroup;
			children = (
				7D23667B21250C5A0028B67D /* Common */,
				7D70764C1FE06EE1004AC8EA /* Localizable.strings */,
				7D7076471FE06EE0004AC8EA /* InfoPlist.strings */,
				4FB76FC41E8C576800B39636 /* Extensions */,
				4FB76FC31E8C575900B39636 /* Charts */,
				4F7528A61DFE20AE00C322D6 /* Models */,
				B42C950F24A3C44F00857C73 /* ViewModel */,
				4F7528931DFE1E1600C322D6 /* Views */,
				4F75288D1DFE1DC600C322D6 /* LoopUI.h */,
				4F75288E1DFE1DC600C322D6 /* Info.plist */,
				4F2C15941E09BF3C00E160D4 /* HUDView.xib */,
				4F2C15961E09E94E00E160D4 /* HUDAssets.xcassets */,
				B4E96D58248A7F9A002DABAD /* StatusHighlightHUDView.xib */,
				B4E96D5C248A82A2002DABAD /* StatusBarHUDView.xib */,
			);
			path = LoopUI;
			sourceTree = "<group>";
		};
		4F7528931DFE1E1600C322D6 /* Views */ = {
			isa = PBXGroup;
			children = (
				437CEEBF1CD6FCD8003C8C80 /* BasalRateHUDView.swift */,
				43B371851CE583890013C5A6 /* BasalStateView.swift */,
				B4E96D4E248A6E20002DABAD /* CGMStatusHUDView.swift */,
				4369618F1F19C86400447E89 /* ChartPointsContextFillLayer.swift */,
				4F08DE831E7BB70B006741EA /* ChartPointsScatterDownTrianglesLayer.swift */,
				4F08DE841E7BB70B006741EA /* ChartPointsTouchHighlightLayerViewCache.swift */,
				B4C9859325D5A3BB009FD9CA /* StatusBadgeHUDView.swift */,
				B4E96D4A248A6B6E002DABAD /* DeviceStatusHUDView.swift */,
				4337615E1D52F487004A3647 /* GlucoseHUDView.swift */,
				B4E96D54248A7509002DABAD /* GlucoseTrendHUDView.swift */,
				B4E96D52248A7386002DABAD /* GlucoseValueHUDView.swift */,
				4F2C15921E09BF2C00E160D4 /* HUDView.swift */,
				437CEEBD1CD6E0CB003C8C80 /* LoopCompletionHUDView.swift */,
				438DADC71CDE8F8B007697A5 /* LoopStateView.swift */,
				B48B0BAB24900093009A48DE /* PumpStatusHUDView.swift */,
				B4E96D5A248A8229002DABAD /* StatusBarHUDView.swift */,
				B4E96D56248A7B0F002DABAD /* StatusHighlightHUDView.swift */,
			);
			path = Views;
			sourceTree = "<group>";
		};
		4F7528A61DFE20AE00C322D6 /* Models */ = {
			isa = PBXGroup;
			children = (
				4F08DE7C1E7BB6E5006741EA /* ChartAxisValueDoubleLog.swift */,
				4326BA631F3A44D9007CCAD4 /* ChartLineModel.swift */,
			);
			path = Models;
			sourceTree = "<group>";
		};
		4F75F0052100146B00B5570E /* Scenes */ = {
			isa = PBXGroup;
			children = (
				4F75F00120FCFE8C00B5570E /* GlucoseChartScene.swift */,
				4372E495213DCDD30068E043 /* GlucoseChartValueHashable.swift */,
			);
			path = Scenes;
			sourceTree = "<group>";
		};
		4FB76FC31E8C575900B39636 /* Charts */ = {
			isa = PBXGroup;
			children = (
				43FCEEBA22211C860013DD30 /* CarbEffectChart.swift */,
				43FCEEB4221BCA020013DD30 /* COBChart.swift */,
				43FCEEB2221BC3B60013DD30 /* DoseChart.swift */,
				43FCEEAA221A61B40013DD30 /* IOBChart.swift */,
				43FCEEBC22212DD50013DD30 /* PredictedGlucoseChart.swift */,
				C1657577253A0021004AE16E /* ChartConstants.swift */,
			);
			path = Charts;
			sourceTree = "<group>";
		};
		4FB76FC41E8C576800B39636 /* Extensions */ = {
			isa = PBXGroup;
			children = (
				A9C62D8D2331708700535612 /* AuthenticationTableViewCell+NibLoadable.swift */,
				4F08DE801E7BB6F1006741EA /* CGPoint.swift */,
				B47A791B2508009E006C0E11 /* ChartAxisValuesStaticGenerator.swift */,
				438991661E91B563000EEF90 /* ChartPoint.swift */,
				43649A621C7A347F00523D7F /* CollectionType.swift */,
				B490A03C24D04F9400F509FA /* Color.swift */,
				43FCEEAC221A66780013DD30 /* DateFormatter.swift */,
				B490A04024D0559D00F509FA /* DeviceLifecycleProgressState.swift */,
				B490A04224D055D900F509FA /* DeviceStatusHighlight.swift */,
				B43DA44024D9C12100CAFF4E /* DismissibleHostingController.swift */,
				B490A03E24D0550F00F509FA /* GlucoseRangeCategory.swift */,
				B4D620D324D9EDB900043B3C /* GuidanceColors.swift */,
				1DB1CA4C24A55F0000B3B94C /* Image.swift */,
				434F54561D287FDB002A9274 /* NibLoadable.swift */,
				43FCEEAE221A67A70013DD30 /* NumberFormatter+Charts.swift */,
				43BFF0B11E45C18400FF19A9 /* UIColor.swift */,
				C1AD41FF256D61E500164DDD /* Comparable.swift */,
			);
			path = Extensions;
			sourceTree = "<group>";
		};
		4FE3475F20D5D7FA00A86D03 /* Managers */ = {
			isa = PBXGroup;
			children = (
				4FDDD23620DC51DF00D04B16 /* LoopDataManager.swift */,
				898ECA62218ABD21001E9D35 /* ComplicationChartManager.swift */,
			);
			path = Managers;
			sourceTree = "<group>";
		};
		4FF4D0FA1E1834BD00846527 /* Common */ = {
			isa = PBXGroup;
			children = (
				4FF4D0FC1E1834CC00846527 /* Extensions */,
				4FF4D0FB1E1834C400846527 /* Models */,
				43785E9B2120E7060057DED1 /* Intents.intentdefinition */,
				89E267FB2292456700A3F2AF /* FeatureFlags.swift */,
				7D9BEEF52335CF8D005DCFD6 /* Localizable.strings */,
			);
			path = Common;
			sourceTree = "<group>";
		};
		4FF4D0FB1E1834C400846527 /* Models */ = {
			isa = PBXGroup;
			children = (
				89F9119324358E4500ECCAF3 /* CarbAbsorptionTime.swift */,
				A9347F3024E7521800C99C34 /* CarbBackfillRequestUserInfo.swift */,
				4F11D3BF20DCBEEC006E072C /* GlucoseBackfillRequestUserInfo.swift */,
				4372E48F213CFCE70068E043 /* LoopSettingsUserInfo.swift */,
				43C3B6F620BBCAA30026CAFA /* PumpManager.swift */,
				C1FB428E217921D600FAB378 /* PumpManagerUI.swift */,
				435400331C9F878D00D5819C /* SetBolusUserInfo.swift */,
				4F70C2111DE900EA006380B7 /* StatusExtensionContext.swift */,
				89A1B66D24ABFDF800117AC2 /* SupportedBolusVolumesUserInfo.swift */,
				4FF4D0FF1E18374700846527 /* WatchContext.swift */,
				C1201E2B23ECDBD0002DA84A /* WatchContextRequestUserInfo.swift */,
				A9347F2E24E7508A00C99C34 /* WatchHistoricalCarbs.swift */,
				4F11D3C120DD80B3006E072C /* WatchHistoricalGlucose.swift */,
				4F7E8AC620E2AC0300AEA65E /* WatchPredictedGlucose.swift */,
				E9B08020253BBDE900BAD8F8 /* IntentExtensionInfo.swift */,
			);
			path = Models;
			sourceTree = "<group>";
		};
		4FF4D0FC1E1834CC00846527 /* Extensions */ = {
			isa = PBXGroup;
			children = (
				4372E48A213CB5F00068E043 /* Double.swift */,
				4F526D5E1DF2459000A04910 /* HKUnit.swift */,
				43C513181E864C4E001547C7 /* GlucoseRangeSchedule.swift */,
				43785E922120A01B0057DED1 /* NewCarbEntryIntent+Loop.swift */,
				430DA58D1D4AEC230097D1CA /* NSBundle.swift */,
				439897341CD2F7DE00223065 /* NSTimeInterval.swift */,
				439A7943211FE22F0041B75F /* NSUserActivity.swift */,
				4FC8C8001DEB93E400A1452E /* NSUserDefaults+StatusExtension.swift */,
				43BFF0B31E45C1BE00FF19A9 /* NumberFormatter.swift */,
				4374B5EE209D84BE00D17AA8 /* OSLog.swift */,
				4372E486213C86240068E043 /* SampleValue.swift */,
				4374B5F3209D89A900D17AA8 /* TextFieldTableViewCell.swift */,
				43BFF0C31E4659E700FF19A9 /* UIColor+HIG.swift */,
				E9B08015253BBD7300BAD8F8 /* UserDefaults+LoopIntents.swift */,
			);
			path = Extensions;
			sourceTree = "<group>";
		};
		7D23667B21250C5A0028B67D /* Common */ = {
			isa = PBXGroup;
			children = (
				7D23667C21250C7E0028B67D /* LocalizedString.swift */,
			);
			path = Common;
			sourceTree = "<group>";
		};
		891B508324342BCA005DA578 /* View Models */ = {
			isa = PBXGroup;
			children = (
				891B508424342BE1005DA578 /* CarbAndBolusFlowViewModel.swift */,
				E98A55F824EEFC200008715D /* OnOffSelectionViewModel.swift */,
			);
			path = "View Models";
			sourceTree = "<group>";
		};
		895788A3242E6947002CB114 /* Views */ = {
			isa = PBXGroup;
			children = (
				895788B5242E6A25002CB114 /* Carb Entry & Bolus */,
				895788B4242E69C8002CB114 /* Extensions */,
				895788AB242E69A2002CB114 /* ActionButton.swift */,
				895788AA242E69A1002CB114 /* CircularAccessoryButtonStyle.swift */,
				89A605E824328862009C1096 /* Checkmark.swift */,
				89A605EE2432925D009C1096 /* CompletionCheckmark.swift */,
				894F6DD8243C060600CCE676 /* ScalablePositionedText.swift */,
				89A605EA243288E4009C1096 /* TopDownTriangle.swift */,
				E98A55F624EEE1E10008715D /* OnOffSelectionView.swift */,
			);
			path = Views;
			sourceTree = "<group>";
		};
		895788B4242E69C8002CB114 /* Extensions */ = {
			isa = PBXGroup;
			children = (
				89E08FC7242E76E9000D719B /* AnyTransition.swift */,
				895788A9242E69A1002CB114 /* Color.swift */,
				89F9118E24352F1600ECCAF3 /* DigitalCrownRotation.swift */,
				894F6DD2243BCBDB00CCE676 /* Environment+SizeClass.swift */,
				89A605E62432860C009C1096 /* PeriodicPublisher.swift */,
				89E08FC9242E7714000D719B /* UIFont.swift */,
				894F6DD6243C047300CCE676 /* View+Position.swift */,
			);
			path = Extensions;
			sourceTree = "<group>";
		};
		895788B5242E6A25002CB114 /* Carb Entry & Bolus */ = {
			isa = PBXGroup;
			children = (
				895788A5242E69A1002CB114 /* AbsorptionTimeSelection.swift */,
				89A605EC24328972009C1096 /* BolusArrow.swift */,
				89E08FCF242E8B2B000D719B /* BolusConfirmationView.swift */,
				89A605F02432BD18009C1096 /* BolusConfirmationVisual.swift */,
				895788A7242E69A1002CB114 /* BolusInput.swift */,
				89A605E224327DFE009C1096 /* CarbAmountInput.swift */,
				894F6DDC243C0A2300CCE676 /* CarbAmountLabel.swift */,
				895788A6242E69A1002CB114 /* CarbAndBolusFlow.swift */,
				89E08FC5242E7506000D719B /* CarbAndDateInput.swift */,
				89A605E424327F45009C1096 /* DoseVolumeInput.swift */,
				894F6DDA243C07CF00CCE676 /* GramLabel.swift */,
				89F9119024358DED00ECCAF3 /* Models */,
				89E08FC0242E73CA000D719B /* Preference Keys */,
			);
			path = "Carb Entry & Bolus";
			sourceTree = "<group>";
		};
		897A5A9724C22DCE00C4E71D /* View Models */ = {
			isa = PBXGroup;
			children = (
				E9CECC892919CFCE004B8BE8 /* AlertPermissionsViewModel.swift */,
				897A5A9824C22DE800C4E71D /* BolusEntryViewModel.swift */,
				A9A056B424B94123007CF06D /* CriticalEventLogExportViewModel.swift */,
				C11BD0542523CFED00236B08 /* SimpleBolusViewModel.swift */,
				1DB1CA4E24A56D7600B3B94C /* SettingsViewModel.swift */,
				1D49795724E7289700948F05 /* ServicesViewModel.swift */,
				C174233B259BEB0F00399C9D /* ManualEntryDoseViewModel.swift */,
				1DB619AB270BAD3D006C9D07 /* VersionUpdateViewModel.swift */,
			);
			path = "View Models";
			sourceTree = "<group>";
		};
		898ECA5D218ABD17001E9D35 /* Models */ = {
			isa = PBXGroup;
			children = (
				898ECA5E218ABD17001E9D35 /* GlucoseChartScaler.swift */,
				898ECA5F218ABD17001E9D35 /* GlucoseChartData.swift */,
				892FB4CC22040104005293EC /* OverridePresetRow.swift */,
			);
			path = Models;
			sourceTree = "<group>";
		};
		89E08FC0242E73CA000D719B /* Preference Keys */ = {
			isa = PBXGroup;
			children = (
				89E08FC1242E73DC000D719B /* CarbAmountPositionKey.swift */,
				89E08FC3242E73F0000D719B /* GramLabelPositionKey.swift */,
			);
			path = "Preference Keys";
			sourceTree = "<group>";
		};
		89F9119024358DED00ECCAF3 /* Models */ = {
			isa = PBXGroup;
			children = (
				89F9119524358E6900ECCAF3 /* BolusPickerValues.swift */,
				89F9119124358E2B00ECCAF3 /* CarbEntryInputMode.swift */,
			);
			path = Models;
			sourceTree = "<group>";
		};
		968DCD53F724DE56FFE51920 /* Frameworks */ = {
			isa = PBXGroup;
			children = (
				C159C82E286787EF00A86EC0 /* LoopKit.framework */,
				C159C8212867859800A86EC0 /* MockKitUI.framework */,
				C159C8192867857000A86EC0 /* LoopKitUI.framework */,
				C11B9D60286779C000500CF8 /* MockKit.framework */,
				C11B9D61286779C000500CF8 /* MockKitUI.framework */,
				C11B9D5D286778D000500CF8 /* LoopKitUI.framework */,
				C19C8C20286776C20056D5E4 /* LoopKit.framework */,
				C19C8BC728651F0A0056D5E4 /* MockKit.framework */,
				C19C8BC228651EAE0056D5E4 /* LoopTestingKit.framework */,
				C19C8BB928651DFB0056D5E4 /* TrueTime.framework */,
				C101947127DD473C004E7EB8 /* MockKitUI.framework */,
				1DC63E7325351BDF004605DA /* TrueTime.framework */,
				4344628420A7A3BE00C4BE6F /* CGMBLEKit.framework */,
				C1750AEB255B013300B8011C /* Minizip.framework */,
				C19F496225630504003632D7 /* Minizip.framework */,
				43A8EC6E210E622600A81379 /* CGMBLEKitUI.framework */,
				C1E2773D224177C000354103 /* ClockKit.framework */,
				4344628120A7A37E00C4BE6F /* CoreBluetooth.framework */,
				43C246A71D89990F0031F8D1 /* Crypto.framework */,
				4D3B40021D4A9DFE00BC6334 /* G4ShareSpy.framework */,
				43D9002C21EB225D00AF44BF /* HealthKit.framework */,
				43F5C2C81B929C09003EB13D /* HealthKit.framework */,
				4344628320A7A3BE00C4BE6F /* LoopKit.framework */,
				437AFEE6203688CF008C4892 /* LoopKitUI.framework */,
				892A5D5A222F0D7C008961AB /* LoopTestingKit.framework */,
				C1E2774722433D7A00354103 /* MKRingProgressView.framework */,
				892A5D29222EF60A008961AB /* MockKit.framework */,
				892A5D2B222EF60A008961AB /* MockKitUI.framework */,
				4F70C1DD1DE8DCA7006380B7 /* NotificationCenter.framework */,
				43B371871CE597D10013C5A6 /* ShareClient.framework */,
				4379CFEF21112CF700AADC79 /* ShareClientUI.framework */,
				438A95A71D8B9B24009D12E1 /* CGMBLEKit.framework */,
				43F78D4B1C914197002152D1 /* LoopKit.framework */,
				E9B07F86253BBA6500BAD8F8 /* IntentsUI.framework */,
				14B1735D28AED9EC006CCD7C /* WidgetKit.framework */,
				14B1735F28AED9EC006CCD7C /* SwiftUI.framework */,
			);
			name = Frameworks;
			sourceTree = "<group>";
		};
		A900531928D60852000BC15B /* Shortcuts */ = {
			isa = PBXGroup;
			children = (
				A900531B28D608CA000BC15B /* Cancel Override.shortcut */,
				A900531C28D6090D000BC15B /* Loop Remote Overrides.shortcut */,
				A900531A28D60862000BC15B /* Loop.shortcut */,
			);
			path = Shortcuts;
			sourceTree = "<group>";
		};
		A9E6DFE4246A0418005B1A1C /* Extensions */ = {
			isa = PBXGroup;
			children = (
				B44251B2252350CE00605937 /* ChartAxisValuesStaticGeneratorTests.swift */,
			);
			path = Extensions;
			sourceTree = "<group>";
		};
		A9E6DFED246A0460005B1A1C /* Models */ = {
			isa = PBXGroup;
			children = (
				A9DFAFB224F0415E00950D1E /* CarbBackfillRequestUserInfoTests.swift */,
				A963B279252CEBAE0062AA12 /* SetBolusUserInfoTests.swift */,
				A9DFAFB424F048A000950D1E /* WatchHistoricalCarbsTests.swift */,
				C19008FF252271BB00721625 /* SimpleBolusCalculatorTests.swift */,
				A9C1719625366F780053BCBD /* WatchHistoricalGlucoseTest.swift */,
				A9BD28E6272226B40071DF15 /* TestLocalizedError.swift */,
				A9E8A80428A7CAC000C0A8A4 /* RemoteCommandTests.swift */,
			);
			path = Models;
			sourceTree = "<group>";
		};
		B42C950F24A3C44F00857C73 /* ViewModel */ = {
			isa = PBXGroup;
			children = (
				B42C951324A3C76000857C73 /* CGMStatusHUDViewModel.swift */,
			);
			path = ViewModel;
			sourceTree = "<group>";
		};
		B44251B42523576B00605937 /* Charts */ = {
			isa = PBXGroup;
			children = (
				B44251B52523578300605937 /* PredictedGlucoseChartTests.swift */,
			);
			path = Charts;
			sourceTree = "<group>";
		};
		B4BC56362518DE8800373647 /* ViewModels */ = {
			isa = PBXGroup;
			children = (
				1D8D55BB252274650044DBB6 /* BolusEntryViewModelTests.swift */,
				B4BC56372518DEA900373647 /* CGMStatusHUDViewModelTests.swift */,
				C165756E2534C468004AE16E /* SimpleBolusViewModelTests.swift */,
				C1777A6525A125F100595963 /* ManualEntryDoseViewModelTests.swift */,
			);
			path = ViewModels;
			sourceTree = "<group>";
		};
		B4CAD8772549D2330057946B /* LoopCore */ = {
			isa = PBXGroup;
			children = (
				B4CAD8782549D2540057946B /* LoopCompletionFreshnessTests.swift */,
			);
			path = LoopCore;
			sourceTree = "<group>";
		};
		C16DA84022E8E104008624C2 /* Plugins */ = {
			isa = PBXGroup;
			children = (
				C16DA84122E8E112008624C2 /* PluginManager.swift */,
			);
			path = Plugins;
			sourceTree = "<group>";
		};
		C18A491122FCC20B00FDA733 /* Scripts */ = {
			isa = PBXGroup;
			children = (
				C1D197FE232CF92D0096D646 /* capture-build-details.sh */,
				C18A491222FCC22800FDA733 /* build-derived-assets.sh */,
				C18A491522FCC22900FDA733 /* copy-plugins.sh */,
				C18A491322FCC22900FDA733 /* make_scenario.py */,
			);
			path = Scripts;
			sourceTree = "<group>";
		};
		E90909CB24E34A7A00F963D2 /* high_and_rising_with_cob */ = {
			isa = PBXGroup;
			children = (
				E90909CF24E34AC500F963D2 /* high_and_rising_with_cob_carb_effect.json */,
				E90909D024E34AC500F963D2 /* high_and_rising_with_cob_counteraction_effect.json */,
				E90909CD24E34AC500F963D2 /* high_and_rising_with_cob_insulin_effect.json */,
				E90909CC24E34AC500F963D2 /* high_and_rising_with_cob_momentum_effect.json */,
				E90909CE24E34AC500F963D2 /* high_and_rising_with_cob_predicted_glucose.json */,
			);
			path = high_and_rising_with_cob;
			sourceTree = "<group>";
		};
		E90909D624E34EC200F963D2 /* low_and_falling */ = {
			isa = PBXGroup;
			children = (
				E90909D824E34F1500F963D2 /* low_and_falling_carb_effect.json */,
				E90909D924E34F1500F963D2 /* low_and_falling_counteraction_effect.json */,
				E90909DA24E34F1600F963D2 /* low_and_falling_insulin_effect.json */,
				E90909DB24E34F1600F963D2 /* low_and_falling_momentum_effect.json */,
				E90909D724E34F1500F963D2 /* low_and_falling_predicted_glucose.json */,
			);
			path = low_and_falling;
			sourceTree = "<group>";
		};
		E90909E124E352C300F963D2 /* low_with_low_treatment */ = {
			isa = PBXGroup;
			children = (
				E90909E224E3530200F963D2 /* low_with_low_treatment_carb_effect.json */,
				E90909E624E3530200F963D2 /* low_with_low_treatment_counteraction_effect.json */,
				E90909E324E3530200F963D2 /* low_with_low_treatment_insulin_effect.json */,
				E90909E524E3530200F963D2 /* low_with_low_treatment_momentum_effect.json */,
				E90909E424E3530200F963D2 /* low_with_low_treatment_predicted_glucose.json */,
			);
			path = low_with_low_treatment;
			sourceTree = "<group>";
		};
		E90909EC24E35B3400F963D2 /* high_and_falling */ = {
			isa = PBXGroup;
			children = (
				E90909F524E35B7C00F963D2 /* high_and_falling_momentum_effect.json */,
				E90909F024E35B4C00F963D2 /* high_and_falling_carb_effect.json */,
				E90909EF24E35B4C00F963D2 /* high_and_falling_counteraction_effect.json */,
				E90909F124E35B4C00F963D2 /* high_and_falling_insulin_effect.json */,
				E90909ED24E35B4000F963D2 /* high_and_falling_predicted_glucose.json */,
			);
			path = high_and_falling;
			sourceTree = "<group>";
		};
		E93E86AC24DDE02C00FF40C8 /* Mock Stores */ = {
			isa = PBXGroup;
			children = (
				E93E86A724DDCC4400FF40C8 /* MockDoseStore.swift */,
				E93E86AF24DDE1BD00FF40C8 /* MockGlucoseStore.swift */,
				E93E86B124DDE21D00FF40C8 /* MockCarbStore.swift */,
				E98A55F024EDD85E0008715D /* MockDosingDecisionStore.swift */,
				E98A55F224EDD9530008715D /* MockSettingsStore.swift */,
				E9B3552E2935968E0076AB04 /* HKHealthStoreMock.swift */,
			);
			path = "Mock Stores";
			sourceTree = "<group>";
		};
		E93E86B324E1FD8700FF40C8 /* flat_and_stable */ = {
			isa = PBXGroup;
			children = (
				E93E86C224E1FE6100FF40C8 /* flat_and_stable_counteraction_effect.json */,
				E93E86B824E1FDC400FF40C8 /* flat_and_stable_carb_effect.json */,
				E93E86B424E1FDC400FF40C8 /* flat_and_stable_insulin_effect.json */,
				E93E86B524E1FDC400FF40C8 /* flat_and_stable_momentum_effect.json */,
				E93E86B624E1FDC400FF40C8 /* flat_and_stable_predicted_glucose.json */,
			);
			path = flat_and_stable;
			sourceTree = "<group>";
		};
		E93E86C424E2DF6700FF40C8 /* high_and_stable */ = {
			isa = PBXGroup;
			children = (
				E93E86C624E2E02200FF40C8 /* high_and_stable_carb_effect.json */,
				E93E86C824E2E02200FF40C8 /* high_and_stable_counteraction_effect.json */,
				E93E86C524E2E02200FF40C8 /* high_and_stable_insulin_effect.json */,
				E93E86C924E2E02200FF40C8 /* high_and_stable_momentum_effect.json */,
				E93E86C724E2E02200FF40C8 /* high_and_stable_predicted_glucose.json */,
			);
			path = high_and_stable;
			sourceTree = "<group>";
		};
		E950CA9429002E4B00B5B692 /* LoopDataManager */ = {
			isa = PBXGroup;
			children = (
			);
			path = LoopDataManager;
			sourceTree = "<group>";
		};
		E95D37FF24EADE68005E2F50 /* Store Protocols */ = {
			isa = PBXGroup;
			children = (
				E95D380024EADE7C005E2F50 /* DoseStoreProtocol.swift */,
				E95D380224EADF36005E2F50 /* CarbStoreProtocol.swift */,
				E95D380424EADF78005E2F50 /* GlucoseStoreProtocol.swift */,
				E98A55EC24EDD6380008715D /* LatestStoredSettingsProvider.swift */,
				E98A55EE24EDD6E60008715D /* DosingDecisionStoreProtocol.swift */,
			);
			path = "Store Protocols";
			sourceTree = "<group>";
		};
		E9B07F7D253BBA6500BAD8F8 /* Loop Intent Extension */ = {
			isa = PBXGroup;
			children = (
				E942DE6D253BE5E100AC532D /* Loop Intent Extension.entitlements */,
				E9B07F7E253BBA6500BAD8F8 /* IntentHandler.swift */,
				E9B07F80253BBA6500BAD8F8 /* Info.plist */,
				E9B07FED253BBC7100BAD8F8 /* OverrideIntentHandler.swift */,
			);
			path = "Loop Intent Extension";
			sourceTree = "<group>";
		};
		E9B355232935906B0076AB04 /* Missed Meal Detection */ = {
			isa = PBXGroup;
			children = (
				E9B3552129358C440076AB04 /* MealDetectionManager.swift */,
				E9B35525293590980076AB04 /* UAMSettings.swift */,
			);
			path = "Missed Meal Detection";
			sourceTree = "<group>";
		};
		E9B355312937068A0076AB04 /* meal_detection */ = {
			isa = PBXGroup;
			children = (
				E9B35533293706CA0076AB04 /* dynamic_autofill_counteraction_effect.json */,
				E9B35532293706CA0076AB04 /* needs_clamping_counteraction_effect.json */,
				E9B35534293706CB0076AB04 /* uam_counteraction_effect.json */,
				E9B35535293706CB0076AB04 /* noisy_cgm_counteraction_effect.json */,
				E9B35537293706CB0076AB04 /* long_interval_counteraction_effect.json */,
				E9B35536293706CB0076AB04 /* realistic_report_counteraction_effect.json */,
			);
			path = meal_detection;
			sourceTree = "<group>";
		};
		E9C58A7624DB510500487A17 /* Fixtures */ = {
			isa = PBXGroup;
			children = (
				E9B355312937068A0076AB04 /* meal_detection */,
				E90909EC24E35B3400F963D2 /* high_and_falling */,
				E90909E124E352C300F963D2 /* low_with_low_treatment */,
				E90909D624E34EC200F963D2 /* low_and_falling */,
				E90909CB24E34A7A00F963D2 /* high_and_rising_with_cob */,
				E93E86C424E2DF6700FF40C8 /* high_and_stable */,
				E93E86B324E1FD8700FF40C8 /* flat_and_stable */,
				E93E865724DB75BD00FF40C8 /* predicted_glucose_very_negative.json */,
				E93E865524DB731900FF40C8 /* predicted_glucose_without_retrospective.json */,
				E9C58A7824DB529A00487A17 /* basal_profile.json */,
				E93E865324DB6CBA00FF40C8 /* retrospective_output.json */,
				E9C58A7A24DB529A00487A17 /* counteraction_effect_falling_glucose.json */,
				E9C58A7924DB529A00487A17 /* dynamic_glucose_effect_partially_observed.json */,
				E9C58A7B24DB529A00487A17 /* insulin_effect.json */,
				E9C58A7724DB529A00487A17 /* momentum_effect_bouncing.json */,
			);
			path = Fixtures;
			sourceTree = "<group>";
		};
/* End PBXGroup section */

/* Begin PBXHeadersBuildPhase section */
		43D9001D21EB209400AF44BF /* Headers */ = {
			isa = PBXHeadersBuildPhase;
			buildActionMask = 2147483647;
			files = (
				43D9001E21EB209400AF44BF /* LoopCore.h in Headers */,
			);
			runOnlyForDeploymentPostprocessing = 0;
		};
		43D9FFCA21EAE05D00AF44BF /* Headers */ = {
			isa = PBXHeadersBuildPhase;
			buildActionMask = 2147483647;
			files = (
				43D9FFD321EAE05D00AF44BF /* LoopCore.h in Headers */,
			);
			runOnlyForDeploymentPostprocessing = 0;
		};
		4F7528881DFE1DC600C322D6 /* Headers */ = {
			isa = PBXHeadersBuildPhase;
			buildActionMask = 2147483647;
			files = (
				4F2C15851E075B8700E160D4 /* LoopUI.h in Headers */,
			);
			runOnlyForDeploymentPostprocessing = 0;
		};
/* End PBXHeadersBuildPhase section */

/* Begin PBXNativeTarget section */
		14B1735B28AED9EC006CCD7C /* SmallStatusWidgetExtension */ = {
			isa = PBXNativeTarget;
			buildConfigurationList = 14B1736C28AED9EE006CCD7C /* Build configuration list for PBXNativeTarget "SmallStatusWidgetExtension" */;
			buildPhases = (
				14B1735828AED9EC006CCD7C /* Sources */,
				14B1735928AED9EC006CCD7C /* Frameworks */,
				14B1735A28AED9EC006CCD7C /* Resources */,
			);
			buildRules = (
			);
			dependencies = (
				1481F9BE28DA26F4004C5AEB /* PBXTargetDependency */,
			);
			name = SmallStatusWidgetExtension;
			productName = SmallStatusWidgetExtension;
			productReference = 14B1735C28AED9EC006CCD7C /* SmallStatusWidgetExtension.appex */;
			productType = "com.apple.product-type.app-extension";
		};
		43776F8B1B8022E90074EA36 /* Loop */ = {
			isa = PBXNativeTarget;
			buildConfigurationList = 43776FB61B8022E90074EA36 /* Build configuration list for PBXNativeTarget "Loop" */;
			buildPhases = (
				C1D1405722FB66DF00DA6242 /* Build Derived Assets */,
				43776F881B8022E90074EA36 /* Sources */,
				43776F891B8022E90074EA36 /* Frameworks */,
				43776F8A1B8022E90074EA36 /* Resources */,
				43A9439C1B926B7B0051FA24 /* Embed Watch Content */,
				43A943AE1B928D400051FA24 /* Embed Frameworks */,
				C16DA84322E8E5FF008624C2 /* Install Plugins */,
				C1D19800232CFA2A0096D646 /* Capture Build Details */,
				4F70C1EC1DE8DCA8006380B7 /* Embed App Extensions */,
			);
			buildRules = (
			);
			dependencies = (
				4F7528971DFE1ED400C322D6 /* PBXTargetDependency */,
				43A943931B926B7B0051FA24 /* PBXTargetDependency */,
				4F70C1E71DE8DCA7006380B7 /* PBXTargetDependency */,
				43D9FFD521EAE05D00AF44BF /* PBXTargetDependency */,
				E9B07F93253BBA6500BAD8F8 /* PBXTargetDependency */,
				14B1736828AED9EE006CCD7C /* PBXTargetDependency */,
			);
			name = Loop;
			packageProductDependencies = (
				C1F00C5F285A802A006302C5 /* SwiftCharts */,
			);
			productName = Loop;
			productReference = 43776F8C1B8022E90074EA36 /* Loop.app */;
			productType = "com.apple.product-type.application";
		};
		43A943711B926B7B0051FA24 /* WatchApp */ = {
			isa = PBXNativeTarget;
			buildConfigurationList = 43A943991B926B7B0051FA24 /* Build configuration list for PBXNativeTarget "WatchApp" */;
			buildPhases = (
				43A943701B926B7B0051FA24 /* Resources */,
				43A943981B926B7B0051FA24 /* Embed App Extensions */,
				43105EF81BADC8F9009CD81E /* Frameworks */,
			);
			buildRules = (
			);
			dependencies = (
				43A943811B926B7B0051FA24 /* PBXTargetDependency */,
			);
			name = WatchApp;
			productName = WatchApp;
			productReference = 43A943721B926B7B0051FA24 /* WatchApp.app */;
			productType = "com.apple.product-type.application.watchapp2";
		};
		43A9437D1B926B7B0051FA24 /* WatchApp Extension */ = {
			isa = PBXNativeTarget;
			buildConfigurationList = 43A943951B926B7B0051FA24 /* Build configuration list for PBXNativeTarget "WatchApp Extension" */;
			buildPhases = (
				C1E9CB59294E67060022387B /* Build Derived Assets */,
				43A9437A1B926B7B0051FA24 /* Sources */,
				43A9437B1B926B7B0051FA24 /* Frameworks */,
				43A9437C1B926B7B0051FA24 /* Resources */,
				43C667D71C5577280050C674 /* Embed Frameworks */,
			);
			buildRules = (
			);
			dependencies = (
				C117ED71232EDB3200DA57CD /* PBXTargetDependency */,
			);
			name = "WatchApp Extension";
			productName = "WatchApp Extension";
			productReference = 43A9437E1B926B7B0051FA24 /* WatchApp Extension.appex */;
			productType = "com.apple.product-type.watchkit2-extension";
		};
		43D9001A21EB209400AF44BF /* LoopCore-watchOS */ = {
			isa = PBXNativeTarget;
			buildConfigurationList = 43D9002721EB209400AF44BF /* Build configuration list for PBXNativeTarget "LoopCore-watchOS" */;
			buildPhases = (
				43D9001D21EB209400AF44BF /* Headers */,
				43D9001F21EB209400AF44BF /* Sources */,
				43D9002321EB209400AF44BF /* Frameworks */,
				43D9002621EB209400AF44BF /* Resources */,
			);
			buildRules = (
			);
			dependencies = (
			);
			name = "LoopCore-watchOS";
			productName = LoopCore;
			productReference = 43D9002A21EB209400AF44BF /* LoopCore.framework */;
			productType = "com.apple.product-type.framework";
		};
		43D9FFA121EA9A0C00AF44BF /* Learn */ = {
			isa = PBXNativeTarget;
			buildConfigurationList = 43D9FFB321EA9A0F00AF44BF /* Build configuration list for PBXNativeTarget "Learn" */;
			buildPhases = (
				43D9FF9E21EA9A0C00AF44BF /* Sources */,
				43D9FF9F21EA9A0C00AF44BF /* Frameworks */,
				43D9FFA021EA9A0C00AF44BF /* Resources */,
				43D9FFDF21EAE3C600AF44BF /* Embed Frameworks */,
			);
			buildRules = (
			);
			dependencies = (
				43D9FFBA21EA9CA400AF44BF /* PBXTargetDependency */,
				A942E447225FD9A300DD4980 /* PBXTargetDependency */,
			);
			name = Learn;
			productName = Learn;
			productReference = 43D9FFA221EA9A0C00AF44BF /* Learn.app */;
			productType = "com.apple.product-type.application";
		};
		43D9FFCE21EAE05D00AF44BF /* LoopCore */ = {
			isa = PBXNativeTarget;
			buildConfigurationList = 43D9FFD821EAE05D00AF44BF /* Build configuration list for PBXNativeTarget "LoopCore" */;
			buildPhases = (
				43D9FFCA21EAE05D00AF44BF /* Headers */,
				43D9FFCB21EAE05D00AF44BF /* Sources */,
				43D9FFCC21EAE05D00AF44BF /* Frameworks */,
				43D9FFCD21EAE05D00AF44BF /* Resources */,
			);
			buildRules = (
			);
			dependencies = (
			);
			name = LoopCore;
			productName = LoopCore;
			productReference = 43D9FFCF21EAE05D00AF44BF /* LoopCore.framework */;
			productType = "com.apple.product-type.framework";
		};
		43E2D8D01D20BF42004DA55F /* DoseMathTests */ = {
			isa = PBXNativeTarget;
			buildConfigurationList = 43E2D8D61D20BF42004DA55F /* Build configuration list for PBXNativeTarget "DoseMathTests" */;
			buildPhases = (
				43E2D8CD1D20BF42004DA55F /* Sources */,
				43E2D8CE1D20BF42004DA55F /* Frameworks */,
				43E2D8CF1D20BF42004DA55F /* Resources */,
				43E2D8DD1D20C072004DA55F /* CopyFiles */,
			);
			buildRules = (
			);
			dependencies = (
				A942E445225FD97F00DD4980 /* PBXTargetDependency */,
			);
			name = DoseMathTests;
			productName = DoseMathTests;
			productReference = 43E2D8D11D20BF42004DA55F /* DoseMathTests.xctest */;
			productType = "com.apple.product-type.bundle.unit-test";
		};
		43E2D90A1D20C581004DA55F /* LoopTests */ = {
			isa = PBXNativeTarget;
			buildConfigurationList = 43E2D9121D20C581004DA55F /* Build configuration list for PBXNativeTarget "LoopTests" */;
			buildPhases = (
				43E2D9071D20C581004DA55F /* Sources */,
				43E2D9081D20C581004DA55F /* Frameworks */,
				43E2D9091D20C581004DA55F /* Resources */,
				C1E3DC4828595FAA00CA19FF /* Embed Frameworks */,
			);
			buildRules = (
			);
			dependencies = (
				43E2D9111D20C581004DA55F /* PBXTargetDependency */,
			);
			name = LoopTests;
			packageProductDependencies = (
				C1E3DC4628595FAA00CA19FF /* SwiftCharts */,
			);
			productName = LoopTests;
			productReference = 43E2D90B1D20C581004DA55F /* LoopTests.xctest */;
			productType = "com.apple.product-type.bundle.unit-test";
		};
		4F70C1DB1DE8DCA7006380B7 /* Loop Status Extension */ = {
			isa = PBXNativeTarget;
			buildConfigurationList = 4F70C1EB1DE8DCA8006380B7 /* Build configuration list for PBXNativeTarget "Loop Status Extension" */;
			buildPhases = (
				4F70C1D81DE8DCA7006380B7 /* Sources */,
				4F70C1D91DE8DCA7006380B7 /* Frameworks */,
				4F70C1DA1DE8DCA7006380B7 /* Resources */,
			);
			buildRules = (
			);
			dependencies = (
				C11B9D592867781E00500CF8 /* PBXTargetDependency */,
			);
			name = "Loop Status Extension";
			packageProductDependencies = (
				C1CCF1162858FBAD0035389C /* SwiftCharts */,
			);
			productName = "Loop Status Extension";
			productReference = 4F70C1DC1DE8DCA7006380B7 /* Loop Status Extension.appex */;
			productType = "com.apple.product-type.app-extension";
		};
		4F75288A1DFE1DC600C322D6 /* LoopUI */ = {
			isa = PBXNativeTarget;
			buildConfigurationList = 4F7528921DFE1DC600C322D6 /* Build configuration list for PBXNativeTarget "LoopUI" */;
			buildPhases = (
				4F7528881DFE1DC600C322D6 /* Headers */,
				4F7528861DFE1DC600C322D6 /* Sources */,
				4F7528871DFE1DC600C322D6 /* Frameworks */,
				4F7528891DFE1DC600C322D6 /* Resources */,
			);
			buildRules = (
			);
			dependencies = (
				C1CCF1152858FA900035389C /* PBXTargetDependency */,
			);
			name = LoopUI;
			packageProductDependencies = (
				C11B9D5A286778A800500CF8 /* SwiftCharts */,
			);
			productName = LoopUI;
			productReference = 4F75288B1DFE1DC600C322D6 /* LoopUI.framework */;
			productType = "com.apple.product-type.framework";
		};
		E9B07F7B253BBA6500BAD8F8 /* Loop Intent Extension */ = {
			isa = PBXNativeTarget;
			buildConfigurationList = E9B07F9A253BBA6500BAD8F8 /* Build configuration list for PBXNativeTarget "Loop Intent Extension" */;
			buildPhases = (
				E9B07F78253BBA6500BAD8F8 /* Sources */,
				E9B07F79253BBA6500BAD8F8 /* Frameworks */,
				E9B07F7A253BBA6500BAD8F8 /* Resources */,
			);
			buildRules = (
			);
			dependencies = (
			);
			name = "Loop Intent Extension";
			productName = "Loop Intent Extension";
			productReference = E9B07F7C253BBA6500BAD8F8 /* Loop Intent Extension.appex */;
			productType = "com.apple.product-type.app-extension";
		};
/* End PBXNativeTarget section */

/* Begin PBXProject section */
		43776F841B8022E90074EA36 /* Project object */ = {
			isa = PBXProject;
			attributes = {
				LastSwiftUpdateCheck = 1340;
				LastUpgradeCheck = 1010;
				ORGANIZATIONNAME = "LoopKit Authors";
				TargetAttributes = {
					14B1735B28AED9EC006CCD7C = {
						CreatedOnToolsVersion = 13.4.1;
					};
					43776F8B1B8022E90074EA36 = {
						CreatedOnToolsVersion = 7.0;
						LastSwiftMigration = 1020;
						ProvisioningStyle = Automatic;
						SystemCapabilities = {
							com.apple.ApplicationGroups.iOS = {
								enabled = 1;
							};
							com.apple.BackgroundModes = {
								enabled = 1;
							};
							com.apple.HealthKit = {
								enabled = 1;
							};
							com.apple.Keychain = {
								enabled = 0;
							};
							com.apple.Siri = {
								enabled = 1;
							};
						};
					};
					43A943711B926B7B0051FA24 = {
						CreatedOnToolsVersion = 7.0;
						LastSwiftMigration = 0800;
						ProvisioningStyle = Automatic;
						SystemCapabilities = {
							com.apple.ApplicationGroups.iOS = {
								enabled = 0;
							};
							com.apple.BackgroundModes.watchos.app = {
								enabled = 0;
							};
						};
					};
					43A9437D1B926B7B0051FA24 = {
						CreatedOnToolsVersion = 7.0;
						LastSwiftMigration = 1020;
						ProvisioningStyle = Automatic;
						SystemCapabilities = {
							com.apple.ApplicationGroups.iOS = {
								enabled = 0;
							};
							com.apple.HealthKit = {
								enabled = 0;
							};
							com.apple.HealthKit.watchos = {
								enabled = 1;
							};
							com.apple.Keychain = {
								enabled = 0;
							};
							com.apple.Siri = {
								enabled = 1;
							};
						};
					};
					43D9001A21EB209400AF44BF = {
						LastSwiftMigration = 1020;
						ProvisioningStyle = Automatic;
					};
					43D9FFA121EA9A0C00AF44BF = {
						CreatedOnToolsVersion = 10.1;
						LastSwiftMigration = 1020;
						ProvisioningStyle = Automatic;
						SystemCapabilities = {
							com.apple.ApplicationGroups.iOS = {
								enabled = 1;
							};
							com.apple.HealthKit = {
								enabled = 1;
							};
						};
					};
					43D9FFCE21EAE05D00AF44BF = {
						CreatedOnToolsVersion = 10.1;
						LastSwiftMigration = 1020;
						ProvisioningStyle = Automatic;
					};
					43E2D8D01D20BF42004DA55F = {
						CreatedOnToolsVersion = 7.3.1;
						LastSwiftMigration = 0800;
						ProvisioningStyle = Automatic;
					};
					43E2D90A1D20C581004DA55F = {
						CreatedOnToolsVersion = 7.3.1;
						LastSwiftMigration = 0800;
						ProvisioningStyle = Automatic;
						TestTargetID = 43776F8B1B8022E90074EA36;
					};
					4F70C1DB1DE8DCA7006380B7 = {
						CreatedOnToolsVersion = 8.1;
						LastSwiftMigration = 1020;
						ProvisioningStyle = Automatic;
						SystemCapabilities = {
							com.apple.ApplicationGroups.iOS = {
								enabled = 1;
							};
						};
					};
					4F75288A1DFE1DC600C322D6 = {
						CreatedOnToolsVersion = 8.1;
						LastSwiftMigration = 1020;
						ProvisioningStyle = Automatic;
					};
					E9B07F7B253BBA6500BAD8F8 = {
						ProvisioningStyle = Automatic;
					};
				};
			};
			buildConfigurationList = 43776F871B8022E90074EA36 /* Build configuration list for PBXProject "Loop" */;
			compatibilityVersion = "Xcode 8.0";
			developmentRegion = en;
			hasScannedForEncodings = 0;
			knownRegions = (
				en,
				Base,
				fr,
				de,
				"zh-Hans",
				it,
				nl,
				nb,
				es,
				pl,
				ru,
				ja,
				"pt-BR",
				vi,
				da,
				sv,
				fi,
				ro,
				tr,
				he,
			);
			mainGroup = 43776F831B8022E90074EA36;
			packageReferences = (
				C1CCF10B2858F4F70035389C /* XCRemoteSwiftPackageReference "SwiftCharts" */,
			);
			productRefGroup = 43776F8D1B8022E90074EA36 /* Products */;
			projectDirPath = "";
			projectRoot = "";
			targets = (
				43776F8B1B8022E90074EA36 /* Loop */,
				4F70C1DB1DE8DCA7006380B7 /* Loop Status Extension */,
				43A943711B926B7B0051FA24 /* WatchApp */,
				43A9437D1B926B7B0051FA24 /* WatchApp Extension */,
				14B1735B28AED9EC006CCD7C /* SmallStatusWidgetExtension */,
				E9B07F7B253BBA6500BAD8F8 /* Loop Intent Extension */,
				43D9FFA121EA9A0C00AF44BF /* Learn */,
				43D9FFCE21EAE05D00AF44BF /* LoopCore */,
				43D9001A21EB209400AF44BF /* LoopCore-watchOS */,
				4F75288A1DFE1DC600C322D6 /* LoopUI */,
				43E2D8D01D20BF42004DA55F /* DoseMathTests */,
				43E2D90A1D20C581004DA55F /* LoopTests */,
			);
		};
/* End PBXProject section */

/* Begin PBXResourcesBuildPhase section */
		14B1735A28AED9EC006CCD7C /* Resources */ = {
			isa = PBXResourcesBuildPhase;
			buildActionMask = 2147483647;
			files = (
				14B1736528AED9EE006CCD7C /* Assets.xcassets in Resources */,
			);
			runOnlyForDeploymentPostprocessing = 0;
		};
		43776F8A1B8022E90074EA36 /* Resources */ = {
			isa = PBXResourcesBuildPhase;
			buildActionMask = 2147483647;
			files = (
				C13255D6223E7BE2008AF50C /* BolusProgressTableViewCell.xib in Resources */,
				43FCBBC21E51710B00343C1B /* LaunchScreen.storyboard in Resources */,
				B405E35A24D2B1A400DD058D /* HUDAssets.xcassets in Resources */,
				A966152623EA5A26005D8B29 /* DefaultAssets.xcassets in Resources */,
				A966152723EA5A26005D8B29 /* DerivedAssets.xcassets in Resources */,
				7D70764F1FE06EE1004AC8EA /* InfoPlist.strings in Resources */,
				7D7076631FE06EE4004AC8EA /* Localizable.strings in Resources */,
				43776F971B8022E90074EA36 /* Main.storyboard in Resources */,
			);
			runOnlyForDeploymentPostprocessing = 0;
		};
		43A943701B926B7B0051FA24 /* Resources */ = {
			isa = PBXResourcesBuildPhase;
			buildActionMask = 2147483647;
			files = (
				A966152B23EA5A37005D8B29 /* DerivedAssets.xcassets in Resources */,
				C1C73F0D1DE3D0270022FC89 /* InfoPlist.strings in Resources */,
				43A943761B926B7B0051FA24 /* Interface.storyboard in Resources */,
				A966152A23EA5A37005D8B29 /* DefaultAssets.xcassets in Resources */,
			);
			runOnlyForDeploymentPostprocessing = 0;
		};
		43A9437C1B926B7B0051FA24 /* Resources */ = {
			isa = PBXResourcesBuildPhase;
			buildActionMask = 2147483647;
			files = (
				7D70765E1FE06EE3004AC8EA /* Localizable.strings in Resources */,
				4B67E2C8289B4EDB002D92AF /* InfoPlist.strings in Resources */,
				43A943901B926B7B0051FA24 /* Assets.xcassets in Resources */,
				B405E35924D2A75B00DD058D /* DerivedAssets.xcassets in Resources */,
			);
			runOnlyForDeploymentPostprocessing = 0;
		};
		43D9002621EB209400AF44BF /* Resources */ = {
			isa = PBXResourcesBuildPhase;
			buildActionMask = 2147483647;
			files = (
				4B60626C287E286000BF8BBB /* Localizable.strings in Resources */,
			);
			runOnlyForDeploymentPostprocessing = 0;
		};
		43D9FFA021EA9A0C00AF44BF /* Resources */ = {
			isa = PBXResourcesBuildPhase;
			buildActionMask = 2147483647;
			files = (
				7D9BEEF32335CF8D005DCFD6 /* Localizable.strings in Resources */,
				43D9FFAF21EA9A0F00AF44BF /* LaunchScreen.storyboard in Resources */,
				43D9FFAC21EA9A0F00AF44BF /* Assets.xcassets in Resources */,
				43D9FFAA21EA9A0C00AF44BF /* Main.storyboard in Resources */,
				80F864E62433BF5D0026EC26 /* InfoPlist.strings in Resources */,
			);
			runOnlyForDeploymentPostprocessing = 0;
		};
		43D9FFCD21EAE05D00AF44BF /* Resources */ = {
			isa = PBXResourcesBuildPhase;
			buildActionMask = 2147483647;
			files = (
				4B60626D287E286000BF8BBB /* Localizable.strings in Resources */,
			);
			runOnlyForDeploymentPostprocessing = 0;
		};
		43E2D8CF1D20BF42004DA55F /* Resources */ = {
			isa = PBXResourcesBuildPhase;
			buildActionMask = 2147483647;
			files = (
				7D7076591FE06EE2004AC8EA /* Localizable.strings in Resources */,
				43E2D8F21D20C0DB004DA55F /* recommend_temp_basal_no_change_glucose.json in Resources */,
				43E2D8F61D20C0DB004DA55F /* recommend_temp_basal_start_low_end_in_range.json in Resources */,
				C17824A31E19EAB600D9D25C /* recommend_temp_basal_start_very_low_end_high.json in Resources */,
				43E2D8F41D20C0DB004DA55F /* recommend_temp_basal_start_high_end_low.json in Resources */,
				43E2D8EF1D20C0DB004DA55F /* recommend_temp_basal_high_and_falling.json in Resources */,
				436D9BF81F6F4EA100CFA75F /* recommended_temp_start_low_end_just_above_range.json in Resources */,
				43E2D8ED1D20C0DB004DA55F /* recommend_temp_basal_correct_low_at_min.json in Resources */,
				43E2D8F01D20C0DB004DA55F /* recommend_temp_basal_high_and_rising.json in Resources */,
				C12F21A71DFA79CB00748193 /* recommend_temp_basal_very_low_end_in_range.json in Resources */,
				E9E5E56024D3519700B5DFFE /* far_future_high_bg_forecast_after_6_hours.json in Resources */,
				43E2D8F11D20C0DB004DA55F /* recommend_temp_basal_in_range_and_rising.json in Resources */,
				43E2D8EE1D20C0DB004DA55F /* recommend_temp_basal_flat_and_high.json in Resources */,
				C1C6591C1E1B1FDA0025CC58 /* recommend_temp_basal_dropping_then_rising.json in Resources */,
				43E2D8F31D20C0DB004DA55F /* recommend_temp_basal_start_high_end_in_range.json in Resources */,
				43E2D8F51D20C0DB004DA55F /* recommend_temp_basal_start_low_end_high.json in Resources */,
				C10B28461EA9BA5E006EA1FC /* far_future_high_bg_forecast.json in Resources */,
				43E2D8EC1D20C0DB004DA55F /* read_selected_basal_profile.json in Resources */,
			);
			runOnlyForDeploymentPostprocessing = 0;
		};
		43E2D9091D20C581004DA55F /* Resources */ = {
			isa = PBXResourcesBuildPhase;
			buildActionMask = 2147483647;
			files = (
				E93E86CE24E2E02200FF40C8 /* high_and_stable_momentum_effect.json in Resources */,
				E93E865424DB6CBA00FF40C8 /* retrospective_output.json in Resources */,
				E9C58A7F24DB529A00487A17 /* counteraction_effect_falling_glucose.json in Resources */,
				E93E865624DB731900FF40C8 /* predicted_glucose_without_retrospective.json in Resources */,
				E9B3553D293706CB0076AB04 /* long_interval_counteraction_effect.json in Resources */,
				E9B3553A293706CB0076AB04 /* uam_counteraction_effect.json in Resources */,
				E9B35538293706CB0076AB04 /* needs_clamping_counteraction_effect.json in Resources */,
				E90909D424E34AC500F963D2 /* high_and_rising_with_cob_carb_effect.json in Resources */,
				E93E86CC24E2E02200FF40C8 /* high_and_stable_predicted_glucose.json in Resources */,
				E90909DC24E34F1600F963D2 /* low_and_falling_predicted_glucose.json in Resources */,
				E90909DE24E34F1600F963D2 /* low_and_falling_counteraction_effect.json in Resources */,
				E90909D224E34AC500F963D2 /* high_and_rising_with_cob_insulin_effect.json in Resources */,
				E90909F224E35B4D00F963D2 /* high_and_falling_counteraction_effect.json in Resources */,
				E90909EE24E35B4000F963D2 /* high_and_falling_predicted_glucose.json in Resources */,
				E90909DD24E34F1600F963D2 /* low_and_falling_carb_effect.json in Resources */,
				E90909E924E3530200F963D2 /* low_with_low_treatment_predicted_glucose.json in Resources */,
				E90909D124E34AC500F963D2 /* high_and_rising_with_cob_momentum_effect.json in Resources */,
				E9C58A8024DB529A00487A17 /* insulin_effect.json in Resources */,
				E90909DF24E34F1600F963D2 /* low_and_falling_insulin_effect.json in Resources */,
				E93E86BE24E1FDC400FF40C8 /* flat_and_stable_carb_effect.json in Resources */,
				E90909E824E3530200F963D2 /* low_with_low_treatment_insulin_effect.json in Resources */,
				E9B3553B293706CB0076AB04 /* noisy_cgm_counteraction_effect.json in Resources */,
				E9B3553C293706CB0076AB04 /* realistic_report_counteraction_effect.json in Resources */,
				E93E865824DB75BE00FF40C8 /* predicted_glucose_very_negative.json in Resources */,
				E93E86BC24E1FDC400FF40C8 /* flat_and_stable_predicted_glucose.json in Resources */,
				E90909EB24E3530200F963D2 /* low_with_low_treatment_counteraction_effect.json in Resources */,
				E90909F424E35B4D00F963D2 /* high_and_falling_insulin_effect.json in Resources */,
				E9B35539293706CB0076AB04 /* dynamic_autofill_counteraction_effect.json in Resources */,
				E90909F624E35B7C00F963D2 /* high_and_falling_momentum_effect.json in Resources */,
				E93E86BA24E1FDC400FF40C8 /* flat_and_stable_insulin_effect.json in Resources */,
				E90909E724E3530200F963D2 /* low_with_low_treatment_carb_effect.json in Resources */,
				E90909EA24E3530200F963D2 /* low_with_low_treatment_momentum_effect.json in Resources */,
				E90909D324E34AC500F963D2 /* high_and_rising_with_cob_predicted_glucose.json in Resources */,
				E90909D524E34AC500F963D2 /* high_and_rising_with_cob_counteraction_effect.json in Resources */,
				E9C58A7D24DB529A00487A17 /* basal_profile.json in Resources */,
				E93E86CD24E2E02200FF40C8 /* high_and_stable_counteraction_effect.json in Resources */,
				E93E86C324E1FE6100FF40C8 /* flat_and_stable_counteraction_effect.json in Resources */,
				E9C58A7E24DB529A00487A17 /* dynamic_glucose_effect_partially_observed.json in Resources */,
				E90909F324E35B4D00F963D2 /* high_and_falling_carb_effect.json in Resources */,
				E93E86CA24E2E02200FF40C8 /* high_and_stable_insulin_effect.json in Resources */,
				E93E86BB24E1FDC400FF40C8 /* flat_and_stable_momentum_effect.json in Resources */,
				E93E86CB24E2E02200FF40C8 /* high_and_stable_carb_effect.json in Resources */,
				E9C58A7C24DB529A00487A17 /* momentum_effect_bouncing.json in Resources */,
				E90909E024E34F1600F963D2 /* low_and_falling_momentum_effect.json in Resources */,
			);
			runOnlyForDeploymentPostprocessing = 0;
		};
		4F70C1DA1DE8DCA7006380B7 /* Resources */ = {
			isa = PBXResourcesBuildPhase;
			buildActionMask = 2147483647;
			files = (
				B491B09E24D0B600004CBE8F /* DerivedAssets.xcassets in Resources */,
				4F70C1E41DE8DCA7006380B7 /* MainInterface.storyboard in Resources */,
				B405E35B24D2E05600DD058D /* HUDAssets.xcassets in Resources */,
				7D7076351FE06EDE004AC8EA /* Localizable.strings in Resources */,
			);
			runOnlyForDeploymentPostprocessing = 0;
		};
		4F7528891DFE1DC600C322D6 /* Resources */ = {
			isa = PBXResourcesBuildPhase;
			buildActionMask = 2147483647;
			files = (
				4F2C15971E09E94E00E160D4 /* HUDAssets.xcassets in Resources */,
				7D70764A1FE06EE1004AC8EA /* Localizable.strings in Resources */,
				7D7076451FE06EE0004AC8EA /* InfoPlist.strings in Resources */,
				4F2C15951E09BF3C00E160D4 /* HUDView.xib in Resources */,
				B4E96D5D248A82A2002DABAD /* StatusBarHUDView.xib in Resources */,
				B4E96D59248A7F9A002DABAD /* StatusHighlightHUDView.xib in Resources */,
			);
			runOnlyForDeploymentPostprocessing = 0;
		};
		E9B07F7A253BBA6500BAD8F8 /* Resources */ = {
			isa = PBXResourcesBuildPhase;
			buildActionMask = 2147483647;
			files = (
			);
			runOnlyForDeploymentPostprocessing = 0;
		};
/* End PBXResourcesBuildPhase section */

/* Begin PBXShellScriptBuildPhase section */
		C16DA84322E8E5FF008624C2 /* Install Plugins */ = {
			isa = PBXShellScriptBuildPhase;
			buildActionMask = 2147483647;
			files = (
			);
			inputFileListPaths = (
			);
			inputPaths = (
			);
			name = "Install Plugins";
			outputFileListPaths = (
			);
			outputPaths = (
			);
			runOnlyForDeploymentPostprocessing = 0;
			shellPath = /bin/sh;
			shellScript = "\"${SRCROOT}/Scripts/copy-plugins.sh\"\n";
		};
		C1D1405722FB66DF00DA6242 /* Build Derived Assets */ = {
			isa = PBXShellScriptBuildPhase;
			buildActionMask = 2147483647;
			files = (
			);
			inputFileListPaths = (
			);
			inputPaths = (
			);
			name = "Build Derived Assets";
			outputFileListPaths = (
			);
			outputPaths = (
			);
			runOnlyForDeploymentPostprocessing = 0;
			shellPath = /bin/sh;
			shellScript = "\"${SRCROOT}/Scripts/build-derived-assets.sh\" \"${SRCROOT}/Loop\"\n";
		};
		C1D19800232CFA2A0096D646 /* Capture Build Details */ = {
			isa = PBXShellScriptBuildPhase;
			buildActionMask = 2147483647;
			files = (
			);
			inputFileListPaths = (
			);
			inputPaths = (
				"${BUILT_PRODUCTS_DIR}/${INFOPLIST_PATH}",
			);
			name = "Capture Build Details";
			outputFileListPaths = (
			);
			outputPaths = (
			);
			runOnlyForDeploymentPostprocessing = 0;
			shellPath = /bin/sh;
			shellScript = "\"${SRCROOT}/Scripts/capture-build-details.sh\"\n";
		};
		C1E9CB59294E67060022387B /* Build Derived Assets */ = {
			isa = PBXShellScriptBuildPhase;
			buildActionMask = 2147483647;
			files = (
			);
			inputFileListPaths = (
			);
			inputPaths = (
			);
			name = "Build Derived Assets";
			outputFileListPaths = (
			);
			outputPaths = (
			);
			runOnlyForDeploymentPostprocessing = 0;
			shellPath = /bin/sh;
			shellScript = "\"${SRCROOT}/Scripts/build-derived-assets.sh\" \"${SRCROOT}/WatchApp\"\n";
		};
/* End PBXShellScriptBuildPhase section */

/* Begin PBXSourcesBuildPhase section */
		14B1735828AED9EC006CCD7C /* Sources */ = {
			isa = PBXSourcesBuildPhase;
			buildActionMask = 2147483647;
			files = (
				14B1738128AEDC70006CCD7C /* StatusExtensionContext.swift in Sources */,
				14B1737628AEDC6C006CCD7C /* HKUnit.swift in Sources */,
				14B1737728AEDC6C006CCD7C /* NSBundle.swift in Sources */,
				C1E71723292E918F00DA646F /* SmallStatusWidgetEntryView.swift in Sources */,
				14B1737828AEDC6C006CCD7C /* NSTimeInterval.swift in Sources */,
				14B1737928AEDC6C006CCD7C /* NSUserDefaults+StatusExtension.swift in Sources */,
				14B1737A28AEDC6C006CCD7C /* NumberFormatter.swift in Sources */,
				14B1737B28AEDC6C006CCD7C /* OSLog.swift in Sources */,
				14B1737C28AEDC6C006CCD7C /* PumpManager.swift in Sources */,
				14B1737D28AEDC6C006CCD7C /* PumpManagerUI.swift in Sources */,
				14B1737E28AEDC6C006CCD7C /* FeatureFlags.swift in Sources */,
				14B1737F28AEDC6C006CCD7C /* PluginManager.swift in Sources */,
				14B1738028AEDC6C006CCD7C /* Debug.swift in Sources */,
				14B1737228AEDBF6006CCD7C /* BasalView.swift in Sources */,
				14B1737428AEDBF6006CCD7C /* GlucoseView.swift in Sources */,
				14B1737328AEDBF6006CCD7C /* StatusWidget.swift in Sources */,
				14B1737528AEDBF6006CCD7C /* LoopCircleView.swift in Sources */,
			);
			runOnlyForDeploymentPostprocessing = 0;
		};
		43776F881B8022E90074EA36 /* Sources */ = {
			isa = PBXSourcesBuildPhase;
			buildActionMask = 2147483647;
			files = (
				C17824A51E1AD4D100D9D25C /* ManualBolusRecommendation.swift in Sources */,
				897A5A9624C2175B00C4E71D /* BolusEntryView.swift in Sources */,
				4F70C2131DE90339006380B7 /* StatusExtensionContext.swift in Sources */,
				A9A056B324B93C62007CF06D /* CriticalEventLogExportView.swift in Sources */,
				43C05CC521EC29E3006FB252 /* TextFieldTableViewCell.swift in Sources */,
				4FF4D1001E18374700846527 /* WatchContext.swift in Sources */,
				C1D289B522F90A52003FFBD9 /* BasalDeliveryState.swift in Sources */,
				4F2C15821E074FC600E160D4 /* NSTimeInterval.swift in Sources */,
				4311FB9B1F37FE1B00D4C0A7 /* TitleSubtitleTextFieldTableViewCell.swift in Sources */,
				C1F2075C26D6F9B0007AB7EB /* ProfileExpirationAlerter.swift in Sources */,
				B4FEEF7D24B8A71F00A8DF9B /* DeviceDataManager+DeviceStatus.swift in Sources */,
				E95D380324EADF36005E2F50 /* CarbStoreProtocol.swift in Sources */,
				E98A55ED24EDD6380008715D /* LatestStoredSettingsProvider.swift in Sources */,
				C1FB428F217921D600FAB378 /* PumpManagerUI.swift in Sources */,
				A9B996F227238705002DC09C /* DosingDecisionStore.swift in Sources */,
				43C513191E864C4E001547C7 /* GlucoseRangeSchedule.swift in Sources */,
				E9B355292935919E0076AB04 /* UAMSettings.swift in Sources */,
				43A51E1F1EB6D62A000736CC /* CarbAbsorptionViewController.swift in Sources */,
				43776F901B8022E90074EA36 /* AppDelegate.swift in Sources */,
				4372E48B213CB5F00068E043 /* Double.swift in Sources */,
				430B29932041F5B300BA9F93 /* UserDefaults+Loop.swift in Sources */,
				43CE7CDE1CA8B63E003CC1B0 /* Data.swift in Sources */,
				E9BB27AB23B85C3500FB4987 /* SleepStore.swift in Sources */,
				C1F7822627CC056900C0919A /* SettingsManager.swift in Sources */,
				C16575712538A36B004AE16E /* CGMStalenessMonitor.swift in Sources */,
				1D080CBD2473214A00356610 /* AlertStore.xcdatamodeld in Sources */,
				C11BD0552523CFED00236B08 /* SimpleBolusViewModel.swift in Sources */,
				C19008FE25225D3900721625 /* SimpleBolusCalculator.swift in Sources */,
				C1F8B243223E73FD00DD66CF /* BolusProgressTableViewCell.swift in Sources */,
				89D6953E23B6DF8A002B3066 /* PotentialCarbEntryTableViewCell.swift in Sources */,
				89CA2B30226C0161004D9350 /* DirectoryObserver.swift in Sources */,
				1DA649A7244126CD00F61E75 /* UserNotificationAlertScheduler.swift in Sources */,
				439A7942211F631C0041B75F /* RootNavigationController.swift in Sources */,
				4F11D3C020DCBEEC006E072C /* GlucoseBackfillRequestUserInfo.swift in Sources */,
				89E267FC2292456700A3F2AF /* FeatureFlags.swift in Sources */,
				43A567691C94880B00334FAC /* LoopDataManager.swift in Sources */,
				1DA649A9244126DA00F61E75 /* InAppModalAlertScheduler.swift in Sources */,
				43B260491ED248FB008CAA77 /* CarbEntryTableViewCell.swift in Sources */,
				A9D5C5B625DC6C6A00534873 /* LoopAppManager.swift in Sources */,
				4302F4E11D4E9C8900F0FCAF /* TextFieldTableViewController.swift in Sources */,
				C1742332259BEADC00399C9D /* ManualEntryDoseView.swift in Sources */,
				43F64DD91D9C92C900D24DC6 /* TitleSubtitleTableViewCell.swift in Sources */,
				43FCEEA9221A615B0013DD30 /* StatusChartsManager.swift in Sources */,
				A9F703752489C9A000C98AD8 /* GlucoseStore+SimulatedCoreData.swift in Sources */,
				43511CE321FD80E400566C63 /* StandardRetrospectiveCorrection.swift in Sources */,
				E95D380524EADF78005E2F50 /* GlucoseStoreProtocol.swift in Sources */,
				43E3449F1B9D68E900C85C07 /* StatusTableViewController.swift in Sources */,
				B42D124328D371C400E43D22 /* AlertMuter.swift in Sources */,
				A96DAC242838325900D94E38 /* DiagnosticLog.swift in Sources */,
				A9CBE45A248ACBE1008E7BA2 /* DosingDecisionStore+SimulatedCoreData.swift in Sources */,
				A9C62D8A2331703100535612 /* ServicesManager.swift in Sources */,
				43DBF0531C93EC8200B3C386 /* DeviceDataManager.swift in Sources */,
				A9347F2F24E7508A00C99C34 /* WatchHistoricalCarbs.swift in Sources */,
				A9B996F027235191002DC09C /* LoopWarning.swift in Sources */,
				C17824A01E19CF9800D9D25C /* GlucoseThresholdTableViewController.swift in Sources */,
				4372E487213C86240068E043 /* SampleValue.swift in Sources */,
				437CEEE41CDE5C0A003C8C80 /* UIImage.swift in Sources */,
				C1201E2C23ECDBD0002DA84A /* WatchContextRequestUserInfo.swift in Sources */,
				1D49795824E7289700948F05 /* ServicesViewModel.swift in Sources */,
				1D4A3E2D2478628500FD601B /* StoredAlert+CoreDataClass.swift in Sources */,
				892D7C5123B54A15008A9656 /* CarbEntryViewController.swift in Sources */,
				B4E202302661063E009421B5 /* ClosedLoopStatus.swift in Sources */,
				C191D2A125B3ACAA00C26C0B /* DosingStrategySelectionView.swift in Sources */,
				A977A2F424ACFECF0059C207 /* CriticalEventLogExportManager.swift in Sources */,
				89CA2B32226C18B8004D9350 /* TestingScenariosTableViewController.swift in Sources */,
				43E93FB71E469A5100EAB8DB /* HKUnit.swift in Sources */,
				43C05CAF21EB2C24006FB252 /* NSBundle.swift in Sources */,
				A91D2A3F26CF0FF80023B075 /* IconTitleSubtitleTableViewCell.swift in Sources */,
				A967D94C24F99B9300CDDF8A /* OutputStream.swift in Sources */,
				1DB1065124467E18005542BD /* AlertManager.swift in Sources */,
				1D9650C82523FBA100A1370B /* DeviceDataManager+BolusEntryViewModelDelegate.swift in Sources */,
				43C0944A1CACCC73001F6403 /* NotificationManager.swift in Sources */,
				1DDE274024AEA4F200796622 /* NotificationsCriticalAlertPermissionsView.swift in Sources */,
				A9A056B524B94123007CF06D /* CriticalEventLogExportViewModel.swift in Sources */,
				434FF1EE1CF27EEF000DB779 /* UITableViewCell.swift in Sources */,
				439BED2A1E76093C00B0AED5 /* CGMManager.swift in Sources */,
				C16B983E26B4893300256B05 /* DoseEnactor.swift in Sources */,
				E98A55EF24EDD6E60008715D /* DosingDecisionStoreProtocol.swift in Sources */,
				C165B8CE23302C5D0004112E /* RemoteCommand.swift in Sources */,
				B4001CEE28CBBC82002FB414 /* AlertManagementView.swift in Sources */,
				E9C00EF524C623EF00628F35 /* LoopSettings+Loop.swift in Sources */,
				4389916B1E91B689000EEF90 /* ChartSettings+Loop.swift in Sources */,
				C178249A1E1999FA00D9D25C /* CaseCountable.swift in Sources */,
				B4F3D25124AF890C0095CE44 /* BluetoothStateManager.swift in Sources */,
				1DDE273D24AEA4B000796622 /* SettingsViewModel.swift in Sources */,
				A9347F3124E7521800C99C34 /* CarbBackfillRequestUserInfo.swift in Sources */,
				A9CBE458248AB564008E7BA2 /* DoseStore+SimulatedCoreData.swift in Sources */,
				897A5A9924C22DE800C4E71D /* BolusEntryViewModel.swift in Sources */,
				4374B5EF209D84BF00D17AA8 /* OSLog.swift in Sources */,
				1DB619AC270BAD3D006C9D07 /* VersionUpdateViewModel.swift in Sources */,
				A9C62D882331703100535612 /* Service.swift in Sources */,
				89CAB36324C8FE96009EE3CE /* PredictedGlucoseChartView.swift in Sources */,
				4F6663941E905FD2009E74FC /* ChartColorPalette+Loop.swift in Sources */,
				A9F703732489BC8500C98AD8 /* CarbStore+SimulatedCoreData.swift in Sources */,
				4328E0351CFC0AE100E199AA /* WatchDataManager.swift in Sources */,
				4345E3FC21F04911009E00E5 /* UIColor+HIG.swift in Sources */,
				1D4A3E2E2478628500FD601B /* StoredAlert+CoreDataProperties.swift in Sources */,
				E95D380124EADE7C005E2F50 /* DoseStoreProtocol.swift in Sources */,
				43D381621EBD9759007F8C8F /* HeaderValuesTableViewCell.swift in Sources */,
				C13DA2B024F6C7690098BB29 /* UIViewController.swift in Sources */,
				A9C62D892331703100535612 /* LoggingServicesManager.swift in Sources */,
				89E267FF229267DF00A3F2AF /* Optional.swift in Sources */,
				43785E982120E7060057DED1 /* Intents.intentdefinition in Sources */,
				1D82E6A025377C6B009131FB /* TrustedTimeChecker.swift in Sources */,
				A98556852493F901000FD662 /* AlertStore+SimulatedCoreData.swift in Sources */,
				899433B823FE129800FA4BEA /* OverrideBadgeView.swift in Sources */,
				89D1503E24B506EB00EDE253 /* Dictionary.swift in Sources */,
				A96DAC2C2838F31200D94E38 /* SharedLogging.swift in Sources */,
				4302F4E31D4EA54200F0FCAF /* InsulinDeliveryTableViewController.swift in Sources */,
				1D63DEA526E950D400F46FA5 /* SupportManager.swift in Sources */,
				4FC8C8011DEB93E400A1452E /* NSUserDefaults+StatusExtension.swift in Sources */,
				43E93FB61E469A4000EAB8DB /* NumberFormatter.swift in Sources */,
				C1FB428C217806A400FAB378 /* StateColorPalette.swift in Sources */,
				1D6B1B6726866D89009AC446 /* AlertPermissionsChecker.swift in Sources */,
				4F08DE8F1E7BB871006741EA /* CollectionType+Loop.swift in Sources */,
				A9F703772489D8AA00C98AD8 /* PersistentDeviceLog+SimulatedCoreData.swift in Sources */,
				E9B080B1253BDA6300BAD8F8 /* UserDefaults+LoopIntents.swift in Sources */,
				C1AF062329426300002C1B19 /* ManualGlucoseEntryRow.swift in Sources */,
				C148CEE724FD91BD00711B3B /* DeliveryUncertaintyAlertManager.swift in Sources */,
				1D12D3B92548EFDD00B53E8B /* main.swift in Sources */,
				435400341C9F878D00D5819C /* SetBolusUserInfo.swift in Sources */,
				A9DCF32A25B0FABF00C89088 /* LoopUIColorPalette+Default.swift in Sources */,
				1DDE273E24AEA4B000796622 /* SettingsView.swift in Sources */,
				A9B607B0247F000F00792BE4 /* UserNotifications+Loop.swift in Sources */,
				43F89CA322BDFBBD006BB54E /* UIActivityIndicatorView.swift in Sources */,
				A999D40624663D18004C89D4 /* PumpManagerError.swift in Sources */,
				437D9BA31D7BC977007245E8 /* PredictionTableViewController.swift in Sources */,
				A987CD4924A58A0100439ADC /* ZipArchive.swift in Sources */,
				43F41C371D3BF32400C11ED6 /* UIAlertController.swift in Sources */,
				A9CBE45C248ACC03008E7BA2 /* SettingsStore+SimulatedCoreData.swift in Sources */,
				433EA4C41D9F71C800CD78FB /* CommandResponseViewController.swift in Sources */,
				E9B3552229358C440076AB04 /* MealDetectionManager.swift in Sources */,
				C16DA84222E8E112008624C2 /* PluginManager.swift in Sources */,
				43785E932120A01B0057DED1 /* NewCarbEntryIntent+Loop.swift in Sources */,
				439A7944211FE22F0041B75F /* NSUserActivity.swift in Sources */,
				4328E0331CFC091100E199AA /* WatchContext+LoopKit.swift in Sources */,
				4F526D611DF8D9A900A04910 /* NetBasal.swift in Sources */,
				C1DE5D23251BFC4D00439E49 /* SimpleBolusView.swift in Sources */,
				89ADE13B226BFA0F0067222B /* TestingScenariosManager.swift in Sources */,
				4F7E8ACB20E2ACB500AEA65E /* WatchPredictedGlucose.swift in Sources */,
				436A0DA51D236A2A00104B24 /* LoopError.swift in Sources */,
				4F11D3C220DD80B3006E072C /* WatchHistoricalGlucose.swift in Sources */,
				4372E490213CFCE70068E043 /* LoopSettingsUserInfo.swift in Sources */,
				C174233C259BEB0F00399C9D /* ManualEntryDoseViewModel.swift in Sources */,
				89CA2B3D226E6B13004D9350 /* LocalTestingScenariosManager.swift in Sources */,
				43F78D261C8FC000002152D1 /* DoseMath.swift in Sources */,
				43511CE221FD80E400566C63 /* RetrospectiveCorrection.swift in Sources */,
				1D05219B2469E9DF000EBBDE /* StoredAlert.swift in Sources */,
				E9B0802B253BBDFF00BAD8F8 /* IntentExtensionInfo.swift in Sources */,
				C1E3862628247C6100F561A4 /* StoredLoopNotRunningNotification.swift in Sources */,
				A97F250825E056D500F0EE19 /* OnboardingManager.swift in Sources */,
				438D42F91D7C88BC003244B0 /* PredictionInputEffect.swift in Sources */,
				892A5D692230C41D008961AB /* RangeReplaceableCollection.swift in Sources */,
				4F70C2101DE8FAC5006380B7 /* ExtensionDataManager.swift in Sources */,
				43DFB62320D4CAE7008A7BAE /* PumpManager.swift in Sources */,
				A9FB75F1252BE320004C7D3F /* BolusDosingDecision.swift in Sources */,
				892A5D59222F0A27008961AB /* Debug.swift in Sources */,
				1DD0B76724EC77AC008A2DC3 /* SupportScreenView.swift in Sources */,
				431A8C401EC6E8AB00823B9C /* CircleMaskView.swift in Sources */,
				1D05219D2469F1F5000EBBDE /* AlertStore.swift in Sources */,
				439897371CD2F80600223065 /* AnalyticsServicesManager.swift in Sources */,
				A9C62D842331700E00535612 /* DiagnosticLog+Subsystem.swift in Sources */,
				895FE0952201234000FCF18A /* OverrideSelectionViewController.swift in Sources */,
				C1EF747228D6A44A00C8C083 /* CrashRecoveryManager.swift in Sources */,
				A9F66FC3247F451500096EA7 /* UIDevice+Loop.swift in Sources */,
				439706E622D2E84900C81566 /* PredictionSettingTableViewCell.swift in Sources */,
				430D85891F44037000AF2D4F /* HUDViewTableViewCell.swift in Sources */,
				43A51E211EB6DBDD000736CC /* LoopChartsTableViewController.swift in Sources */,
				8968B1122408B3520074BB48 /* UIFont.swift in Sources */,
				438D42FB1D7D11A4003244B0 /* PredictionInputEffectTableViewCell.swift in Sources */,
				89A1B66E24ABFDF800117AC2 /* SupportedBolusVolumesUserInfo.swift in Sources */,
				C1C660D1252E4DD5009B5C32 /* LoopConstants.swift in Sources */,
				432E73CB1D24B3D6009AD15D /* RemoteDataServicesManager.swift in Sources */,
				C18913B52524F24C007B0683 /* DeviceDataManager+SimpleBolusViewModelDelegate.swift in Sources */,
				B40D07C7251A89D500C1C6D7 /* GlucoseDisplay.swift in Sources */,
				43C2FAE11EB656A500364AFF /* GlucoseEffectVelocity.swift in Sources */,
				E9CECC8A2919CFCE004B8BE8 /* AlertPermissionsViewModel.swift in Sources */,
			);
			runOnlyForDeploymentPostprocessing = 0;
		};
		43A9437A1B926B7B0051FA24 /* Sources */ = {
			isa = PBXSourcesBuildPhase;
			buildActionMask = 2147483647;
			files = (
				894F6DDD243C0A2300CCE676 /* CarbAmountLabel.swift in Sources */,
				89A605E524327F45009C1096 /* DoseVolumeInput.swift in Sources */,
				4372E488213C862B0068E043 /* SampleValue.swift in Sources */,
				89A605EB243288E4009C1096 /* TopDownTriangle.swift in Sources */,
				4F2C15741E0209F500E160D4 /* NSTimeInterval.swift in Sources */,
				89F9119224358E2B00ECCAF3 /* CarbEntryInputMode.swift in Sources */,
				4FF4D1011E18375000846527 /* WatchContext.swift in Sources */,
				89FE21AD24AC57E30033F501 /* Collection.swift in Sources */,
				898ECA63218ABD21001E9D35 /* ComplicationChartManager.swift in Sources */,
				43A9438A1B926B7B0051FA24 /* NotificationController.swift in Sources */,
				439A7945211FE23A0041B75F /* NSUserActivity.swift in Sources */,
				43A943881B926B7B0051FA24 /* ExtensionDelegate.swift in Sources */,
				43511CEE220FC61700566C63 /* HUDRowController.swift in Sources */,
				1D3F0F7526D59B6C004A5960 /* Debug.swift in Sources */,
				892FB4CD22040104005293EC /* OverridePresetRow.swift in Sources */,
				4F75F00220FCFE8C00B5570E /* GlucoseChartScene.swift in Sources */,
				89E26800229267DF00A3F2AF /* Optional.swift in Sources */,
				4328E02F1CFBF81800E199AA /* WKInterfaceImage.swift in Sources */,
				89F9118F24352F1600ECCAF3 /* DigitalCrownRotation.swift in Sources */,
				4F2C15811E0495B200E160D4 /* WatchContext+WatchApp.swift in Sources */,
				4372E496213DCDD30068E043 /* GlucoseChartValueHashable.swift in Sources */,
				89E08FC6242E7506000D719B /* CarbAndDateInput.swift in Sources */,
				89E08FC8242E76E9000D719B /* AnyTransition.swift in Sources */,
				89A605E324327DFE009C1096 /* CarbAmountInput.swift in Sources */,
				898ECA61218ABD17001E9D35 /* GlucoseChartData.swift in Sources */,
				4344629820A8B2D700C4BE6F /* OSLog.swift in Sources */,
				4328E02A1CFBE2C500E199AA /* UIColor.swift in Sources */,
				4372E484213A63FB0068E043 /* ChartHUDController.swift in Sources */,
				895788AF242E69A2002CB114 /* BolusInput.swift in Sources */,
				894F6DDB243C07CF00CCE676 /* GramLabel.swift in Sources */,
				4345E40621F68E18009E00E5 /* CarbEntryListController.swift in Sources */,
				4FDDD23720DC51DF00D04B16 /* LoopDataManager.swift in Sources */,
				89E267FD2292456700A3F2AF /* FeatureFlags.swift in Sources */,
				898ECA60218ABD17001E9D35 /* GlucoseChartScaler.swift in Sources */,
				894F6DD9243C060600CCE676 /* ScalablePositionedText.swift in Sources */,
				89E08FC4242E73F0000D719B /* GramLabelPositionKey.swift in Sources */,
				4F82655020E69F9A0031A8F5 /* HUDInterfaceController.swift in Sources */,
				4372E492213D956C0068E043 /* GlucoseRangeSchedule.swift in Sources */,
				A9347F3324E7522900C99C34 /* WatchHistoricalCarbs.swift in Sources */,
				895788AD242E69A2002CB114 /* AbsorptionTimeSelection.swift in Sources */,
				89A605EF2432925D009C1096 /* CompletionCheckmark.swift in Sources */,
				89F9119624358E6900ECCAF3 /* BolusPickerValues.swift in Sources */,
				4328E02B1CFBE2C500E199AA /* WKAlertAction.swift in Sources */,
				4F7E8AC720E2AC0300AEA65E /* WatchPredictedGlucose.swift in Sources */,
				4F7E8AC520E2AB9600AEA65E /* Date.swift in Sources */,
				89F9119424358E4500ECCAF3 /* CarbAbsorptionTime.swift in Sources */,
				895788B1242E69A2002CB114 /* Color.swift in Sources */,
				89E08FC2242E73DC000D719B /* CarbAmountPositionKey.swift in Sources */,
				4F11D3C420DD881A006E072C /* WatchHistoricalGlucose.swift in Sources */,
				E98A55F724EEE1E10008715D /* OnOffSelectionView.swift in Sources */,
				89E08FCA242E7714000D719B /* UIFont.swift in Sources */,
				4328E0281CFBE2C500E199AA /* CLKComplicationTemplate.swift in Sources */,
				4328E01E1CFBE25F00E199AA /* CarbAndBolusFlowController.swift in Sources */,
				89E08FCC242E790C000D719B /* Comparable.swift in Sources */,
				432CF87520D8AC950066B889 /* NSUserDefaults+WatchApp.swift in Sources */,
				89A1B66F24ABFDF800117AC2 /* SupportedBolusVolumesUserInfo.swift in Sources */,
				43027F0F1DFE0EC900C51989 /* HKUnit.swift in Sources */,
				4344629220A7C19800C4BE6F /* ButtonGroup.swift in Sources */,
				89A605E924328862009C1096 /* Checkmark.swift in Sources */,
				891B508524342BE1005DA578 /* CarbAndBolusFlowViewModel.swift in Sources */,
				894F6DD7243C047300CCE676 /* View+Position.swift in Sources */,
				898ECA69218ABDA9001E9D35 /* CLKTextProvider+Compound.m in Sources */,
				4372E48C213CB6750068E043 /* Double.swift in Sources */,
				89A605ED24328972009C1096 /* BolusArrow.swift in Sources */,
				E98A55F924EEFC200008715D /* OnOffSelectionViewModel.swift in Sources */,
				892FB4CF220402C0005293EC /* OverrideSelectionController.swift in Sources */,
				89E08FD0242E8B2B000D719B /* BolusConfirmationView.swift in Sources */,
				43785E972120E4500057DED1 /* INRelevantShortcutStore+Loop.swift in Sources */,
				89A605E72432860C009C1096 /* PeriodicPublisher.swift in Sources */,
				895788AE242E69A2002CB114 /* CarbAndBolusFlow.swift in Sources */,
				89A605F12432BD18009C1096 /* BolusConfirmationVisual.swift in Sources */,
				898ECA65218ABD9B001E9D35 /* CGRect.swift in Sources */,
				43CB2B2B1D924D450079823D /* WCSession.swift in Sources */,
				4372E491213D05F90068E043 /* LoopSettingsUserInfo.swift in Sources */,
				4345E40421F68AD9009E00E5 /* TextRowController.swift in Sources */,
				43BFF0B51E45C1E700FF19A9 /* NumberFormatter.swift in Sources */,
				C1201E2D23ECDF3D002DA84A /* WatchContextRequestUserInfo.swift in Sources */,
				43A9438E1B926B7B0051FA24 /* ComplicationController.swift in Sources */,
				43517917230A0E1A0072ECC0 /* WKInterfaceLabel.swift in Sources */,
				A9347F3224E7522400C99C34 /* CarbBackfillRequestUserInfo.swift in Sources */,
				895788B3242E69A2002CB114 /* ActionButton.swift in Sources */,
				894F6DD3243BCBDB00CCE676 /* Environment+SizeClass.swift in Sources */,
				E98A55F524EEE15A0008715D /* OnOffSelectionController.swift in Sources */,
				4328E01A1CFBE1DA00E199AA /* ActionHUDController.swift in Sources */,
				4F11D3C320DD84DB006E072C /* GlucoseBackfillRequestUserInfo.swift in Sources */,
				435400351C9F878D00D5819C /* SetBolusUserInfo.swift in Sources */,
				895788B2242E69A2002CB114 /* CircularAccessoryButtonStyle.swift in Sources */,
			);
			runOnlyForDeploymentPostprocessing = 0;
		};
		43D9001F21EB209400AF44BF /* Sources */ = {
			isa = PBXSourcesBuildPhase;
			buildActionMask = 2147483647;
			files = (
				E9C00EF324C6222400628F35 /* LoopSettings.swift in Sources */,
				43C05CB821EBEA54006FB252 /* HKUnit.swift in Sources */,
				4345E3F421F036FC009E00E5 /* Result.swift in Sources */,
				C19E96E023D275FA003F79B0 /* LoopCompletionFreshness.swift in Sources */,
				43D9002021EB209400AF44BF /* NSTimeInterval.swift in Sources */,
				C16575762539FEF3004AE16E /* LoopCoreConstants.swift in Sources */,
				C17DDC9D28AC33A1005FBF4C /* PersistedProperty.swift in Sources */,
				43C05CA921EB2B26006FB252 /* PersistenceController.swift in Sources */,
				A9CE912224CA032E00302A40 /* NSUserDefaults.swift in Sources */,
				43C05CAB21EB2B4A006FB252 /* NSBundle.swift in Sources */,
				43C05CC721EC2ABC006FB252 /* IdentifiableClass.swift in Sources */,
				E9B3552B293591E70076AB04 /* UAMNotification.swift in Sources */,
				4345E40221F67300009E00E5 /* PotentialCarbEntryUserInfo.swift in Sources */,
			);
			runOnlyForDeploymentPostprocessing = 0;
		};
		43D9FF9E21EA9A0C00AF44BF /* Sources */ = {
			isa = PBXSourcesBuildPhase;
			buildActionMask = 2147483647;
			files = (
				43C05CBD21EBF77D006FB252 /* LessonsViewController.swift in Sources */,
				43C05CB621EBE321006FB252 /* NSTimeInterval.swift in Sources */,
				43C5F25A222C921B00905D10 /* OSLog.swift in Sources */,
				43C05CB521EBE274006FB252 /* Date.swift in Sources */,
				43D9F82421EFF1AB000578CD /* LessonResultsViewController.swift in Sources */,
				43C728F9222A448700C62969 /* DayCalculator.swift in Sources */,
				4345E3FA21F0473B009E00E5 /* TextCell.swift in Sources */,
				43C728F5222266F000C62969 /* ModalDayLesson.swift in Sources */,
				43D9F81821EC51CC000578CD /* DateEntry.swift in Sources */,
				43D9FFC021EAB22E00AF44BF /* DataManager.swift in Sources */,
				43C05CB121EBBDB9006FB252 /* TimeInRangeLesson.swift in Sources */,
				43C728F72222700000C62969 /* DateIntervalEntry.swift in Sources */,
				43D9F81E21EF0609000578CD /* NumberRangeEntry.swift in Sources */,
				43C05CCA21EC382B006FB252 /* NumberEntry.swift in Sources */,
				4345E3FE21F04A50009E00E5 /* DateIntervalFormatter.swift in Sources */,
				43C5F257222C7B7200905D10 /* TimeComponents.swift in Sources */,
				4345E3F821F03D2A009E00E5 /* DatesAndNumberCell.swift in Sources */,
				43D9F82221EF0A7A000578CD /* QuantityRangeEntry.swift in Sources */,
				43D9F81A21EC593C000578CD /* UITableViewCell.swift in Sources */,
				43D9F82021EF0906000578CD /* NSNumber.swift in Sources */,
				43C05CC221EC06E4006FB252 /* LessonConfigurationViewController.swift in Sources */,
				43C05CC621EC29E7006FB252 /* TextFieldTableViewCell.swift in Sources */,
				43C05CC021EBFFA4006FB252 /* Lesson.swift in Sources */,
				C1814B86225E507C008D2D8E /* Sequence.swift in Sources */,
				43C5F258222C7BD400905D10 /* AppDelegate.swift in Sources */,
			);
			runOnlyForDeploymentPostprocessing = 0;
		};
		43D9FFCB21EAE05D00AF44BF /* Sources */ = {
			isa = PBXSourcesBuildPhase;
			buildActionMask = 2147483647;
			files = (
				E9C00EF224C6221B00628F35 /* LoopSettings.swift in Sources */,
				43C05CB921EBEA54006FB252 /* HKUnit.swift in Sources */,
				4345E3F521F036FC009E00E5 /* Result.swift in Sources */,
				C19E96DF23D275F8003F79B0 /* LoopCompletionFreshness.swift in Sources */,
				43D9FFFB21EAF3D300AF44BF /* NSTimeInterval.swift in Sources */,
				C16575752539FD60004AE16E /* LoopCoreConstants.swift in Sources */,
				C17DDC9C28AC339E005FBF4C /* PersistedProperty.swift in Sources */,
				43C05CA821EB2B26006FB252 /* PersistenceController.swift in Sources */,
				43C05CAA21EB2B49006FB252 /* NSBundle.swift in Sources */,
				43C05CC821EC2ABC006FB252 /* IdentifiableClass.swift in Sources */,
				43C05CAD21EB2BBF006FB252 /* NSUserDefaults.swift in Sources */,
				E9B3552A293591E70076AB04 /* UAMNotification.swift in Sources */,
				4345E40121F67300009E00E5 /* PotentialCarbEntryUserInfo.swift in Sources */,
			);
			runOnlyForDeploymentPostprocessing = 0;
		};
		43E2D8CD1D20BF42004DA55F /* Sources */ = {
			isa = PBXSourcesBuildPhase;
			buildActionMask = 2147483647;
			files = (
				43947D731F529FAA00A07D31 /* GlucoseRangeSchedule.swift in Sources */,
				43E2D8DC1D20C049004DA55F /* DoseMath.swift in Sources */,
				43E2D8DB1D20C03B004DA55F /* NSTimeInterval.swift in Sources */,
				43E2D8D41D20BF42004DA55F /* DoseMathTests.swift in Sources */,
				C11C87DE1E21EAAD00BB71D3 /* HKUnit.swift in Sources */,
				C13BAD941E8009B000050CB5 /* NumberFormatter.swift in Sources */,
				C17824A61E1AF91F00D9D25C /* ManualBolusRecommendation.swift in Sources */,
			);
			runOnlyForDeploymentPostprocessing = 0;
		};
		43E2D9071D20C581004DA55F /* Sources */ = {
			isa = PBXSourcesBuildPhase;
			buildActionMask = 2147483647;
			files = (
				A9DF02CB24F72B9E00B7C988 /* CriticalEventLogTests.swift in Sources */,
				B44251B3252350CE00605937 /* ChartAxisValuesStaticGeneratorTests.swift in Sources */,
				1D80313D24746274002810DF /* AlertStoreTests.swift in Sources */,
				C1777A6625A125F100595963 /* ManualEntryDoseViewModelTests.swift in Sources */,
				C16B984026B4898800256B05 /* DoseEnactorTests.swift in Sources */,
				A9A63F8E246B271600588D5B /* NSTimeInterval.swift in Sources */,
				A9DFAFB324F0415E00950D1E /* CarbBackfillRequestUserInfoTests.swift in Sources */,
				A963B27A252CEBAE0062AA12 /* SetBolusUserInfoTests.swift in Sources */,
				B44251B62523578300605937 /* PredictedGlucoseChartTests.swift in Sources */,
				A9DFAFB524F048A000950D1E /* WatchHistoricalCarbsTests.swift in Sources */,
				C16575732538AFF6004AE16E /* CGMStalenessMonitorTests.swift in Sources */,
				1DA7A84424477698008257F0 /* InAppModalAlertSchedulerTests.swift in Sources */,
				1D70C40126EC0F9D00C62570 /* SupportManagerTests.swift in Sources */,
				E93E86A824DDCC4400FF40C8 /* MockDoseStore.swift in Sources */,
				B4D4534128E5CA7900F1A8D9 /* AlertMuterTests.swift in Sources */,
				E98A55F124EDD85E0008715D /* MockDosingDecisionStore.swift in Sources */,
				8968B114240C55F10074BB48 /* LoopSettingsTests.swift in Sources */,
				A9BD28E7272226B40071DF15 /* TestLocalizedError.swift in Sources */,
				A9F5F1F5251050EC00E7C8A4 /* ZipArchiveTests.swift in Sources */,
				E9B3552D293592B40076AB04 /* MealDetectionManagerTests.swift in Sources */,
				E950CA9129002D9000B5B692 /* LoopDataManagerDosingTests.swift in Sources */,
				B4CAD8792549D2540057946B /* LoopCompletionFreshnessTests.swift in Sources */,
				1D8D55BC252274650044DBB6 /* BolusEntryViewModelTests.swift in Sources */,
				A91E4C2124F867A700BE9213 /* StoredAlertTests.swift in Sources */,
				1DA7A84224476EAD008257F0 /* AlertManagerTests.swift in Sources */,
				A91E4C2324F86F1000BE9213 /* CriticalEventLogExportManagerTests.swift in Sources */,
				E9C58A7324DB4A2700487A17 /* LoopDataManagerTests.swift in Sources */,
				E98A55F324EDD9530008715D /* MockSettingsStore.swift in Sources */,
				C165756F2534C468004AE16E /* SimpleBolusViewModelTests.swift in Sources */,
				A96DAC2A2838EF8A00D94E38 /* DiagnosticLogTests.swift in Sources */,
				A9DAE7D02332D77F006AE942 /* LoopTests.swift in Sources */,
				E93E86B024DDE1BD00FF40C8 /* MockGlucoseStore.swift in Sources */,
				A9E8A80528A7CAC000C0A8A4 /* RemoteCommandTests.swift in Sources */,
<<<<<<< HEAD
				1DFE9E172447B6270082C280 /* UserNotificationAlertIssuerTests.swift in Sources */,
				E9B3552F2935968E0076AB04 /* HKHealthStoreMock.swift in Sources */,
=======
				1DFE9E172447B6270082C280 /* UserNotificationAlertSchedulerTests.swift in Sources */,
>>>>>>> 4307256c
				B4BC56382518DEA900373647 /* CGMStatusHUDViewModelTests.swift in Sources */,
				C1900900252271BB00721625 /* SimpleBolusCalculatorTests.swift in Sources */,
				A9C1719725366F780053BCBD /* WatchHistoricalGlucoseTest.swift in Sources */,
				E93E86B224DDE21D00FF40C8 /* MockCarbStore.swift in Sources */,
			);
			runOnlyForDeploymentPostprocessing = 0;
		};
		4F70C1D81DE8DCA7006380B7 /* Sources */ = {
			isa = PBXSourcesBuildPhase;
			buildActionMask = 2147483647;
			files = (
				43FCEEB1221A863E0013DD30 /* StatusChartsManager.swift in Sources */,
				43C05CAC21EB2B8B006FB252 /* NSBundle.swift in Sources */,
				4FAC02541E22F6B20087A773 /* NSTimeInterval.swift in Sources */,
				4F2C15831E0757E600E160D4 /* HKUnit.swift in Sources */,
				C1FB4290217922A100FAB378 /* PumpManagerUI.swift in Sources */,
				1D4990E824A25931005CC357 /* FeatureFlags.swift in Sources */,
				A90EF53C25DEF06200F32D61 /* PluginManager.swift in Sources */,
				C1FB428D21791D2500FAB378 /* PumpManager.swift in Sources */,
				43E93FB51E4675E800EAB8DB /* NumberFormatter.swift in Sources */,
				4345E3FB21F04911009E00E5 /* UIColor+HIG.swift in Sources */,
				43BFF0CD1E466C8400FF19A9 /* StateColorPalette.swift in Sources */,
				4FC8C8021DEB943800A1452E /* NSUserDefaults+StatusExtension.swift in Sources */,
				4F70C2121DE900EA006380B7 /* StatusExtensionContext.swift in Sources */,
				1D3F0F7626D59DCD004A5960 /* Debug.swift in Sources */,
				4F70C1E11DE8DCA7006380B7 /* StatusViewController.swift in Sources */,
				A90EF54425DEF0A000F32D61 /* OSLog.swift in Sources */,
			);
			runOnlyForDeploymentPostprocessing = 0;
		};
		4F7528861DFE1DC600C322D6 /* Sources */ = {
			isa = PBXSourcesBuildPhase;
			buildActionMask = 2147483647;
			files = (
				4FB76FB91E8C42B000B39636 /* CollectionType.swift in Sources */,
				B47A791C2508009E006C0E11 /* ChartAxisValuesStaticGenerator.swift in Sources */,
				7D23667D21250C7E0028B67D /* LocalizedString.swift in Sources */,
				43FCEEBD22212DD50013DD30 /* PredictedGlucoseChart.swift in Sources */,
				436961911F19D11E00447E89 /* ChartPointsContextFillLayer.swift in Sources */,
				4FF4D0F81E1725B000846527 /* NibLoadable.swift in Sources */,
				4326BA641F3A44D9007CCAD4 /* ChartLineModel.swift in Sources */,
				4374B5F0209D857E00D17AA8 /* OSLog.swift in Sources */,
				B4E96D4F248A6E20002DABAD /* CGMStatusHUDView.swift in Sources */,
				B4E96D4B248A6B6E002DABAD /* DeviceStatusHUDView.swift in Sources */,
				43FCEEB3221BC3B60013DD30 /* DoseChart.swift in Sources */,
				4F7528AA1DFE215100C322D6 /* HKUnit.swift in Sources */,
				4FB76FB61E8C426900B39636 /* ChartPointsTouchHighlightLayerViewCache.swift in Sources */,
				B490A03F24D0550F00F509FA /* GlucoseRangeCategory.swift in Sources */,
				4F2C15931E09BF2C00E160D4 /* HUDView.swift in Sources */,
				43BFF0B71E45C20C00FF19A9 /* NumberFormatter.swift in Sources */,
				B43DA44124D9C12100CAFF4E /* DismissibleHostingController.swift in Sources */,
				4F7528A51DFE208C00C322D6 /* NSTimeInterval.swift in Sources */,
				A9C62D8E2331708700535612 /* AuthenticationTableViewCell+NibLoadable.swift in Sources */,
				B490A04324D055D900F509FA /* DeviceStatusHighlight.swift in Sources */,
				B4AC0D3F24B9005300CDB0A1 /* UIImage.swift in Sources */,
				4FB76FB31E8C3EE400B39636 /* ChartAxisValueDoubleLog.swift in Sources */,
				43F1C31A1F5DC87700395429 /* ChartPoint.swift in Sources */,
				B4E96D5B248A8229002DABAD /* StatusBarHUDView.swift in Sources */,
				4F7528A11DFE200B00C322D6 /* BasalStateView.swift in Sources */,
				43FCEEAB221A61B40013DD30 /* IOBChart.swift in Sources */,
				43BFF0C61E465A4400FF19A9 /* UIColor+HIG.swift in Sources */,
				43FCEEBB22211C860013DD30 /* CarbEffectChart.swift in Sources */,
				4F7528A01DFE1F9D00C322D6 /* LoopStateView.swift in Sources */,
				B491B0A324D0B66D004CBE8F /* Color.swift in Sources */,
				B4D620D424D9EDB900043B3C /* GuidanceColors.swift in Sources */,
				B48B0BAC24900093009A48DE /* PumpStatusHUDView.swift in Sources */,
				B4C9859425D5A3BB009FD9CA /* StatusBadgeHUDView.swift in Sources */,
				B491B0A424D0B675004CBE8F /* UIColor.swift in Sources */,
				C1AD4200256D61E500164DDD /* Comparable.swift in Sources */,
				43FCEEAD221A66780013DD30 /* DateFormatter.swift in Sources */,
				1DB1CA4D24A55F0000B3B94C /* Image.swift in Sources */,
				B4E96D55248A7509002DABAD /* GlucoseTrendHUDView.swift in Sources */,
				C19F48742560ABFB003632D7 /* NSBundle.swift in Sources */,
				4FB76FB51E8C41E200B39636 /* ChartPointsScatterDownTrianglesLayer.swift in Sources */,
				43FCEEAF221A67A70013DD30 /* NumberFormatter+Charts.swift in Sources */,
				4F75289A1DFE1F6000C322D6 /* BasalRateHUDView.swift in Sources */,
				B490A04124D0559D00F509FA /* DeviceLifecycleProgressState.swift in Sources */,
				4F75289C1DFE1F6000C322D6 /* GlucoseHUDView.swift in Sources */,
				B4E96D53248A7386002DABAD /* GlucoseValueHUDView.swift in Sources */,
				4FB76FB81E8C429D00B39636 /* CGPoint.swift in Sources */,
				B4E96D57248A7B0F002DABAD /* StatusHighlightHUDView.swift in Sources */,
				43FCEEB5221BCA020013DD30 /* COBChart.swift in Sources */,
				B42C951424A3C76000857C73 /* CGMStatusHUDViewModel.swift in Sources */,
				C1657578253A0021004AE16E /* ChartConstants.swift in Sources */,
				4F75289E1DFE1F6000C322D6 /* LoopCompletionHUDView.swift in Sources */,
			);
			runOnlyForDeploymentPostprocessing = 0;
		};
		E9B07F78253BBA6500BAD8F8 /* Sources */ = {
			isa = PBXSourcesBuildPhase;
			buildActionMask = 2147483647;
			files = (
				E942DE96253BE68F00AC532D /* NSBundle.swift in Sources */,
				E9B08021253BBDE900BAD8F8 /* IntentExtensionInfo.swift in Sources */,
				E9B07FEE253BBC7100BAD8F8 /* OverrideIntentHandler.swift in Sources */,
				E942DE9F253BE6A900AC532D /* NSTimeInterval.swift in Sources */,
				E9B08016253BBD7300BAD8F8 /* UserDefaults+LoopIntents.swift in Sources */,
				1D3F0F7726D59DCE004A5960 /* Debug.swift in Sources */,
				E942DF34253BF87F00AC532D /* Intents.intentdefinition in Sources */,
				E9B07F7F253BBA6500BAD8F8 /* IntentHandler.swift in Sources */,
			);
			runOnlyForDeploymentPostprocessing = 0;
		};
/* End PBXSourcesBuildPhase section */

/* Begin PBXTargetDependency section */
		1481F9BE28DA26F4004C5AEB /* PBXTargetDependency */ = {
			isa = PBXTargetDependency;
			target = 4F75288A1DFE1DC600C322D6 /* LoopUI */;
			targetProxy = 1481F9BD28DA26F4004C5AEB /* PBXContainerItemProxy */;
		};
		14B1736828AED9EE006CCD7C /* PBXTargetDependency */ = {
			isa = PBXTargetDependency;
			target = 14B1735B28AED9EC006CCD7C /* SmallStatusWidgetExtension */;
			targetProxy = 14B1736728AED9EE006CCD7C /* PBXContainerItemProxy */;
		};
		43A943811B926B7B0051FA24 /* PBXTargetDependency */ = {
			isa = PBXTargetDependency;
			target = 43A9437D1B926B7B0051FA24 /* WatchApp Extension */;
			targetProxy = 43A943801B926B7B0051FA24 /* PBXContainerItemProxy */;
		};
		43A943931B926B7B0051FA24 /* PBXTargetDependency */ = {
			isa = PBXTargetDependency;
			target = 43A943711B926B7B0051FA24 /* WatchApp */;
			targetProxy = 43A943921B926B7B0051FA24 /* PBXContainerItemProxy */;
		};
		43D9FFBA21EA9CA400AF44BF /* PBXTargetDependency */ = {
			isa = PBXTargetDependency;
			target = 4F75288A1DFE1DC600C322D6 /* LoopUI */;
			targetProxy = 43D9FFB921EA9CA400AF44BF /* PBXContainerItemProxy */;
		};
		43D9FFD521EAE05D00AF44BF /* PBXTargetDependency */ = {
			isa = PBXTargetDependency;
			target = 43D9FFCE21EAE05D00AF44BF /* LoopCore */;
			targetProxy = 43D9FFD421EAE05D00AF44BF /* PBXContainerItemProxy */;
		};
		43E2D9111D20C581004DA55F /* PBXTargetDependency */ = {
			isa = PBXTargetDependency;
			target = 43776F8B1B8022E90074EA36 /* Loop */;
			targetProxy = 43E2D9101D20C581004DA55F /* PBXContainerItemProxy */;
		};
		4F70C1E71DE8DCA7006380B7 /* PBXTargetDependency */ = {
			isa = PBXTargetDependency;
			target = 4F70C1DB1DE8DCA7006380B7 /* Loop Status Extension */;
			targetProxy = 4F70C1E61DE8DCA7006380B7 /* PBXContainerItemProxy */;
		};
		4F7528971DFE1ED400C322D6 /* PBXTargetDependency */ = {
			isa = PBXTargetDependency;
			target = 4F75288A1DFE1DC600C322D6 /* LoopUI */;
			targetProxy = 4F7528961DFE1ED400C322D6 /* PBXContainerItemProxy */;
		};
		A942E445225FD97F00DD4980 /* PBXTargetDependency */ = {
			isa = PBXTargetDependency;
			target = 43D9FFCE21EAE05D00AF44BF /* LoopCore */;
			targetProxy = A942E444225FD97F00DD4980 /* PBXContainerItemProxy */;
		};
		A942E447225FD9A300DD4980 /* PBXTargetDependency */ = {
			isa = PBXTargetDependency;
			target = 43D9FFCE21EAE05D00AF44BF /* LoopCore */;
			targetProxy = A942E446225FD9A300DD4980 /* PBXContainerItemProxy */;
		};
		C117ED71232EDB3200DA57CD /* PBXTargetDependency */ = {
			isa = PBXTargetDependency;
			target = 43D9001A21EB209400AF44BF /* LoopCore-watchOS */;
			targetProxy = C117ED70232EDB3200DA57CD /* PBXContainerItemProxy */;
		};
		C11B9D592867781E00500CF8 /* PBXTargetDependency */ = {
			isa = PBXTargetDependency;
			target = 4F75288A1DFE1DC600C322D6 /* LoopUI */;
			targetProxy = C11B9D582867781E00500CF8 /* PBXContainerItemProxy */;
		};
		C1CCF1152858FA900035389C /* PBXTargetDependency */ = {
			isa = PBXTargetDependency;
			target = 43D9FFCE21EAE05D00AF44BF /* LoopCore */;
			targetProxy = C1CCF1142858FA900035389C /* PBXContainerItemProxy */;
		};
		E9B07F93253BBA6500BAD8F8 /* PBXTargetDependency */ = {
			isa = PBXTargetDependency;
			target = E9B07F7B253BBA6500BAD8F8 /* Loop Intent Extension */;
			targetProxy = E9B07F92253BBA6500BAD8F8 /* PBXContainerItemProxy */;
		};
/* End PBXTargetDependency section */

/* Begin PBXVariantGroup section */
		43776F951B8022E90074EA36 /* Main.storyboard */ = {
			isa = PBXVariantGroup;
			children = (
				43776F961B8022E90074EA36 /* Base */,
				7DD382771F8DBFC60071272B /* es */,
				7D68AAAA1FE2DB0A00522C49 /* ru */,
				7D23668521250D180028B67D /* fr */,
				7D23669521250D220028B67D /* de */,
				7D2366A521250D2C0028B67D /* zh-Hans */,
				7D2366B721250D360028B67D /* it */,
				7D2366C521250D3F0028B67D /* nl */,
				7D2366D521250D4A0028B67D /* nb */,
				7D199D93212A067600241026 /* pl */,
				7D9BEED72335A489005DCFD6 /* en */,
				7D9BEF152335EC4B005DCFD6 /* ja */,
				7D9BEF2B2335EC59005DCFD6 /* pt-BR */,
				7D9BEF412335EC62005DCFD6 /* vi */,
				7D9BEF572335EC6E005DCFD6 /* da */,
				7D9BEF6D2335EC7D005DCFD6 /* sv */,
				7D9BEF832335EC8B005DCFD6 /* fi */,
				7D9BF13B23370E8B005DCFD6 /* ro */,
				F5D9C01927DABBE0002E48F6 /* tr */,
				F5E0BDD527E1D71D0033557E /* he */,
			);
			name = Main.storyboard;
			sourceTree = "<group>";
		};
		43776F9A1B8022E90074EA36 /* LaunchScreen.storyboard */ = {
			isa = PBXVariantGroup;
			children = (
				43776F9B1B8022E90074EA36 /* Base */,
				F5D9C01827DABBE0002E48F6 /* tr */,
				F5E0BDD427E1D71C0033557E /* he */,
			);
			name = LaunchScreen.storyboard;
			sourceTree = "<group>";
		};
		43785E9B2120E7060057DED1 /* Intents.intentdefinition */ = {
			isa = PBXVariantGroup;
			children = (
				43785E9A2120E7060057DED1 /* Base */,
				43785E9F2122774A0057DED1 /* es */,
				43785EA12122774B0057DED1 /* ru */,
				43C98058212A799E003B5D17 /* en */,
				C12CB9AC23106A3C00F84978 /* it */,
				C12CB9AE23106A5C00F84978 /* fr */,
				C12CB9B023106A5F00F84978 /* de */,
				C12CB9B223106A6000F84978 /* zh-Hans */,
				C12CB9B423106A6100F84978 /* nl */,
				C12CB9B623106A6200F84978 /* nb */,
				C12CB9B823106A6300F84978 /* pl */,
				7D9BEF132335EC4B005DCFD6 /* ja */,
				7D9BEF292335EC58005DCFD6 /* pt-BR */,
				7D9BEF3F2335EC62005DCFD6 /* vi */,
				7D9BEF552335EC6E005DCFD6 /* da */,
				7D9BEF6B2335EC7D005DCFD6 /* sv */,
				7D9BEF812335EC8B005DCFD6 /* fi */,
				7D9BF13A23370E8B005DCFD6 /* ro */,
				F5D9C01727DABBE0002E48F6 /* tr */,
				F5E0BDD327E1D71C0033557E /* he */,
			);
			name = Intents.intentdefinition;
			sourceTree = "<group>";
		};
		43A943741B926B7B0051FA24 /* Interface.storyboard */ = {
			isa = PBXVariantGroup;
			children = (
				43A943751B926B7B0051FA24 /* Base */,
				7DD382791F8DBFC60071272B /* es */,
				7D68AAAC1FE2DB0A00522C49 /* ru */,
				7D23668721250D180028B67D /* fr */,
				7D23669721250D230028B67D /* de */,
				7D2366A721250D2C0028B67D /* zh-Hans */,
				7D2366B421250D350028B67D /* it */,
				7D2366C721250D3F0028B67D /* nl */,
				7D2366D721250D4A0028B67D /* nb */,
				7D199D95212A067600241026 /* pl */,
				7D9BEEDD2335A5CC005DCFD6 /* en */,
				7D9BEF172335EC4C005DCFD6 /* ja */,
				7D9BEF2D2335EC59005DCFD6 /* pt-BR */,
				7D9BEF432335EC62005DCFD6 /* vi */,
				7D9BEF592335EC6E005DCFD6 /* da */,
				7D9BEF6F2335EC7D005DCFD6 /* sv */,
				7D9BEF852335EC8B005DCFD6 /* fi */,
				7D9BF13D23370E8B005DCFD6 /* ro */,
				F5D9C01B27DABBE1002E48F6 /* tr */,
				F5E0BDD727E1D71E0033557E /* he */,
			);
			name = Interface.storyboard;
			sourceTree = "<group>";
		};
		43D9FFA821EA9A0C00AF44BF /* Main.storyboard */ = {
			isa = PBXVariantGroup;
			children = (
				43D9FFA921EA9A0C00AF44BF /* Base */,
				7D9BEF002335D67D005DCFD6 /* en */,
				7D9BEF022335D687005DCFD6 /* zh-Hans */,
				7D9BEF042335D68A005DCFD6 /* nl */,
				7D9BEF062335D68C005DCFD6 /* fr */,
				7D9BEF082335D68D005DCFD6 /* de */,
				7D9BEF0A2335D68F005DCFD6 /* it */,
				7D9BEF0C2335D690005DCFD6 /* nb */,
				7D9BEF0E2335D691005DCFD6 /* pl */,
				7D9BEF102335D693005DCFD6 /* ru */,
				7D9BEF122335D694005DCFD6 /* es */,
				7D9BEF182335EC4C005DCFD6 /* ja */,
				7D9BEF2E2335EC59005DCFD6 /* pt-BR */,
				7D9BEF442335EC62005DCFD6 /* vi */,
				7D9BEF5A2335EC6E005DCFD6 /* da */,
				7D9BEF702335EC7D005DCFD6 /* sv */,
				7D9BEF862335EC8B005DCFD6 /* fi */,
				7D9BF13E23370E8C005DCFD6 /* ro */,
				F5D9C01C27DABBE1002E48F6 /* tr */,
				F5E0BDD827E1D71E0033557E /* he */,
			);
			name = Main.storyboard;
			sourceTree = "<group>";
		};
		43D9FFAD21EA9A0F00AF44BF /* LaunchScreen.storyboard */ = {
			isa = PBXVariantGroup;
			children = (
				43D9FFAE21EA9A0F00AF44BF /* Base */,
				F5D9C01D27DABBE1002E48F6 /* tr */,
				F5E0BDD927E1D71F0033557E /* he */,
			);
			name = LaunchScreen.storyboard;
			sourceTree = "<group>";
		};
		4B60626A287E286000BF8BBB /* Localizable.strings */ = {
			isa = PBXVariantGroup;
			children = (
				4B60626B287E286000BF8BBB /* de */,
			);
			name = Localizable.strings;
			sourceTree = "<group>";
		};
		4B67E2C6289B4EDB002D92AF /* InfoPlist.strings */ = {
			isa = PBXVariantGroup;
			children = (
				4B67E2C7289B4EDB002D92AF /* de */,
			);
			name = InfoPlist.strings;
			sourceTree = "<group>";
		};
		4F70C1E21DE8DCA7006380B7 /* MainInterface.storyboard */ = {
			isa = PBXVariantGroup;
			children = (
				4F70C1E31DE8DCA7006380B7 /* Base */,
				7DD382781F8DBFC60071272B /* es */,
				7D68AAAB1FE2DB0A00522C49 /* ru */,
				7D23668621250D180028B67D /* fr */,
				7D23669621250D230028B67D /* de */,
				7D2366A621250D2C0028B67D /* zh-Hans */,
				7D2366B821250D360028B67D /* it */,
				7D2366C621250D3F0028B67D /* nl */,
				7D2366D621250D4A0028B67D /* nb */,
				7D199D94212A067600241026 /* pl */,
				7D9BEEDA2335A522005DCFD6 /* en */,
				7D9BEF162335EC4B005DCFD6 /* ja */,
				7D9BEF2C2335EC59005DCFD6 /* pt-BR */,
				7D9BEF422335EC62005DCFD6 /* vi */,
				7D9BEF582335EC6E005DCFD6 /* da */,
				7D9BEF6E2335EC7D005DCFD6 /* sv */,
				7D9BEF842335EC8B005DCFD6 /* fi */,
				7D9BF13C23370E8B005DCFD6 /* ro */,
				F5D9C01A27DABBE1002E48F6 /* tr */,
				F5E0BDD627E1D71D0033557E /* he */,
			);
			name = MainInterface.storyboard;
			sourceTree = "<group>";
		};
		7D7076371FE06EDE004AC8EA /* Localizable.strings */ = {
			isa = PBXVariantGroup;
			children = (
				7D7076361FE06EDE004AC8EA /* es */,
				7D68AAAD1FE2E8D400522C49 /* ru */,
				7D23667821250C2D0028B67D /* Base */,
				7D23668B21250D180028B67D /* fr */,
				7D23669B21250D230028B67D /* de */,
				7D2366AB21250D2D0028B67D /* zh-Hans */,
				7D2366BC21250D360028B67D /* it */,
				7D2366CB21250D400028B67D /* nl */,
				7D2366DB21250D4A0028B67D /* nb */,
				7D199D99212A067600241026 /* pl */,
				7D9BEED82335A4F7005DCFD6 /* en */,
				7D9BEF1E2335EC4D005DCFD6 /* ja */,
				7D9BEF342335EC59005DCFD6 /* pt-BR */,
				7D9BEF4A2335EC63005DCFD6 /* vi */,
				7D9BEF602335EC6F005DCFD6 /* da */,
				7D9BEF762335EC7D005DCFD6 /* sv */,
				7D9BEF8C2335EC8C005DCFD6 /* fi */,
				7D9BF14223370E8C005DCFD6 /* ro */,
				F5D9C02127DABBE3002E48F6 /* tr */,
				F5E0BDDD27E1D7210033557E /* he */,
			);
			name = Localizable.strings;
			sourceTree = "<group>";
		};
		7D7076471FE06EE0004AC8EA /* InfoPlist.strings */ = {
			isa = PBXVariantGroup;
			children = (
				7D23667A21250C480028B67D /* Base */,
				F5D9C02327DABBE3002E48F6 /* tr */,
				F5E0BDDF27E1D7210033557E /* he */,
			);
			name = InfoPlist.strings;
			sourceTree = "<group>";
		};
		7D70764C1FE06EE1004AC8EA /* Localizable.strings */ = {
			isa = PBXVariantGroup;
			children = (
				7D70764B1FE06EE1004AC8EA /* es */,
				7D68AAB31FE2E8D500522C49 /* ru */,
				7D23667921250C440028B67D /* Base */,
				7D23668C21250D190028B67D /* fr */,
				7D23669C21250D230028B67D /* de */,
				7D2366AC21250D2D0028B67D /* zh-Hans */,
				7D2366BD21250D360028B67D /* it */,
				7D2366CC21250D400028B67D /* nl */,
				7D2366DC21250D4B0028B67D /* nb */,
				7D199D9A212A067600241026 /* pl */,
				7D9BEEDB2335A587005DCFD6 /* en */,
				7D9BEF1F2335EC4D005DCFD6 /* ja */,
				7D9BEF352335EC59005DCFD6 /* pt-BR */,
				7D9BEF4B2335EC63005DCFD6 /* vi */,
				7D9BEF612335EC6F005DCFD6 /* da */,
				7D9BEF772335EC7E005DCFD6 /* sv */,
				7D9BEF8D2335EC8C005DCFD6 /* fi */,
				7D9BF14323370E8C005DCFD6 /* ro */,
				F5D9C02227DABBE3002E48F6 /* tr */,
				F5E0BDDE27E1D7210033557E /* he */,
			);
			name = Localizable.strings;
			sourceTree = "<group>";
		};
		7D7076511FE06EE1004AC8EA /* InfoPlist.strings */ = {
			isa = PBXVariantGroup;
			children = (
				7D68AAB41FE2E8D600522C49 /* ru */,
				7D23667621250BF70028B67D /* Base */,
				7D23668921250D180028B67D /* fr */,
				7D23669921250D230028B67D /* de */,
				7D2366A921250D2C0028B67D /* zh-Hans */,
				7D2366BA21250D360028B67D /* it */,
				7D2366C921250D400028B67D /* nl */,
				7D2366D921250D4A0028B67D /* nb */,
				7D199D97212A067600241026 /* pl */,
				7D9BEED52335A3CB005DCFD6 /* en */,
				7D9BEF1C2335EC4C005DCFD6 /* ja */,
				7D9BEF322335EC59005DCFD6 /* pt-BR */,
				7D9BEF5E2335EC6F005DCFD6 /* da */,
				7D9BEF8A2335EC8C005DCFD6 /* fi */,
				7D9BEF98233600D6005DCFD6 /* es */,
				7D9BEF99233600D8005DCFD6 /* sv */,
				7D9BEF9A233600D9005DCFD6 /* vi */,
				7D9BF14123370E8C005DCFD6 /* ro */,
				F5D9C02027DABBE2002E48F6 /* tr */,
				F5E0BDDC27E1D7200033557E /* he */,
			);
			name = InfoPlist.strings;
			sourceTree = "<group>";
		};
		7D70765B1FE06EE2004AC8EA /* Localizable.strings */ = {
			isa = PBXVariantGroup;
			children = (
				7D70765A1FE06EE2004AC8EA /* es */,
				7D68AAB61FE2E8D600522C49 /* ru */,
				7D23668321250CFB0028B67D /* Base */,
				7D23669321250D190028B67D /* fr */,
				7D2366A321250D240028B67D /* de */,
				7D2366B321250D2D0028B67D /* zh-Hans */,
				7D2366C321250D370028B67D /* it */,
				7D2366D321250D410028B67D /* nl */,
				7D2366E321250D4B0028B67D /* nb */,
				7D199DA2212A067700241026 /* pl */,
				7D9BEF272335EC4E005DCFD6 /* ja */,
				7D9BEF3D2335EC5A005DCFD6 /* pt-BR */,
				7D9BEF532335EC63005DCFD6 /* vi */,
				7D9BEF692335EC70005DCFD6 /* da */,
				7D9BEF7F2335EC7E005DCFD6 /* sv */,
				7D9BEF952335EC8D005DCFD6 /* fi */,
				7D9BF14523370E8D005DCFD6 /* ro */,
				F5D9C02627DABBE4002E48F6 /* tr */,
				F5E0BDE227E1D7230033557E /* he */,
			);
			name = Localizable.strings;
			sourceTree = "<group>";
		};
		7D7076601FE06EE3004AC8EA /* Localizable.strings */ = {
			isa = PBXVariantGroup;
			children = (
				7D70765F1FE06EE3004AC8EA /* es */,
				7D68AAB71FE2E8D600522C49 /* ru */,
				7D23667F21250CB80028B67D /* Base */,
				7D23668F21250D190028B67D /* fr */,
				7D23669F21250D240028B67D /* de */,
				7D2366AF21250D2D0028B67D /* zh-Hans */,
				7D2366BF21250D370028B67D /* it */,
				7D2366CF21250D400028B67D /* nl */,
				7D2366DF21250D4B0028B67D /* nb */,
				7D199D9D212A067700241026 /* pl */,
				7D9BEEDE2335A5F7005DCFD6 /* en */,
				7D9BEF222335EC4D005DCFD6 /* ja */,
				7D9BEF382335EC5A005DCFD6 /* pt-BR */,
				7D9BEF4E2335EC63005DCFD6 /* vi */,
				7D9BEF642335EC6F005DCFD6 /* da */,
				7D9BEF7A2335EC7E005DCFD6 /* sv */,
				7D9BEF902335EC8C005DCFD6 /* fi */,
				7D9BF14423370E8D005DCFD6 /* ro */,
				F5D9C02527DABBE4002E48F6 /* tr */,
				F5E0BDE127E1D7230033557E /* he */,
			);
			name = Localizable.strings;
			sourceTree = "<group>";
		};
		7D7076651FE06EE4004AC8EA /* Localizable.strings */ = {
			isa = PBXVariantGroup;
			children = (
				7D7076641FE06EE4004AC8EA /* es */,
				7D68AAB81FE2E8D700522C49 /* ru */,
				7D23667521250BE30028B67D /* Base */,
				7D23668821250D180028B67D /* fr */,
				7D23669821250D230028B67D /* de */,
				7D2366A821250D2C0028B67D /* zh-Hans */,
				7D2366B921250D360028B67D /* it */,
				7D2366C821250D400028B67D /* nl */,
				7D2366D821250D4A0028B67D /* nb */,
				7D199D96212A067600241026 /* pl */,
				7D9BEF1B2335EC4C005DCFD6 /* ja */,
				7D9BEF312335EC59005DCFD6 /* pt-BR */,
				7D9BEF472335EC62005DCFD6 /* vi */,
				7D9BEF5D2335EC6F005DCFD6 /* da */,
				7D9BEF732335EC7D005DCFD6 /* sv */,
				7D9BEF892335EC8C005DCFD6 /* fi */,
				7D9BEF972335F667005DCFD6 /* en */,
				7D9BF14023370E8C005DCFD6 /* ro */,
				F5D9C01F27DABBE2002E48F6 /* tr */,
				F5E0BDDB27E1D7200033557E /* he */,
			);
			name = Localizable.strings;
			sourceTree = "<group>";
		};
		7D9BEEE72335A6B3005DCFD6 /* Localizable.strings */ = {
			isa = PBXVariantGroup;
			children = (
				7D9BEEE62335A6B3005DCFD6 /* en */,
				7D9BEEE82335A6B9005DCFD6 /* zh-Hans */,
				7D9BEEE92335A6BB005DCFD6 /* nl */,
				7D9BEEEA2335A6BC005DCFD6 /* fr */,
				7D9BEEEB2335A6BD005DCFD6 /* de */,
				7D9BEEEC2335A6BE005DCFD6 /* it */,
				7D9BEEED2335A6BF005DCFD6 /* nb */,
				7D9BEEEE2335A6BF005DCFD6 /* pl */,
				7D9BEEEF2335A6C0005DCFD6 /* ru */,
				7D9BEEF02335A6C1005DCFD6 /* es */,
				7D9BEF282335EC4E005DCFD6 /* ja */,
				7D9BEF3E2335EC5A005DCFD6 /* pt-BR */,
				7D9BEF542335EC64005DCFD6 /* vi */,
				7D9BEF6A2335EC70005DCFD6 /* da */,
				7D9BEF802335EC7E005DCFD6 /* sv */,
				7D9BEF962335EC8D005DCFD6 /* fi */,
				7D9BF14623370E8D005DCFD6 /* ro */,
				F5D9C02727DABBE4002E48F6 /* tr */,
				F5E0BDE327E1D7230033557E /* he */,
			);
			name = Localizable.strings;
			sourceTree = "<group>";
		};
		7D9BEEF52335CF8D005DCFD6 /* Localizable.strings */ = {
			isa = PBXVariantGroup;
			children = (
				7D9BEEF42335CF8D005DCFD6 /* en */,
				7D9BEEF62335CF90005DCFD6 /* zh-Hans */,
				7D9BEEF72335CF91005DCFD6 /* nl */,
				7D9BEEF82335CF93005DCFD6 /* fr */,
				7D9BEEF92335CF93005DCFD6 /* de */,
				7D9BEEFA2335CF94005DCFD6 /* it */,
				7D9BEEFB2335CF95005DCFD6 /* nb */,
				7D9BEEFC2335CF96005DCFD6 /* pl */,
				7D9BEEFD2335CF97005DCFD6 /* ru */,
				7D9BEEFE2335CF97005DCFD6 /* es */,
				7D9BEF1A2335EC4C005DCFD6 /* ja */,
				7D9BEF302335EC59005DCFD6 /* pt-BR */,
				7D9BEF462335EC62005DCFD6 /* vi */,
				7D9BEF5C2335EC6F005DCFD6 /* da */,
				7D9BEF722335EC7D005DCFD6 /* sv */,
				7D9BEF882335EC8C005DCFD6 /* fi */,
				7D9BF13F23370E8C005DCFD6 /* ro */,
				F5D9C01E27DABBE2002E48F6 /* tr */,
				F5E0BDDA27E1D71F0033557E /* he */,
			);
			name = Localizable.strings;
			sourceTree = "<group>";
		};
		80F864E42433BF5D0026EC26 /* InfoPlist.strings */ = {
			isa = PBXVariantGroup;
			children = (
				80F864E52433BF5D0026EC26 /* fi */,
			);
			name = InfoPlist.strings;
			sourceTree = "<group>";
		};
		C1C73F0F1DE3D0270022FC89 /* InfoPlist.strings */ = {
			isa = PBXVariantGroup;
			children = (
				7D23667E21250CAC0028B67D /* Base */,
				F5D9C02427DABBE3002E48F6 /* tr */,
				F5E0BDE027E1D7220033557E /* he */,
			);
			name = InfoPlist.strings;
			sourceTree = "<group>";
		};
/* End PBXVariantGroup section */

/* Begin XCBuildConfiguration section */
		14B1736A28AED9EE006CCD7C /* Debug */ = {
			isa = XCBuildConfiguration;
			buildSettings = {
				ASSETCATALOG_COMPILER_GLOBAL_ACCENT_COLOR_NAME = AccentColor;
				ASSETCATALOG_COMPILER_WIDGET_BACKGROUND_COLOR_NAME = WidgetBackground;
				CLANG_ENABLE_OBJC_WEAK = YES;
				CLANG_WARN_BLOCK_CAPTURE_AUTORELEASING = YES;
				CLANG_WARN_BOOL_CONVERSION = YES;
				CLANG_WARN_COMMA = YES;
				CLANG_WARN_CONSTANT_CONVERSION = YES;
				CLANG_WARN_ENUM_CONVERSION = YES;
				CLANG_WARN_INT_CONVERSION = YES;
				CLANG_WARN_NON_LITERAL_NULL_CONVERSION = YES;
				CLANG_WARN_OBJC_LITERAL_CONVERSION = YES;
				CLANG_WARN_QUOTED_INCLUDE_IN_FRAMEWORK_HEADER = YES;
				CLANG_WARN_STRICT_PROTOTYPES = YES;
				CLANG_WARN_UNREACHABLE_CODE = YES;
				CODE_SIGN_ENTITLEMENTS = StatusWidget/StatusWidgetExtension.entitlements;
				CODE_SIGN_IDENTITY = "$(LOOP_CODE_SIGN_IDENTITY_DEBUG)";
				CODE_SIGN_STYLE = "$(LOOP_CODE_SIGN_STYLE)";
				CURRENT_PROJECT_VERSION = 101;
				DEVELOPMENT_TEAM = "$(LOOP_DEVELOPMENT_TEAM)";
				GCC_DYNAMIC_NO_PIC = NO;
				GCC_WARN_64_TO_32_BIT_CONVERSION = YES;
				GENERATE_INFOPLIST_FILE = NO;
				INFOPLIST_FILE = StatusWidget/Info.plist;
				INFOPLIST_KEY_CFBundleDisplayName = SmallStatusWidget;
				INFOPLIST_KEY_NSHumanReadableCopyright = "Copyright © 2022 LoopKit Authors. All rights reserved.";
				LD_RUNPATH_SEARCH_PATHS = (
					"$(inherited)",
					"@executable_path/Frameworks",
					"@executable_path/../../Frameworks",
				);
				MARKETING_VERSION = 1.0;
				PRODUCT_BUNDLE_IDENTIFIER = "$(MAIN_APP_BUNDLE_IDENTIFIER).SmallStatusWidget";
				PRODUCT_NAME = "$(TARGET_NAME)";
				SKIP_INSTALL = YES;
				SWIFT_ACTIVE_COMPILATION_CONDITIONS = DEBUG;
				SWIFT_EMIT_LOC_STRINGS = YES;
				SWIFT_VERSION = 5.0;
				TARGETED_DEVICE_FAMILY = 1;
			};
			name = Debug;
		};
		14B1736B28AED9EE006CCD7C /* Release */ = {
			isa = XCBuildConfiguration;
			buildSettings = {
				ASSETCATALOG_COMPILER_GLOBAL_ACCENT_COLOR_NAME = AccentColor;
				ASSETCATALOG_COMPILER_WIDGET_BACKGROUND_COLOR_NAME = WidgetBackground;
				CLANG_ENABLE_OBJC_WEAK = YES;
				CLANG_WARN_BLOCK_CAPTURE_AUTORELEASING = YES;
				CLANG_WARN_BOOL_CONVERSION = YES;
				CLANG_WARN_COMMA = YES;
				CLANG_WARN_CONSTANT_CONVERSION = YES;
				CLANG_WARN_ENUM_CONVERSION = YES;
				CLANG_WARN_INT_CONVERSION = YES;
				CLANG_WARN_NON_LITERAL_NULL_CONVERSION = YES;
				CLANG_WARN_OBJC_LITERAL_CONVERSION = YES;
				CLANG_WARN_QUOTED_INCLUDE_IN_FRAMEWORK_HEADER = YES;
				CLANG_WARN_STRICT_PROTOTYPES = YES;
				CLANG_WARN_UNREACHABLE_CODE = YES;
				CODE_SIGN_ENTITLEMENTS = StatusWidget/StatusWidgetExtension.entitlements;
				CODE_SIGN_IDENTITY = "$(LOOP_CODE_SIGN_IDENTITY_RELEASE)";
				CODE_SIGN_STYLE = "$(LOOP_CODE_SIGN_STYLE)";
				CURRENT_PROJECT_VERSION = 101;
				DEBUG_INFORMATION_FORMAT = "dwarf-with-dsym";
				DEVELOPMENT_TEAM = "$(LOOP_DEVELOPMENT_TEAM)";
				GCC_WARN_64_TO_32_BIT_CONVERSION = YES;
				GENERATE_INFOPLIST_FILE = NO;
				INFOPLIST_FILE = StatusWidget/Info.plist;
				INFOPLIST_KEY_CFBundleDisplayName = SmallStatusWidget;
				INFOPLIST_KEY_NSHumanReadableCopyright = "Copyright © 2022 LoopKit Authors. All rights reserved.";
				LD_RUNPATH_SEARCH_PATHS = (
					"$(inherited)",
					"@executable_path/Frameworks",
					"@executable_path/../../Frameworks",
				);
				MARKETING_VERSION = 1.0;
				PRODUCT_BUNDLE_IDENTIFIER = "$(MAIN_APP_BUNDLE_IDENTIFIER).SmallStatusWidget";
				PRODUCT_NAME = "$(TARGET_NAME)";
				SKIP_INSTALL = YES;
				SWIFT_EMIT_LOC_STRINGS = YES;
				SWIFT_VERSION = 5.0;
				TARGETED_DEVICE_FAMILY = 1;
			};
			name = Release;
		};
		43776FB41B8022E90074EA36 /* Debug */ = {
			isa = XCBuildConfiguration;
			baseConfigurationReference = 437D9BA11D7B5203007245E8 /* Loop.xcconfig */;
			buildSettings = {
				ALWAYS_SEARCH_USER_PATHS = NO;
				APP_GROUP_IDENTIFIER = "group.$(MAIN_APP_BUNDLE_IDENTIFIER)Group";
				CLANG_ANALYZER_GCD_PERFORMANCE = YES;
				CLANG_ANALYZER_LOCALIZABILITY_EMPTY_CONTEXT = YES;
				CLANG_ANALYZER_LOCALIZABILITY_NONLOCALIZED = YES;
				CLANG_ANALYZER_NONNULL = YES;
				CLANG_ANALYZER_NUMBER_OBJECT_CONVERSION = YES_AGGRESSIVE;
				CLANG_ANALYZER_SECURITY_FLOATLOOPCOUNTER = YES;
				CLANG_ANALYZER_SECURITY_INSECUREAPI_RAND = YES;
				CLANG_ANALYZER_SECURITY_INSECUREAPI_STRCPY = YES;
				CLANG_CXX_LANGUAGE_STANDARD = "gnu++17";
				CLANG_CXX_LIBRARY = "libc++";
				CLANG_ENABLE_MODULES = YES;
				CLANG_ENABLE_OBJC_ARC = YES;
				CLANG_WARN_ASSIGN_ENUM = YES;
				CLANG_WARN_ATOMIC_IMPLICIT_SEQ_CST = YES;
				CLANG_WARN_BLOCK_CAPTURE_AUTORELEASING = YES_ERROR;
				CLANG_WARN_BOOL_CONVERSION = YES_ERROR;
				CLANG_WARN_COMMA = YES_ERROR;
				CLANG_WARN_CONSTANT_CONVERSION = YES_ERROR;
				CLANG_WARN_CXX0X_EXTENSIONS = YES;
				CLANG_WARN_DELETE_NON_VIRTUAL_DTOR = YES_ERROR;
				CLANG_WARN_DEPRECATED_OBJC_IMPLEMENTATIONS = YES;
				CLANG_WARN_DIRECT_OBJC_ISA_USAGE = YES_ERROR;
				CLANG_WARN_DOCUMENTATION_COMMENTS = YES;
				CLANG_WARN_EMPTY_BODY = YES;
				CLANG_WARN_ENUM_CONVERSION = YES_ERROR;
				CLANG_WARN_FLOAT_CONVERSION = YES_ERROR;
				CLANG_WARN_IMPLICIT_SIGN_CONVERSION = YES_ERROR;
				CLANG_WARN_INFINITE_RECURSION = YES;
				CLANG_WARN_INT_CONVERSION = YES_ERROR;
				CLANG_WARN_MISSING_NOESCAPE = YES_ERROR;
				CLANG_WARN_NON_LITERAL_NULL_CONVERSION = YES_ERROR;
				CLANG_WARN_OBJC_EXPLICIT_OWNERSHIP_TYPE = YES;
				CLANG_WARN_OBJC_IMPLICIT_ATOMIC_PROPERTIES = YES;
				CLANG_WARN_OBJC_IMPLICIT_RETAIN_SELF = YES;
				CLANG_WARN_OBJC_INTERFACE_IVARS = YES_ERROR;
				CLANG_WARN_OBJC_LITERAL_CONVERSION = YES_ERROR;
				CLANG_WARN_OBJC_MISSING_PROPERTY_SYNTHESIS = YES;
				CLANG_WARN_OBJC_REPEATED_USE_OF_WEAK = YES_AGGRESSIVE;
				CLANG_WARN_OBJC_ROOT_CLASS = YES_ERROR;
				CLANG_WARN_PRAGMA_PACK = YES_ERROR;
				CLANG_WARN_QUOTED_INCLUDE_IN_FRAMEWORK_HEADER = YES_ERROR;
				CLANG_WARN_RANGE_LOOP_ANALYSIS = YES;
				CLANG_WARN_SEMICOLON_BEFORE_METHOD_BODY = YES;
				CLANG_WARN_STRICT_PROTOTYPES = YES_ERROR;
				CLANG_WARN_SUSPICIOUS_IMPLICIT_CONVERSION = YES_ERROR;
				CLANG_WARN_SUSPICIOUS_MOVE = YES;
				CLANG_WARN_UNGUARDED_AVAILABILITY = YES_AGGRESSIVE;
				CLANG_WARN_UNREACHABLE_CODE = YES_AGGRESSIVE;
				CLANG_WARN_VEXING_PARSE = YES_ERROR;
				CLANG_WARN__DUPLICATE_METHOD_MATCH = YES;
				CLANG_WARN__EXIT_TIME_DESTRUCTORS = YES;
				CODE_SIGN_STYLE = Automatic;
				COPY_PHASE_STRIP = NO;
				DEBUG_INFORMATION_FORMAT = dwarf;
				DEVELOPMENT_TEAM = "";
				DYLIB_COMPATIBILITY_VERSION = 1;
				ENABLE_STRICT_OBJC_MSGSEND = YES;
				ENABLE_TESTABILITY = YES;
				FRAMEWORK_SEARCH_PATHS = "$(inherited)";
				GCC_C_LANGUAGE_STANDARD = gnu11;
				GCC_NO_COMMON_BLOCKS = YES;
				GCC_OPTIMIZATION_LEVEL = 0;
				GCC_PREPROCESSOR_DEFINITIONS = (
					"DEBUG=1",
					"$(inherited)",
				);
				GCC_TREAT_IMPLICIT_FUNCTION_DECLARATIONS_AS_ERRORS = YES;
				GCC_TREAT_INCOMPATIBLE_POINTER_TYPE_WARNINGS_AS_ERRORS = YES;
				GCC_WARN_64_TO_32_BIT_CONVERSION = YES_ERROR;
				GCC_WARN_ABOUT_MISSING_FIELD_INITIALIZERS = YES;
				GCC_WARN_ABOUT_MISSING_NEWLINE = YES;
				GCC_WARN_ABOUT_MISSING_PROTOTYPES = YES;
				GCC_WARN_ABOUT_RETURN_TYPE = YES_ERROR;
				GCC_WARN_FOUR_CHARACTER_CONSTANTS = YES;
				GCC_WARN_HIDDEN_VIRTUAL_FUNCTIONS = YES;
				GCC_WARN_INITIALIZER_NOT_FULLY_BRACKETED = YES;
				GCC_WARN_NON_VIRTUAL_DESTRUCTOR = YES;
				GCC_WARN_SHADOW = YES;
				GCC_WARN_SIGN_COMPARE = YES;
				GCC_WARN_STRICT_SELECTOR_MATCH = YES;
				GCC_WARN_UNDECLARED_SELECTOR = YES;
				GCC_WARN_UNINITIALIZED_AUTOS = YES_AGGRESSIVE;
				GCC_WARN_UNKNOWN_PRAGMAS = YES;
				GCC_WARN_UNUSED_FUNCTION = YES;
				GCC_WARN_UNUSED_LABEL = YES;
				GCC_WARN_UNUSED_PARAMETER = YES;
				GCC_WARN_UNUSED_VARIABLE = YES;
				LOCALIZED_STRING_MACRO_NAMES = (
					NSLocalizedString,
					CFLocalizedString,
					LocalizedString,
				);
				MAIN_APP_BUNDLE_IDENTIFIER = "$(inherited).Loop";
				MTL_ENABLE_DEBUG_INFO = INCLUDE_SOURCE;
				MTL_FAST_MATH = YES;
				ONLY_ACTIVE_ARCH = YES;
				PROVISIONING_PROFILE = "";
				PROVISIONING_PROFILE_SPECIFIER = "";
				SDKROOT = iphoneos;
				SWIFT_ACTIVE_COMPILATION_CONDITIONS = "$(inherited) DEBUG";
				SWIFT_OPTIMIZATION_LEVEL = "-Onone";
				SWIFT_VERSION = 5.0;
				TARGETED_DEVICE_FAMILY = "1,2";
				VERSIONING_SYSTEM = "apple-generic";
				WARNING_CFLAGS = "-Wall";
				WATCHOS_DEPLOYMENT_TARGET = 7.1;
			};
			name = Debug;
		};
		43776FB51B8022E90074EA36 /* Release */ = {
			isa = XCBuildConfiguration;
			baseConfigurationReference = 437D9BA11D7B5203007245E8 /* Loop.xcconfig */;
			buildSettings = {
				ALWAYS_SEARCH_USER_PATHS = NO;
				APP_GROUP_IDENTIFIER = "group.$(MAIN_APP_BUNDLE_IDENTIFIER)Group";
				CLANG_ANALYZER_GCD_PERFORMANCE = YES;
				CLANG_ANALYZER_LOCALIZABILITY_EMPTY_CONTEXT = YES;
				CLANG_ANALYZER_LOCALIZABILITY_NONLOCALIZED = YES;
				CLANG_ANALYZER_NONNULL = YES;
				CLANG_ANALYZER_NUMBER_OBJECT_CONVERSION = YES_AGGRESSIVE;
				CLANG_ANALYZER_SECURITY_FLOATLOOPCOUNTER = YES;
				CLANG_ANALYZER_SECURITY_INSECUREAPI_RAND = YES;
				CLANG_ANALYZER_SECURITY_INSECUREAPI_STRCPY = YES;
				CLANG_CXX_LANGUAGE_STANDARD = "gnu++17";
				CLANG_CXX_LIBRARY = "libc++";
				CLANG_ENABLE_MODULES = YES;
				CLANG_ENABLE_OBJC_ARC = YES;
				CLANG_WARN_ASSIGN_ENUM = YES;
				CLANG_WARN_ATOMIC_IMPLICIT_SEQ_CST = YES;
				CLANG_WARN_BLOCK_CAPTURE_AUTORELEASING = YES_ERROR;
				CLANG_WARN_BOOL_CONVERSION = YES_ERROR;
				CLANG_WARN_COMMA = YES_ERROR;
				CLANG_WARN_CONSTANT_CONVERSION = YES_ERROR;
				CLANG_WARN_CXX0X_EXTENSIONS = YES;
				CLANG_WARN_DELETE_NON_VIRTUAL_DTOR = YES_ERROR;
				CLANG_WARN_DEPRECATED_OBJC_IMPLEMENTATIONS = YES;
				CLANG_WARN_DIRECT_OBJC_ISA_USAGE = YES_ERROR;
				CLANG_WARN_DOCUMENTATION_COMMENTS = YES;
				CLANG_WARN_EMPTY_BODY = YES;
				CLANG_WARN_ENUM_CONVERSION = YES_ERROR;
				CLANG_WARN_FLOAT_CONVERSION = YES_ERROR;
				CLANG_WARN_IMPLICIT_SIGN_CONVERSION = YES_ERROR;
				CLANG_WARN_INFINITE_RECURSION = YES;
				CLANG_WARN_INT_CONVERSION = YES_ERROR;
				CLANG_WARN_MISSING_NOESCAPE = YES_ERROR;
				CLANG_WARN_NON_LITERAL_NULL_CONVERSION = YES_ERROR;
				CLANG_WARN_OBJC_EXPLICIT_OWNERSHIP_TYPE = YES;
				CLANG_WARN_OBJC_IMPLICIT_ATOMIC_PROPERTIES = YES;
				CLANG_WARN_OBJC_IMPLICIT_RETAIN_SELF = YES;
				CLANG_WARN_OBJC_INTERFACE_IVARS = YES_ERROR;
				CLANG_WARN_OBJC_LITERAL_CONVERSION = YES_ERROR;
				CLANG_WARN_OBJC_MISSING_PROPERTY_SYNTHESIS = YES;
				CLANG_WARN_OBJC_REPEATED_USE_OF_WEAK = YES_AGGRESSIVE;
				CLANG_WARN_OBJC_ROOT_CLASS = YES_ERROR;
				CLANG_WARN_PRAGMA_PACK = YES_ERROR;
				CLANG_WARN_QUOTED_INCLUDE_IN_FRAMEWORK_HEADER = YES_ERROR;
				CLANG_WARN_RANGE_LOOP_ANALYSIS = YES;
				CLANG_WARN_SEMICOLON_BEFORE_METHOD_BODY = YES;
				CLANG_WARN_STRICT_PROTOTYPES = YES_ERROR;
				CLANG_WARN_SUSPICIOUS_IMPLICIT_CONVERSION = YES_ERROR;
				CLANG_WARN_SUSPICIOUS_MOVE = YES;
				CLANG_WARN_UNGUARDED_AVAILABILITY = YES_AGGRESSIVE;
				CLANG_WARN_UNREACHABLE_CODE = YES_AGGRESSIVE;
				CLANG_WARN_VEXING_PARSE = YES_ERROR;
				CLANG_WARN__DUPLICATE_METHOD_MATCH = YES;
				CLANG_WARN__EXIT_TIME_DESTRUCTORS = YES;
				CODE_SIGN_STYLE = Automatic;
				COPY_PHASE_STRIP = NO;
				DEVELOPMENT_TEAM = "";
				DYLIB_COMPATIBILITY_VERSION = 1;
				ENABLE_NS_ASSERTIONS = NO;
				ENABLE_STRICT_OBJC_MSGSEND = YES;
				FRAMEWORK_SEARCH_PATHS = "$(inherited)";
				GCC_C_LANGUAGE_STANDARD = gnu11;
				GCC_NO_COMMON_BLOCKS = YES;
				GCC_TREAT_IMPLICIT_FUNCTION_DECLARATIONS_AS_ERRORS = YES;
				GCC_TREAT_INCOMPATIBLE_POINTER_TYPE_WARNINGS_AS_ERRORS = YES;
				GCC_WARN_64_TO_32_BIT_CONVERSION = YES_ERROR;
				GCC_WARN_ABOUT_MISSING_FIELD_INITIALIZERS = YES;
				GCC_WARN_ABOUT_MISSING_NEWLINE = YES;
				GCC_WARN_ABOUT_MISSING_PROTOTYPES = YES;
				GCC_WARN_ABOUT_RETURN_TYPE = YES_ERROR;
				GCC_WARN_FOUR_CHARACTER_CONSTANTS = YES;
				GCC_WARN_HIDDEN_VIRTUAL_FUNCTIONS = YES;
				GCC_WARN_INITIALIZER_NOT_FULLY_BRACKETED = YES;
				GCC_WARN_NON_VIRTUAL_DESTRUCTOR = YES;
				GCC_WARN_SHADOW = YES;
				GCC_WARN_SIGN_COMPARE = YES;
				GCC_WARN_STRICT_SELECTOR_MATCH = YES;
				GCC_WARN_UNDECLARED_SELECTOR = YES;
				GCC_WARN_UNINITIALIZED_AUTOS = YES_AGGRESSIVE;
				GCC_WARN_UNKNOWN_PRAGMAS = YES;
				GCC_WARN_UNUSED_FUNCTION = YES;
				GCC_WARN_UNUSED_LABEL = YES;
				GCC_WARN_UNUSED_PARAMETER = YES;
				GCC_WARN_UNUSED_VARIABLE = YES;
				LOCALIZED_STRING_MACRO_NAMES = (
					NSLocalizedString,
					CFLocalizedString,
					LocalizedString,
				);
				MAIN_APP_BUNDLE_IDENTIFIER = "$(inherited).Loop";
				MTL_ENABLE_DEBUG_INFO = NO;
				MTL_FAST_MATH = YES;
				PROVISIONING_PROFILE = "";
				PROVISIONING_PROFILE_SPECIFIER = "";
				SDKROOT = iphoneos;
				SWIFT_COMPILATION_MODE = wholemodule;
				SWIFT_OPTIMIZATION_LEVEL = "-O";
				SWIFT_VERSION = 5.0;
				TARGETED_DEVICE_FAMILY = "1,2";
				VALIDATE_PRODUCT = YES;
				VERSIONING_SYSTEM = "apple-generic";
				WARNING_CFLAGS = "-Wall";
				WATCHOS_DEPLOYMENT_TARGET = 7.1;
			};
			name = Release;
		};
		43776FB71B8022E90074EA36 /* Debug */ = {
			isa = XCBuildConfiguration;
			buildSettings = {
				ALWAYS_EMBED_SWIFT_STANDARD_LIBRARIES = YES;
				ASSETCATALOG_COMPILER_APPICON_NAME = "$(APPICON_NAME)";
				CODE_SIGN_ENTITLEMENTS = "$(LOOP_ENTITLEMENTS)";
				CODE_SIGN_IDENTITY = "$(LOOP_CODE_SIGN_IDENTITY_DEBUG)";
				CODE_SIGN_STYLE = "$(LOOP_CODE_SIGN_STYLE)";
				DEBUG_INFORMATION_FORMAT = "dwarf-with-dsym";
				DEVELOPMENT_TEAM = "$(LOOP_DEVELOPMENT_TEAM)";
				FRAMEWORK_SEARCH_PATHS = "$(inherited)";
				INFOPLIST_FILE = Loop/Info.plist;
				LD_RUNPATH_SEARCH_PATHS = (
					"$(inherited)",
					"@executable_path/Frameworks",
				);
				OTHER_LDFLAGS = "";
				"OTHER_SWIFT_FLAGS[arch=*]" = "-DDEBUG";
				"OTHER_SWIFT_FLAGS[sdk=iphonesimulator*]" = "-D IOS_SIMULATOR -D DEBUG";
				PRODUCT_BUNDLE_IDENTIFIER = "$(MAIN_APP_BUNDLE_IDENTIFIER)";
				PRODUCT_NAME = "$(TARGET_NAME)";
				PROVISIONING_PROFILE_SPECIFIER = "$(LOOP_PROVISIONING_PROFILE_SPECIFIER_DEBUG)";
				TARGETED_DEVICE_FAMILY = 1;
			};
			name = Debug;
		};
		43776FB81B8022E90074EA36 /* Release */ = {
			isa = XCBuildConfiguration;
			buildSettings = {
				ALWAYS_EMBED_SWIFT_STANDARD_LIBRARIES = YES;
				ASSETCATALOG_COMPILER_APPICON_NAME = "$(APPICON_NAME)";
				CODE_SIGN_ENTITLEMENTS = "$(LOOP_ENTITLEMENTS)";
				CODE_SIGN_IDENTITY = "$(LOOP_CODE_SIGN_IDENTITY_RELEASE)";
				CODE_SIGN_STYLE = "$(LOOP_CODE_SIGN_STYLE)";
				DEVELOPMENT_TEAM = "$(LOOP_DEVELOPMENT_TEAM)";
				FRAMEWORK_SEARCH_PATHS = "$(inherited)";
				INFOPLIST_FILE = Loop/Info.plist;
				LD_RUNPATH_SEARCH_PATHS = (
					"$(inherited)",
					"@executable_path/Frameworks",
				);
				OTHER_LDFLAGS = "";
				PRODUCT_BUNDLE_IDENTIFIER = "$(MAIN_APP_BUNDLE_IDENTIFIER)";
				PRODUCT_NAME = "$(TARGET_NAME)";
				PROVISIONING_PROFILE_SPECIFIER = "$(LOOP_PROVISIONING_PROFILE_SPECIFIER_RELEASE)";
				TARGETED_DEVICE_FAMILY = 1;
			};
			name = Release;
		};
		43A943961B926B7B0051FA24 /* Debug */ = {
			isa = XCBuildConfiguration;
			buildSettings = {
				ASSETCATALOG_COMPILER_COMPLICATION_NAME = Complication;
				CODE_SIGN_ENTITLEMENTS = "WatchApp Extension/WatchApp Extension.entitlements";
				CODE_SIGN_IDENTITY = "$(LOOP_CODE_SIGN_IDENTITY_DEBUG)";
				CODE_SIGN_STYLE = "$(LOOP_CODE_SIGN_STYLE)";
				DEVELOPMENT_TEAM = "$(LOOP_DEVELOPMENT_TEAM)";
				FRAMEWORK_SEARCH_PATHS = "";
				INFOPLIST_FILE = "WatchApp Extension/Info.plist";
				LD_RUNPATH_SEARCH_PATHS = (
					"$(inherited)",
					"@executable_path/Frameworks",
					"@executable_path/../../Frameworks",
				);
				PRODUCT_BUNDLE_IDENTIFIER = "$(MAIN_APP_BUNDLE_IDENTIFIER).LoopWatch.watchkitextension";
				PRODUCT_NAME = "$(TARGET_NAME)";
				PROVISIONING_PROFILE_SPECIFIER = "$(LOOP_PROVISIONING_PROFILE_SPECIFIER_WATCHAPP_EXTENSION_DEBUG)";
				SDKROOT = watchos;
				SKIP_INSTALL = YES;
				SWIFT_INSTALL_OBJC_HEADER = NO;
				SWIFT_OBJC_BRIDGING_HEADER = "WatchApp Extension/Extensions/WatchApp Extension-Bridging-Header.h";
				SWIFT_PRECOMPILE_BRIDGING_HEADER = NO;
				TARGETED_DEVICE_FAMILY = 4;
			};
			name = Debug;
		};
		43A943971B926B7B0051FA24 /* Release */ = {
			isa = XCBuildConfiguration;
			buildSettings = {
				ASSETCATALOG_COMPILER_COMPLICATION_NAME = Complication;
				CODE_SIGN_ENTITLEMENTS = "WatchApp Extension/WatchApp Extension.entitlements";
				CODE_SIGN_IDENTITY = "$(LOOP_CODE_SIGN_IDENTITY_RELEASE)";
				CODE_SIGN_STYLE = "$(LOOP_CODE_SIGN_STYLE)";
				DEVELOPMENT_TEAM = "$(LOOP_DEVELOPMENT_TEAM)";
				FRAMEWORK_SEARCH_PATHS = "";
				INFOPLIST_FILE = "WatchApp Extension/Info.plist";
				LD_RUNPATH_SEARCH_PATHS = (
					"$(inherited)",
					"@executable_path/Frameworks",
					"@executable_path/../../Frameworks",
				);
				PRODUCT_BUNDLE_IDENTIFIER = "$(MAIN_APP_BUNDLE_IDENTIFIER).LoopWatch.watchkitextension";
				PRODUCT_NAME = "$(TARGET_NAME)";
				PROVISIONING_PROFILE_SPECIFIER = "$(LOOP_PROVISIONING_PROFILE_SPECIFIER_WATCHAPP_EXTENSION_RELEASE)";
				SDKROOT = watchos;
				SKIP_INSTALL = YES;
				SWIFT_INSTALL_OBJC_HEADER = NO;
				SWIFT_OBJC_BRIDGING_HEADER = "WatchApp Extension/Extensions/WatchApp Extension-Bridging-Header.h";
				SWIFT_PRECOMPILE_BRIDGING_HEADER = NO;
				TARGETED_DEVICE_FAMILY = 4;
			};
			name = Release;
		};
		43A9439A1B926B7B0051FA24 /* Debug */ = {
			isa = XCBuildConfiguration;
			buildSettings = {
				ALWAYS_EMBED_SWIFT_STANDARD_LIBRARIES = YES;
				ASSETCATALOG_COMPILER_APPICON_NAME = "$(APPICON_NAME)";
				CODE_SIGN_IDENTITY = "$(LOOP_CODE_SIGN_IDENTITY_DEBUG)";
				CODE_SIGN_STYLE = "$(LOOP_CODE_SIGN_STYLE)";
				DEVELOPMENT_TEAM = "$(LOOP_DEVELOPMENT_TEAM)";
				FRAMEWORK_SEARCH_PATHS = "";
				IBSC_MODULE = WatchApp_Extension;
				INFOPLIST_FILE = WatchApp/Info.plist;
				LD_RUNPATH_SEARCH_PATHS = (
					"$(inherited)",
					"@executable_path/Frameworks",
				);
				PRODUCT_BUNDLE_IDENTIFIER = "$(MAIN_APP_BUNDLE_IDENTIFIER).LoopWatch";
				PRODUCT_NAME = "$(TARGET_NAME)";
				PROVISIONING_PROFILE_SPECIFIER = "$(LOOP_PROVISIONING_PROFILE_SPECIFIER_WATCHAPP_DEBUG)";
				SDKROOT = watchos;
				SKIP_INSTALL = YES;
				TARGETED_DEVICE_FAMILY = 4;
			};
			name = Debug;
		};
		43A9439B1B926B7B0051FA24 /* Release */ = {
			isa = XCBuildConfiguration;
			buildSettings = {
				ALWAYS_EMBED_SWIFT_STANDARD_LIBRARIES = YES;
				ASSETCATALOG_COMPILER_APPICON_NAME = "$(APPICON_NAME)";
				CODE_SIGN_IDENTITY = "$(LOOP_CODE_SIGN_IDENTITY_RELEASE)";
				CODE_SIGN_STYLE = "$(LOOP_CODE_SIGN_STYLE)";
				DEVELOPMENT_TEAM = "$(LOOP_DEVELOPMENT_TEAM)";
				FRAMEWORK_SEARCH_PATHS = "";
				IBSC_MODULE = WatchApp_Extension;
				INFOPLIST_FILE = WatchApp/Info.plist;
				LD_RUNPATH_SEARCH_PATHS = (
					"$(inherited)",
					"@executable_path/Frameworks",
				);
				PRODUCT_BUNDLE_IDENTIFIER = "$(MAIN_APP_BUNDLE_IDENTIFIER).LoopWatch";
				PRODUCT_NAME = "$(TARGET_NAME)";
				PROVISIONING_PROFILE_SPECIFIER = "$(LOOP_PROVISIONING_PROFILE_SPECIFIER_WATCHAPP_RELEASE)";
				SDKROOT = watchos;
				SKIP_INSTALL = YES;
				TARGETED_DEVICE_FAMILY = 4;
			};
			name = Release;
		};
		43D9002821EB209400AF44BF /* Debug */ = {
			isa = XCBuildConfiguration;
			buildSettings = {
				APPLICATION_EXTENSION_API_ONLY = YES;
				CLANG_ENABLE_OBJC_WEAK = YES;
				DEFINES_MODULE = YES;
				DYLIB_INSTALL_NAME_BASE = "@rpath";
				FRAMEWORK_SEARCH_PATHS = "";
				INFOPLIST_FILE = LoopCore/Info.plist;
				INSTALL_PATH = "$(LOCAL_LIBRARY_DIR)/Frameworks";
				LD_NO_PIE = NO;
				LD_RUNPATH_SEARCH_PATHS = (
					"$(inherited)",
					"@executable_path/Frameworks",
					"@loader_path/Frameworks",
				);
				PRODUCT_BUNDLE_IDENTIFIER = com.loopkit.LoopCore;
				PRODUCT_NAME = LoopCore;
				SDKROOT = watchos;
				SKIP_INSTALL = YES;
				SWIFT_INSTALL_OBJC_HEADER = NO;
				TARGETED_DEVICE_FAMILY = 4;
			};
			name = Debug;
		};
		43D9002921EB209400AF44BF /* Release */ = {
			isa = XCBuildConfiguration;
			buildSettings = {
				APPLICATION_EXTENSION_API_ONLY = YES;
				CLANG_ENABLE_OBJC_WEAK = YES;
				DEFINES_MODULE = YES;
				DYLIB_INSTALL_NAME_BASE = "@rpath";
				FRAMEWORK_SEARCH_PATHS = "";
				INFOPLIST_FILE = LoopCore/Info.plist;
				INSTALL_PATH = "$(LOCAL_LIBRARY_DIR)/Frameworks";
				LD_NO_PIE = NO;
				LD_RUNPATH_SEARCH_PATHS = (
					"$(inherited)",
					"@executable_path/Frameworks",
					"@loader_path/Frameworks",
				);
				PRODUCT_BUNDLE_IDENTIFIER = com.loopkit.LoopCore;
				PRODUCT_NAME = LoopCore;
				SDKROOT = watchos;
				SKIP_INSTALL = YES;
				SWIFT_INSTALL_OBJC_HEADER = NO;
				TARGETED_DEVICE_FAMILY = 4;
			};
			name = Release;
		};
		43D9FFB121EA9A0F00AF44BF /* Debug */ = {
			isa = XCBuildConfiguration;
			buildSettings = {
				ALWAYS_EMBED_SWIFT_STANDARD_LIBRARIES = YES;
				ASSETCATALOG_COMPILER_APPICON_NAME = AppIcon;
				CLANG_ENABLE_OBJC_WEAK = YES;
				CODE_SIGN_ENTITLEMENTS = Learn/Learn.entitlements;
				DEVELOPMENT_TEAM = "$(LOOP_DEVELOPMENT_TEAM)";
				INFOPLIST_FILE = Learn/Info.plist;
				LD_RUNPATH_SEARCH_PATHS = (
					"$(inherited)",
					"@executable_path/Frameworks",
				);
				PRODUCT_BUNDLE_IDENTIFIER = "$(MAIN_APP_BUNDLE_IDENTIFIER)Learn";
				PRODUCT_NAME = "$(TARGET_NAME)";
				TARGETED_DEVICE_FAMILY = "1,2";
			};
			name = Debug;
		};
		43D9FFB221EA9A0F00AF44BF /* Release */ = {
			isa = XCBuildConfiguration;
			buildSettings = {
				ALWAYS_EMBED_SWIFT_STANDARD_LIBRARIES = YES;
				ASSETCATALOG_COMPILER_APPICON_NAME = AppIcon;
				CLANG_ENABLE_OBJC_WEAK = YES;
				CODE_SIGN_ENTITLEMENTS = Learn/Learn.entitlements;
				DEVELOPMENT_TEAM = "$(LOOP_DEVELOPMENT_TEAM)";
				INFOPLIST_FILE = Learn/Info.plist;
				LD_RUNPATH_SEARCH_PATHS = (
					"$(inherited)",
					"@executable_path/Frameworks",
				);
				PRODUCT_BUNDLE_IDENTIFIER = "$(MAIN_APP_BUNDLE_IDENTIFIER)Learn";
				PRODUCT_NAME = "$(TARGET_NAME)";
				TARGETED_DEVICE_FAMILY = "1,2";
			};
			name = Release;
		};
		43D9FFD921EAE05D00AF44BF /* Debug */ = {
			isa = XCBuildConfiguration;
			buildSettings = {
				APPLICATION_EXTENSION_API_ONLY = YES;
				CLANG_ENABLE_OBJC_WEAK = YES;
				DEFINES_MODULE = YES;
				DYLIB_INSTALL_NAME_BASE = "@rpath";
				INFOPLIST_FILE = LoopCore/Info.plist;
				INSTALL_PATH = "$(LOCAL_LIBRARY_DIR)/Frameworks";
				LD_RUNPATH_SEARCH_PATHS = (
					"$(inherited)",
					"@executable_path/Frameworks",
					"@loader_path/Frameworks",
				);
				PRODUCT_BUNDLE_IDENTIFIER = com.loopkit.LoopCore;
				PRODUCT_NAME = "$(TARGET_NAME:c99extidentifier)";
				SKIP_INSTALL = YES;
				SWIFT_INSTALL_OBJC_HEADER = NO;
			};
			name = Debug;
		};
		43D9FFDA21EAE05D00AF44BF /* Release */ = {
			isa = XCBuildConfiguration;
			buildSettings = {
				APPLICATION_EXTENSION_API_ONLY = YES;
				CLANG_ENABLE_OBJC_WEAK = YES;
				DEFINES_MODULE = YES;
				DYLIB_INSTALL_NAME_BASE = "@rpath";
				INFOPLIST_FILE = LoopCore/Info.plist;
				INSTALL_PATH = "$(LOCAL_LIBRARY_DIR)/Frameworks";
				LD_RUNPATH_SEARCH_PATHS = (
					"$(inherited)",
					"@executable_path/Frameworks",
					"@loader_path/Frameworks",
				);
				PRODUCT_BUNDLE_IDENTIFIER = com.loopkit.LoopCore;
				PRODUCT_NAME = "$(TARGET_NAME:c99extidentifier)";
				SKIP_INSTALL = YES;
				SWIFT_INSTALL_OBJC_HEADER = NO;
			};
			name = Release;
		};
		43E2D8D71D20BF42004DA55F /* Debug */ = {
			isa = XCBuildConfiguration;
			buildSettings = {
				DEVELOPMENT_TEAM = "$(LOOP_DEVELOPMENT_TEAM)";
				INFOPLIST_FILE = DoseMathTests/Info.plist;
				LD_RUNPATH_SEARCH_PATHS = (
					"$(inherited)",
					"@loader_path/Frameworks",
				);
				PRODUCT_BUNDLE_IDENTIFIER = com.loopkit.DoseMathTests;
				PRODUCT_NAME = "$(TARGET_NAME)";
				SWIFT_INSTALL_OBJC_HEADER = NO;
			};
			name = Debug;
		};
		43E2D8D81D20BF42004DA55F /* Release */ = {
			isa = XCBuildConfiguration;
			buildSettings = {
				DEVELOPMENT_TEAM = "$(LOOP_DEVELOPMENT_TEAM)";
				INFOPLIST_FILE = DoseMathTests/Info.plist;
				LD_RUNPATH_SEARCH_PATHS = (
					"$(inherited)",
					"@loader_path/Frameworks",
				);
				PRODUCT_BUNDLE_IDENTIFIER = com.loopkit.DoseMathTests;
				PRODUCT_NAME = "$(TARGET_NAME)";
				SWIFT_INSTALL_OBJC_HEADER = NO;
			};
			name = Release;
		};
		43E2D9131D20C581004DA55F /* Debug */ = {
			isa = XCBuildConfiguration;
			buildSettings = {
				BUNDLE_LOADER = "$(TEST_HOST)";
				DEVELOPMENT_TEAM = "$(LOOP_DEVELOPMENT_TEAM)";
				INFOPLIST_FILE = LoopTests/Info.plist;
				LD_RUNPATH_SEARCH_PATHS = (
					"$(inherited)",
					"@executable_path/Frameworks",
					"@loader_path/Frameworks",
				);
				PRODUCT_BUNDLE_IDENTIFIER = com.loopkit.LoopTests;
				PRODUCT_NAME = "$(TARGET_NAME)";
				SWIFT_INSTALL_OBJC_HEADER = NO;
				TEST_HOST = "$(BUILT_PRODUCTS_DIR)/Loop.app/Loop";
			};
			name = Debug;
		};
		43E2D9141D20C581004DA55F /* Release */ = {
			isa = XCBuildConfiguration;
			buildSettings = {
				BUNDLE_LOADER = "$(TEST_HOST)";
				DEVELOPMENT_TEAM = "$(LOOP_DEVELOPMENT_TEAM)";
				INFOPLIST_FILE = LoopTests/Info.plist;
				LD_RUNPATH_SEARCH_PATHS = (
					"$(inherited)",
					"@executable_path/Frameworks",
					"@loader_path/Frameworks",
				);
				ONLY_ACTIVE_ARCH = YES;
				PRODUCT_BUNDLE_IDENTIFIER = com.loopkit.LoopTests;
				PRODUCT_NAME = "$(TARGET_NAME)";
				SWIFT_INSTALL_OBJC_HEADER = NO;
				TEST_HOST = "$(BUILT_PRODUCTS_DIR)/Loop.app/Loop";
			};
			name = Release;
		};
		4F70C1E91DE8DCA8006380B7 /* Debug */ = {
			isa = XCBuildConfiguration;
			buildSettings = {
				CODE_SIGN_ENTITLEMENTS = "Loop Status Extension/Loop Status Extension.entitlements";
				CODE_SIGN_IDENTITY = "$(LOOP_CODE_SIGN_IDENTITY_DEBUG)";
				CODE_SIGN_STYLE = "$(LOOP_CODE_SIGN_STYLE)";
				DEVELOPMENT_TEAM = "$(LOOP_DEVELOPMENT_TEAM)";
				ENABLE_BITCODE = NO;
				INFOPLIST_FILE = "Loop Status Extension/Info.plist";
				LD_RUNPATH_SEARCH_PATHS = (
					"$(inherited)",
					"@executable_path/Frameworks",
					"@executable_path/../../Frameworks",
				);
				PRODUCT_BUNDLE_IDENTIFIER = "$(MAIN_APP_BUNDLE_IDENTIFIER).statuswidget";
				PRODUCT_NAME = "$(TARGET_NAME)";
				PROVISIONING_PROFILE_SPECIFIER = "$(LOOP_PROVISIONING_PROFILE_SPECIFIER_STATUS_EXTENSION_DEBUG)";
				SKIP_INSTALL = YES;
				TARGETED_DEVICE_FAMILY = 1;
			};
			name = Debug;
		};
		4F70C1EA1DE8DCA8006380B7 /* Release */ = {
			isa = XCBuildConfiguration;
			buildSettings = {
				CODE_SIGN_ENTITLEMENTS = "Loop Status Extension/Loop Status Extension.entitlements";
				CODE_SIGN_IDENTITY = "$(LOOP_CODE_SIGN_IDENTITY_RELEASE)";
				CODE_SIGN_STYLE = "$(LOOP_CODE_SIGN_STYLE)";
				DEVELOPMENT_TEAM = "$(LOOP_DEVELOPMENT_TEAM)";
				ENABLE_BITCODE = NO;
				INFOPLIST_FILE = "Loop Status Extension/Info.plist";
				LD_RUNPATH_SEARCH_PATHS = (
					"$(inherited)",
					"@executable_path/Frameworks",
					"@executable_path/../../Frameworks",
				);
				PRODUCT_BUNDLE_IDENTIFIER = "$(MAIN_APP_BUNDLE_IDENTIFIER).statuswidget";
				PRODUCT_NAME = "$(TARGET_NAME)";
				PROVISIONING_PROFILE_SPECIFIER = "$(LOOP_PROVISIONING_PROFILE_SPECIFIER_STATUS_EXTENSION_RELEASE)";
				SKIP_INSTALL = YES;
				TARGETED_DEVICE_FAMILY = 1;
			};
			name = Release;
		};
		4F7528901DFE1DC600C322D6 /* Debug */ = {
			isa = XCBuildConfiguration;
			buildSettings = {
				APPLICATION_EXTENSION_API_ONLY = YES;
				DEFINES_MODULE = YES;
				DYLIB_INSTALL_NAME_BASE = "@rpath";
				INFOPLIST_FILE = LoopUI/Info.plist;
				INSTALL_PATH = "$(LOCAL_LIBRARY_DIR)/Frameworks";
				LD_RUNPATH_SEARCH_PATHS = (
					"$(inherited)",
					"@executable_path/Frameworks",
					"@loader_path/Frameworks",
				);
				PRODUCT_BUNDLE_IDENTIFIER = "$(MAIN_APP_BUNDLE_IDENTIFIER).LoopUI";
				PRODUCT_NAME = "$(TARGET_NAME)";
				SKIP_INSTALL = YES;
				SWIFT_INSTALL_OBJC_HEADER = NO;
			};
			name = Debug;
		};
		4F7528911DFE1DC600C322D6 /* Release */ = {
			isa = XCBuildConfiguration;
			buildSettings = {
				APPLICATION_EXTENSION_API_ONLY = YES;
				DEFINES_MODULE = YES;
				DYLIB_INSTALL_NAME_BASE = "@rpath";
				INFOPLIST_FILE = LoopUI/Info.plist;
				INSTALL_PATH = "$(LOCAL_LIBRARY_DIR)/Frameworks";
				LD_RUNPATH_SEARCH_PATHS = (
					"$(inherited)",
					"@executable_path/Frameworks",
					"@loader_path/Frameworks",
				);
				PRODUCT_BUNDLE_IDENTIFIER = "$(MAIN_APP_BUNDLE_IDENTIFIER).LoopUI";
				PRODUCT_NAME = "$(TARGET_NAME)";
				SKIP_INSTALL = YES;
				SWIFT_INSTALL_OBJC_HEADER = NO;
			};
			name = Release;
		};
		E9B07F95253BBA6500BAD8F8 /* Debug */ = {
			isa = XCBuildConfiguration;
			buildSettings = {
				CODE_SIGN_ENTITLEMENTS = "Loop Intent Extension/Loop Intent Extension.entitlements";
				CODE_SIGN_IDENTITY = "$(LOOP_CODE_SIGN_IDENTITY_DEBUG)";
				CODE_SIGN_STYLE = "$(LOOP_CODE_SIGN_STYLE)";
				DEVELOPMENT_TEAM = "$(LOOP_DEVELOPMENT_TEAM)";
				ENABLE_BITCODE = NO;
				FRAMEWORK_SEARCH_PATHS = "$(inherited)";
				INFOPLIST_FILE = "Loop Intent Extension/Info.plist";
				LD_RUNPATH_SEARCH_PATHS = (
					"$(inherited)",
					"@executable_path/Frameworks",
					"@executable_path/../../Frameworks",
				);
				PRODUCT_BUNDLE_IDENTIFIER = "$(MAIN_APP_BUNDLE_IDENTIFIER).Loop-Intent-Extension";
				PRODUCT_NAME = "$(TARGET_NAME)";
				PROVISIONING_PROFILE_SPECIFIER = "$(LOOP_PROVISIONING_PROFILE_SPECIFIER_INTENT_EXTENSION_DEBUG)";
				SKIP_INSTALL = YES;
				TARGETED_DEVICE_FAMILY = 1;
			};
			name = Debug;
		};
		E9B07F96253BBA6500BAD8F8 /* Release */ = {
			isa = XCBuildConfiguration;
			buildSettings = {
				CODE_SIGN_ENTITLEMENTS = "Loop Intent Extension/Loop Intent Extension.entitlements";
				CODE_SIGN_IDENTITY = "$(LOOP_CODE_SIGN_IDENTITY_RELEASE)";
				CODE_SIGN_STYLE = "$(LOOP_CODE_SIGN_STYLE)";
				DEVELOPMENT_TEAM = "$(LOOP_DEVELOPMENT_TEAM)";
				ENABLE_BITCODE = NO;
				FRAMEWORK_SEARCH_PATHS = "$(inherited)";
				INFOPLIST_FILE = "Loop Intent Extension/Info.plist";
				LD_RUNPATH_SEARCH_PATHS = (
					"$(inherited)",
					"@executable_path/Frameworks",
					"@executable_path/../../Frameworks",
				);
				PRODUCT_BUNDLE_IDENTIFIER = "$(MAIN_APP_BUNDLE_IDENTIFIER).Loop-Intent-Extension";
				PRODUCT_NAME = "$(TARGET_NAME)";
				PROVISIONING_PROFILE_SPECIFIER = "$(LOOP_PROVISIONING_PROFILE_SPECIFIER_INTENT_EXTENSION_RELEASE)";
				SKIP_INSTALL = YES;
				TARGETED_DEVICE_FAMILY = 1;
			};
			name = Release;
		};
/* End XCBuildConfiguration section */

/* Begin XCConfigurationList section */
		14B1736C28AED9EE006CCD7C /* Build configuration list for PBXNativeTarget "SmallStatusWidgetExtension" */ = {
			isa = XCConfigurationList;
			buildConfigurations = (
				14B1736A28AED9EE006CCD7C /* Debug */,
				14B1736B28AED9EE006CCD7C /* Release */,
			);
			defaultConfigurationIsVisible = 0;
			defaultConfigurationName = Release;
		};
		43776F871B8022E90074EA36 /* Build configuration list for PBXProject "Loop" */ = {
			isa = XCConfigurationList;
			buildConfigurations = (
				43776FB41B8022E90074EA36 /* Debug */,
				43776FB51B8022E90074EA36 /* Release */,
			);
			defaultConfigurationIsVisible = 0;
			defaultConfigurationName = Release;
		};
		43776FB61B8022E90074EA36 /* Build configuration list for PBXNativeTarget "Loop" */ = {
			isa = XCConfigurationList;
			buildConfigurations = (
				43776FB71B8022E90074EA36 /* Debug */,
				43776FB81B8022E90074EA36 /* Release */,
			);
			defaultConfigurationIsVisible = 0;
			defaultConfigurationName = Release;
		};
		43A943951B926B7B0051FA24 /* Build configuration list for PBXNativeTarget "WatchApp Extension" */ = {
			isa = XCConfigurationList;
			buildConfigurations = (
				43A943961B926B7B0051FA24 /* Debug */,
				43A943971B926B7B0051FA24 /* Release */,
			);
			defaultConfigurationIsVisible = 0;
			defaultConfigurationName = Release;
		};
		43A943991B926B7B0051FA24 /* Build configuration list for PBXNativeTarget "WatchApp" */ = {
			isa = XCConfigurationList;
			buildConfigurations = (
				43A9439A1B926B7B0051FA24 /* Debug */,
				43A9439B1B926B7B0051FA24 /* Release */,
			);
			defaultConfigurationIsVisible = 0;
			defaultConfigurationName = Release;
		};
		43D9002721EB209400AF44BF /* Build configuration list for PBXNativeTarget "LoopCore-watchOS" */ = {
			isa = XCConfigurationList;
			buildConfigurations = (
				43D9002821EB209400AF44BF /* Debug */,
				43D9002921EB209400AF44BF /* Release */,
			);
			defaultConfigurationIsVisible = 0;
			defaultConfigurationName = Release;
		};
		43D9FFB321EA9A0F00AF44BF /* Build configuration list for PBXNativeTarget "Learn" */ = {
			isa = XCConfigurationList;
			buildConfigurations = (
				43D9FFB121EA9A0F00AF44BF /* Debug */,
				43D9FFB221EA9A0F00AF44BF /* Release */,
			);
			defaultConfigurationIsVisible = 0;
			defaultConfigurationName = Release;
		};
		43D9FFD821EAE05D00AF44BF /* Build configuration list for PBXNativeTarget "LoopCore" */ = {
			isa = XCConfigurationList;
			buildConfigurations = (
				43D9FFD921EAE05D00AF44BF /* Debug */,
				43D9FFDA21EAE05D00AF44BF /* Release */,
			);
			defaultConfigurationIsVisible = 0;
			defaultConfigurationName = Release;
		};
		43E2D8D61D20BF42004DA55F /* Build configuration list for PBXNativeTarget "DoseMathTests" */ = {
			isa = XCConfigurationList;
			buildConfigurations = (
				43E2D8D71D20BF42004DA55F /* Debug */,
				43E2D8D81D20BF42004DA55F /* Release */,
			);
			defaultConfigurationIsVisible = 0;
			defaultConfigurationName = Release;
		};
		43E2D9121D20C581004DA55F /* Build configuration list for PBXNativeTarget "LoopTests" */ = {
			isa = XCConfigurationList;
			buildConfigurations = (
				43E2D9131D20C581004DA55F /* Debug */,
				43E2D9141D20C581004DA55F /* Release */,
			);
			defaultConfigurationIsVisible = 0;
			defaultConfigurationName = Release;
		};
		4F70C1EB1DE8DCA8006380B7 /* Build configuration list for PBXNativeTarget "Loop Status Extension" */ = {
			isa = XCConfigurationList;
			buildConfigurations = (
				4F70C1E91DE8DCA8006380B7 /* Debug */,
				4F70C1EA1DE8DCA8006380B7 /* Release */,
			);
			defaultConfigurationIsVisible = 0;
			defaultConfigurationName = Release;
		};
		4F7528921DFE1DC600C322D6 /* Build configuration list for PBXNativeTarget "LoopUI" */ = {
			isa = XCConfigurationList;
			buildConfigurations = (
				4F7528901DFE1DC600C322D6 /* Debug */,
				4F7528911DFE1DC600C322D6 /* Release */,
			);
			defaultConfigurationIsVisible = 0;
			defaultConfigurationName = Release;
		};
		E9B07F9A253BBA6500BAD8F8 /* Build configuration list for PBXNativeTarget "Loop Intent Extension" */ = {
			isa = XCConfigurationList;
			buildConfigurations = (
				E9B07F95253BBA6500BAD8F8 /* Debug */,
				E9B07F96253BBA6500BAD8F8 /* Release */,
			);
			defaultConfigurationIsVisible = 0;
			defaultConfigurationName = Release;
		};
/* End XCConfigurationList section */

/* Begin XCRemoteSwiftPackageReference section */
		C1CCF10B2858F4F70035389C /* XCRemoteSwiftPackageReference "SwiftCharts" */ = {
			isa = XCRemoteSwiftPackageReference;
			repositoryURL = "https://github.com/ivanschuetz/SwiftCharts";
			requirement = {
				branch = master;
				kind = branch;
			};
		};
/* End XCRemoteSwiftPackageReference section */

/* Begin XCSwiftPackageProductDependency section */
		C11B9D5A286778A800500CF8 /* SwiftCharts */ = {
			isa = XCSwiftPackageProductDependency;
			package = C1CCF10B2858F4F70035389C /* XCRemoteSwiftPackageReference "SwiftCharts" */;
			productName = SwiftCharts;
		};
		C1CCF1162858FBAD0035389C /* SwiftCharts */ = {
			isa = XCSwiftPackageProductDependency;
			package = C1CCF10B2858F4F70035389C /* XCRemoteSwiftPackageReference "SwiftCharts" */;
			productName = SwiftCharts;
		};
		C1E3DC4628595FAA00CA19FF /* SwiftCharts */ = {
			isa = XCSwiftPackageProductDependency;
			package = C1CCF10B2858F4F70035389C /* XCRemoteSwiftPackageReference "SwiftCharts" */;
			productName = SwiftCharts;
		};
		C1F00C5F285A802A006302C5 /* SwiftCharts */ = {
			isa = XCSwiftPackageProductDependency;
			package = C1CCF10B2858F4F70035389C /* XCRemoteSwiftPackageReference "SwiftCharts" */;
			productName = SwiftCharts;
		};
/* End XCSwiftPackageProductDependency section */

/* Begin XCVersionGroup section */
		1D080CBB2473214A00356610 /* AlertStore.xcdatamodeld */ = {
			isa = XCVersionGroup;
			children = (
				1D080CBC2473214A00356610 /* AlertStore.xcdatamodel */,
			);
			currentVersion = 1D080CBC2473214A00356610 /* AlertStore.xcdatamodel */;
			path = AlertStore.xcdatamodeld;
			sourceTree = "<group>";
			versionGroupType = wrapper.xcdatamodel;
		};
/* End XCVersionGroup section */
	};
	rootObject = 43776F841B8022E90074EA36 /* Project object */;
}<|MERGE_RESOLUTION|>--- conflicted
+++ resolved
@@ -4021,12 +4021,8 @@
 				A9DAE7D02332D77F006AE942 /* LoopTests.swift in Sources */,
 				E93E86B024DDE1BD00FF40C8 /* MockGlucoseStore.swift in Sources */,
 				A9E8A80528A7CAC000C0A8A4 /* RemoteCommandTests.swift in Sources */,
-<<<<<<< HEAD
-				1DFE9E172447B6270082C280 /* UserNotificationAlertIssuerTests.swift in Sources */,
+				1DFE9E172447B6270082C280 /* UserNotificationAlertSchedulerTests.swift in Sources */,
 				E9B3552F2935968E0076AB04 /* HKHealthStoreMock.swift in Sources */,
-=======
-				1DFE9E172447B6270082C280 /* UserNotificationAlertSchedulerTests.swift in Sources */,
->>>>>>> 4307256c
 				B4BC56382518DEA900373647 /* CGMStatusHUDViewModelTests.swift in Sources */,
 				C1900900252271BB00721625 /* SimpleBolusCalculatorTests.swift in Sources */,
 				A9C1719725366F780053BCBD /* WatchHistoricalGlucoseTest.swift in Sources */,
