--- conflicted
+++ resolved
@@ -475,14 +475,12 @@
 			remoteGlobalIDString = 4F75288A1DFE1DC600C322D6;
 			remoteInfo = LoopUI;
 		};
-<<<<<<< HEAD
 		C110A0E9221BC29B0016560B /* PBXContainerItemProxy */ = {
 			isa = PBXContainerItemProxy;
 			containerPortal = 43776F841B8022E90074EA36 /* Project object */;
 			proxyType = 1;
 			remoteGlobalIDString = 432CF87720D8B8380066B889;
 			remoteInfo = Cartfile;
-=======
 		A942E444225FD97F00DD4980 /* PBXContainerItemProxy */ = {
 			isa = PBXContainerItemProxy;
 			containerPortal = 43776F841B8022E90074EA36 /* Project object */;
@@ -496,7 +494,6 @@
 			proxyType = 1;
 			remoteGlobalIDString = 43D9FFCE21EAE05D00AF44BF;
 			remoteInfo = LoopCore;
->>>>>>> 9e68991e
 		};
 /* End PBXContainerItemProxy section */
 
@@ -1035,15 +1032,12 @@
 		C189E6BA22B81E7A005904DA /* AdditionalAssets.xcassets */ = {isa = PBXFileReference; lastKnownFileType = folder.assetcatalog; name = AdditionalAssets.xcassets; path = ../../AdditionalAssets.xcassets; sourceTree = "<group>"; };
 		C18C8C501D5A351900E043FB /* NightscoutDataManager.swift */ = {isa = PBXFileReference; fileEncoding = 4; lastKnownFileType = sourcecode.swift; path = NightscoutDataManager.swift; sourceTree = "<group>"; };
 		C1C6591B1E1B1FDA0025CC58 /* recommend_temp_basal_dropping_then_rising.json */ = {isa = PBXFileReference; fileEncoding = 4; lastKnownFileType = text.json; path = recommend_temp_basal_dropping_then_rising.json; sourceTree = "<group>"; };
-<<<<<<< HEAD
 		C1C7F1BF220D675700689850 /* OmniKit.framework */ = {isa = PBXFileReference; lastKnownFileType = wrapper.framework; name = OmniKit.framework; path = Carthage/Build/iOS/OmniKit.framework; sourceTree = "<group>"; };
 		C1C7F1C0220D675700689850 /* OmniKitUI.framework */ = {isa = PBXFileReference; lastKnownFileType = wrapper.framework; name = OmniKitUI.framework; path = Carthage/Build/iOS/OmniKitUI.framework; sourceTree = "<group>"; };
 		C1E2773D224177C000354103 /* ClockKit.framework */ = {isa = PBXFileReference; lastKnownFileType = wrapper.framework; name = ClockKit.framework; path = Platforms/WatchOS.platform/Developer/SDKs/WatchOS5.1.sdk/System/Library/Frameworks/ClockKit.framework; sourceTree = DEVELOPER_DIR; };
 		C1E2774722433D7A00354103 /* MKRingProgressView.framework */ = {isa = PBXFileReference; lastKnownFileType = wrapper.framework; name = MKRingProgressView.framework; path = Carthage/Build/iOS/MKRingProgressView.framework; sourceTree = "<group>"; };
-=======
 		C1E2773D224177C000354103 /* ClockKit.framework */ = {isa = PBXFileReference; lastKnownFileType = wrapper.framework; name = ClockKit.framework; path = Platforms/WatchOS.platform/Developer/SDKs/WatchOS.sdk/System/Library/Frameworks/ClockKit.framework; sourceTree = DEVELOPER_DIR; };
 		C1E2774722433D7A00354103 /* MKRingProgressView.framework */ = {isa = PBXFileReference; explicitFileType = wrapper.framework; path = MKRingProgressView.framework; sourceTree = BUILT_PRODUCTS_DIR; };
->>>>>>> 9e68991e
 		C1F8B1D122375E4200DD66CF /* BolusProgressTableViewCell.swift */ = {isa = PBXFileReference; lastKnownFileType = sourcecode.swift; path = BolusProgressTableViewCell.swift; sourceTree = "<group>"; };
 		C1F8B1DB223862D500DD66CF /* BolusProgressTableViewCell.xib */ = {isa = PBXFileReference; lastKnownFileType = file.xib; path = BolusProgressTableViewCell.xib; sourceTree = "<group>"; };
 		C1FB428B217806A300FAB378 /* StateColorPalette.swift */ = {isa = PBXFileReference; fileEncoding = 4; lastKnownFileType = sourcecode.swift; path = StateColorPalette.swift; sourceTree = "<group>"; };
@@ -1158,12 +1152,9 @@
 				C1C0BE2A224C0FA000C03B4D /* SwiftCharts.framework in Frameworks */,
 				4F7528951DFE1E9B00C322D6 /* LoopUI.framework in Frameworks */,
 				437AFEE520352591008C4892 /* NotificationCenter.framework in Frameworks */,
-<<<<<<< HEAD
 				C110A0E7221BC2400016560B /* OmniKit.framework in Frameworks */,
 				C110A0E8221BC2430016560B /* OmniKitUI.framework in Frameworks */,
-=======
 				43FCEEC022220D1F0013DD30 /* LoopKit.framework in Frameworks */,
->>>>>>> 9e68991e
 			);
 			runOnlyForDeploymentPostprocessing = 0;
 		};
@@ -1779,7 +1770,6 @@
 		968DCD53F724DE56FFE51920 /* Frameworks */ = {
 			isa = PBXGroup;
 			children = (
-<<<<<<< HEAD
 				C1C7F1BF220D675700689850 /* OmniKit.framework */,
 				C1C7F1C0220D675700689850 /* OmniKitUI.framework */,
 				C1E2773D224177C000354103 /* ClockKit.framework */,
@@ -1790,8 +1780,6 @@
 				C168C40521B0D53E00ADE90E /* MinimedKit.framework */,
 				C168C40721B0D53E00ADE90E /* MinimedKitUI.framework */,
 				C1C108C22152F46D00EA5165 /* CGMBLEKitUI.framework */,
-=======
->>>>>>> 9e68991e
 				434FB6451D68F1CD007B9C70 /* Amplitude.framework */,
 				4344628420A7A3BE00C4BE6F /* CGMBLEKit.framework */,
 				438A95A71D8B9B24009D12E1 /* CGMBLEKit.framework */,
@@ -2376,33 +2364,6 @@
 			files = (
 			);
 			inputPaths = (
-<<<<<<< HEAD
-				"$(SRCROOT)/Carthage/Build/iOS/CGMBLEKit.framework",
-				"$(SRCROOT)/Carthage/Build/iOS/LoopKit.framework",
-				"$(SRCROOT)/Carthage/Build/iOS/SwiftCharts.framework",
-				"$(SRCROOT)/Carthage/Build/iOS/MinimedKit.framework",
-				"$(SRCROOT)/Carthage/Build/iOS/RileyLinkBLEKit.framework",
-				"$(SRCROOT)/Carthage/Build/iOS/RileyLinkKit.framework",
-				"$(SRCROOT)/Carthage/Build/iOS/Amplitude.framework",
-				"$(SRCROOT)/Carthage/Build/iOS/ShareClient.framework",
-				"$(SRCROOT)/Carthage/Build/iOS/NightscoutUploadKit.framework",
-				"$(SRCROOT)/Carthage/Build/iOS/Crypto.framework",
-				"$(SRCROOT)/Carthage/Build/iOS/G4ShareSpy.framework",
-				"$(SRCROOT)/Carthage/Build/iOS/RileyLinkKitUI.framework",
-				"$(SRCROOT)/Carthage/Build/iOS/LoopKitUI.framework",
-				"$(SRCROOT)/Carthage/Build/iOS/MinimedKitUI.framework",
-				"$(SRCROOT)/Carthage/Build/iOS/CGMBLEKitUI.framework",
-				"$(SRCROOT)/Carthage/Build/iOS/ShareClientUI.framework",
-				"$(SRCROOT)/Carthage/Build/iOS/OmniKit.framework",
-				"$(SRCROOT)/Carthage/Build/iOS/OmniKitUI.framework",
-				"$(SRCROOT)/Carthage/Build/iOS/LoopTestingKit.framework",
-				"$(SRCROOT)/Carthage/Build/iOS/MockKit.framework",
-				"$(SRCROOT)/Carthage/Build/iOS/MockKitUI.framework",
-				"$(SRCROOT)/Carthage/Build/iOS/MockKit.framework",
-				"$(SRCROOT)/Carthage/Build/iOS/MockKitUI.framework",
-				"$(SRCROOT)/Carthage/Build/iOS/LoopTestingKit.framework",
-				"$(SRCROOT)/Carthage/Build/iOS/MKRingProgressView.framework",
-=======
 				"$(BUILT_PRODUCTS_DIR)/CGMBLEKit.framework",
 				"$(BUILT_PRODUCTS_DIR)/LoopKit.framework",
 				"$(BUILT_PRODUCTS_DIR)/SwiftCharts.framework",
@@ -2415,6 +2376,8 @@
 				"$(BUILT_PRODUCTS_DIR)/Crypto.framework",
 				"$(BUILT_PRODUCTS_DIR)/G4ShareSpy.framework",
 				"$(BUILT_PRODUCTS_DIR)/RileyLinkKitUI.framework",
+				"$(BUILT_PRODUCTS_DIR)/OmniKit.framework",
+				"$(BUILT_PRODUCTS_DIR)/OmniKitUI.framework",
 				"$(BUILT_PRODUCTS_DIR)/LoopKitUI.framework",
 				"$(BUILT_PRODUCTS_DIR)/MinimedKitUI.framework",
 				"$(BUILT_PRODUCTS_DIR)/CGMBLEKitUI.framework",
@@ -2423,7 +2386,6 @@
 				"$(BUILT_PRODUCTS_DIR)/MockKit.framework",
 				"$(BUILT_PRODUCTS_DIR)/MockKitUI.framework",
 				"$(BUILT_PRODUCTS_DIR)/MKRingProgressView.framework",
->>>>>>> 9e68991e
 			);
 			name = "Copy Frameworks with Carthage";
 			outputPaths = (
@@ -2877,12 +2839,10 @@
 			target = 4F75288A1DFE1DC600C322D6 /* LoopUI */;
 			targetProxy = 4F7528981DFE1ED800C322D6 /* PBXContainerItemProxy */;
 		};
-<<<<<<< HEAD
 		C110A0EA221BC29B0016560B /* PBXTargetDependency */ = {
 			isa = PBXTargetDependency;
 			target = 432CF87720D8B8380066B889 /* Cartfile */;
 			targetProxy = C110A0E9221BC29B0016560B /* PBXContainerItemProxy */;
-=======
 		A942E445225FD97F00DD4980 /* PBXTargetDependency */ = {
 			isa = PBXTargetDependency;
 			target = 43D9FFCE21EAE05D00AF44BF /* LoopCore */;
@@ -2892,7 +2852,6 @@
 			isa = PBXTargetDependency;
 			target = 43D9FFCE21EAE05D00AF44BF /* LoopCore */;
 			targetProxy = A942E446225FD9A300DD4980 /* PBXContainerItemProxy */;
->>>>>>> 9e68991e
 		};
 /* End PBXTargetDependency section */
 
