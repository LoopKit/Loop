--- conflicted
+++ resolved
@@ -519,16 +519,12 @@
 		C1FB428D21791D2500FAB378 /* PumpManager.swift in Sources */ = {isa = PBXBuildFile; fileRef = 43C3B6F620BBCAA30026CAFA /* PumpManager.swift */; };
 		C1FB428F217921D600FAB378 /* PumpManagerUI.swift in Sources */ = {isa = PBXBuildFile; fileRef = C1FB428E217921D600FAB378 /* PumpManagerUI.swift */; };
 		C1FB4290217922A100FAB378 /* PumpManagerUI.swift in Sources */ = {isa = PBXBuildFile; fileRef = C1FB428E217921D600FAB378 /* PumpManagerUI.swift */; };
-<<<<<<< HEAD
 		DDC389F62A2B61750066E2E8 /* ApplicationFactorStrategy.swift in Sources */ = {isa = PBXBuildFile; fileRef = DDC389F52A2B61750066E2E8 /* ApplicationFactorStrategy.swift */; };
 		DDC389F82A2B620B0066E2E8 /* GlucoseBasedApplicationFactorStrategy.swift in Sources */ = {isa = PBXBuildFile; fileRef = DDC389F72A2B620B0066E2E8 /* GlucoseBasedApplicationFactorStrategy.swift */; };
 		DDC389FA2A2B62470066E2E8 /* ConstantApplicationFactorStrategy.swift in Sources */ = {isa = PBXBuildFile; fileRef = DDC389F92A2B62470066E2E8 /* ConstantApplicationFactorStrategy.swift */; };
 		DDC389FC2A2BC6670066E2E8 /* SettingsView+algorithmExperimentsSection.swift in Sources */ = {isa = PBXBuildFile; fileRef = DDC389FB2A2BC6670066E2E8 /* SettingsView+algorithmExperimentsSection.swift */; };
 		DDC389FE2A2C4C830066E2E8 /* GlucoseBasedApplicationFactorSelectionView.swift in Sources */ = {isa = PBXBuildFile; fileRef = DDC389FD2A2C4C830066E2E8 /* GlucoseBasedApplicationFactorSelectionView.swift */; };
-=======
-		DD3DBD272A33AEC8000F8B5B /* SettingsView+algorithmExperimentsSection.swift in Sources */ = {isa = PBXBuildFile; fileRef = DD3DBD262A33AEC8000F8B5B /* SettingsView+algorithmExperimentsSection.swift */; };
 		DD3DBD292A33AFE9000F8B5B /* IntegralRetrospectiveCorrectionSelectionView.swift in Sources */ = {isa = PBXBuildFile; fileRef = DD3DBD282A33AFE9000F8B5B /* IntegralRetrospectiveCorrectionSelectionView.swift */; };
->>>>>>> 7961bb7f
 		E90909D124E34AC500F963D2 /* high_and_rising_with_cob_momentum_effect.json in Resources */ = {isa = PBXBuildFile; fileRef = E90909CC24E34AC500F963D2 /* high_and_rising_with_cob_momentum_effect.json */; };
 		E90909D224E34AC500F963D2 /* high_and_rising_with_cob_insulin_effect.json in Resources */ = {isa = PBXBuildFile; fileRef = E90909CD24E34AC500F963D2 /* high_and_rising_with_cob_insulin_effect.json */; };
 		E90909D324E34AC500F963D2 /* high_and_rising_with_cob_predicted_glucose.json in Resources */ = {isa = PBXBuildFile; fileRef = E90909CE24E34AC500F963D2 /* high_and_rising_with_cob_predicted_glucose.json */; };
@@ -1699,16 +1695,12 @@
 		C1FF3D4B29C786A900BDC1EC /* he */ = {isa = PBXFileReference; lastKnownFileType = text.plist.strings; name = he; path = he.lproj/Localizable.strings; sourceTree = "<group>"; };
 		C1FF3D4C29C786A900BDC1EC /* he */ = {isa = PBXFileReference; lastKnownFileType = text.plist.strings; name = he; path = he.lproj/Localizable.strings; sourceTree = "<group>"; };
 		C1FF3D4D29C786A900BDC1EC /* he */ = {isa = PBXFileReference; lastKnownFileType = text.plist.strings; name = he; path = he.lproj/InfoPlist.strings; sourceTree = "<group>"; };
-<<<<<<< HEAD
 		DDC389F52A2B61750066E2E8 /* ApplicationFactorStrategy.swift */ = {isa = PBXFileReference; lastKnownFileType = sourcecode.swift; path = ApplicationFactorStrategy.swift; sourceTree = "<group>"; };
 		DDC389F72A2B620B0066E2E8 /* GlucoseBasedApplicationFactorStrategy.swift */ = {isa = PBXFileReference; lastKnownFileType = sourcecode.swift; path = GlucoseBasedApplicationFactorStrategy.swift; sourceTree = "<group>"; };
 		DDC389F92A2B62470066E2E8 /* ConstantApplicationFactorStrategy.swift */ = {isa = PBXFileReference; lastKnownFileType = sourcecode.swift; path = ConstantApplicationFactorStrategy.swift; sourceTree = "<group>"; };
 		DDC389FB2A2BC6670066E2E8 /* SettingsView+algorithmExperimentsSection.swift */ = {isa = PBXFileReference; lastKnownFileType = sourcecode.swift; path = "SettingsView+algorithmExperimentsSection.swift"; sourceTree = "<group>"; };
 		DDC389FD2A2C4C830066E2E8 /* GlucoseBasedApplicationFactorSelectionView.swift */ = {isa = PBXFileReference; lastKnownFileType = sourcecode.swift; path = GlucoseBasedApplicationFactorSelectionView.swift; sourceTree = "<group>"; };
-=======
-		DD3DBD262A33AEC8000F8B5B /* SettingsView+algorithmExperimentsSection.swift */ = {isa = PBXFileReference; lastKnownFileType = sourcecode.swift; path = "SettingsView+algorithmExperimentsSection.swift"; sourceTree = "<group>"; };
 		DD3DBD282A33AFE9000F8B5B /* IntegralRetrospectiveCorrectionSelectionView.swift */ = {isa = PBXFileReference; lastKnownFileType = sourcecode.swift; path = IntegralRetrospectiveCorrectionSelectionView.swift; sourceTree = "<group>"; };
->>>>>>> 7961bb7f
 		E90909CC24E34AC500F963D2 /* high_and_rising_with_cob_momentum_effect.json */ = {isa = PBXFileReference; fileEncoding = 4; lastKnownFileType = text.json; path = high_and_rising_with_cob_momentum_effect.json; sourceTree = "<group>"; };
 		E90909CD24E34AC500F963D2 /* high_and_rising_with_cob_insulin_effect.json */ = {isa = PBXFileReference; fileEncoding = 4; lastKnownFileType = text.json; path = high_and_rising_with_cob_insulin_effect.json; sourceTree = "<group>"; };
 		E90909CE24E34AC500F963D2 /* high_and_rising_with_cob_predicted_glucose.json */ = {isa = PBXFileReference; fileEncoding = 4; lastKnownFileType = text.json; path = high_and_rising_with_cob_predicted_glucose.json; sourceTree = "<group>"; };
@@ -2425,11 +2417,8 @@
 				43F64DD81D9C92C900D24DC6 /* TitleSubtitleTableViewCell.swift */,
 				4311FB9A1F37FE1B00D4C0A7 /* TitleSubtitleTextFieldTableViewCell.swift */,
 				C1AF062229426300002C1B19 /* ManualGlucoseEntryRow.swift */,
-<<<<<<< HEAD
 				DDC389FD2A2C4C830066E2E8 /* GlucoseBasedApplicationFactorSelectionView.swift */,
-=======
 				DD3DBD282A33AFE9000F8B5B /* IntegralRetrospectiveCorrectionSelectionView.swift */,
->>>>>>> 7961bb7f
 			);
 			path = Views;
 			sourceTree = "<group>";
