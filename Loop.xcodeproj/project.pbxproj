// !$*UTF8*$!
{
	archiveVersion = 1;
	classes = {
	};
	objectVersion = 48;
	objects = {

/* Begin PBXAggregateTarget section */
		432CF87720D8B8380066B889 /* Cartfile */ = {
			isa = PBXAggregateTarget;
			buildConfigurationList = 432CF87820D8B8380066B889 /* Build configuration list for PBXAggregateTarget "Cartfile" */;
			buildPhases = (
				432CF88220D8BCD90066B889 /* Homebrew & Carthage Setup */,
				432CF87B20D8B8490066B889 /* Build Carthage Dependencies */,
			);
			dependencies = (
			);
			name = Cartfile;
			productName = Cartfile;
		};
/* End PBXAggregateTarget section */

/* Begin PBXBuildFile section */
		43027F0F1DFE0EC900C51989 /* HKUnit.swift in Sources */ = {isa = PBXBuildFile; fileRef = 4F526D5E1DF2459000A04910 /* HKUnit.swift */; };
		4302F4E11D4E9C8900F0FCAF /* TextFieldTableViewController.swift in Sources */ = {isa = PBXBuildFile; fileRef = 4302F4E01D4E9C8900F0FCAF /* TextFieldTableViewController.swift */; };
		4302F4E31D4EA54200F0FCAF /* InsulinDeliveryTableViewController.swift in Sources */ = {isa = PBXBuildFile; fileRef = 4302F4E21D4EA54200F0FCAF /* InsulinDeliveryTableViewController.swift */; };
		430B298A2041F54A00BA9F93 /* NSUserDefaults.swift in Sources */ = {isa = PBXBuildFile; fileRef = 430B29892041F54A00BA9F93 /* NSUserDefaults.swift */; };
		430B298B2041F55700BA9F93 /* NSUserDefaults.swift in Sources */ = {isa = PBXBuildFile; fileRef = 430B29892041F54A00BA9F93 /* NSUserDefaults.swift */; };
		430B298E2041F56500BA9F93 /* LoopSettings.swift in Sources */ = {isa = PBXBuildFile; fileRef = 430B298C2041F56500BA9F93 /* LoopSettings.swift */; };
		430B298F2041F56500BA9F93 /* GlucoseThreshold.swift in Sources */ = {isa = PBXBuildFile; fileRef = 430B298D2041F56500BA9F93 /* GlucoseThreshold.swift */; };
		430B29902041F57000BA9F93 /* GlucoseThreshold.swift in Sources */ = {isa = PBXBuildFile; fileRef = 430B298D2041F56500BA9F93 /* GlucoseThreshold.swift */; };
		430B29912041F57200BA9F93 /* LoopSettings.swift in Sources */ = {isa = PBXBuildFile; fileRef = 430B298C2041F56500BA9F93 /* LoopSettings.swift */; };
		430B29932041F5B300BA9F93 /* UserDefaults+Loop.swift in Sources */ = {isa = PBXBuildFile; fileRef = 430B29922041F5B200BA9F93 /* UserDefaults+Loop.swift */; };
		430B29952041F5CB00BA9F93 /* LoopSettings+Loop.swift in Sources */ = {isa = PBXBuildFile; fileRef = 430B29942041F5CB00BA9F93 /* LoopSettings+Loop.swift */; };
		430D85891F44037000AF2D4F /* HUDViewTableViewCell.swift in Sources */ = {isa = PBXBuildFile; fileRef = 430D85881F44037000AF2D4F /* HUDViewTableViewCell.swift */; };
		430DA58E1D4AEC230097D1CA /* NSBundle.swift in Sources */ = {isa = PBXBuildFile; fileRef = 430DA58D1D4AEC230097D1CA /* NSBundle.swift */; };
		4311FB9B1F37FE1B00D4C0A7 /* TitleSubtitleTextFieldTableViewCell.swift in Sources */ = {isa = PBXBuildFile; fileRef = 4311FB9A1F37FE1B00D4C0A7 /* TitleSubtitleTextFieldTableViewCell.swift */; };
		4315D2871CA5CC3B00589052 /* CarbEntryEditTableViewController.swift in Sources */ = {isa = PBXBuildFile; fileRef = 4315D2861CA5CC3B00589052 /* CarbEntryEditTableViewController.swift */; };
		4315D28A1CA5F45E00589052 /* DiagnosticLogger+LoopKit.swift in Sources */ = {isa = PBXBuildFile; fileRef = 4315D2891CA5F45E00589052 /* DiagnosticLogger+LoopKit.swift */; };
		431A8C401EC6E8AB00823B9C /* CircleMaskView.swift in Sources */ = {isa = PBXBuildFile; fileRef = 431A8C3F1EC6E8AB00823B9C /* CircleMaskView.swift */; };
		431E73481FF95A900069B5F7 /* PersistenceController.swift in Sources */ = {isa = PBXBuildFile; fileRef = 431E73471FF95A900069B5F7 /* PersistenceController.swift */; };
		4326BA641F3A44D9007CCAD4 /* ChartLineModel.swift in Sources */ = {isa = PBXBuildFile; fileRef = 4326BA631F3A44D9007CCAD4 /* ChartLineModel.swift */; };
		4328E01A1CFBE1DA00E199AA /* ActionHUDController.swift in Sources */ = {isa = PBXBuildFile; fileRef = 4328E0151CFBE1DA00E199AA /* ActionHUDController.swift */; };
		4328E01B1CFBE1DA00E199AA /* BolusInterfaceController.swift in Sources */ = {isa = PBXBuildFile; fileRef = 4328E0161CFBE1DA00E199AA /* BolusInterfaceController.swift */; };
		4328E01E1CFBE25F00E199AA /* AddCarbsInterfaceController.swift in Sources */ = {isa = PBXBuildFile; fileRef = 4328E01D1CFBE25F00E199AA /* AddCarbsInterfaceController.swift */; };
		4328E0261CFBE2C500E199AA /* IdentifiableClass.swift in Sources */ = {isa = PBXBuildFile; fileRef = 4328E0201CFBE2C500E199AA /* IdentifiableClass.swift */; };
		4328E0281CFBE2C500E199AA /* CLKComplicationTemplate.swift in Sources */ = {isa = PBXBuildFile; fileRef = 4328E0221CFBE2C500E199AA /* CLKComplicationTemplate.swift */; };
		4328E02A1CFBE2C500E199AA /* UIColor.swift in Sources */ = {isa = PBXBuildFile; fileRef = 4328E0241CFBE2C500E199AA /* UIColor.swift */; };
		4328E02B1CFBE2C500E199AA /* WKAlertAction.swift in Sources */ = {isa = PBXBuildFile; fileRef = 4328E0251CFBE2C500E199AA /* WKAlertAction.swift */; };
		4328E02F1CFBF81800E199AA /* WKInterfaceImage.swift in Sources */ = {isa = PBXBuildFile; fileRef = 4328E02E1CFBF81800E199AA /* WKInterfaceImage.swift */; };
		4328E0331CFC091100E199AA /* WatchContext+LoopKit.swift in Sources */ = {isa = PBXBuildFile; fileRef = 4328E0311CFC068900E199AA /* WatchContext+LoopKit.swift */; };
		4328E0351CFC0AE100E199AA /* WatchDataManager.swift in Sources */ = {isa = PBXBuildFile; fileRef = 4328E0341CFC0AE100E199AA /* WatchDataManager.swift */; };
		432CF87520D8AC950066B889 /* NSUserDefaults+WatchApp.swift in Sources */ = {isa = PBXBuildFile; fileRef = 4328E0231CFBE2C500E199AA /* NSUserDefaults+WatchApp.swift */; };
		432E73CB1D24B3D6009AD15D /* RemoteDataManager.swift in Sources */ = {isa = PBXBuildFile; fileRef = 432E73CA1D24B3D6009AD15D /* RemoteDataManager.swift */; };
		433EA4C41D9F71C800CD78FB /* CommandResponseViewController.swift in Sources */ = {isa = PBXBuildFile; fileRef = 433EA4C31D9F71C800CD78FB /* CommandResponseViewController.swift */; };
		4341F4EB1EDB92AC001C936B /* LogglyService.swift in Sources */ = {isa = PBXBuildFile; fileRef = 4341F4EA1EDB92AC001C936B /* LogglyService.swift */; };
		43441A9C1EDB34810087958C /* StatusExtensionContext+LoopKit.swift in Sources */ = {isa = PBXBuildFile; fileRef = 43441A9B1EDB34810087958C /* StatusExtensionContext+LoopKit.swift */; };
		4344628020A7A37400C4BE6F /* HealthKit.framework in Frameworks */ = {isa = PBXBuildFile; fileRef = 4344627F20A7A37400C4BE6F /* HealthKit.framework */; };
		4344628220A7A37F00C4BE6F /* CoreBluetooth.framework in Frameworks */ = {isa = PBXBuildFile; fileRef = 4344628120A7A37E00C4BE6F /* CoreBluetooth.framework */; };
		4344628520A7A3BE00C4BE6F /* LoopKit.framework in Frameworks */ = {isa = PBXBuildFile; fileRef = 4344628320A7A3BE00C4BE6F /* LoopKit.framework */; };
		4344628620A7A3BE00C4BE6F /* CGMBLEKit.framework in Frameworks */ = {isa = PBXBuildFile; fileRef = 4344628420A7A3BE00C4BE6F /* CGMBLEKit.framework */; };
		4344628E20A7ADD100C4BE6F /* UserDefaults+CGM.swift in Sources */ = {isa = PBXBuildFile; fileRef = 4344628D20A7ADD100C4BE6F /* UserDefaults+CGM.swift */; };
		4344628F20A7ADD500C4BE6F /* UserDefaults+CGM.swift in Sources */ = {isa = PBXBuildFile; fileRef = 4344628D20A7ADD100C4BE6F /* UserDefaults+CGM.swift */; };
		4344629220A7C19800C4BE6F /* ButtonGroup.swift in Sources */ = {isa = PBXBuildFile; fileRef = 4344629120A7C19800C4BE6F /* ButtonGroup.swift */; };
		4344629820A8B2D700C4BE6F /* OSLog.swift in Sources */ = {isa = PBXBuildFile; fileRef = 4374B5EE209D84BE00D17AA8 /* OSLog.swift */; };
		4346D1E71C77F5FE00ABAFE3 /* ChartTableViewCell.swift in Sources */ = {isa = PBXBuildFile; fileRef = 4346D1E61C77F5FE00ABAFE3 /* ChartTableViewCell.swift */; };
		434B2886206628B3000EE07B /* PersistenceController.swift in Sources */ = {isa = PBXBuildFile; fileRef = 431E73471FF95A900069B5F7 /* PersistenceController.swift */; };
		434B2887206B4F07000EE07B /* WalshInsulinModel.swift in Sources */ = {isa = PBXBuildFile; fileRef = 435CB6261F37AE5600C320C7 /* WalshInsulinModel.swift */; };
		434B2888206B4F0A000EE07B /* InsulinModelSettings.swift in Sources */ = {isa = PBXBuildFile; fileRef = 435CB6281F37B01300C320C7 /* InsulinModelSettings.swift */; };
		434B2889206B4F0C000EE07B /* ExponentialInsulinModelPreset.swift in Sources */ = {isa = PBXBuildFile; fileRef = 435CB6241F37ABFC00C320C7 /* ExponentialInsulinModelPreset.swift */; };
		434F54571D287FDB002A9274 /* NibLoadable.swift in Sources */ = {isa = PBXBuildFile; fileRef = 434F54561D287FDB002A9274 /* NibLoadable.swift */; };
		434FB6461D68F1CD007B9C70 /* Amplitude.framework in Frameworks */ = {isa = PBXBuildFile; fileRef = 434FB6451D68F1CD007B9C70 /* Amplitude.framework */; };
		434FF1EA1CF26C29000DB779 /* IdentifiableClass.swift in Sources */ = {isa = PBXBuildFile; fileRef = 434FF1E91CF26C29000DB779 /* IdentifiableClass.swift */; };
		434FF1EE1CF27EEF000DB779 /* UITableViewCell.swift in Sources */ = {isa = PBXBuildFile; fileRef = 434FF1ED1CF27EEF000DB779 /* UITableViewCell.swift */; };
		43523EDB1CC35083001850F1 /* RileyLinkKit.framework in Frameworks */ = {isa = PBXBuildFile; fileRef = 43523EDA1CC35083001850F1 /* RileyLinkKit.framework */; };
		435400311C9F744E00D5819C /* BolusSuggestionUserInfo.swift in Sources */ = {isa = PBXBuildFile; fileRef = 435400301C9F744E00D5819C /* BolusSuggestionUserInfo.swift */; };
		435400321C9F745500D5819C /* BolusSuggestionUserInfo.swift in Sources */ = {isa = PBXBuildFile; fileRef = 435400301C9F744E00D5819C /* BolusSuggestionUserInfo.swift */; };
		435400341C9F878D00D5819C /* SetBolusUserInfo.swift in Sources */ = {isa = PBXBuildFile; fileRef = 435400331C9F878D00D5819C /* SetBolusUserInfo.swift */; };
		435400351C9F878D00D5819C /* SetBolusUserInfo.swift in Sources */ = {isa = PBXBuildFile; fileRef = 435400331C9F878D00D5819C /* SetBolusUserInfo.swift */; };
		435CB6231F37967800C320C7 /* InsulinModelSettingsViewController.swift in Sources */ = {isa = PBXBuildFile; fileRef = 435CB6221F37967800C320C7 /* InsulinModelSettingsViewController.swift */; };
		435CB6251F37ABFC00C320C7 /* ExponentialInsulinModelPreset.swift in Sources */ = {isa = PBXBuildFile; fileRef = 435CB6241F37ABFC00C320C7 /* ExponentialInsulinModelPreset.swift */; };
		435CB6271F37AE5600C320C7 /* WalshInsulinModel.swift in Sources */ = {isa = PBXBuildFile; fileRef = 435CB6261F37AE5600C320C7 /* WalshInsulinModel.swift */; };
		435CB6291F37B01300C320C7 /* InsulinModelSettings.swift in Sources */ = {isa = PBXBuildFile; fileRef = 435CB6281F37B01300C320C7 /* InsulinModelSettings.swift */; };
		436961911F19D11E00447E89 /* ChartPointsContextFillLayer.swift in Sources */ = {isa = PBXBuildFile; fileRef = 4369618F1F19C86400447E89 /* ChartPointsContextFillLayer.swift */; };
		436A0DA51D236A2A00104B24 /* LoopError.swift in Sources */ = {isa = PBXBuildFile; fileRef = 436A0DA41D236A2A00104B24 /* LoopError.swift */; };
		436D9BF81F6F4EA100CFA75F /* recommended_temp_start_low_end_just_above_range.json in Resources */ = {isa = PBXBuildFile; fileRef = 436D9BF71F6F4EA100CFA75F /* recommended_temp_start_low_end_just_above_range.json */; };
		43709AEA20DF3F8200F941B3 /* MinimedKitUI.framework in Frameworks */ = {isa = PBXBuildFile; fileRef = 43709AE920DF3F8200F941B3 /* MinimedKitUI.framework */; };
		4372E484213A63FB0068E043 /* ChartHUDController.swift in Sources */ = {isa = PBXBuildFile; fileRef = 4FFEDFBE20E5CF22000BFC58 /* ChartHUDController.swift */; };
		4372E487213C86240068E043 /* SampleValue.swift in Sources */ = {isa = PBXBuildFile; fileRef = 4372E486213C86240068E043 /* SampleValue.swift */; };
		4372E488213C862B0068E043 /* SampleValue.swift in Sources */ = {isa = PBXBuildFile; fileRef = 4372E486213C86240068E043 /* SampleValue.swift */; };
		4372E48B213CB5F00068E043 /* Double.swift in Sources */ = {isa = PBXBuildFile; fileRef = 4372E48A213CB5F00068E043 /* Double.swift */; };
		4372E48C213CB6750068E043 /* Double.swift in Sources */ = {isa = PBXBuildFile; fileRef = 4372E48A213CB5F00068E043 /* Double.swift */; };
		4372E48D213CF8A70068E043 /* GlucoseThreshold.swift in Sources */ = {isa = PBXBuildFile; fileRef = 430B298D2041F56500BA9F93 /* GlucoseThreshold.swift */; };
		4372E48E213CF8AD0068E043 /* LoopSettings.swift in Sources */ = {isa = PBXBuildFile; fileRef = 430B298C2041F56500BA9F93 /* LoopSettings.swift */; };
		4372E490213CFCE70068E043 /* LoopSettingsUserInfo.swift in Sources */ = {isa = PBXBuildFile; fileRef = 4372E48F213CFCE70068E043 /* LoopSettingsUserInfo.swift */; };
		4372E491213D05F90068E043 /* LoopSettingsUserInfo.swift in Sources */ = {isa = PBXBuildFile; fileRef = 4372E48F213CFCE70068E043 /* LoopSettingsUserInfo.swift */; };
		4372E492213D956C0068E043 /* GlucoseRangeSchedule.swift in Sources */ = {isa = PBXBuildFile; fileRef = 43C513181E864C4E001547C7 /* GlucoseRangeSchedule.swift */; };
		4372E496213DCDD30068E043 /* GlucoseChartValueHashable.swift in Sources */ = {isa = PBXBuildFile; fileRef = 4372E495213DCDD30068E043 /* GlucoseChartValueHashable.swift */; };
		4372E497213F79F90068E043 /* NSUserDefaults.swift in Sources */ = {isa = PBXBuildFile; fileRef = 430B29892041F54A00BA9F93 /* NSUserDefaults.swift */; };
		4372E498213F7A550068E043 /* InsulinModelSettings.swift in Sources */ = {isa = PBXBuildFile; fileRef = 435CB6281F37B01300C320C7 /* InsulinModelSettings.swift */; };
		4372E499213F7A6D0068E043 /* ExponentialInsulinModelPreset.swift in Sources */ = {isa = PBXBuildFile; fileRef = 435CB6241F37ABFC00C320C7 /* ExponentialInsulinModelPreset.swift */; };
		4372E49A213F7A830068E043 /* WalshInsulinModel.swift in Sources */ = {isa = PBXBuildFile; fileRef = 435CB6261F37AE5600C320C7 /* WalshInsulinModel.swift */; };
		4372E49B213F7B340068E043 /* NSBundle.swift in Sources */ = {isa = PBXBuildFile; fileRef = 430DA58D1D4AEC230097D1CA /* NSBundle.swift */; };
		4374B5EF209D84BF00D17AA8 /* OSLog.swift in Sources */ = {isa = PBXBuildFile; fileRef = 4374B5EE209D84BE00D17AA8 /* OSLog.swift */; };
		4374B5F0209D857E00D17AA8 /* OSLog.swift in Sources */ = {isa = PBXBuildFile; fileRef = 4374B5EE209D84BE00D17AA8 /* OSLog.swift */; };
		4374B5F2209D897600D17AA8 /* Locked.swift in Sources */ = {isa = PBXBuildFile; fileRef = 4374B5F1209D897600D17AA8 /* Locked.swift */; };
		4374B5F4209D89A900D17AA8 /* TextFieldTableViewCell.swift in Sources */ = {isa = PBXBuildFile; fileRef = 4374B5F3209D89A900D17AA8 /* TextFieldTableViewCell.swift */; };
		43776F901B8022E90074EA36 /* AppDelegate.swift in Sources */ = {isa = PBXBuildFile; fileRef = 43776F8F1B8022E90074EA36 /* AppDelegate.swift */; };
		43776F971B8022E90074EA36 /* Main.storyboard in Resources */ = {isa = PBXBuildFile; fileRef = 43776F951B8022E90074EA36 /* Main.storyboard */; };
		43776F991B8022E90074EA36 /* Assets.xcassets in Resources */ = {isa = PBXBuildFile; fileRef = 43776F981B8022E90074EA36 /* Assets.xcassets */; };
		43785E932120A01B0057DED1 /* NewCarbEntryIntent+Loop.swift in Sources */ = {isa = PBXBuildFile; fileRef = 43785E922120A01B0057DED1 /* NewCarbEntryIntent+Loop.swift */; };
		43785E972120E4500057DED1 /* INRelevantShortcutStore+Loop.swift in Sources */ = {isa = PBXBuildFile; fileRef = 43785E952120E4010057DED1 /* INRelevantShortcutStore+Loop.swift */; };
		43785E982120E7060057DED1 /* Intents.intentdefinition in Sources */ = {isa = PBXBuildFile; fileRef = 43785E9B2120E7060057DED1 /* Intents.intentdefinition */; };
		4379CFF021112CF700AADC79 /* ShareClientUI.framework in Frameworks */ = {isa = PBXBuildFile; fileRef = 4379CFEF21112CF700AADC79 /* ShareClientUI.framework */; };
		437AFEE42035252A008C4892 /* RileyLinkBLEKit.framework in Frameworks */ = {isa = PBXBuildFile; fileRef = 434AB0B11CBB4C3300422F4A /* RileyLinkBLEKit.framework */; };
		437AFEE520352591008C4892 /* NotificationCenter.framework in Frameworks */ = {isa = PBXBuildFile; fileRef = 4F70C1DD1DE8DCA7006380B7 /* NotificationCenter.framework */; };
		437AFEE7203688CF008C4892 /* LoopKitUI.framework in Frameworks */ = {isa = PBXBuildFile; fileRef = 437AFEE6203688CF008C4892 /* LoopKitUI.framework */; };
		437AFEE8203689FE008C4892 /* LoopKit.framework in Frameworks */ = {isa = PBXBuildFile; fileRef = 43F78D4B1C914197002152D1 /* LoopKit.framework */; };
		437CEEE41CDE5C0A003C8C80 /* UIImage.swift in Sources */ = {isa = PBXBuildFile; fileRef = 437CEEE31CDE5C0A003C8C80 /* UIImage.swift */; };
		437D9BA31D7BC977007245E8 /* PredictionTableViewController.swift in Sources */ = {isa = PBXBuildFile; fileRef = 437D9BA21D7BC977007245E8 /* PredictionTableViewController.swift */; };
		438172D91F4E9E37003C3328 /* NewPumpEvent.swift in Sources */ = {isa = PBXBuildFile; fileRef = 438172D81F4E9E37003C3328 /* NewPumpEvent.swift */; };
		438849EA1D297CB6003B3F23 /* NightscoutService.swift in Sources */ = {isa = PBXBuildFile; fileRef = 438849E91D297CB6003B3F23 /* NightscoutService.swift */; };
		438849EC1D29EC34003B3F23 /* AmplitudeService.swift in Sources */ = {isa = PBXBuildFile; fileRef = 438849EB1D29EC34003B3F23 /* AmplitudeService.swift */; };
		438849EE1D2A1EBB003B3F23 /* MLabService.swift in Sources */ = {isa = PBXBuildFile; fileRef = 438849ED1D2A1EBB003B3F23 /* MLabService.swift */; };
		4389916B1E91B689000EEF90 /* ChartSettings+Loop.swift in Sources */ = {isa = PBXBuildFile; fileRef = 4389916A1E91B689000EEF90 /* ChartSettings+Loop.swift */; };
		438A95A81D8B9B24009D12E1 /* CGMBLEKit.framework in Frameworks */ = {isa = PBXBuildFile; fileRef = 438A95A71D8B9B24009D12E1 /* CGMBLEKit.framework */; };
		438D42F91D7C88BC003244B0 /* PredictionInputEffect.swift in Sources */ = {isa = PBXBuildFile; fileRef = 438D42F81D7C88BC003244B0 /* PredictionInputEffect.swift */; };
		438D42FB1D7D11A4003244B0 /* PredictionInputEffectTableViewCell.swift in Sources */ = {isa = PBXBuildFile; fileRef = 438D42FA1D7D11A4003244B0 /* PredictionInputEffectTableViewCell.swift */; };
		43947D731F529FAA00A07D31 /* GlucoseRangeSchedule.swift in Sources */ = {isa = PBXBuildFile; fileRef = 43C513181E864C4E001547C7 /* GlucoseRangeSchedule.swift */; };
		439897371CD2F80600223065 /* AnalyticsManager.swift in Sources */ = {isa = PBXBuildFile; fileRef = 439897361CD2F80600223065 /* AnalyticsManager.swift */; };
		439A7942211F631C0041B75F /* RootNavigationController.swift in Sources */ = {isa = PBXBuildFile; fileRef = 439A7941211F631C0041B75F /* RootNavigationController.swift */; };
		439A7944211FE22F0041B75F /* NSUserActivity.swift in Sources */ = {isa = PBXBuildFile; fileRef = 439A7943211FE22F0041B75F /* NSUserActivity.swift */; };
		439A7945211FE23A0041B75F /* NSUserActivity.swift in Sources */ = {isa = PBXBuildFile; fileRef = 439A7943211FE22F0041B75F /* NSUserActivity.swift */; };
		439BED2A1E76093C00B0AED5 /* CGMManager.swift in Sources */ = {isa = PBXBuildFile; fileRef = 439BED291E76093C00B0AED5 /* CGMManager.swift */; };
		43A51E1F1EB6D62A000736CC /* CarbAbsorptionViewController.swift in Sources */ = {isa = PBXBuildFile; fileRef = 43A51E1E1EB6D62A000736CC /* CarbAbsorptionViewController.swift */; };
		43A51E211EB6DBDD000736CC /* ChartsTableViewController.swift in Sources */ = {isa = PBXBuildFile; fileRef = 43A51E201EB6DBDD000736CC /* ChartsTableViewController.swift */; };
		43A567691C94880B00334FAC /* LoopDataManager.swift in Sources */ = {isa = PBXBuildFile; fileRef = 43A567681C94880B00334FAC /* LoopDataManager.swift */; };
		43A8EC6F210E622700A81379 /* CGMBLEKitUI.framework in Frameworks */ = {isa = PBXBuildFile; fileRef = 43A8EC6E210E622600A81379 /* CGMBLEKitUI.framework */; };
		43A943761B926B7B0051FA24 /* Interface.storyboard in Resources */ = {isa = PBXBuildFile; fileRef = 43A943741B926B7B0051FA24 /* Interface.storyboard */; };
		43A9437F1B926B7B0051FA24 /* WatchApp Extension.appex in Embed App Extensions */ = {isa = PBXBuildFile; fileRef = 43A9437E1B926B7B0051FA24 /* WatchApp Extension.appex */; settings = {ATTRIBUTES = (RemoveHeadersOnCopy, ); }; };
		43A943881B926B7B0051FA24 /* ExtensionDelegate.swift in Sources */ = {isa = PBXBuildFile; fileRef = 43A943871B926B7B0051FA24 /* ExtensionDelegate.swift */; };
		43A9438A1B926B7B0051FA24 /* NotificationController.swift in Sources */ = {isa = PBXBuildFile; fileRef = 43A943891B926B7B0051FA24 /* NotificationController.swift */; };
		43A9438E1B926B7B0051FA24 /* ComplicationController.swift in Sources */ = {isa = PBXBuildFile; fileRef = 43A9438D1B926B7B0051FA24 /* ComplicationController.swift */; };
		43A943901B926B7B0051FA24 /* Assets.xcassets in Resources */ = {isa = PBXBuildFile; fileRef = 43A9438F1B926B7B0051FA24 /* Assets.xcassets */; };
		43A943941B926B7B0051FA24 /* WatchApp.app in Embed Watch Content */ = {isa = PBXBuildFile; fileRef = 43A943721B926B7B0051FA24 /* WatchApp.app */; };
		43B260491ED248FB008CAA77 /* CarbEntryTableViewCell.swift in Sources */ = {isa = PBXBuildFile; fileRef = 43B260481ED248FB008CAA77 /* CarbEntryTableViewCell.swift */; };
		43B371881CE597D10013C5A6 /* ShareClient.framework in Frameworks */ = {isa = PBXBuildFile; fileRef = 43B371871CE597D10013C5A6 /* ShareClient.framework */; };
		43BFF0B51E45C1E700FF19A9 /* NumberFormatter.swift in Sources */ = {isa = PBXBuildFile; fileRef = 43BFF0B31E45C1BE00FF19A9 /* NumberFormatter.swift */; };
		43BFF0B71E45C20C00FF19A9 /* NumberFormatter.swift in Sources */ = {isa = PBXBuildFile; fileRef = 43BFF0B31E45C1BE00FF19A9 /* NumberFormatter.swift */; };
		43BFF0BC1E45C80600FF19A9 /* UIColor+Loop.swift in Sources */ = {isa = PBXBuildFile; fileRef = 43BFF0BB1E45C80600FF19A9 /* UIColor+Loop.swift */; };
		43BFF0BF1E45C8EA00FF19A9 /* UIColor+Widget.swift in Sources */ = {isa = PBXBuildFile; fileRef = 43BFF0BE1E45C8EA00FF19A9 /* UIColor+Widget.swift */; };
		43BFF0C51E465A2D00FF19A9 /* UIColor+HIG.swift in Sources */ = {isa = PBXBuildFile; fileRef = 43BFF0C31E4659E700FF19A9 /* UIColor+HIG.swift */; };
		43BFF0C61E465A4400FF19A9 /* UIColor+HIG.swift in Sources */ = {isa = PBXBuildFile; fileRef = 43BFF0C31E4659E700FF19A9 /* UIColor+HIG.swift */; };
		43BFF0C71E465A4F00FF19A9 /* UIColor+HIG.swift in Sources */ = {isa = PBXBuildFile; fileRef = 43BFF0C31E4659E700FF19A9 /* UIColor+HIG.swift */; };
		43BFF0CD1E466C8400FF19A9 /* StateColorPalette.swift in Sources */ = {isa = PBXBuildFile; fileRef = 43BFF0CC1E466C8400FF19A9 /* StateColorPalette.swift */; };
		43C0944A1CACCC73001F6403 /* NotificationManager.swift in Sources */ = {isa = PBXBuildFile; fileRef = 43C094491CACCC73001F6403 /* NotificationManager.swift */; };
		43C246A81D89990F0031F8D1 /* Crypto.framework in Frameworks */ = {isa = PBXBuildFile; fileRef = 43C246A71D89990F0031F8D1 /* Crypto.framework */; };
		43C2FAE11EB656A500364AFF /* GlucoseEffectVelocity.swift in Sources */ = {isa = PBXBuildFile; fileRef = 43C2FAE01EB656A500364AFF /* GlucoseEffectVelocity.swift */; };
		43C3B6EC20B650A80026CAFA /* SettingsImageTableViewCell.swift in Sources */ = {isa = PBXBuildFile; fileRef = 43C3B6EB20B650A80026CAFA /* SettingsImageTableViewCell.swift */; };
		43C3B6ED20B884500026CAFA /* GlucoseThreshold.swift in Sources */ = {isa = PBXBuildFile; fileRef = 430B298D2041F56500BA9F93 /* GlucoseThreshold.swift */; };
		43C513191E864C4E001547C7 /* GlucoseRangeSchedule.swift in Sources */ = {isa = PBXBuildFile; fileRef = 43C513181E864C4E001547C7 /* GlucoseRangeSchedule.swift */; };
		43CA93371CB98079000026B5 /* MinimedKit.framework in Frameworks */ = {isa = PBXBuildFile; fileRef = 43CA93361CB98079000026B5 /* MinimedKit.framework */; };
		43CB2B2B1D924D450079823D /* WCSession.swift in Sources */ = {isa = PBXBuildFile; fileRef = 43CB2B2A1D924D450079823D /* WCSession.swift */; };
		43CE7CDE1CA8B63E003CC1B0 /* Data.swift in Sources */ = {isa = PBXBuildFile; fileRef = 43CE7CDD1CA8B63E003CC1B0 /* Data.swift */; };
		43CEE6E61E56AFD400CB9116 /* NightscoutUploader.swift in Sources */ = {isa = PBXBuildFile; fileRef = 43CEE6E51E56AFD400CB9116 /* NightscoutUploader.swift */; };
		43D2E8231F00425400AE5CBF /* BolusViewController+LoopDataManager.swift in Sources */ = {isa = PBXBuildFile; fileRef = 43D2E8221F00425400AE5CBF /* BolusViewController+LoopDataManager.swift */; };
		43D381621EBD9759007F8C8F /* HeaderValuesTableViewCell.swift in Sources */ = {isa = PBXBuildFile; fileRef = 43D381611EBD9759007F8C8F /* HeaderValuesTableViewCell.swift */; };
		43D848B01E7DCBE100DADCBC /* Result.swift in Sources */ = {isa = PBXBuildFile; fileRef = 43D848AF1E7DCBE100DADCBC /* Result.swift */; };
		43DAD00020A2736F000F8529 /* PersistedPumpEvent.swift in Sources */ = {isa = PBXBuildFile; fileRef = 43DACFFF20A2736F000F8529 /* PersistedPumpEvent.swift */; };
		43DBF04C1C93B8D700B3C386 /* BolusViewController.swift in Sources */ = {isa = PBXBuildFile; fileRef = 43DBF04B1C93B8D700B3C386 /* BolusViewController.swift */; };
		43DBF0531C93EC8200B3C386 /* DeviceDataManager.swift in Sources */ = {isa = PBXBuildFile; fileRef = 43DBF0521C93EC8200B3C386 /* DeviceDataManager.swift */; };
		43DBF0591C93F73800B3C386 /* CarbEntryTableViewController.swift in Sources */ = {isa = PBXBuildFile; fileRef = 43DBF0581C93F73800B3C386 /* CarbEntryTableViewController.swift */; };
		43DE92591C5479E4001FFDE1 /* CarbEntryUserInfo.swift in Sources */ = {isa = PBXBuildFile; fileRef = 43DE92581C5479E4001FFDE1 /* CarbEntryUserInfo.swift */; };
		43DE925A1C5479E4001FFDE1 /* CarbEntryUserInfo.swift in Sources */ = {isa = PBXBuildFile; fileRef = 43DE92581C5479E4001FFDE1 /* CarbEntryUserInfo.swift */; };
		43DE92611C555C26001FFDE1 /* AbsorptionTimeType+CarbKit.swift in Sources */ = {isa = PBXBuildFile; fileRef = 43DE92601C555C26001FFDE1 /* AbsorptionTimeType+CarbKit.swift */; };
		43DFB62320D4CAE7008A7BAE /* PumpManager.swift in Sources */ = {isa = PBXBuildFile; fileRef = 43C3B6F620BBCAA30026CAFA /* PumpManager.swift */; };
		43E2D8C81D208D5B004DA55F /* KeychainManager+Loop.swift in Sources */ = {isa = PBXBuildFile; fileRef = 43E2D8C71D208D5B004DA55F /* KeychainManager+Loop.swift */; };
		43E2D8D41D20BF42004DA55F /* DoseMathTests.swift in Sources */ = {isa = PBXBuildFile; fileRef = 43E2D8D31D20BF42004DA55F /* DoseMathTests.swift */; };
		43E2D8DB1D20C03B004DA55F /* NSTimeInterval.swift in Sources */ = {isa = PBXBuildFile; fileRef = 439897341CD2F7DE00223065 /* NSTimeInterval.swift */; };
		43E2D8DC1D20C049004DA55F /* DoseMath.swift in Sources */ = {isa = PBXBuildFile; fileRef = 43F78D251C8FC000002152D1 /* DoseMath.swift */; };
		43E2D8EC1D20C0DB004DA55F /* read_selected_basal_profile.json in Resources */ = {isa = PBXBuildFile; fileRef = 43E2D8E11D20C0DB004DA55F /* read_selected_basal_profile.json */; };
		43E2D8ED1D20C0DB004DA55F /* recommend_temp_basal_correct_low_at_min.json in Resources */ = {isa = PBXBuildFile; fileRef = 43E2D8E21D20C0DB004DA55F /* recommend_temp_basal_correct_low_at_min.json */; };
		43E2D8EE1D20C0DB004DA55F /* recommend_temp_basal_flat_and_high.json in Resources */ = {isa = PBXBuildFile; fileRef = 43E2D8E31D20C0DB004DA55F /* recommend_temp_basal_flat_and_high.json */; };
		43E2D8EF1D20C0DB004DA55F /* recommend_temp_basal_high_and_falling.json in Resources */ = {isa = PBXBuildFile; fileRef = 43E2D8E41D20C0DB004DA55F /* recommend_temp_basal_high_and_falling.json */; };
		43E2D8F01D20C0DB004DA55F /* recommend_temp_basal_high_and_rising.json in Resources */ = {isa = PBXBuildFile; fileRef = 43E2D8E51D20C0DB004DA55F /* recommend_temp_basal_high_and_rising.json */; };
		43E2D8F11D20C0DB004DA55F /* recommend_temp_basal_in_range_and_rising.json in Resources */ = {isa = PBXBuildFile; fileRef = 43E2D8E61D20C0DB004DA55F /* recommend_temp_basal_in_range_and_rising.json */; };
		43E2D8F21D20C0DB004DA55F /* recommend_temp_basal_no_change_glucose.json in Resources */ = {isa = PBXBuildFile; fileRef = 43E2D8E71D20C0DB004DA55F /* recommend_temp_basal_no_change_glucose.json */; };
		43E2D8F31D20C0DB004DA55F /* recommend_temp_basal_start_high_end_in_range.json in Resources */ = {isa = PBXBuildFile; fileRef = 43E2D8E81D20C0DB004DA55F /* recommend_temp_basal_start_high_end_in_range.json */; };
		43E2D8F41D20C0DB004DA55F /* recommend_temp_basal_start_high_end_low.json in Resources */ = {isa = PBXBuildFile; fileRef = 43E2D8E91D20C0DB004DA55F /* recommend_temp_basal_start_high_end_low.json */; };
		43E2D8F51D20C0DB004DA55F /* recommend_temp_basal_start_low_end_high.json in Resources */ = {isa = PBXBuildFile; fileRef = 43E2D8EA1D20C0DB004DA55F /* recommend_temp_basal_start_low_end_high.json */; };
		43E2D8F61D20C0DB004DA55F /* recommend_temp_basal_start_low_end_in_range.json in Resources */ = {isa = PBXBuildFile; fileRef = 43E2D8EB1D20C0DB004DA55F /* recommend_temp_basal_start_low_end_in_range.json */; };
		43E2D9151D20C5A2004DA55F /* KeychainManagerTests.swift in Sources */ = {isa = PBXBuildFile; fileRef = 43E2D8C91D20B9E7004DA55F /* KeychainManagerTests.swift */; };
		43E2D9171D2226BD004DA55F /* LoopKit.framework in CopyFiles */ = {isa = PBXBuildFile; fileRef = 43F78D4B1C914197002152D1 /* LoopKit.framework */; settings = {ATTRIBUTES = (CodeSignOnCopy, RemoveHeadersOnCopy, ); }; };
		43E2D9191D222759004DA55F /* LoopKit.framework in Frameworks */ = {isa = PBXBuildFile; fileRef = 43F78D4B1C914197002152D1 /* LoopKit.framework */; };
		43E3449F1B9D68E900C85C07 /* StatusTableViewController.swift in Sources */ = {isa = PBXBuildFile; fileRef = 43E3449E1B9D68E900C85C07 /* StatusTableViewController.swift */; };
		43E93FB51E4675E800EAB8DB /* NumberFormatter.swift in Sources */ = {isa = PBXBuildFile; fileRef = 43BFF0B31E45C1BE00FF19A9 /* NumberFormatter.swift */; };
		43E93FB61E469A4000EAB8DB /* NumberFormatter.swift in Sources */ = {isa = PBXBuildFile; fileRef = 43BFF0B31E45C1BE00FF19A9 /* NumberFormatter.swift */; };
		43E93FB71E469A5100EAB8DB /* HKUnit.swift in Sources */ = {isa = PBXBuildFile; fileRef = 4F526D5E1DF2459000A04910 /* HKUnit.swift */; };
		43F1C31A1F5DC87700395429 /* ChartPoint.swift in Sources */ = {isa = PBXBuildFile; fileRef = 438991661E91B563000EEF90 /* ChartPoint.swift */; };
		43F41C371D3BF32400C11ED6 /* UIAlertController.swift in Sources */ = {isa = PBXBuildFile; fileRef = 43F41C361D3BF32400C11ED6 /* UIAlertController.swift */; };
		43F4EF1D1BA2A57600526CE1 /* DiagnosticLogger.swift in Sources */ = {isa = PBXBuildFile; fileRef = 43F4EF1C1BA2A57600526CE1 /* DiagnosticLogger.swift */; };
		43F5C2C91B929C09003EB13D /* HealthKit.framework in Frameworks */ = {isa = PBXBuildFile; fileRef = 43F5C2C81B929C09003EB13D /* HealthKit.framework */; };
		43F5C2DB1B92A5E1003EB13D /* SettingsTableViewController.swift in Sources */ = {isa = PBXBuildFile; fileRef = 43F5C2DA1B92A5E1003EB13D /* SettingsTableViewController.swift */; };
		43F64DD91D9C92C900D24DC6 /* TitleSubtitleTableViewCell.swift in Sources */ = {isa = PBXBuildFile; fileRef = 43F64DD81D9C92C900D24DC6 /* TitleSubtitleTableViewCell.swift */; };
		43F78D261C8FC000002152D1 /* DoseMath.swift in Sources */ = {isa = PBXBuildFile; fileRef = 43F78D251C8FC000002152D1 /* DoseMath.swift */; };
		43F78D4F1C914197002152D1 /* LoopKit.framework in Frameworks */ = {isa = PBXBuildFile; fileRef = 43F78D4B1C914197002152D1 /* LoopKit.framework */; };
		43FCBBC21E51710B00343C1B /* LaunchScreen.storyboard in Resources */ = {isa = PBXBuildFile; fileRef = 43776F9A1B8022E90074EA36 /* LaunchScreen.storyboard */; };
		4D3B40041D4A9E1A00BC6334 /* G4ShareSpy.framework in Frameworks */ = {isa = PBXBuildFile; fileRef = 4D3B40021D4A9DFE00BC6334 /* G4ShareSpy.framework */; };
		4F08DE8F1E7BB871006741EA /* CollectionType+Loop.swift in Sources */ = {isa = PBXBuildFile; fileRef = 4F08DE8E1E7BB871006741EA /* CollectionType+Loop.swift */; };
		4F08DE9B1E7BC4ED006741EA /* SwiftCharts.framework in Frameworks */ = {isa = PBXBuildFile; fileRef = 4346D1EF1C781BEA00ABAFE3 /* SwiftCharts.framework */; };
		4F08DE9D1E81D0E9006741EA /* StatusChartsManager+LoopKit.swift in Sources */ = {isa = PBXBuildFile; fileRef = 430C1ABC1E5568A80067F1AE /* StatusChartsManager+LoopKit.swift */; };
		4F11D3C020DCBEEC006E072C /* GlucoseBackfillRequestUserInfo.swift in Sources */ = {isa = PBXBuildFile; fileRef = 4F11D3BF20DCBEEC006E072C /* GlucoseBackfillRequestUserInfo.swift */; };
		4F11D3C220DD80B3006E072C /* WatchHistoricalGlucose.swift in Sources */ = {isa = PBXBuildFile; fileRef = 4F11D3C120DD80B3006E072C /* WatchHistoricalGlucose.swift */; };
		4F11D3C320DD84DB006E072C /* GlucoseBackfillRequestUserInfo.swift in Sources */ = {isa = PBXBuildFile; fileRef = 4F11D3BF20DCBEEC006E072C /* GlucoseBackfillRequestUserInfo.swift */; };
		4F11D3C420DD881A006E072C /* WatchHistoricalGlucose.swift in Sources */ = {isa = PBXBuildFile; fileRef = 4F11D3C120DD80B3006E072C /* WatchHistoricalGlucose.swift */; };
		4F20AE631E6B87B100D07A06 /* ChartContainerView.swift in Sources */ = {isa = PBXBuildFile; fileRef = 4313EDDF1D8A6BF90060FA79 /* ChartContainerView.swift */; };
		4F2C15741E0209F500E160D4 /* NSTimeInterval.swift in Sources */ = {isa = PBXBuildFile; fileRef = 439897341CD2F7DE00223065 /* NSTimeInterval.swift */; };
		4F2C15811E0495B200E160D4 /* WatchContext+WatchApp.swift in Sources */ = {isa = PBXBuildFile; fileRef = 4F2C15801E0495B200E160D4 /* WatchContext+WatchApp.swift */; };
		4F2C15821E074FC600E160D4 /* NSTimeInterval.swift in Sources */ = {isa = PBXBuildFile; fileRef = 439897341CD2F7DE00223065 /* NSTimeInterval.swift */; };
		4F2C15831E0757E600E160D4 /* HKUnit.swift in Sources */ = {isa = PBXBuildFile; fileRef = 4F526D5E1DF2459000A04910 /* HKUnit.swift */; };
		4F2C15851E075B8700E160D4 /* LoopUI.h in Headers */ = {isa = PBXBuildFile; fileRef = 4F75288D1DFE1DC600C322D6 /* LoopUI.h */; settings = {ATTRIBUTES = (Public, ); }; };
		4F2C15931E09BF2C00E160D4 /* HUDView.swift in Sources */ = {isa = PBXBuildFile; fileRef = 4F2C15921E09BF2C00E160D4 /* HUDView.swift */; };
		4F2C15951E09BF3C00E160D4 /* HUDView.xib in Resources */ = {isa = PBXBuildFile; fileRef = 4F2C15941E09BF3C00E160D4 /* HUDView.xib */; };
		4F2C15971E09E94E00E160D4 /* HUDAssets.xcassets in Resources */ = {isa = PBXBuildFile; fileRef = 4F2C15961E09E94E00E160D4 /* HUDAssets.xcassets */; };
		4F2C159A1E0C9E5600E160D4 /* LoopUI.framework in Embed Frameworks */ = {isa = PBXBuildFile; fileRef = 4F75288B1DFE1DC600C322D6 /* LoopUI.framework */; settings = {ATTRIBUTES = (CodeSignOnCopy, RemoveHeadersOnCopy, ); }; };
		4F526D611DF8D9A900A04910 /* NetBasal.swift in Sources */ = {isa = PBXBuildFile; fileRef = 4F526D601DF8D9A900A04910 /* NetBasal.swift */; };
		4F526D621DF9D95200A04910 /* NSBundle.swift in Sources */ = {isa = PBXBuildFile; fileRef = 430DA58D1D4AEC230097D1CA /* NSBundle.swift */; };
		4F6663941E905FD2009E74FC /* ChartColorPalette+Loop.swift in Sources */ = {isa = PBXBuildFile; fileRef = 4F6663931E905FD2009E74FC /* ChartColorPalette+Loop.swift */; };
		4F70C1E11DE8DCA7006380B7 /* StatusViewController.swift in Sources */ = {isa = PBXBuildFile; fileRef = 4F70C1E01DE8DCA7006380B7 /* StatusViewController.swift */; };
		4F70C1E41DE8DCA7006380B7 /* MainInterface.storyboard in Resources */ = {isa = PBXBuildFile; fileRef = 4F70C1E21DE8DCA7006380B7 /* MainInterface.storyboard */; };
		4F70C1E81DE8DCA7006380B7 /* Loop Status Extension.appex in Embed App Extensions */ = {isa = PBXBuildFile; fileRef = 4F70C1DC1DE8DCA7006380B7 /* Loop Status Extension.appex */; settings = {ATTRIBUTES = (RemoveHeadersOnCopy, ); }; };
		4F70C2101DE8FAC5006380B7 /* StatusExtensionDataManager.swift in Sources */ = {isa = PBXBuildFile; fileRef = 4F70C20F1DE8FAC5006380B7 /* StatusExtensionDataManager.swift */; };
		4F70C2121DE900EA006380B7 /* StatusExtensionContext.swift in Sources */ = {isa = PBXBuildFile; fileRef = 4F70C2111DE900EA006380B7 /* StatusExtensionContext.swift */; };
		4F70C2131DE90339006380B7 /* StatusExtensionContext.swift in Sources */ = {isa = PBXBuildFile; fileRef = 4F70C2111DE900EA006380B7 /* StatusExtensionContext.swift */; };
		4F73F5FC20E2E7FA00E8D82C /* GlucoseStore.swift in Sources */ = {isa = PBXBuildFile; fileRef = 4F73F5FB20E2E7FA00E8D82C /* GlucoseStore.swift */; };
		4F7528941DFE1E9500C322D6 /* LoopUI.framework in Frameworks */ = {isa = PBXBuildFile; fileRef = 4F75288B1DFE1DC600C322D6 /* LoopUI.framework */; };
		4F7528951DFE1E9B00C322D6 /* LoopUI.framework in Frameworks */ = {isa = PBXBuildFile; fileRef = 4F75288B1DFE1DC600C322D6 /* LoopUI.framework */; };
		4F75289A1DFE1F6000C322D6 /* BasalRateHUDView.swift in Sources */ = {isa = PBXBuildFile; fileRef = 437CEEBF1CD6FCD8003C8C80 /* BasalRateHUDView.swift */; };
		4F75289C1DFE1F6000C322D6 /* GlucoseHUDView.swift in Sources */ = {isa = PBXBuildFile; fileRef = 4337615E1D52F487004A3647 /* GlucoseHUDView.swift */; };
		4F75289E1DFE1F6000C322D6 /* LoopCompletionHUDView.swift in Sources */ = {isa = PBXBuildFile; fileRef = 437CEEBD1CD6E0CB003C8C80 /* LoopCompletionHUDView.swift */; };
		4F7528A01DFE1F9D00C322D6 /* LoopStateView.swift in Sources */ = {isa = PBXBuildFile; fileRef = 438DADC71CDE8F8B007697A5 /* LoopStateView.swift */; };
		4F7528A11DFE200B00C322D6 /* BasalStateView.swift in Sources */ = {isa = PBXBuildFile; fileRef = 43B371851CE583890013C5A6 /* BasalStateView.swift */; };
		4F7528A51DFE208C00C322D6 /* NSTimeInterval.swift in Sources */ = {isa = PBXBuildFile; fileRef = 439897341CD2F7DE00223065 /* NSTimeInterval.swift */; };
		4F7528AA1DFE215100C322D6 /* HKUnit.swift in Sources */ = {isa = PBXBuildFile; fileRef = 4F526D5E1DF2459000A04910 /* HKUnit.swift */; };
		4F75F00220FCFE8C00B5570E /* GlucoseChartScene.swift in Sources */ = {isa = PBXBuildFile; fileRef = 4F75F00120FCFE8C00B5570E /* GlucoseChartScene.swift */; };
		4F7E8AC520E2AB9600AEA65E /* Date.swift in Sources */ = {isa = PBXBuildFile; fileRef = 4F7E8AC420E2AB9600AEA65E /* Date.swift */; };
		4F7E8AC720E2AC0300AEA65E /* WatchPredictedGlucose.swift in Sources */ = {isa = PBXBuildFile; fileRef = 4F7E8AC620E2AC0300AEA65E /* WatchPredictedGlucose.swift */; };
		4F7E8ACB20E2ACB500AEA65E /* WatchPredictedGlucose.swift in Sources */ = {isa = PBXBuildFile; fileRef = 4F7E8AC620E2AC0300AEA65E /* WatchPredictedGlucose.swift */; };
		4F82655020E69F9A0031A8F5 /* HUDInterfaceController.swift in Sources */ = {isa = PBXBuildFile; fileRef = 4F82654F20E69F9A0031A8F5 /* HUDInterfaceController.swift */; };
		4FAC02541E22F6B20087A773 /* NSTimeInterval.swift in Sources */ = {isa = PBXBuildFile; fileRef = 439897341CD2F7DE00223065 /* NSTimeInterval.swift */; };
		4FB76FB01E8C3E8000B39636 /* SwiftCharts.framework in Frameworks */ = {isa = PBXBuildFile; fileRef = 4346D1EF1C781BEA00ABAFE3 /* SwiftCharts.framework */; };
		4FB76FB31E8C3EE400B39636 /* ChartAxisValueDoubleLog.swift in Sources */ = {isa = PBXBuildFile; fileRef = 4F08DE7C1E7BB6E5006741EA /* ChartAxisValueDoubleLog.swift */; };
		4FB76FB41E8C3F7C00B39636 /* ChartAxisValueDoubleUnit.swift in Sources */ = {isa = PBXBuildFile; fileRef = 4F08DE7D1E7BB6E5006741EA /* ChartAxisValueDoubleUnit.swift */; };
		4FB76FB51E8C41E200B39636 /* ChartPointsScatterDownTrianglesLayer.swift in Sources */ = {isa = PBXBuildFile; fileRef = 4F08DE831E7BB70B006741EA /* ChartPointsScatterDownTrianglesLayer.swift */; };
		4FB76FB61E8C426900B39636 /* ChartPointsTouchHighlightLayerViewCache.swift in Sources */ = {isa = PBXBuildFile; fileRef = 4F08DE841E7BB70B006741EA /* ChartPointsTouchHighlightLayerViewCache.swift */; };
		4FB76FB71E8C428600B39636 /* UIColor.swift in Sources */ = {isa = PBXBuildFile; fileRef = 43BFF0B11E45C18400FF19A9 /* UIColor.swift */; };
		4FB76FB81E8C429D00B39636 /* CGPoint.swift in Sources */ = {isa = PBXBuildFile; fileRef = 4F08DE801E7BB6F1006741EA /* CGPoint.swift */; };
		4FB76FB91E8C42B000B39636 /* CollectionType.swift in Sources */ = {isa = PBXBuildFile; fileRef = 43649A621C7A347F00523D7F /* CollectionType.swift */; };
		4FB76FBA1E8C42CE00B39636 /* UIColor.swift in Sources */ = {isa = PBXBuildFile; fileRef = 43BFF0B11E45C18400FF19A9 /* UIColor.swift */; };
		4FB76FBB1E8C42CF00B39636 /* UIColor.swift in Sources */ = {isa = PBXBuildFile; fileRef = 43BFF0B11E45C18400FF19A9 /* UIColor.swift */; };
		4FB76FC61E8C57B100B39636 /* StatusChartsManager.swift in Sources */ = {isa = PBXBuildFile; fileRef = 4FB76FC51E8C57B100B39636 /* StatusChartsManager.swift */; };
		4FB76FCE1E8C835D00B39636 /* ChartColorPalette.swift in Sources */ = {isa = PBXBuildFile; fileRef = 4FB76FCD1E8C835D00B39636 /* ChartColorPalette.swift */; };
		4FC8C8011DEB93E400A1452E /* NSUserDefaults+StatusExtension.swift in Sources */ = {isa = PBXBuildFile; fileRef = 4FC8C8001DEB93E400A1452E /* NSUserDefaults+StatusExtension.swift */; };
		4FC8C8021DEB943800A1452E /* NSUserDefaults+StatusExtension.swift in Sources */ = {isa = PBXBuildFile; fileRef = 4FC8C8001DEB93E400A1452E /* NSUserDefaults+StatusExtension.swift */; };
		4FDDD23720DC51DF00D04B16 /* LoopDataManager.swift in Sources */ = {isa = PBXBuildFile; fileRef = 4FDDD23620DC51DF00D04B16 /* LoopDataManager.swift */; };
		4FF0F75E20E1E5D100FC6291 /* PersistenceController.swift in Sources */ = {isa = PBXBuildFile; fileRef = 431E73471FF95A900069B5F7 /* PersistenceController.swift */; };
		4FF4D0F81E1725B000846527 /* NibLoadable.swift in Sources */ = {isa = PBXBuildFile; fileRef = 434F54561D287FDB002A9274 /* NibLoadable.swift */; };
		4FF4D0F91E17268800846527 /* IdentifiableClass.swift in Sources */ = {isa = PBXBuildFile; fileRef = 434FF1E91CF26C29000DB779 /* IdentifiableClass.swift */; };
		4FF4D1001E18374700846527 /* WatchContext.swift in Sources */ = {isa = PBXBuildFile; fileRef = 4FF4D0FF1E18374700846527 /* WatchContext.swift */; };
		4FF4D1011E18375000846527 /* WatchContext.swift in Sources */ = {isa = PBXBuildFile; fileRef = 4FF4D0FF1E18374700846527 /* WatchContext.swift */; };
		7D23667D21250C7E0028B67D /* LocalizedString.swift in Sources */ = {isa = PBXBuildFile; fileRef = 7D23667C21250C7E0028B67D /* LocalizedString.swift */; };
		7D2366E621250E0A0028B67D /* InfoPlist.strings in Resources */ = {isa = PBXBuildFile; fileRef = 7D2366E421250E0A0028B67D /* InfoPlist.strings */; };
		7D7076351FE06EDE004AC8EA /* Localizable.strings in Resources */ = {isa = PBXBuildFile; fileRef = 7D7076371FE06EDE004AC8EA /* Localizable.strings */; };
		7D70763A1FE06EDF004AC8EA /* InfoPlist.strings in Resources */ = {isa = PBXBuildFile; fileRef = 7D70763C1FE06EDF004AC8EA /* InfoPlist.strings */; };
		7D70763F1FE06EDF004AC8EA /* ckcomplication.strings in Resources */ = {isa = PBXBuildFile; fileRef = 7D7076411FE06EDF004AC8EA /* ckcomplication.strings */; };
		7D7076451FE06EE0004AC8EA /* InfoPlist.strings in Resources */ = {isa = PBXBuildFile; fileRef = 7D7076471FE06EE0004AC8EA /* InfoPlist.strings */; };
		7D70764A1FE06EE1004AC8EA /* Localizable.strings in Resources */ = {isa = PBXBuildFile; fileRef = 7D70764C1FE06EE1004AC8EA /* Localizable.strings */; };
		7D70764F1FE06EE1004AC8EA /* InfoPlist.strings in Resources */ = {isa = PBXBuildFile; fileRef = 7D7076511FE06EE1004AC8EA /* InfoPlist.strings */; };
		7D7076541FE06EE2004AC8EA /* InfoPlist.strings in Resources */ = {isa = PBXBuildFile; fileRef = 7D7076561FE06EE2004AC8EA /* InfoPlist.strings */; };
		7D7076591FE06EE2004AC8EA /* Localizable.strings in Resources */ = {isa = PBXBuildFile; fileRef = 7D70765B1FE06EE2004AC8EA /* Localizable.strings */; };
		7D70765E1FE06EE3004AC8EA /* Localizable.strings in Resources */ = {isa = PBXBuildFile; fileRef = 7D7076601FE06EE3004AC8EA /* Localizable.strings */; };
		7D7076631FE06EE4004AC8EA /* Localizable.strings in Resources */ = {isa = PBXBuildFile; fileRef = 7D7076651FE06EE4004AC8EA /* Localizable.strings */; };
		7D7076681FE0702F004AC8EA /* InfoPlist.strings in Resources */ = {isa = PBXBuildFile; fileRef = 7D70766A1FE0702F004AC8EA /* InfoPlist.strings */; };
		894F71E21FFEC4D8007D365C /* Assets.xcassets in Resources */ = {isa = PBXBuildFile; fileRef = 894F71E11FFEC4D8007D365C /* Assets.xcassets */; };
		898ECA60218ABD17001E9D35 /* GlucoseChartScaler.swift in Sources */ = {isa = PBXBuildFile; fileRef = 898ECA5E218ABD17001E9D35 /* GlucoseChartScaler.swift */; };
		898ECA61218ABD17001E9D35 /* GlucoseChartData.swift in Sources */ = {isa = PBXBuildFile; fileRef = 898ECA5F218ABD17001E9D35 /* GlucoseChartData.swift */; };
		898ECA63218ABD21001E9D35 /* ComplicationChartManager.swift in Sources */ = {isa = PBXBuildFile; fileRef = 898ECA62218ABD21001E9D35 /* ComplicationChartManager.swift */; };
		898ECA65218ABD9B001E9D35 /* CGRect.swift in Sources */ = {isa = PBXBuildFile; fileRef = 898ECA64218ABD9A001E9D35 /* CGRect.swift */; };
		898ECA69218ABDA9001E9D35 /* CLKTextProvider+Compound.m in Sources */ = {isa = PBXBuildFile; fileRef = 898ECA67218ABDA8001E9D35 /* CLKTextProvider+Compound.m */; };
		C10428971D17BAD400DD539A /* NightscoutUploadKit.framework in Frameworks */ = {isa = PBXBuildFile; fileRef = C10428961D17BAD400DD539A /* NightscoutUploadKit.framework */; };
		C10B28461EA9BA5E006EA1FC /* far_future_high_bg_forecast.json in Resources */ = {isa = PBXBuildFile; fileRef = C10B28451EA9BA5E006EA1FC /* far_future_high_bg_forecast.json */; };
		C110A0E7221BC2400016560B /* OmniKit.framework in Frameworks */ = {isa = PBXBuildFile; fileRef = C1C7F1BF220D675700689850 /* OmniKit.framework */; };
		C110A0E8221BC2430016560B /* OmniKitUI.framework in Frameworks */ = {isa = PBXBuildFile; fileRef = C1C7F1C0220D675700689850 /* OmniKitUI.framework */; };
		C11C87DE1E21EAAD00BB71D3 /* HKUnit.swift in Sources */ = {isa = PBXBuildFile; fileRef = 4F526D5E1DF2459000A04910 /* HKUnit.swift */; };
		C12F21A71DFA79CB00748193 /* recommend_temp_basal_very_low_end_in_range.json in Resources */ = {isa = PBXBuildFile; fileRef = C12F21A61DFA79CB00748193 /* recommend_temp_basal_very_low_end_in_range.json */; };
		C13BAD941E8009B000050CB5 /* NumberFormatter.swift in Sources */ = {isa = PBXBuildFile; fileRef = 43BFF0B31E45C1BE00FF19A9 /* NumberFormatter.swift */; };
		C15713821DAC6983005BC4D2 /* MealBolusNightscoutTreatment.swift in Sources */ = {isa = PBXBuildFile; fileRef = C15713811DAC6983005BC4D2 /* MealBolusNightscoutTreatment.swift */; };
		C168C40621B0D53E00ADE90E /* MinimedKit.framework in Frameworks */ = {isa = PBXBuildFile; fileRef = C168C40521B0D53E00ADE90E /* MinimedKit.framework */; };
		C168C40821B0D53E00ADE90E /* MinimedKitUI.framework in Frameworks */ = {isa = PBXBuildFile; fileRef = C168C40721B0D53E00ADE90E /* MinimedKitUI.framework */; };
		C178249A1E1999FA00D9D25C /* CaseCountable.swift in Sources */ = {isa = PBXBuildFile; fileRef = C17824991E1999FA00D9D25C /* CaseCountable.swift */; };
		C17824A01E19CF9800D9D25C /* GlucoseThresholdTableViewController.swift in Sources */ = {isa = PBXBuildFile; fileRef = C178249F1E19CF9800D9D25C /* GlucoseThresholdTableViewController.swift */; };
		C17824A31E19EAB600D9D25C /* recommend_temp_basal_start_very_low_end_high.json in Resources */ = {isa = PBXBuildFile; fileRef = C17824A21E19EAB600D9D25C /* recommend_temp_basal_start_very_low_end_high.json */; };
		C17824A51E1AD4D100D9D25C /* BolusRecommendation.swift in Sources */ = {isa = PBXBuildFile; fileRef = C17824A41E1AD4D100D9D25C /* BolusRecommendation.swift */; };
		C17824A61E1AF91F00D9D25C /* BolusRecommendation.swift in Sources */ = {isa = PBXBuildFile; fileRef = C17824A41E1AD4D100D9D25C /* BolusRecommendation.swift */; };
		C18852E22082AB1B00BECC8C /* RileyLinkKitUI.framework in Frameworks */ = {isa = PBXBuildFile; fileRef = C18852E12082AB1A00BECC8C /* RileyLinkKitUI.framework */; };
		C18C8C511D5A351900E043FB /* NightscoutDataManager.swift in Sources */ = {isa = PBXBuildFile; fileRef = C18C8C501D5A351900E043FB /* NightscoutDataManager.swift */; };
		C1C6591C1E1B1FDA0025CC58 /* recommend_temp_basal_dropping_then_rising.json in Resources */ = {isa = PBXBuildFile; fileRef = C1C6591B1E1B1FDA0025CC58 /* recommend_temp_basal_dropping_then_rising.json */; };
		C1C73F0D1DE3D0270022FC89 /* InfoPlist.strings in Resources */ = {isa = PBXBuildFile; fileRef = C1C73F0F1DE3D0270022FC89 /* InfoPlist.strings */; };
<<<<<<< HEAD
		C1C7F1C1220D675800689850 /* OmniKit.framework in Frameworks */ = {isa = PBXBuildFile; fileRef = C1C7F1BF220D675700689850 /* OmniKit.framework */; };
		C1C7F1C2220D675800689850 /* OmniKitUI.framework in Frameworks */ = {isa = PBXBuildFile; fileRef = C1C7F1C0220D675700689850 /* OmniKitUI.framework */; };
=======
>>>>>>> 849813ce
		C1FB428C217806A400FAB378 /* StateColorPalette.swift in Sources */ = {isa = PBXBuildFile; fileRef = C1FB428B217806A300FAB378 /* StateColorPalette.swift */; };
		C1FB428D21791D2500FAB378 /* PumpManager.swift in Sources */ = {isa = PBXBuildFile; fileRef = 43C3B6F620BBCAA30026CAFA /* PumpManager.swift */; };
		C1FB428F217921D600FAB378 /* PumpManagerUI.swift in Sources */ = {isa = PBXBuildFile; fileRef = C1FB428E217921D600FAB378 /* PumpManagerUI.swift */; };
		C1FB4290217922A100FAB378 /* PumpManagerUI.swift in Sources */ = {isa = PBXBuildFile; fileRef = C1FB428E217921D600FAB378 /* PumpManagerUI.swift */; };
/* End PBXBuildFile section */

/* Begin PBXContainerItemProxy section */
		432CF87C20D8B8990066B889 /* PBXContainerItemProxy */ = {
			isa = PBXContainerItemProxy;
			containerPortal = 43776F841B8022E90074EA36 /* Project object */;
			proxyType = 1;
			remoteGlobalIDString = 432CF87720D8B8380066B889;
			remoteInfo = Cartfile;
		};
		432CF87E20D8BC3B0066B889 /* PBXContainerItemProxy */ = {
			isa = PBXContainerItemProxy;
			containerPortal = 43776F841B8022E90074EA36 /* Project object */;
			proxyType = 1;
			remoteGlobalIDString = 432CF87720D8B8380066B889;
			remoteInfo = Cartfile;
		};
		432CF88020D8BC460066B889 /* PBXContainerItemProxy */ = {
			isa = PBXContainerItemProxy;
			containerPortal = 43776F841B8022E90074EA36 /* Project object */;
			proxyType = 1;
			remoteGlobalIDString = 432CF87720D8B8380066B889;
			remoteInfo = Cartfile;
		};
		43A943801B926B7B0051FA24 /* PBXContainerItemProxy */ = {
			isa = PBXContainerItemProxy;
			containerPortal = 43776F841B8022E90074EA36 /* Project object */;
			proxyType = 1;
			remoteGlobalIDString = 43A9437D1B926B7B0051FA24;
			remoteInfo = "WatchApp Extension";
		};
		43A943921B926B7B0051FA24 /* PBXContainerItemProxy */ = {
			isa = PBXContainerItemProxy;
			containerPortal = 43776F841B8022E90074EA36 /* Project object */;
			proxyType = 1;
			remoteGlobalIDString = 43A943711B926B7B0051FA24;
			remoteInfo = WatchApp;
		};
		43E2D9101D20C581004DA55F /* PBXContainerItemProxy */ = {
			isa = PBXContainerItemProxy;
			containerPortal = 43776F841B8022E90074EA36 /* Project object */;
			proxyType = 1;
			remoteGlobalIDString = 43776F8B1B8022E90074EA36;
			remoteInfo = Loop;
		};
		4F70C1E61DE8DCA7006380B7 /* PBXContainerItemProxy */ = {
			isa = PBXContainerItemProxy;
			containerPortal = 43776F841B8022E90074EA36 /* Project object */;
			proxyType = 1;
			remoteGlobalIDString = 4F70C1DB1DE8DCA7006380B7;
			remoteInfo = "Loop Status Extension";
		};
		4F7528961DFE1ED400C322D6 /* PBXContainerItemProxy */ = {
			isa = PBXContainerItemProxy;
			containerPortal = 43776F841B8022E90074EA36 /* Project object */;
			proxyType = 1;
			remoteGlobalIDString = 4F75288A1DFE1DC600C322D6;
			remoteInfo = LoopUI;
		};
		4F7528981DFE1ED800C322D6 /* PBXContainerItemProxy */ = {
			isa = PBXContainerItemProxy;
			containerPortal = 43776F841B8022E90074EA36 /* Project object */;
			proxyType = 1;
			remoteGlobalIDString = 4F75288A1DFE1DC600C322D6;
			remoteInfo = LoopUI;
		};
		C110A0E9221BC29B0016560B /* PBXContainerItemProxy */ = {
			isa = PBXContainerItemProxy;
			containerPortal = 43776F841B8022E90074EA36 /* Project object */;
			proxyType = 1;
			remoteGlobalIDString = 432CF87720D8B8380066B889;
			remoteInfo = Cartfile;
		};
/* End PBXContainerItemProxy section */

/* Begin PBXCopyFilesBuildPhase section */
		43A943981B926B7B0051FA24 /* Embed App Extensions */ = {
			isa = PBXCopyFilesBuildPhase;
			buildActionMask = 2147483647;
			dstPath = "";
			dstSubfolderSpec = 13;
			files = (
				43A9437F1B926B7B0051FA24 /* WatchApp Extension.appex in Embed App Extensions */,
			);
			name = "Embed App Extensions";
			runOnlyForDeploymentPostprocessing = 0;
		};
		43A9439C1B926B7B0051FA24 /* Embed Watch Content */ = {
			isa = PBXCopyFilesBuildPhase;
			buildActionMask = 2147483647;
			dstPath = "$(CONTENTS_FOLDER_PATH)/Watch";
			dstSubfolderSpec = 16;
			files = (
				43A943941B926B7B0051FA24 /* WatchApp.app in Embed Watch Content */,
			);
			name = "Embed Watch Content";
			runOnlyForDeploymentPostprocessing = 0;
		};
		43A943AE1B928D400051FA24 /* Embed Frameworks */ = {
			isa = PBXCopyFilesBuildPhase;
			buildActionMask = 2147483647;
			dstPath = "";
			dstSubfolderSpec = 10;
			files = (
				4F2C159A1E0C9E5600E160D4 /* LoopUI.framework in Embed Frameworks */,
			);
			name = "Embed Frameworks";
			runOnlyForDeploymentPostprocessing = 0;
		};
		43C667D71C5577280050C674 /* Embed Frameworks */ = {
			isa = PBXCopyFilesBuildPhase;
			buildActionMask = 2147483647;
			dstPath = "";
			dstSubfolderSpec = 10;
			files = (
			);
			name = "Embed Frameworks";
			runOnlyForDeploymentPostprocessing = 0;
		};
		43E2D8DD1D20C072004DA55F /* CopyFiles */ = {
			isa = PBXCopyFilesBuildPhase;
			buildActionMask = 2147483647;
			dstPath = "";
			dstSubfolderSpec = 10;
			files = (
				43E2D9171D2226BD004DA55F /* LoopKit.framework in CopyFiles */,
			);
			runOnlyForDeploymentPostprocessing = 0;
		};
		4F70C1EC1DE8DCA8006380B7 /* Embed App Extensions */ = {
			isa = PBXCopyFilesBuildPhase;
			buildActionMask = 2147483647;
			dstPath = "";
			dstSubfolderSpec = 13;
			files = (
				4F70C1E81DE8DCA7006380B7 /* Loop Status Extension.appex in Embed App Extensions */,
			);
			name = "Embed App Extensions";
			runOnlyForDeploymentPostprocessing = 0;
		};
/* End PBXCopyFilesBuildPhase section */

/* Begin PBXFileReference section */
		4302F4E01D4E9C8900F0FCAF /* TextFieldTableViewController.swift */ = {isa = PBXFileReference; fileEncoding = 4; lastKnownFileType = sourcecode.swift; path = TextFieldTableViewController.swift; sourceTree = "<group>"; };
		4302F4E21D4EA54200F0FCAF /* InsulinDeliveryTableViewController.swift */ = {isa = PBXFileReference; fileEncoding = 4; lastKnownFileType = sourcecode.swift; path = InsulinDeliveryTableViewController.swift; sourceTree = "<group>"; };
		430B29892041F54A00BA9F93 /* NSUserDefaults.swift */ = {isa = PBXFileReference; fileEncoding = 4; lastKnownFileType = sourcecode.swift; path = NSUserDefaults.swift; sourceTree = "<group>"; };
		430B298C2041F56500BA9F93 /* LoopSettings.swift */ = {isa = PBXFileReference; fileEncoding = 4; lastKnownFileType = sourcecode.swift; path = LoopSettings.swift; sourceTree = "<group>"; };
		430B298D2041F56500BA9F93 /* GlucoseThreshold.swift */ = {isa = PBXFileReference; fileEncoding = 4; lastKnownFileType = sourcecode.swift; path = GlucoseThreshold.swift; sourceTree = "<group>"; };
		430B29922041F5B200BA9F93 /* UserDefaults+Loop.swift */ = {isa = PBXFileReference; fileEncoding = 4; lastKnownFileType = sourcecode.swift; path = "UserDefaults+Loop.swift"; sourceTree = "<group>"; };
		430B29942041F5CB00BA9F93 /* LoopSettings+Loop.swift */ = {isa = PBXFileReference; fileEncoding = 4; lastKnownFileType = sourcecode.swift; path = "LoopSettings+Loop.swift"; sourceTree = "<group>"; };
		430C1ABC1E5568A80067F1AE /* StatusChartsManager+LoopKit.swift */ = {isa = PBXFileReference; fileEncoding = 4; lastKnownFileType = sourcecode.swift; path = "StatusChartsManager+LoopKit.swift"; sourceTree = "<group>"; };
		430D85881F44037000AF2D4F /* HUDViewTableViewCell.swift */ = {isa = PBXFileReference; fileEncoding = 4; lastKnownFileType = sourcecode.swift; path = HUDViewTableViewCell.swift; sourceTree = "<group>"; };
		430DA58D1D4AEC230097D1CA /* NSBundle.swift */ = {isa = PBXFileReference; fileEncoding = 4; lastKnownFileType = sourcecode.swift; path = NSBundle.swift; sourceTree = "<group>"; };
		4311FB9A1F37FE1B00D4C0A7 /* TitleSubtitleTextFieldTableViewCell.swift */ = {isa = PBXFileReference; fileEncoding = 4; lastKnownFileType = sourcecode.swift; path = TitleSubtitleTextFieldTableViewCell.swift; sourceTree = "<group>"; };
		4313EDDF1D8A6BF90060FA79 /* ChartContainerView.swift */ = {isa = PBXFileReference; fileEncoding = 4; lastKnownFileType = sourcecode.swift; lineEnding = 0; path = ChartContainerView.swift; sourceTree = "<group>"; xcLanguageSpecificationIdentifier = xcode.lang.swift; };
		4315D2861CA5CC3B00589052 /* CarbEntryEditTableViewController.swift */ = {isa = PBXFileReference; fileEncoding = 4; lastKnownFileType = sourcecode.swift; path = CarbEntryEditTableViewController.swift; sourceTree = "<group>"; };
		4315D2891CA5F45E00589052 /* DiagnosticLogger+LoopKit.swift */ = {isa = PBXFileReference; fileEncoding = 4; lastKnownFileType = sourcecode.swift; path = "DiagnosticLogger+LoopKit.swift"; sourceTree = "<group>"; };
		431A8C3F1EC6E8AB00823B9C /* CircleMaskView.swift */ = {isa = PBXFileReference; fileEncoding = 4; lastKnownFileType = sourcecode.swift; path = CircleMaskView.swift; sourceTree = "<group>"; };
		431E73471FF95A900069B5F7 /* PersistenceController.swift */ = {isa = PBXFileReference; lastKnownFileType = sourcecode.swift; path = PersistenceController.swift; sourceTree = "<group>"; };
		4326BA631F3A44D9007CCAD4 /* ChartLineModel.swift */ = {isa = PBXFileReference; fileEncoding = 4; lastKnownFileType = sourcecode.swift; path = ChartLineModel.swift; sourceTree = "<group>"; };
		4328E0151CFBE1DA00E199AA /* ActionHUDController.swift */ = {isa = PBXFileReference; fileEncoding = 4; lastKnownFileType = sourcecode.swift; path = ActionHUDController.swift; sourceTree = "<group>"; };
		4328E0161CFBE1DA00E199AA /* BolusInterfaceController.swift */ = {isa = PBXFileReference; fileEncoding = 4; lastKnownFileType = sourcecode.swift; path = BolusInterfaceController.swift; sourceTree = "<group>"; };
		4328E01D1CFBE25F00E199AA /* AddCarbsInterfaceController.swift */ = {isa = PBXFileReference; fileEncoding = 4; lastKnownFileType = sourcecode.swift; path = AddCarbsInterfaceController.swift; sourceTree = "<group>"; };
		4328E0201CFBE2C500E199AA /* IdentifiableClass.swift */ = {isa = PBXFileReference; fileEncoding = 4; lastKnownFileType = sourcecode.swift; path = IdentifiableClass.swift; sourceTree = "<group>"; };
		4328E0221CFBE2C500E199AA /* CLKComplicationTemplate.swift */ = {isa = PBXFileReference; fileEncoding = 4; lastKnownFileType = sourcecode.swift; path = CLKComplicationTemplate.swift; sourceTree = "<group>"; };
		4328E0231CFBE2C500E199AA /* NSUserDefaults+WatchApp.swift */ = {isa = PBXFileReference; fileEncoding = 4; lastKnownFileType = sourcecode.swift; path = "NSUserDefaults+WatchApp.swift"; sourceTree = "<group>"; };
		4328E0241CFBE2C500E199AA /* UIColor.swift */ = {isa = PBXFileReference; fileEncoding = 4; lastKnownFileType = sourcecode.swift; path = UIColor.swift; sourceTree = "<group>"; };
		4328E0251CFBE2C500E199AA /* WKAlertAction.swift */ = {isa = PBXFileReference; fileEncoding = 4; lastKnownFileType = sourcecode.swift; path = WKAlertAction.swift; sourceTree = "<group>"; };
		4328E02E1CFBF81800E199AA /* WKInterfaceImage.swift */ = {isa = PBXFileReference; fileEncoding = 4; lastKnownFileType = sourcecode.swift; path = WKInterfaceImage.swift; sourceTree = "<group>"; };
		4328E0311CFC068900E199AA /* WatchContext+LoopKit.swift */ = {isa = PBXFileReference; fileEncoding = 4; lastKnownFileType = sourcecode.swift; path = "WatchContext+LoopKit.swift"; sourceTree = "<group>"; };
		4328E0341CFC0AE100E199AA /* WatchDataManager.swift */ = {isa = PBXFileReference; fileEncoding = 4; lastKnownFileType = sourcecode.swift; lineEnding = 0; path = WatchDataManager.swift; sourceTree = "<group>"; xcLanguageSpecificationIdentifier = xcode.lang.swift; };
		432E73CA1D24B3D6009AD15D /* RemoteDataManager.swift */ = {isa = PBXFileReference; fileEncoding = 4; lastKnownFileType = sourcecode.swift; path = RemoteDataManager.swift; sourceTree = "<group>"; };
		4337615E1D52F487004A3647 /* GlucoseHUDView.swift */ = {isa = PBXFileReference; fileEncoding = 4; lastKnownFileType = sourcecode.swift; path = GlucoseHUDView.swift; sourceTree = "<group>"; };
		433EA4C31D9F71C800CD78FB /* CommandResponseViewController.swift */ = {isa = PBXFileReference; fileEncoding = 4; lastKnownFileType = sourcecode.swift; path = CommandResponseViewController.swift; sourceTree = "<group>"; };
		4341F4EA1EDB92AC001C936B /* LogglyService.swift */ = {isa = PBXFileReference; fileEncoding = 4; lastKnownFileType = sourcecode.swift; path = LogglyService.swift; sourceTree = "<group>"; };
		43441A9B1EDB34810087958C /* StatusExtensionContext+LoopKit.swift */ = {isa = PBXFileReference; fileEncoding = 4; lastKnownFileType = sourcecode.swift; path = "StatusExtensionContext+LoopKit.swift"; sourceTree = "<group>"; };
		4344627F20A7A37400C4BE6F /* HealthKit.framework */ = {isa = PBXFileReference; lastKnownFileType = wrapper.framework; name = HealthKit.framework; path = Platforms/WatchOS.platform/Developer/SDKs/WatchOS4.3.sdk/System/Library/Frameworks/HealthKit.framework; sourceTree = DEVELOPER_DIR; };
		4344628120A7A37E00C4BE6F /* CoreBluetooth.framework */ = {isa = PBXFileReference; lastKnownFileType = wrapper.framework; name = CoreBluetooth.framework; path = Platforms/WatchOS.platform/Developer/SDKs/WatchOS4.3.sdk/System/Library/Frameworks/CoreBluetooth.framework; sourceTree = DEVELOPER_DIR; };
		4344628320A7A3BE00C4BE6F /* LoopKit.framework */ = {isa = PBXFileReference; lastKnownFileType = wrapper.framework; name = LoopKit.framework; path = Carthage/Build/watchOS/LoopKit.framework; sourceTree = "<group>"; };
		4344628420A7A3BE00C4BE6F /* CGMBLEKit.framework */ = {isa = PBXFileReference; lastKnownFileType = wrapper.framework; name = CGMBLEKit.framework; path = Carthage/Build/watchOS/CGMBLEKit.framework; sourceTree = "<group>"; };
		4344628D20A7ADD100C4BE6F /* UserDefaults+CGM.swift */ = {isa = PBXFileReference; lastKnownFileType = sourcecode.swift; path = "UserDefaults+CGM.swift"; sourceTree = "<group>"; };
		4344629120A7C19800C4BE6F /* ButtonGroup.swift */ = {isa = PBXFileReference; lastKnownFileType = sourcecode.swift; path = ButtonGroup.swift; sourceTree = "<group>"; };
		4346D1E61C77F5FE00ABAFE3 /* ChartTableViewCell.swift */ = {isa = PBXFileReference; fileEncoding = 4; lastKnownFileType = sourcecode.swift; lineEnding = 0; path = ChartTableViewCell.swift; sourceTree = "<group>"; xcLanguageSpecificationIdentifier = xcode.lang.swift; };
		4346D1EF1C781BEA00ABAFE3 /* SwiftCharts.framework */ = {isa = PBXFileReference; lastKnownFileType = wrapper.framework; name = SwiftCharts.framework; path = Carthage/Build/iOS/SwiftCharts.framework; sourceTree = SOURCE_ROOT; };
		434AB0B11CBB4C3300422F4A /* RileyLinkBLEKit.framework */ = {isa = PBXFileReference; lastKnownFileType = wrapper.framework; name = RileyLinkBLEKit.framework; path = Carthage/Build/iOS/RileyLinkBLEKit.framework; sourceTree = SOURCE_ROOT; };
		434F54561D287FDB002A9274 /* NibLoadable.swift */ = {isa = PBXFileReference; fileEncoding = 4; lastKnownFileType = sourcecode.swift; path = NibLoadable.swift; sourceTree = "<group>"; };
		434FB6451D68F1CD007B9C70 /* Amplitude.framework */ = {isa = PBXFileReference; lastKnownFileType = wrapper.framework; name = Amplitude.framework; path = Carthage/Build/iOS/Amplitude.framework; sourceTree = SOURCE_ROOT; };
		434FF1E91CF26C29000DB779 /* IdentifiableClass.swift */ = {isa = PBXFileReference; fileEncoding = 4; lastKnownFileType = sourcecode.swift; path = IdentifiableClass.swift; sourceTree = "<group>"; };
		434FF1ED1CF27EEF000DB779 /* UITableViewCell.swift */ = {isa = PBXFileReference; fileEncoding = 4; lastKnownFileType = sourcecode.swift; path = UITableViewCell.swift; sourceTree = "<group>"; };
		43523EDA1CC35083001850F1 /* RileyLinkKit.framework */ = {isa = PBXFileReference; lastKnownFileType = wrapper.framework; name = RileyLinkKit.framework; path = Carthage/Build/iOS/RileyLinkKit.framework; sourceTree = SOURCE_ROOT; };
		435400301C9F744E00D5819C /* BolusSuggestionUserInfo.swift */ = {isa = PBXFileReference; fileEncoding = 4; lastKnownFileType = sourcecode.swift; path = BolusSuggestionUserInfo.swift; sourceTree = "<group>"; };
		435400331C9F878D00D5819C /* SetBolusUserInfo.swift */ = {isa = PBXFileReference; fileEncoding = 4; lastKnownFileType = sourcecode.swift; path = SetBolusUserInfo.swift; sourceTree = "<group>"; };
		435CB6221F37967800C320C7 /* InsulinModelSettingsViewController.swift */ = {isa = PBXFileReference; fileEncoding = 4; lastKnownFileType = sourcecode.swift; path = InsulinModelSettingsViewController.swift; sourceTree = "<group>"; };
		435CB6241F37ABFC00C320C7 /* ExponentialInsulinModelPreset.swift */ = {isa = PBXFileReference; fileEncoding = 4; lastKnownFileType = sourcecode.swift; path = ExponentialInsulinModelPreset.swift; sourceTree = "<group>"; };
		435CB6261F37AE5600C320C7 /* WalshInsulinModel.swift */ = {isa = PBXFileReference; fileEncoding = 4; lastKnownFileType = sourcecode.swift; path = WalshInsulinModel.swift; sourceTree = "<group>"; };
		435CB6281F37B01300C320C7 /* InsulinModelSettings.swift */ = {isa = PBXFileReference; fileEncoding = 4; lastKnownFileType = sourcecode.swift; path = InsulinModelSettings.swift; sourceTree = "<group>"; };
		43649A621C7A347F00523D7F /* CollectionType.swift */ = {isa = PBXFileReference; fileEncoding = 4; lastKnownFileType = sourcecode.swift; path = CollectionType.swift; sourceTree = "<group>"; };
		4369618F1F19C86400447E89 /* ChartPointsContextFillLayer.swift */ = {isa = PBXFileReference; fileEncoding = 4; lastKnownFileType = sourcecode.swift; path = ChartPointsContextFillLayer.swift; sourceTree = "<group>"; };
		436A0DA41D236A2A00104B24 /* LoopError.swift */ = {isa = PBXFileReference; fileEncoding = 4; lastKnownFileType = sourcecode.swift; path = LoopError.swift; sourceTree = "<group>"; };
		436D9BF71F6F4EA100CFA75F /* recommended_temp_start_low_end_just_above_range.json */ = {isa = PBXFileReference; fileEncoding = 4; lastKnownFileType = text.json; path = recommended_temp_start_low_end_just_above_range.json; sourceTree = "<group>"; };
		43709AE920DF3F8200F941B3 /* MinimedKitUI.framework */ = {isa = PBXFileReference; lastKnownFileType = wrapper.framework; name = MinimedKitUI.framework; path = Carthage/Build/iOS/MinimedKitUI.framework; sourceTree = "<group>"; };
		4372E486213C86240068E043 /* SampleValue.swift */ = {isa = PBXFileReference; lastKnownFileType = sourcecode.swift; path = SampleValue.swift; sourceTree = "<group>"; };
		4372E48A213CB5F00068E043 /* Double.swift */ = {isa = PBXFileReference; lastKnownFileType = sourcecode.swift; path = Double.swift; sourceTree = "<group>"; };
		4372E48F213CFCE70068E043 /* LoopSettingsUserInfo.swift */ = {isa = PBXFileReference; lastKnownFileType = sourcecode.swift; path = LoopSettingsUserInfo.swift; sourceTree = "<group>"; };
		4372E495213DCDD30068E043 /* GlucoseChartValueHashable.swift */ = {isa = PBXFileReference; lastKnownFileType = sourcecode.swift; path = GlucoseChartValueHashable.swift; sourceTree = "<group>"; };
		4374B5EE209D84BE00D17AA8 /* OSLog.swift */ = {isa = PBXFileReference; fileEncoding = 4; lastKnownFileType = sourcecode.swift; path = OSLog.swift; sourceTree = "<group>"; };
		4374B5F1209D897600D17AA8 /* Locked.swift */ = {isa = PBXFileReference; fileEncoding = 4; lastKnownFileType = sourcecode.swift; path = Locked.swift; sourceTree = "<group>"; };
		4374B5F3209D89A900D17AA8 /* TextFieldTableViewCell.swift */ = {isa = PBXFileReference; fileEncoding = 4; lastKnownFileType = sourcecode.swift; path = TextFieldTableViewCell.swift; sourceTree = "<group>"; };
		43776F8C1B8022E90074EA36 /* Loop.app */ = {isa = PBXFileReference; explicitFileType = wrapper.application; includeInIndex = 0; path = Loop.app; sourceTree = BUILT_PRODUCTS_DIR; };
		43776F8F1B8022E90074EA36 /* AppDelegate.swift */ = {isa = PBXFileReference; lastKnownFileType = sourcecode.swift; lineEnding = 0; path = AppDelegate.swift; sourceTree = "<group>"; xcLanguageSpecificationIdentifier = xcode.lang.swift; };
		43776F961B8022E90074EA36 /* Base */ = {isa = PBXFileReference; lastKnownFileType = file.storyboard; name = Base; path = Base.lproj/Main.storyboard; sourceTree = "<group>"; };
		43776F981B8022E90074EA36 /* Assets.xcassets */ = {isa = PBXFileReference; lastKnownFileType = folder.assetcatalog; path = Assets.xcassets; sourceTree = "<group>"; };
		43776F9B1B8022E90074EA36 /* Base */ = {isa = PBXFileReference; lastKnownFileType = file.storyboard; name = Base; path = Base.lproj/LaunchScreen.storyboard; sourceTree = "<group>"; };
		43785E922120A01B0057DED1 /* NewCarbEntryIntent+Loop.swift */ = {isa = PBXFileReference; lastKnownFileType = sourcecode.swift; path = "NewCarbEntryIntent+Loop.swift"; sourceTree = "<group>"; };
		43785E952120E4010057DED1 /* INRelevantShortcutStore+Loop.swift */ = {isa = PBXFileReference; lastKnownFileType = sourcecode.swift; path = "INRelevantShortcutStore+Loop.swift"; sourceTree = "<group>"; };
		43785E9A2120E7060057DED1 /* Base */ = {isa = PBXFileReference; lastKnownFileType = file.intentdefinition; name = Base; path = Base.lproj/Intents.intentdefinition; sourceTree = "<group>"; };
		43785E9F2122774A0057DED1 /* es */ = {isa = PBXFileReference; lastKnownFileType = text.plist.strings; name = es; path = es.lproj/Intents.strings; sourceTree = "<group>"; };
		43785EA12122774B0057DED1 /* ru */ = {isa = PBXFileReference; lastKnownFileType = text.plist.strings; name = ru; path = ru.lproj/Intents.strings; sourceTree = "<group>"; };
		43785EA32122774B0057DED1 /* it */ = {isa = PBXFileReference; lastKnownFileType = text.plist.strings; name = it; path = it.lproj/Intents.strings; sourceTree = "<group>"; };
		4379CFEF21112CF700AADC79 /* ShareClientUI.framework */ = {isa = PBXFileReference; lastKnownFileType = wrapper.framework; name = ShareClientUI.framework; path = Carthage/Build/iOS/ShareClientUI.framework; sourceTree = SOURCE_ROOT; };
		437AFEE6203688CF008C4892 /* LoopKitUI.framework */ = {isa = PBXFileReference; lastKnownFileType = wrapper.framework; name = LoopKitUI.framework; path = Carthage/Build/iOS/LoopKitUI.framework; sourceTree = "<group>"; };
		437CEEBD1CD6E0CB003C8C80 /* LoopCompletionHUDView.swift */ = {isa = PBXFileReference; fileEncoding = 4; lastKnownFileType = sourcecode.swift; path = LoopCompletionHUDView.swift; sourceTree = "<group>"; };
		437CEEBF1CD6FCD8003C8C80 /* BasalRateHUDView.swift */ = {isa = PBXFileReference; fileEncoding = 4; lastKnownFileType = sourcecode.swift; path = BasalRateHUDView.swift; sourceTree = "<group>"; };
		437CEEE31CDE5C0A003C8C80 /* UIImage.swift */ = {isa = PBXFileReference; fileEncoding = 4; lastKnownFileType = sourcecode.swift; path = UIImage.swift; sourceTree = "<group>"; };
		437D9BA11D7B5203007245E8 /* Loop.xcconfig */ = {isa = PBXFileReference; lastKnownFileType = text.xcconfig; path = Loop.xcconfig; sourceTree = "<group>"; };
		437D9BA21D7BC977007245E8 /* PredictionTableViewController.swift */ = {isa = PBXFileReference; fileEncoding = 4; lastKnownFileType = sourcecode.swift; path = PredictionTableViewController.swift; sourceTree = "<group>"; };
		438172D81F4E9E37003C3328 /* NewPumpEvent.swift */ = {isa = PBXFileReference; lastKnownFileType = sourcecode.swift; path = NewPumpEvent.swift; sourceTree = "<group>"; };
		438849E91D297CB6003B3F23 /* NightscoutService.swift */ = {isa = PBXFileReference; fileEncoding = 4; lastKnownFileType = sourcecode.swift; path = NightscoutService.swift; sourceTree = "<group>"; };
		438849EB1D29EC34003B3F23 /* AmplitudeService.swift */ = {isa = PBXFileReference; fileEncoding = 4; lastKnownFileType = sourcecode.swift; path = AmplitudeService.swift; sourceTree = "<group>"; };
		438849ED1D2A1EBB003B3F23 /* MLabService.swift */ = {isa = PBXFileReference; fileEncoding = 4; lastKnownFileType = sourcecode.swift; path = MLabService.swift; sourceTree = "<group>"; };
		438991661E91B563000EEF90 /* ChartPoint.swift */ = {isa = PBXFileReference; fileEncoding = 4; lastKnownFileType = sourcecode.swift; path = ChartPoint.swift; sourceTree = "<group>"; };
		4389916A1E91B689000EEF90 /* ChartSettings+Loop.swift */ = {isa = PBXFileReference; fileEncoding = 4; lastKnownFileType = sourcecode.swift; path = "ChartSettings+Loop.swift"; sourceTree = "<group>"; };
		438A95A71D8B9B24009D12E1 /* CGMBLEKit.framework */ = {isa = PBXFileReference; lastKnownFileType = wrapper.framework; name = CGMBLEKit.framework; path = Carthage/Build/iOS/CGMBLEKit.framework; sourceTree = SOURCE_ROOT; };
		438D42F81D7C88BC003244B0 /* PredictionInputEffect.swift */ = {isa = PBXFileReference; fileEncoding = 4; lastKnownFileType = sourcecode.swift; path = PredictionInputEffect.swift; sourceTree = "<group>"; };
		438D42FA1D7D11A4003244B0 /* PredictionInputEffectTableViewCell.swift */ = {isa = PBXFileReference; fileEncoding = 4; lastKnownFileType = sourcecode.swift; path = PredictionInputEffectTableViewCell.swift; sourceTree = "<group>"; };
		438DADC71CDE8F8B007697A5 /* LoopStateView.swift */ = {isa = PBXFileReference; fileEncoding = 4; lastKnownFileType = sourcecode.swift; path = LoopStateView.swift; sourceTree = "<group>"; };
		439897341CD2F7DE00223065 /* NSTimeInterval.swift */ = {isa = PBXFileReference; fileEncoding = 4; lastKnownFileType = sourcecode.swift; path = NSTimeInterval.swift; sourceTree = "<group>"; };
		439897361CD2F80600223065 /* AnalyticsManager.swift */ = {isa = PBXFileReference; fileEncoding = 4; lastKnownFileType = sourcecode.swift; lineEnding = 0; path = AnalyticsManager.swift; sourceTree = "<group>"; xcLanguageSpecificationIdentifier = xcode.lang.swift; };
		439A7941211F631C0041B75F /* RootNavigationController.swift */ = {isa = PBXFileReference; lastKnownFileType = sourcecode.swift; path = RootNavigationController.swift; sourceTree = "<group>"; };
		439A7943211FE22F0041B75F /* NSUserActivity.swift */ = {isa = PBXFileReference; lastKnownFileType = sourcecode.swift; path = NSUserActivity.swift; sourceTree = "<group>"; };
		439BED291E76093C00B0AED5 /* CGMManager.swift */ = {isa = PBXFileReference; fileEncoding = 4; lastKnownFileType = sourcecode.swift; path = CGMManager.swift; sourceTree = "<group>"; };
		43A51E1E1EB6D62A000736CC /* CarbAbsorptionViewController.swift */ = {isa = PBXFileReference; fileEncoding = 4; lastKnownFileType = sourcecode.swift; path = CarbAbsorptionViewController.swift; sourceTree = "<group>"; };
		43A51E201EB6DBDD000736CC /* ChartsTableViewController.swift */ = {isa = PBXFileReference; fileEncoding = 4; lastKnownFileType = sourcecode.swift; path = ChartsTableViewController.swift; sourceTree = "<group>"; };
		43A567681C94880B00334FAC /* LoopDataManager.swift */ = {isa = PBXFileReference; fileEncoding = 4; lastKnownFileType = sourcecode.swift; lineEnding = 0; path = LoopDataManager.swift; sourceTree = "<group>"; xcLanguageSpecificationIdentifier = xcode.lang.swift; };
		43A8EC6E210E622600A81379 /* CGMBLEKitUI.framework */ = {isa = PBXFileReference; lastKnownFileType = wrapper.framework; name = CGMBLEKitUI.framework; path = Carthage/Build/iOS/CGMBLEKitUI.framework; sourceTree = "<group>"; };
		43A943721B926B7B0051FA24 /* WatchApp.app */ = {isa = PBXFileReference; explicitFileType = wrapper.application; includeInIndex = 0; path = WatchApp.app; sourceTree = BUILT_PRODUCTS_DIR; };
		43A943751B926B7B0051FA24 /* Base */ = {isa = PBXFileReference; lastKnownFileType = file.storyboard; name = Base; path = Base.lproj/Interface.storyboard; sourceTree = "<group>"; };
		43A9437E1B926B7B0051FA24 /* WatchApp Extension.appex */ = {isa = PBXFileReference; explicitFileType = "wrapper.app-extension"; includeInIndex = 0; path = "WatchApp Extension.appex"; sourceTree = BUILT_PRODUCTS_DIR; };
		43A943841B926B7B0051FA24 /* PushNotificationPayload.apns */ = {isa = PBXFileReference; lastKnownFileType = text; path = PushNotificationPayload.apns; sourceTree = "<group>"; };
		43A943871B926B7B0051FA24 /* ExtensionDelegate.swift */ = {isa = PBXFileReference; lastKnownFileType = sourcecode.swift; path = ExtensionDelegate.swift; sourceTree = "<group>"; };
		43A943891B926B7B0051FA24 /* NotificationController.swift */ = {isa = PBXFileReference; lastKnownFileType = sourcecode.swift; path = NotificationController.swift; sourceTree = "<group>"; };
		43A9438D1B926B7B0051FA24 /* ComplicationController.swift */ = {isa = PBXFileReference; lastKnownFileType = sourcecode.swift; path = ComplicationController.swift; sourceTree = "<group>"; };
		43A9438F1B926B7B0051FA24 /* Assets.xcassets */ = {isa = PBXFileReference; lastKnownFileType = folder.assetcatalog; path = Assets.xcassets; sourceTree = "<group>"; };
		43A943911B926B7B0051FA24 /* Info.plist */ = {isa = PBXFileReference; lastKnownFileType = text.plist.xml; path = Info.plist; sourceTree = "<group>"; };
		43B260481ED248FB008CAA77 /* CarbEntryTableViewCell.swift */ = {isa = PBXFileReference; fileEncoding = 4; lastKnownFileType = sourcecode.swift; path = CarbEntryTableViewCell.swift; sourceTree = "<group>"; };
		43B371851CE583890013C5A6 /* BasalStateView.swift */ = {isa = PBXFileReference; fileEncoding = 4; lastKnownFileType = sourcecode.swift; path = BasalStateView.swift; sourceTree = "<group>"; };
		43B371871CE597D10013C5A6 /* ShareClient.framework */ = {isa = PBXFileReference; lastKnownFileType = wrapper.framework; name = ShareClient.framework; path = Carthage/Build/iOS/ShareClient.framework; sourceTree = SOURCE_ROOT; };
		43BFF0B11E45C18400FF19A9 /* UIColor.swift */ = {isa = PBXFileReference; fileEncoding = 4; lastKnownFileType = sourcecode.swift; path = UIColor.swift; sourceTree = "<group>"; };
		43BFF0B31E45C1BE00FF19A9 /* NumberFormatter.swift */ = {isa = PBXFileReference; fileEncoding = 4; lastKnownFileType = sourcecode.swift; path = NumberFormatter.swift; sourceTree = "<group>"; };
		43BFF0BB1E45C80600FF19A9 /* UIColor+Loop.swift */ = {isa = PBXFileReference; fileEncoding = 4; lastKnownFileType = sourcecode.swift; path = "UIColor+Loop.swift"; sourceTree = "<group>"; };
		43BFF0BE1E45C8EA00FF19A9 /* UIColor+Widget.swift */ = {isa = PBXFileReference; fileEncoding = 4; lastKnownFileType = sourcecode.swift; path = "UIColor+Widget.swift"; sourceTree = "<group>"; };
		43BFF0C31E4659E700FF19A9 /* UIColor+HIG.swift */ = {isa = PBXFileReference; fileEncoding = 4; lastKnownFileType = sourcecode.swift; path = "UIColor+HIG.swift"; sourceTree = "<group>"; };
		43BFF0CC1E466C8400FF19A9 /* StateColorPalette.swift */ = {isa = PBXFileReference; fileEncoding = 4; lastKnownFileType = sourcecode.swift; path = StateColorPalette.swift; sourceTree = "<group>"; };
		43C094491CACCC73001F6403 /* NotificationManager.swift */ = {isa = PBXFileReference; fileEncoding = 4; lastKnownFileType = sourcecode.swift; path = NotificationManager.swift; sourceTree = "<group>"; };
		43C246A71D89990F0031F8D1 /* Crypto.framework */ = {isa = PBXFileReference; lastKnownFileType = wrapper.framework; name = Crypto.framework; path = Carthage/Build/iOS/Crypto.framework; sourceTree = SOURCE_ROOT; };
		43C2FAE01EB656A500364AFF /* GlucoseEffectVelocity.swift */ = {isa = PBXFileReference; fileEncoding = 4; lastKnownFileType = sourcecode.swift; path = GlucoseEffectVelocity.swift; sourceTree = "<group>"; };
		43C3B6EB20B650A80026CAFA /* SettingsImageTableViewCell.swift */ = {isa = PBXFileReference; lastKnownFileType = sourcecode.swift; path = SettingsImageTableViewCell.swift; sourceTree = "<group>"; };
		43C3B6F620BBCAA30026CAFA /* PumpManager.swift */ = {isa = PBXFileReference; lastKnownFileType = sourcecode.swift; path = PumpManager.swift; sourceTree = "<group>"; };
		43C513181E864C4E001547C7 /* GlucoseRangeSchedule.swift */ = {isa = PBXFileReference; fileEncoding = 4; lastKnownFileType = sourcecode.swift; path = GlucoseRangeSchedule.swift; sourceTree = "<group>"; };
		43C98058212A799E003B5D17 /* en */ = {isa = PBXFileReference; lastKnownFileType = text.plist.strings; name = en; path = en.lproj/Intents.strings; sourceTree = "<group>"; };
		43CA93361CB98079000026B5 /* MinimedKit.framework */ = {isa = PBXFileReference; lastKnownFileType = wrapper.framework; name = MinimedKit.framework; path = Carthage/Build/iOS/MinimedKit.framework; sourceTree = SOURCE_ROOT; };
		43CB2B2A1D924D450079823D /* WCSession.swift */ = {isa = PBXFileReference; fileEncoding = 4; lastKnownFileType = sourcecode.swift; path = WCSession.swift; sourceTree = "<group>"; };
		43CE7CDD1CA8B63E003CC1B0 /* Data.swift */ = {isa = PBXFileReference; fileEncoding = 4; lastKnownFileType = sourcecode.swift; path = Data.swift; sourceTree = "<group>"; };
		43CEE6E51E56AFD400CB9116 /* NightscoutUploader.swift */ = {isa = PBXFileReference; fileEncoding = 4; lastKnownFileType = sourcecode.swift; path = NightscoutUploader.swift; sourceTree = "<group>"; };
		43D2E8221F00425400AE5CBF /* BolusViewController+LoopDataManager.swift */ = {isa = PBXFileReference; fileEncoding = 4; lastKnownFileType = sourcecode.swift; path = "BolusViewController+LoopDataManager.swift"; sourceTree = "<group>"; };
		43D381611EBD9759007F8C8F /* HeaderValuesTableViewCell.swift */ = {isa = PBXFileReference; fileEncoding = 4; lastKnownFileType = sourcecode.swift; path = HeaderValuesTableViewCell.swift; sourceTree = "<group>"; };
		43D533BB1CFD1DD7009E3085 /* WatchApp Extension.entitlements */ = {isa = PBXFileReference; lastKnownFileType = text.xml; path = "WatchApp Extension.entitlements"; sourceTree = "<group>"; };
		43D848AF1E7DCBE100DADCBC /* Result.swift */ = {isa = PBXFileReference; fileEncoding = 4; lastKnownFileType = sourcecode.swift; path = Result.swift; sourceTree = "<group>"; };
		43DACFFF20A2736F000F8529 /* PersistedPumpEvent.swift */ = {isa = PBXFileReference; lastKnownFileType = sourcecode.swift; path = PersistedPumpEvent.swift; sourceTree = "<group>"; };
		43DBF04B1C93B8D700B3C386 /* BolusViewController.swift */ = {isa = PBXFileReference; fileEncoding = 4; lastKnownFileType = sourcecode.swift; lineEnding = 0; path = BolusViewController.swift; sourceTree = "<group>"; xcLanguageSpecificationIdentifier = xcode.lang.swift; };
		43DBF0521C93EC8200B3C386 /* DeviceDataManager.swift */ = {isa = PBXFileReference; fileEncoding = 4; lastKnownFileType = sourcecode.swift; lineEnding = 0; path = DeviceDataManager.swift; sourceTree = "<group>"; xcLanguageSpecificationIdentifier = xcode.lang.swift; };
		43DBF0581C93F73800B3C386 /* CarbEntryTableViewController.swift */ = {isa = PBXFileReference; fileEncoding = 4; lastKnownFileType = sourcecode.swift; path = CarbEntryTableViewController.swift; sourceTree = "<group>"; };
		43DE92581C5479E4001FFDE1 /* CarbEntryUserInfo.swift */ = {isa = PBXFileReference; fileEncoding = 4; lastKnownFileType = sourcecode.swift; path = CarbEntryUserInfo.swift; sourceTree = "<group>"; };
		43DE92601C555C26001FFDE1 /* AbsorptionTimeType+CarbKit.swift */ = {isa = PBXFileReference; fileEncoding = 4; lastKnownFileType = sourcecode.swift; path = "AbsorptionTimeType+CarbKit.swift"; sourceTree = "<group>"; };
		43E2D8C71D208D5B004DA55F /* KeychainManager+Loop.swift */ = {isa = PBXFileReference; fileEncoding = 4; lastKnownFileType = sourcecode.swift; path = "KeychainManager+Loop.swift"; sourceTree = "<group>"; };
		43E2D8C91D20B9E7004DA55F /* KeychainManagerTests.swift */ = {isa = PBXFileReference; fileEncoding = 4; lastKnownFileType = sourcecode.swift; path = KeychainManagerTests.swift; sourceTree = "<group>"; };
		43E2D8D11D20BF42004DA55F /* DoseMathTests.xctest */ = {isa = PBXFileReference; explicitFileType = wrapper.cfbundle; includeInIndex = 0; path = DoseMathTests.xctest; sourceTree = BUILT_PRODUCTS_DIR; };
		43E2D8D31D20BF42004DA55F /* DoseMathTests.swift */ = {isa = PBXFileReference; lastKnownFileType = sourcecode.swift; path = DoseMathTests.swift; sourceTree = "<group>"; };
		43E2D8D51D20BF42004DA55F /* Info.plist */ = {isa = PBXFileReference; lastKnownFileType = text.plist.xml; path = Info.plist; sourceTree = "<group>"; };
		43E2D8E11D20C0DB004DA55F /* read_selected_basal_profile.json */ = {isa = PBXFileReference; fileEncoding = 4; lastKnownFileType = text.json; path = read_selected_basal_profile.json; sourceTree = "<group>"; };
		43E2D8E21D20C0DB004DA55F /* recommend_temp_basal_correct_low_at_min.json */ = {isa = PBXFileReference; fileEncoding = 4; lastKnownFileType = text.json; path = recommend_temp_basal_correct_low_at_min.json; sourceTree = "<group>"; };
		43E2D8E31D20C0DB004DA55F /* recommend_temp_basal_flat_and_high.json */ = {isa = PBXFileReference; fileEncoding = 4; lastKnownFileType = text.json; path = recommend_temp_basal_flat_and_high.json; sourceTree = "<group>"; };
		43E2D8E41D20C0DB004DA55F /* recommend_temp_basal_high_and_falling.json */ = {isa = PBXFileReference; fileEncoding = 4; lastKnownFileType = text.json; path = recommend_temp_basal_high_and_falling.json; sourceTree = "<group>"; };
		43E2D8E51D20C0DB004DA55F /* recommend_temp_basal_high_and_rising.json */ = {isa = PBXFileReference; fileEncoding = 4; lastKnownFileType = text.json; path = recommend_temp_basal_high_and_rising.json; sourceTree = "<group>"; };
		43E2D8E61D20C0DB004DA55F /* recommend_temp_basal_in_range_and_rising.json */ = {isa = PBXFileReference; fileEncoding = 4; lastKnownFileType = text.json; path = recommend_temp_basal_in_range_and_rising.json; sourceTree = "<group>"; };
		43E2D8E71D20C0DB004DA55F /* recommend_temp_basal_no_change_glucose.json */ = {isa = PBXFileReference; fileEncoding = 4; lastKnownFileType = text.json; path = recommend_temp_basal_no_change_glucose.json; sourceTree = "<group>"; };
		43E2D8E81D20C0DB004DA55F /* recommend_temp_basal_start_high_end_in_range.json */ = {isa = PBXFileReference; fileEncoding = 4; lastKnownFileType = text.json; path = recommend_temp_basal_start_high_end_in_range.json; sourceTree = "<group>"; };
		43E2D8E91D20C0DB004DA55F /* recommend_temp_basal_start_high_end_low.json */ = {isa = PBXFileReference; fileEncoding = 4; lastKnownFileType = text.json; path = recommend_temp_basal_start_high_end_low.json; sourceTree = "<group>"; };
		43E2D8EA1D20C0DB004DA55F /* recommend_temp_basal_start_low_end_high.json */ = {isa = PBXFileReference; fileEncoding = 4; lastKnownFileType = text.json; path = recommend_temp_basal_start_low_end_high.json; sourceTree = "<group>"; };
		43E2D8EB1D20C0DB004DA55F /* recommend_temp_basal_start_low_end_in_range.json */ = {isa = PBXFileReference; fileEncoding = 4; lastKnownFileType = text.json; path = recommend_temp_basal_start_low_end_in_range.json; sourceTree = "<group>"; };
		43E2D90B1D20C581004DA55F /* LoopTests.xctest */ = {isa = PBXFileReference; explicitFileType = wrapper.cfbundle; includeInIndex = 0; path = LoopTests.xctest; sourceTree = BUILT_PRODUCTS_DIR; };
		43E2D90F1D20C581004DA55F /* Info.plist */ = {isa = PBXFileReference; lastKnownFileType = text.plist.xml; path = Info.plist; sourceTree = "<group>"; };
		43E3449E1B9D68E900C85C07 /* StatusTableViewController.swift */ = {isa = PBXFileReference; fileEncoding = 4; lastKnownFileType = sourcecode.swift; lineEnding = 0; path = StatusTableViewController.swift; sourceTree = "<group>"; xcLanguageSpecificationIdentifier = xcode.lang.swift; };
		43EDEE6B1CF2E12A00393BE3 /* Loop.entitlements */ = {isa = PBXFileReference; fileEncoding = 4; lastKnownFileType = text.xml; path = Loop.entitlements; sourceTree = "<group>"; };
		43F41C361D3BF32400C11ED6 /* UIAlertController.swift */ = {isa = PBXFileReference; fileEncoding = 4; lastKnownFileType = sourcecode.swift; path = UIAlertController.swift; sourceTree = "<group>"; };
		43F4EF1C1BA2A57600526CE1 /* DiagnosticLogger.swift */ = {isa = PBXFileReference; fileEncoding = 4; lastKnownFileType = sourcecode.swift; path = DiagnosticLogger.swift; sourceTree = "<group>"; };
		43F5C2C81B929C09003EB13D /* HealthKit.framework */ = {isa = PBXFileReference; lastKnownFileType = wrapper.framework; name = HealthKit.framework; path = System/Library/Frameworks/HealthKit.framework; sourceTree = SDKROOT; };
		43F5C2D41B92A4A6003EB13D /* Info.plist */ = {isa = PBXFileReference; fileEncoding = 4; lastKnownFileType = text.plist.xml; path = Info.plist; sourceTree = "<group>"; };
		43F5C2D61B92A4DC003EB13D /* Info.plist */ = {isa = PBXFileReference; fileEncoding = 4; lastKnownFileType = text.plist.xml; path = Info.plist; sourceTree = "<group>"; };
		43F5C2DA1B92A5E1003EB13D /* SettingsTableViewController.swift */ = {isa = PBXFileReference; fileEncoding = 4; lastKnownFileType = sourcecode.swift; lineEnding = 0; path = SettingsTableViewController.swift; sourceTree = "<group>"; xcLanguageSpecificationIdentifier = xcode.lang.swift; };
		43F64DD81D9C92C900D24DC6 /* TitleSubtitleTableViewCell.swift */ = {isa = PBXFileReference; fileEncoding = 4; lastKnownFileType = sourcecode.swift; path = TitleSubtitleTableViewCell.swift; sourceTree = "<group>"; };
		43F78D251C8FC000002152D1 /* DoseMath.swift */ = {isa = PBXFileReference; fileEncoding = 4; lastKnownFileType = sourcecode.swift; path = DoseMath.swift; sourceTree = "<group>"; };
		43F78D4B1C914197002152D1 /* LoopKit.framework */ = {isa = PBXFileReference; lastKnownFileType = wrapper.framework; name = LoopKit.framework; path = Carthage/Build/iOS/LoopKit.framework; sourceTree = SOURCE_ROOT; };
		4D3B40021D4A9DFE00BC6334 /* G4ShareSpy.framework */ = {isa = PBXFileReference; lastKnownFileType = wrapper.framework; name = G4ShareSpy.framework; path = Carthage/Build/iOS/G4ShareSpy.framework; sourceTree = SOURCE_ROOT; };
		4F08DE7C1E7BB6E5006741EA /* ChartAxisValueDoubleLog.swift */ = {isa = PBXFileReference; fileEncoding = 4; lastKnownFileType = sourcecode.swift; path = ChartAxisValueDoubleLog.swift; sourceTree = "<group>"; };
		4F08DE7D1E7BB6E5006741EA /* ChartAxisValueDoubleUnit.swift */ = {isa = PBXFileReference; fileEncoding = 4; lastKnownFileType = sourcecode.swift; path = ChartAxisValueDoubleUnit.swift; sourceTree = "<group>"; };
		4F08DE801E7BB6F1006741EA /* CGPoint.swift */ = {isa = PBXFileReference; fileEncoding = 4; lastKnownFileType = sourcecode.swift; path = CGPoint.swift; sourceTree = "<group>"; };
		4F08DE831E7BB70B006741EA /* ChartPointsScatterDownTrianglesLayer.swift */ = {isa = PBXFileReference; fileEncoding = 4; lastKnownFileType = sourcecode.swift; path = ChartPointsScatterDownTrianglesLayer.swift; sourceTree = "<group>"; };
		4F08DE841E7BB70B006741EA /* ChartPointsTouchHighlightLayerViewCache.swift */ = {isa = PBXFileReference; fileEncoding = 4; lastKnownFileType = sourcecode.swift; path = ChartPointsTouchHighlightLayerViewCache.swift; sourceTree = "<group>"; };
		4F08DE8E1E7BB871006741EA /* CollectionType+Loop.swift */ = {isa = PBXFileReference; fileEncoding = 4; lastKnownFileType = sourcecode.swift; path = "CollectionType+Loop.swift"; sourceTree = "<group>"; };
		4F11D3BF20DCBEEC006E072C /* GlucoseBackfillRequestUserInfo.swift */ = {isa = PBXFileReference; lastKnownFileType = sourcecode.swift; path = GlucoseBackfillRequestUserInfo.swift; sourceTree = "<group>"; };
		4F11D3C120DD80B3006E072C /* WatchHistoricalGlucose.swift */ = {isa = PBXFileReference; lastKnownFileType = sourcecode.swift; path = WatchHistoricalGlucose.swift; sourceTree = "<group>"; };
		4F2C15801E0495B200E160D4 /* WatchContext+WatchApp.swift */ = {isa = PBXFileReference; fileEncoding = 4; lastKnownFileType = sourcecode.swift; path = "WatchContext+WatchApp.swift"; sourceTree = "<group>"; };
		4F2C15921E09BF2C00E160D4 /* HUDView.swift */ = {isa = PBXFileReference; fileEncoding = 4; lastKnownFileType = sourcecode.swift; path = HUDView.swift; sourceTree = "<group>"; };
		4F2C15941E09BF3C00E160D4 /* HUDView.xib */ = {isa = PBXFileReference; fileEncoding = 4; lastKnownFileType = file.xib; path = HUDView.xib; sourceTree = "<group>"; };
		4F2C15961E09E94E00E160D4 /* HUDAssets.xcassets */ = {isa = PBXFileReference; lastKnownFileType = folder.assetcatalog; path = HUDAssets.xcassets; sourceTree = "<group>"; };
		4F526D5E1DF2459000A04910 /* HKUnit.swift */ = {isa = PBXFileReference; fileEncoding = 4; lastKnownFileType = sourcecode.swift; path = HKUnit.swift; sourceTree = "<group>"; };
		4F526D601DF8D9A900A04910 /* NetBasal.swift */ = {isa = PBXFileReference; fileEncoding = 4; lastKnownFileType = sourcecode.swift; path = NetBasal.swift; sourceTree = "<group>"; };
		4F6663931E905FD2009E74FC /* ChartColorPalette+Loop.swift */ = {isa = PBXFileReference; fileEncoding = 4; lastKnownFileType = sourcecode.swift; path = "ChartColorPalette+Loop.swift"; sourceTree = "<group>"; };
		4F70C1DC1DE8DCA7006380B7 /* Loop Status Extension.appex */ = {isa = PBXFileReference; explicitFileType = "wrapper.app-extension"; includeInIndex = 0; path = "Loop Status Extension.appex"; sourceTree = BUILT_PRODUCTS_DIR; };
		4F70C1DD1DE8DCA7006380B7 /* NotificationCenter.framework */ = {isa = PBXFileReference; lastKnownFileType = wrapper.framework; name = NotificationCenter.framework; path = System/Library/Frameworks/NotificationCenter.framework; sourceTree = SDKROOT; };
		4F70C1E01DE8DCA7006380B7 /* StatusViewController.swift */ = {isa = PBXFileReference; lastKnownFileType = sourcecode.swift; lineEnding = 0; path = StatusViewController.swift; sourceTree = "<group>"; xcLanguageSpecificationIdentifier = xcode.lang.swift; };
		4F70C1E31DE8DCA7006380B7 /* Base */ = {isa = PBXFileReference; lastKnownFileType = file.storyboard; name = Base; path = Base.lproj/MainInterface.storyboard; sourceTree = "<group>"; };
		4F70C1E51DE8DCA7006380B7 /* Info.plist */ = {isa = PBXFileReference; lastKnownFileType = text.plist.xml; path = Info.plist; sourceTree = "<group>"; };
		4F70C1FD1DE8E662006380B7 /* Loop Status Extension.entitlements */ = {isa = PBXFileReference; lastKnownFileType = text.plist.entitlements; path = "Loop Status Extension.entitlements"; sourceTree = "<group>"; };
		4F70C20F1DE8FAC5006380B7 /* StatusExtensionDataManager.swift */ = {isa = PBXFileReference; fileEncoding = 4; lastKnownFileType = sourcecode.swift; path = StatusExtensionDataManager.swift; sourceTree = "<group>"; };
		4F70C2111DE900EA006380B7 /* StatusExtensionContext.swift */ = {isa = PBXFileReference; fileEncoding = 4; lastKnownFileType = sourcecode.swift; path = StatusExtensionContext.swift; sourceTree = "<group>"; };
		4F73F5FB20E2E7FA00E8D82C /* GlucoseStore.swift */ = {isa = PBXFileReference; lastKnownFileType = sourcecode.swift; path = GlucoseStore.swift; sourceTree = "<group>"; };
		4F75288B1DFE1DC600C322D6 /* LoopUI.framework */ = {isa = PBXFileReference; explicitFileType = wrapper.framework; includeInIndex = 0; path = LoopUI.framework; sourceTree = BUILT_PRODUCTS_DIR; };
		4F75288D1DFE1DC600C322D6 /* LoopUI.h */ = {isa = PBXFileReference; lastKnownFileType = sourcecode.c.h; path = LoopUI.h; sourceTree = "<group>"; };
		4F75288E1DFE1DC600C322D6 /* Info.plist */ = {isa = PBXFileReference; lastKnownFileType = text.plist.xml; path = Info.plist; sourceTree = "<group>"; };
		4F75F00120FCFE8C00B5570E /* GlucoseChartScene.swift */ = {isa = PBXFileReference; lastKnownFileType = sourcecode.swift; path = GlucoseChartScene.swift; sourceTree = "<group>"; };
		4F7E8AC420E2AB9600AEA65E /* Date.swift */ = {isa = PBXFileReference; lastKnownFileType = sourcecode.swift; path = Date.swift; sourceTree = "<group>"; };
		4F7E8AC620E2AC0300AEA65E /* WatchPredictedGlucose.swift */ = {isa = PBXFileReference; lastKnownFileType = sourcecode.swift; path = WatchPredictedGlucose.swift; sourceTree = "<group>"; };
		4F82654F20E69F9A0031A8F5 /* HUDInterfaceController.swift */ = {isa = PBXFileReference; lastKnownFileType = sourcecode.swift; path = HUDInterfaceController.swift; sourceTree = "<group>"; };
		4FB76FC51E8C57B100B39636 /* StatusChartsManager.swift */ = {isa = PBXFileReference; fileEncoding = 4; lastKnownFileType = sourcecode.swift; path = StatusChartsManager.swift; sourceTree = "<group>"; };
		4FB76FCD1E8C835D00B39636 /* ChartColorPalette.swift */ = {isa = PBXFileReference; fileEncoding = 4; lastKnownFileType = sourcecode.swift; path = ChartColorPalette.swift; sourceTree = "<group>"; };
		4FC8C8001DEB93E400A1452E /* NSUserDefaults+StatusExtension.swift */ = {isa = PBXFileReference; fileEncoding = 4; lastKnownFileType = sourcecode.swift; path = "NSUserDefaults+StatusExtension.swift"; sourceTree = "<group>"; };
		4FDDD23620DC51DF00D04B16 /* LoopDataManager.swift */ = {isa = PBXFileReference; lastKnownFileType = sourcecode.swift; path = LoopDataManager.swift; sourceTree = "<group>"; };
		4FF4D0FF1E18374700846527 /* WatchContext.swift */ = {isa = PBXFileReference; fileEncoding = 4; lastKnownFileType = sourcecode.swift; path = WatchContext.swift; sourceTree = "<group>"; };
		4FFEDFBE20E5CF22000BFC58 /* ChartHUDController.swift */ = {isa = PBXFileReference; fileEncoding = 4; lastKnownFileType = sourcecode.swift; path = ChartHUDController.swift; sourceTree = "<group>"; };
		7D199D92212A067600241026 /* pl */ = {isa = PBXFileReference; lastKnownFileType = text.plist.strings; name = pl; path = pl.lproj/LaunchScreen.strings; sourceTree = "<group>"; };
		7D199D93212A067600241026 /* pl */ = {isa = PBXFileReference; lastKnownFileType = text.plist.strings; name = pl; path = pl.lproj/Main.strings; sourceTree = "<group>"; };
		7D199D94212A067600241026 /* pl */ = {isa = PBXFileReference; lastKnownFileType = text.plist.strings; name = pl; path = pl.lproj/MainInterface.strings; sourceTree = "<group>"; };
		7D199D95212A067600241026 /* pl */ = {isa = PBXFileReference; lastKnownFileType = text.plist.strings; name = pl; path = pl.lproj/Interface.strings; sourceTree = "<group>"; };
		7D199D96212A067600241026 /* pl */ = {isa = PBXFileReference; lastKnownFileType = text.plist.strings; name = pl; path = pl.lproj/Localizable.strings; sourceTree = "<group>"; };
		7D199D97212A067600241026 /* pl */ = {isa = PBXFileReference; lastKnownFileType = text.plist.strings; name = pl; path = pl.lproj/InfoPlist.strings; sourceTree = "<group>"; };
		7D199D98212A067600241026 /* pl */ = {isa = PBXFileReference; lastKnownFileType = text.plist.strings; name = pl; path = pl.lproj/InfoPlist.strings; sourceTree = "<group>"; };
		7D199D99212A067600241026 /* pl */ = {isa = PBXFileReference; lastKnownFileType = text.plist.strings; name = pl; path = pl.lproj/Localizable.strings; sourceTree = "<group>"; };
		7D199D9A212A067600241026 /* pl */ = {isa = PBXFileReference; lastKnownFileType = text.plist.strings; name = pl; path = pl.lproj/Localizable.strings; sourceTree = "<group>"; };
		7D199D9B212A067600241026 /* pl */ = {isa = PBXFileReference; lastKnownFileType = text.plist.strings; name = pl; path = pl.lproj/InfoPlist.strings; sourceTree = "<group>"; };
		7D199D9C212A067700241026 /* pl */ = {isa = PBXFileReference; lastKnownFileType = text.plist.strings; name = pl; path = pl.lproj/InfoPlist.strings; sourceTree = "<group>"; };
		7D199D9D212A067700241026 /* pl */ = {isa = PBXFileReference; lastKnownFileType = text.plist.strings; name = pl; path = pl.lproj/Localizable.strings; sourceTree = "<group>"; };
		7D199D9E212A067700241026 /* pl */ = {isa = PBXFileReference; lastKnownFileType = text.plist.strings; name = pl; path = pl.lproj/ckcomplication.strings; sourceTree = "<group>"; };
		7D199D9F212A067700241026 /* pl */ = {isa = PBXFileReference; lastKnownFileType = text.plist.strings; name = pl; path = pl.lproj/InfoPlist.strings; sourceTree = "<group>"; };
		7D199DA0212A067700241026 /* pl */ = {isa = PBXFileReference; lastKnownFileType = text.plist.strings; name = pl; path = pl.lproj/InfoPlist.strings; sourceTree = "<group>"; };
		7D199DA1212A067700241026 /* pl */ = {isa = PBXFileReference; lastKnownFileType = text.plist.strings; name = pl; path = pl.lproj/InfoPlist.strings; sourceTree = "<group>"; };
		7D199DA2212A067700241026 /* pl */ = {isa = PBXFileReference; lastKnownFileType = text.plist.strings; name = pl; path = pl.lproj/Localizable.strings; sourceTree = "<group>"; };
		7D23667521250BE30028B67D /* Base */ = {isa = PBXFileReference; lastKnownFileType = text.plist.strings; name = Base; path = Base.lproj/Localizable.strings; sourceTree = "<group>"; };
		7D23667621250BF70028B67D /* Base */ = {isa = PBXFileReference; lastKnownFileType = text.plist.strings; name = Base; path = Base.lproj/InfoPlist.strings; sourceTree = "<group>"; };
		7D23667721250C280028B67D /* Base */ = {isa = PBXFileReference; lastKnownFileType = text.plist.strings; name = Base; path = Base.lproj/InfoPlist.strings; sourceTree = "<group>"; };
		7D23667821250C2D0028B67D /* Base */ = {isa = PBXFileReference; lastKnownFileType = text.plist.strings; name = Base; path = Base.lproj/Localizable.strings; sourceTree = "<group>"; };
		7D23667921250C440028B67D /* Base */ = {isa = PBXFileReference; lastKnownFileType = text.plist.strings; name = Base; path = Base.lproj/Localizable.strings; sourceTree = "<group>"; };
		7D23667A21250C480028B67D /* Base */ = {isa = PBXFileReference; lastKnownFileType = text.plist.strings; name = Base; path = Base.lproj/InfoPlist.strings; sourceTree = "<group>"; };
		7D23667C21250C7E0028B67D /* LocalizedString.swift */ = {isa = PBXFileReference; fileEncoding = 4; lastKnownFileType = sourcecode.swift; name = LocalizedString.swift; path = LoopUI/Common/LocalizedString.swift; sourceTree = SOURCE_ROOT; };
		7D23667E21250CAC0028B67D /* Base */ = {isa = PBXFileReference; lastKnownFileType = text.plist.strings; name = Base; path = Base.lproj/InfoPlist.strings; sourceTree = "<group>"; };
		7D23667F21250CB80028B67D /* Base */ = {isa = PBXFileReference; lastKnownFileType = text.plist.strings; name = Base; path = Base.lproj/Localizable.strings; sourceTree = "<group>"; };
		7D23668021250CBE0028B67D /* Base */ = {isa = PBXFileReference; lastKnownFileType = text.plist.strings; name = Base; path = Base.lproj/InfoPlist.strings; sourceTree = "<group>"; };
		7D23668121250CC50028B67D /* Base */ = {isa = PBXFileReference; lastKnownFileType = text.plist.strings; name = Base; path = Base.lproj/ckcomplication.strings; sourceTree = "<group>"; };
		7D23668221250CF60028B67D /* Base */ = {isa = PBXFileReference; lastKnownFileType = text.plist.strings; name = Base; path = Base.lproj/InfoPlist.strings; sourceTree = "<group>"; };
		7D23668321250CFB0028B67D /* Base */ = {isa = PBXFileReference; lastKnownFileType = text.plist.strings; name = Base; path = Base.lproj/Localizable.strings; sourceTree = "<group>"; };
		7D23668421250D180028B67D /* fr */ = {isa = PBXFileReference; lastKnownFileType = text.plist.strings; name = fr; path = fr.lproj/LaunchScreen.strings; sourceTree = "<group>"; };
		7D23668521250D180028B67D /* fr */ = {isa = PBXFileReference; lastKnownFileType = text.plist.strings; name = fr; path = fr.lproj/Main.strings; sourceTree = "<group>"; };
		7D23668621250D180028B67D /* fr */ = {isa = PBXFileReference; lastKnownFileType = text.plist.strings; name = fr; path = fr.lproj/MainInterface.strings; sourceTree = "<group>"; };
		7D23668721250D180028B67D /* fr */ = {isa = PBXFileReference; lastKnownFileType = text.plist.strings; name = fr; path = fr.lproj/Interface.strings; sourceTree = "<group>"; };
		7D23668821250D180028B67D /* fr */ = {isa = PBXFileReference; lastKnownFileType = text.plist.strings; name = fr; path = fr.lproj/Localizable.strings; sourceTree = "<group>"; };
		7D23668921250D180028B67D /* fr */ = {isa = PBXFileReference; lastKnownFileType = text.plist.strings; name = fr; path = fr.lproj/InfoPlist.strings; sourceTree = "<group>"; };
		7D23668A21250D180028B67D /* fr */ = {isa = PBXFileReference; lastKnownFileType = text.plist.strings; name = fr; path = fr.lproj/InfoPlist.strings; sourceTree = "<group>"; };
		7D23668B21250D180028B67D /* fr */ = {isa = PBXFileReference; lastKnownFileType = text.plist.strings; name = fr; path = fr.lproj/Localizable.strings; sourceTree = "<group>"; };
		7D23668C21250D190028B67D /* fr */ = {isa = PBXFileReference; lastKnownFileType = text.plist.strings; name = fr; path = fr.lproj/Localizable.strings; sourceTree = "<group>"; };
		7D23668D21250D190028B67D /* fr */ = {isa = PBXFileReference; lastKnownFileType = text.plist.strings; name = fr; path = fr.lproj/InfoPlist.strings; sourceTree = "<group>"; };
		7D23668E21250D190028B67D /* fr */ = {isa = PBXFileReference; lastKnownFileType = text.plist.strings; name = fr; path = fr.lproj/InfoPlist.strings; sourceTree = "<group>"; };
		7D23668F21250D190028B67D /* fr */ = {isa = PBXFileReference; lastKnownFileType = text.plist.strings; name = fr; path = fr.lproj/Localizable.strings; sourceTree = "<group>"; };
		7D23669021250D190028B67D /* fr */ = {isa = PBXFileReference; lastKnownFileType = text.plist.strings; name = fr; path = fr.lproj/ckcomplication.strings; sourceTree = "<group>"; };
		7D23669121250D190028B67D /* fr */ = {isa = PBXFileReference; lastKnownFileType = text.plist.strings; name = fr; path = fr.lproj/InfoPlist.strings; sourceTree = "<group>"; };
		7D23669221250D190028B67D /* fr */ = {isa = PBXFileReference; lastKnownFileType = text.plist.strings; name = fr; path = fr.lproj/InfoPlist.strings; sourceTree = "<group>"; };
		7D23669321250D190028B67D /* fr */ = {isa = PBXFileReference; lastKnownFileType = text.plist.strings; name = fr; path = fr.lproj/Localizable.strings; sourceTree = "<group>"; };
		7D23669421250D220028B67D /* de */ = {isa = PBXFileReference; lastKnownFileType = text.plist.strings; name = de; path = de.lproj/LaunchScreen.strings; sourceTree = "<group>"; };
		7D23669521250D220028B67D /* de */ = {isa = PBXFileReference; lastKnownFileType = text.plist.strings; name = de; path = de.lproj/Main.strings; sourceTree = "<group>"; };
		7D23669621250D230028B67D /* de */ = {isa = PBXFileReference; lastKnownFileType = text.plist.strings; name = de; path = de.lproj/MainInterface.strings; sourceTree = "<group>"; };
		7D23669721250D230028B67D /* de */ = {isa = PBXFileReference; lastKnownFileType = text.plist.strings; name = de; path = de.lproj/Interface.strings; sourceTree = "<group>"; };
		7D23669821250D230028B67D /* de */ = {isa = PBXFileReference; lastKnownFileType = text.plist.strings; name = de; path = de.lproj/Localizable.strings; sourceTree = "<group>"; };
		7D23669921250D230028B67D /* de */ = {isa = PBXFileReference; lastKnownFileType = text.plist.strings; name = de; path = de.lproj/InfoPlist.strings; sourceTree = "<group>"; };
		7D23669A21250D230028B67D /* de */ = {isa = PBXFileReference; lastKnownFileType = text.plist.strings; name = de; path = de.lproj/InfoPlist.strings; sourceTree = "<group>"; };
		7D23669B21250D230028B67D /* de */ = {isa = PBXFileReference; lastKnownFileType = text.plist.strings; name = de; path = de.lproj/Localizable.strings; sourceTree = "<group>"; };
		7D23669C21250D230028B67D /* de */ = {isa = PBXFileReference; lastKnownFileType = text.plist.strings; name = de; path = de.lproj/Localizable.strings; sourceTree = "<group>"; };
		7D23669D21250D230028B67D /* de */ = {isa = PBXFileReference; lastKnownFileType = text.plist.strings; name = de; path = de.lproj/InfoPlist.strings; sourceTree = "<group>"; };
		7D23669E21250D230028B67D /* de */ = {isa = PBXFileReference; lastKnownFileType = text.plist.strings; name = de; path = de.lproj/InfoPlist.strings; sourceTree = "<group>"; };
		7D23669F21250D240028B67D /* de */ = {isa = PBXFileReference; lastKnownFileType = text.plist.strings; name = de; path = de.lproj/Localizable.strings; sourceTree = "<group>"; };
		7D2366A021250D240028B67D /* de */ = {isa = PBXFileReference; lastKnownFileType = text.plist.strings; name = de; path = de.lproj/ckcomplication.strings; sourceTree = "<group>"; };
		7D2366A121250D240028B67D /* de */ = {isa = PBXFileReference; lastKnownFileType = text.plist.strings; name = de; path = de.lproj/InfoPlist.strings; sourceTree = "<group>"; };
		7D2366A221250D240028B67D /* de */ = {isa = PBXFileReference; lastKnownFileType = text.plist.strings; name = de; path = de.lproj/InfoPlist.strings; sourceTree = "<group>"; };
		7D2366A321250D240028B67D /* de */ = {isa = PBXFileReference; lastKnownFileType = text.plist.strings; name = de; path = de.lproj/Localizable.strings; sourceTree = "<group>"; };
		7D2366A421250D2C0028B67D /* zh-Hans */ = {isa = PBXFileReference; lastKnownFileType = text.plist.strings; name = "zh-Hans"; path = "zh-Hans.lproj/LaunchScreen.strings"; sourceTree = "<group>"; };
		7D2366A521250D2C0028B67D /* zh-Hans */ = {isa = PBXFileReference; lastKnownFileType = text.plist.strings; name = "zh-Hans"; path = "zh-Hans.lproj/Main.strings"; sourceTree = "<group>"; };
		7D2366A621250D2C0028B67D /* zh-Hans */ = {isa = PBXFileReference; lastKnownFileType = text.plist.strings; name = "zh-Hans"; path = "zh-Hans.lproj/MainInterface.strings"; sourceTree = "<group>"; };
		7D2366A721250D2C0028B67D /* zh-Hans */ = {isa = PBXFileReference; lastKnownFileType = text.plist.strings; name = "zh-Hans"; path = "zh-Hans.lproj/Interface.strings"; sourceTree = "<group>"; };
		7D2366A821250D2C0028B67D /* zh-Hans */ = {isa = PBXFileReference; lastKnownFileType = text.plist.strings; name = "zh-Hans"; path = "zh-Hans.lproj/Localizable.strings"; sourceTree = "<group>"; };
		7D2366A921250D2C0028B67D /* zh-Hans */ = {isa = PBXFileReference; lastKnownFileType = text.plist.strings; name = "zh-Hans"; path = "zh-Hans.lproj/InfoPlist.strings"; sourceTree = "<group>"; };
		7D2366AA21250D2C0028B67D /* zh-Hans */ = {isa = PBXFileReference; lastKnownFileType = text.plist.strings; name = "zh-Hans"; path = "zh-Hans.lproj/InfoPlist.strings"; sourceTree = "<group>"; };
		7D2366AB21250D2D0028B67D /* zh-Hans */ = {isa = PBXFileReference; lastKnownFileType = text.plist.strings; name = "zh-Hans"; path = "zh-Hans.lproj/Localizable.strings"; sourceTree = "<group>"; };
		7D2366AC21250D2D0028B67D /* zh-Hans */ = {isa = PBXFileReference; lastKnownFileType = text.plist.strings; name = "zh-Hans"; path = "zh-Hans.lproj/Localizable.strings"; sourceTree = "<group>"; };
		7D2366AD21250D2D0028B67D /* zh-Hans */ = {isa = PBXFileReference; lastKnownFileType = text.plist.strings; name = "zh-Hans"; path = "zh-Hans.lproj/InfoPlist.strings"; sourceTree = "<group>"; };
		7D2366AE21250D2D0028B67D /* zh-Hans */ = {isa = PBXFileReference; lastKnownFileType = text.plist.strings; name = "zh-Hans"; path = "zh-Hans.lproj/InfoPlist.strings"; sourceTree = "<group>"; };
		7D2366AF21250D2D0028B67D /* zh-Hans */ = {isa = PBXFileReference; lastKnownFileType = text.plist.strings; name = "zh-Hans"; path = "zh-Hans.lproj/Localizable.strings"; sourceTree = "<group>"; };
		7D2366B021250D2D0028B67D /* zh-Hans */ = {isa = PBXFileReference; lastKnownFileType = text.plist.strings; name = "zh-Hans"; path = "zh-Hans.lproj/ckcomplication.strings"; sourceTree = "<group>"; };
		7D2366B121250D2D0028B67D /* zh-Hans */ = {isa = PBXFileReference; lastKnownFileType = text.plist.strings; name = "zh-Hans"; path = "zh-Hans.lproj/InfoPlist.strings"; sourceTree = "<group>"; };
		7D2366B221250D2D0028B67D /* zh-Hans */ = {isa = PBXFileReference; lastKnownFileType = text.plist.strings; name = "zh-Hans"; path = "zh-Hans.lproj/InfoPlist.strings"; sourceTree = "<group>"; };
		7D2366B321250D2D0028B67D /* zh-Hans */ = {isa = PBXFileReference; lastKnownFileType = text.plist.strings; name = "zh-Hans"; path = "zh-Hans.lproj/Localizable.strings"; sourceTree = "<group>"; };
		7D2366B421250D350028B67D /* it */ = {isa = PBXFileReference; lastKnownFileType = text.plist.strings; name = it; path = it.lproj/Interface.strings; sourceTree = "<group>"; };
		7D2366B521250D360028B67D /* it */ = {isa = PBXFileReference; lastKnownFileType = text.plist.strings; name = it; path = it.lproj/InfoPlist.strings; sourceTree = "<group>"; };
		7D2366B621250D360028B67D /* it */ = {isa = PBXFileReference; lastKnownFileType = text.plist.strings; name = it; path = it.lproj/LaunchScreen.strings; sourceTree = "<group>"; };
		7D2366B721250D360028B67D /* it */ = {isa = PBXFileReference; lastKnownFileType = text.plist.strings; name = it; path = it.lproj/Main.strings; sourceTree = "<group>"; };
		7D2366B821250D360028B67D /* it */ = {isa = PBXFileReference; lastKnownFileType = text.plist.strings; name = it; path = it.lproj/MainInterface.strings; sourceTree = "<group>"; };
		7D2366B921250D360028B67D /* it */ = {isa = PBXFileReference; lastKnownFileType = text.plist.strings; name = it; path = it.lproj/Localizable.strings; sourceTree = "<group>"; };
		7D2366BA21250D360028B67D /* it */ = {isa = PBXFileReference; lastKnownFileType = text.plist.strings; name = it; path = it.lproj/InfoPlist.strings; sourceTree = "<group>"; };
		7D2366BB21250D360028B67D /* it */ = {isa = PBXFileReference; lastKnownFileType = text.plist.strings; name = it; path = it.lproj/InfoPlist.strings; sourceTree = "<group>"; };
		7D2366BC21250D360028B67D /* it */ = {isa = PBXFileReference; lastKnownFileType = text.plist.strings; name = it; path = it.lproj/Localizable.strings; sourceTree = "<group>"; };
		7D2366BD21250D360028B67D /* it */ = {isa = PBXFileReference; lastKnownFileType = text.plist.strings; name = it; path = it.lproj/Localizable.strings; sourceTree = "<group>"; };
		7D2366BE21250D360028B67D /* it */ = {isa = PBXFileReference; lastKnownFileType = text.plist.strings; name = it; path = it.lproj/InfoPlist.strings; sourceTree = "<group>"; };
		7D2366BF21250D370028B67D /* it */ = {isa = PBXFileReference; lastKnownFileType = text.plist.strings; name = it; path = it.lproj/Localizable.strings; sourceTree = "<group>"; };
		7D2366C021250D370028B67D /* it */ = {isa = PBXFileReference; lastKnownFileType = text.plist.strings; name = it; path = it.lproj/ckcomplication.strings; sourceTree = "<group>"; };
		7D2366C121250D370028B67D /* it */ = {isa = PBXFileReference; lastKnownFileType = text.plist.strings; name = it; path = it.lproj/InfoPlist.strings; sourceTree = "<group>"; };
		7D2366C221250D370028B67D /* it */ = {isa = PBXFileReference; lastKnownFileType = text.plist.strings; name = it; path = it.lproj/InfoPlist.strings; sourceTree = "<group>"; };
		7D2366C321250D370028B67D /* it */ = {isa = PBXFileReference; lastKnownFileType = text.plist.strings; name = it; path = it.lproj/Localizable.strings; sourceTree = "<group>"; };
		7D2366C421250D3F0028B67D /* nl */ = {isa = PBXFileReference; lastKnownFileType = text.plist.strings; name = nl; path = nl.lproj/LaunchScreen.strings; sourceTree = "<group>"; };
		7D2366C521250D3F0028B67D /* nl */ = {isa = PBXFileReference; lastKnownFileType = text.plist.strings; name = nl; path = nl.lproj/Main.strings; sourceTree = "<group>"; };
		7D2366C621250D3F0028B67D /* nl */ = {isa = PBXFileReference; lastKnownFileType = text.plist.strings; name = nl; path = nl.lproj/MainInterface.strings; sourceTree = "<group>"; };
		7D2366C721250D3F0028B67D /* nl */ = {isa = PBXFileReference; lastKnownFileType = text.plist.strings; name = nl; path = nl.lproj/Interface.strings; sourceTree = "<group>"; };
		7D2366C821250D400028B67D /* nl */ = {isa = PBXFileReference; lastKnownFileType = text.plist.strings; name = nl; path = nl.lproj/Localizable.strings; sourceTree = "<group>"; };
		7D2366C921250D400028B67D /* nl */ = {isa = PBXFileReference; lastKnownFileType = text.plist.strings; name = nl; path = nl.lproj/InfoPlist.strings; sourceTree = "<group>"; };
		7D2366CA21250D400028B67D /* nl */ = {isa = PBXFileReference; lastKnownFileType = text.plist.strings; name = nl; path = nl.lproj/InfoPlist.strings; sourceTree = "<group>"; };
		7D2366CB21250D400028B67D /* nl */ = {isa = PBXFileReference; lastKnownFileType = text.plist.strings; name = nl; path = nl.lproj/Localizable.strings; sourceTree = "<group>"; };
		7D2366CC21250D400028B67D /* nl */ = {isa = PBXFileReference; lastKnownFileType = text.plist.strings; name = nl; path = nl.lproj/Localizable.strings; sourceTree = "<group>"; };
		7D2366CD21250D400028B67D /* nl */ = {isa = PBXFileReference; lastKnownFileType = text.plist.strings; name = nl; path = nl.lproj/InfoPlist.strings; sourceTree = "<group>"; };
		7D2366CE21250D400028B67D /* nl */ = {isa = PBXFileReference; lastKnownFileType = text.plist.strings; name = nl; path = nl.lproj/InfoPlist.strings; sourceTree = "<group>"; };
		7D2366CF21250D400028B67D /* nl */ = {isa = PBXFileReference; lastKnownFileType = text.plist.strings; name = nl; path = nl.lproj/Localizable.strings; sourceTree = "<group>"; };
		7D2366D021250D400028B67D /* nl */ = {isa = PBXFileReference; lastKnownFileType = text.plist.strings; name = nl; path = nl.lproj/ckcomplication.strings; sourceTree = "<group>"; };
		7D2366D121250D410028B67D /* nl */ = {isa = PBXFileReference; lastKnownFileType = text.plist.strings; name = nl; path = nl.lproj/InfoPlist.strings; sourceTree = "<group>"; };
		7D2366D221250D410028B67D /* nl */ = {isa = PBXFileReference; lastKnownFileType = text.plist.strings; name = nl; path = nl.lproj/InfoPlist.strings; sourceTree = "<group>"; };
		7D2366D321250D410028B67D /* nl */ = {isa = PBXFileReference; lastKnownFileType = text.plist.strings; name = nl; path = nl.lproj/Localizable.strings; sourceTree = "<group>"; };
		7D2366D421250D4A0028B67D /* nb */ = {isa = PBXFileReference; lastKnownFileType = text.plist.strings; name = nb; path = nb.lproj/LaunchScreen.strings; sourceTree = "<group>"; };
		7D2366D521250D4A0028B67D /* nb */ = {isa = PBXFileReference; lastKnownFileType = text.plist.strings; name = nb; path = nb.lproj/Main.strings; sourceTree = "<group>"; };
		7D2366D621250D4A0028B67D /* nb */ = {isa = PBXFileReference; lastKnownFileType = text.plist.strings; name = nb; path = nb.lproj/MainInterface.strings; sourceTree = "<group>"; };
		7D2366D721250D4A0028B67D /* nb */ = {isa = PBXFileReference; lastKnownFileType = text.plist.strings; name = nb; path = nb.lproj/Interface.strings; sourceTree = "<group>"; };
		7D2366D821250D4A0028B67D /* nb */ = {isa = PBXFileReference; lastKnownFileType = text.plist.strings; name = nb; path = nb.lproj/Localizable.strings; sourceTree = "<group>"; };
		7D2366D921250D4A0028B67D /* nb */ = {isa = PBXFileReference; lastKnownFileType = text.plist.strings; name = nb; path = nb.lproj/InfoPlist.strings; sourceTree = "<group>"; };
		7D2366DA21250D4A0028B67D /* nb */ = {isa = PBXFileReference; lastKnownFileType = text.plist.strings; name = nb; path = nb.lproj/InfoPlist.strings; sourceTree = "<group>"; };
		7D2366DB21250D4A0028B67D /* nb */ = {isa = PBXFileReference; lastKnownFileType = text.plist.strings; name = nb; path = nb.lproj/Localizable.strings; sourceTree = "<group>"; };
		7D2366DC21250D4B0028B67D /* nb */ = {isa = PBXFileReference; lastKnownFileType = text.plist.strings; name = nb; path = nb.lproj/Localizable.strings; sourceTree = "<group>"; };
		7D2366DD21250D4B0028B67D /* nb */ = {isa = PBXFileReference; lastKnownFileType = text.plist.strings; name = nb; path = nb.lproj/InfoPlist.strings; sourceTree = "<group>"; };
		7D2366DE21250D4B0028B67D /* nb */ = {isa = PBXFileReference; lastKnownFileType = text.plist.strings; name = nb; path = nb.lproj/InfoPlist.strings; sourceTree = "<group>"; };
		7D2366DF21250D4B0028B67D /* nb */ = {isa = PBXFileReference; lastKnownFileType = text.plist.strings; name = nb; path = nb.lproj/Localizable.strings; sourceTree = "<group>"; };
		7D2366E021250D4B0028B67D /* nb */ = {isa = PBXFileReference; lastKnownFileType = text.plist.strings; name = nb; path = nb.lproj/ckcomplication.strings; sourceTree = "<group>"; };
		7D2366E121250D4B0028B67D /* nb */ = {isa = PBXFileReference; lastKnownFileType = text.plist.strings; name = nb; path = nb.lproj/InfoPlist.strings; sourceTree = "<group>"; };
		7D2366E221250D4B0028B67D /* nb */ = {isa = PBXFileReference; lastKnownFileType = text.plist.strings; name = nb; path = nb.lproj/InfoPlist.strings; sourceTree = "<group>"; };
		7D2366E321250D4B0028B67D /* nb */ = {isa = PBXFileReference; lastKnownFileType = text.plist.strings; name = nb; path = nb.lproj/Localizable.strings; sourceTree = "<group>"; };
		7D2366E521250E0A0028B67D /* es */ = {isa = PBXFileReference; lastKnownFileType = text.plist.strings; name = es; path = es.lproj/InfoPlist.strings; sourceTree = "<group>"; };
		7D2366E721250E7B0028B67D /* de */ = {isa = PBXFileReference; lastKnownFileType = text.plist.strings; name = de; path = de.lproj/InfoPlist.strings; sourceTree = "<group>"; };
		7D2366E921250E8F0028B67D /* fr */ = {isa = PBXFileReference; lastKnownFileType = text.plist.strings; name = fr; path = fr.lproj/InfoPlist.strings; sourceTree = "<group>"; };
		7D2366EA21250EA40028B67D /* it */ = {isa = PBXFileReference; lastKnownFileType = text.plist.strings; name = it; path = it.lproj/InfoPlist.strings; sourceTree = "<group>"; };
		7D2366EB21250EB80028B67D /* nb */ = {isa = PBXFileReference; lastKnownFileType = text.plist.strings; name = nb; path = nb.lproj/InfoPlist.strings; sourceTree = "<group>"; };
		7D2366EC21250ECE0028B67D /* zh-Hans */ = {isa = PBXFileReference; lastKnownFileType = text.plist.strings; name = "zh-Hans"; path = "zh-Hans.lproj/InfoPlist.strings"; sourceTree = "<group>"; };
		7D2366ED21250F010028B67D /* ru */ = {isa = PBXFileReference; lastKnownFileType = text.plist.strings; name = ru; path = ru.lproj/InfoPlist.strings; sourceTree = "<group>"; };
		7D2366EE21250F170028B67D /* nl */ = {isa = PBXFileReference; lastKnownFileType = text.plist.strings; name = nl; path = nl.lproj/InfoPlist.strings; sourceTree = "<group>"; };
		7D68AAA91FE2DB0A00522C49 /* ru */ = {isa = PBXFileReference; lastKnownFileType = text.plist.strings; name = ru; path = ru.lproj/LaunchScreen.strings; sourceTree = "<group>"; };
		7D68AAAA1FE2DB0A00522C49 /* ru */ = {isa = PBXFileReference; lastKnownFileType = text.plist.strings; name = ru; path = ru.lproj/Main.strings; sourceTree = "<group>"; };
		7D68AAAB1FE2DB0A00522C49 /* ru */ = {isa = PBXFileReference; lastKnownFileType = text.plist.strings; name = ru; path = ru.lproj/MainInterface.strings; sourceTree = "<group>"; };
		7D68AAAC1FE2DB0A00522C49 /* ru */ = {isa = PBXFileReference; lastKnownFileType = text.plist.strings; name = ru; path = ru.lproj/Interface.strings; sourceTree = "<group>"; };
		7D68AAAD1FE2E8D400522C49 /* ru */ = {isa = PBXFileReference; lastKnownFileType = text.plist.strings; name = ru; path = ru.lproj/Localizable.strings; sourceTree = "<group>"; };
		7D68AAAE1FE2E8D400522C49 /* ru */ = {isa = PBXFileReference; lastKnownFileType = text.plist.strings; name = ru; path = ru.lproj/InfoPlist.strings; sourceTree = "<group>"; };
		7D68AAAF1FE2E8D500522C49 /* ru */ = {isa = PBXFileReference; lastKnownFileType = text.plist.strings; name = ru; path = ru.lproj/InfoPlist.strings; sourceTree = "<group>"; };
		7D68AAB01FE2E8D500522C49 /* ru */ = {isa = PBXFileReference; lastKnownFileType = text.plist.strings; name = ru; path = ru.lproj/ckcomplication.strings; sourceTree = "<group>"; };
		7D68AAB11FE2E8D500522C49 /* ru */ = {isa = PBXFileReference; lastKnownFileType = text.plist.strings; name = ru; path = ru.lproj/InfoPlist.strings; sourceTree = "<group>"; };
		7D68AAB21FE2E8D500522C49 /* ru */ = {isa = PBXFileReference; lastKnownFileType = text.plist.strings; name = ru; path = ru.lproj/InfoPlist.strings; sourceTree = "<group>"; };
		7D68AAB31FE2E8D500522C49 /* ru */ = {isa = PBXFileReference; lastKnownFileType = text.plist.strings; name = ru; path = ru.lproj/Localizable.strings; sourceTree = "<group>"; };
		7D68AAB41FE2E8D600522C49 /* ru */ = {isa = PBXFileReference; lastKnownFileType = text.plist.strings; name = ru; path = ru.lproj/InfoPlist.strings; sourceTree = "<group>"; };
		7D68AAB51FE2E8D600522C49 /* ru */ = {isa = PBXFileReference; lastKnownFileType = text.plist.strings; name = ru; path = ru.lproj/InfoPlist.strings; sourceTree = "<group>"; };
		7D68AAB61FE2E8D600522C49 /* ru */ = {isa = PBXFileReference; lastKnownFileType = text.plist.strings; name = ru; path = ru.lproj/Localizable.strings; sourceTree = "<group>"; };
		7D68AAB71FE2E8D600522C49 /* ru */ = {isa = PBXFileReference; lastKnownFileType = text.plist.strings; name = ru; path = ru.lproj/Localizable.strings; sourceTree = "<group>"; };
		7D68AAB81FE2E8D700522C49 /* ru */ = {isa = PBXFileReference; lastKnownFileType = text.plist.strings; name = ru; path = ru.lproj/Localizable.strings; sourceTree = "<group>"; };
		7D7076361FE06EDE004AC8EA /* es */ = {isa = PBXFileReference; lastKnownFileType = text.plist.strings; name = es; path = es.lproj/Localizable.strings; sourceTree = "<group>"; };
		7D70763B1FE06EDF004AC8EA /* es */ = {isa = PBXFileReference; lastKnownFileType = text.plist.strings; name = es; path = es.lproj/InfoPlist.strings; sourceTree = "<group>"; };
		7D7076401FE06EDF004AC8EA /* es */ = {isa = PBXFileReference; lastKnownFileType = text.plist.strings; name = es; path = es.lproj/ckcomplication.strings; sourceTree = "<group>"; };
		7D7076421FE06EE0004AC8EA /* es */ = {isa = PBXFileReference; lastKnownFileType = text.plist.strings; name = es; path = es.lproj/InfoPlist.strings; sourceTree = "<group>"; };
		7D7076461FE06EE0004AC8EA /* es */ = {isa = PBXFileReference; lastKnownFileType = text.plist.strings; name = es; path = es.lproj/InfoPlist.strings; sourceTree = "<group>"; };
		7D70764B1FE06EE1004AC8EA /* es */ = {isa = PBXFileReference; lastKnownFileType = text.plist.strings; name = es; path = es.lproj/Localizable.strings; sourceTree = "<group>"; };
		7D7076501FE06EE1004AC8EA /* es */ = {isa = PBXFileReference; lastKnownFileType = text.plist.strings; name = es; path = es.lproj/InfoPlist.strings; sourceTree = "<group>"; };
		7D7076551FE06EE2004AC8EA /* es */ = {isa = PBXFileReference; lastKnownFileType = text.plist.strings; name = es; path = es.lproj/InfoPlist.strings; sourceTree = "<group>"; };
		7D70765A1FE06EE2004AC8EA /* es */ = {isa = PBXFileReference; lastKnownFileType = text.plist.strings; name = es; path = es.lproj/Localizable.strings; sourceTree = "<group>"; };
		7D70765F1FE06EE3004AC8EA /* es */ = {isa = PBXFileReference; lastKnownFileType = text.plist.strings; name = es; path = es.lproj/Localizable.strings; sourceTree = "<group>"; };
		7D7076641FE06EE4004AC8EA /* es */ = {isa = PBXFileReference; lastKnownFileType = text.plist.strings; name = es; path = es.lproj/Localizable.strings; sourceTree = "<group>"; };
		7D7076691FE0702F004AC8EA /* es */ = {isa = PBXFileReference; lastKnownFileType = text.plist.strings; name = es; path = es.lproj/InfoPlist.strings; sourceTree = "<group>"; };
		7DD382761F8DBFC60071272B /* es */ = {isa = PBXFileReference; lastKnownFileType = text.plist.strings; name = es; path = es.lproj/LaunchScreen.strings; sourceTree = "<group>"; };
		7DD382771F8DBFC60071272B /* es */ = {isa = PBXFileReference; lastKnownFileType = text.plist.strings; name = es; path = es.lproj/Main.strings; sourceTree = "<group>"; };
		7DD382781F8DBFC60071272B /* es */ = {isa = PBXFileReference; lastKnownFileType = text.plist.strings; name = es; path = es.lproj/MainInterface.strings; sourceTree = "<group>"; };
		7DD382791F8DBFC60071272B /* es */ = {isa = PBXFileReference; lastKnownFileType = text.plist.strings; name = es; path = es.lproj/Interface.strings; sourceTree = "<group>"; };
		894F71E11FFEC4D8007D365C /* Assets.xcassets */ = {isa = PBXFileReference; lastKnownFileType = folder.assetcatalog; path = Assets.xcassets; sourceTree = "<group>"; };
		898ECA5E218ABD17001E9D35 /* GlucoseChartScaler.swift */ = {isa = PBXFileReference; fileEncoding = 4; lastKnownFileType = sourcecode.swift; path = GlucoseChartScaler.swift; sourceTree = "<group>"; };
		898ECA5F218ABD17001E9D35 /* GlucoseChartData.swift */ = {isa = PBXFileReference; fileEncoding = 4; lastKnownFileType = sourcecode.swift; path = GlucoseChartData.swift; sourceTree = "<group>"; };
		898ECA62218ABD21001E9D35 /* ComplicationChartManager.swift */ = {isa = PBXFileReference; fileEncoding = 4; lastKnownFileType = sourcecode.swift; path = ComplicationChartManager.swift; sourceTree = "<group>"; };
		898ECA64218ABD9A001E9D35 /* CGRect.swift */ = {isa = PBXFileReference; fileEncoding = 4; lastKnownFileType = sourcecode.swift; path = CGRect.swift; sourceTree = "<group>"; };
		898ECA66218ABDA8001E9D35 /* WatchApp Extension-Bridging-Header.h */ = {isa = PBXFileReference; lastKnownFileType = sourcecode.c.h; path = "WatchApp Extension-Bridging-Header.h"; sourceTree = "<group>"; };
		898ECA67218ABDA8001E9D35 /* CLKTextProvider+Compound.m */ = {isa = PBXFileReference; fileEncoding = 4; lastKnownFileType = sourcecode.c.objc; path = "CLKTextProvider+Compound.m"; sourceTree = "<group>"; };
		898ECA68218ABDA9001E9D35 /* CLKTextProvider+Compound.h */ = {isa = PBXFileReference; fileEncoding = 4; lastKnownFileType = sourcecode.c.h; path = "CLKTextProvider+Compound.h"; sourceTree = "<group>"; };
		C10428961D17BAD400DD539A /* NightscoutUploadKit.framework */ = {isa = PBXFileReference; lastKnownFileType = wrapper.framework; name = NightscoutUploadKit.framework; path = Carthage/Build/iOS/NightscoutUploadKit.framework; sourceTree = SOURCE_ROOT; };
		C10B28451EA9BA5E006EA1FC /* far_future_high_bg_forecast.json */ = {isa = PBXFileReference; fileEncoding = 4; lastKnownFileType = text.json; path = far_future_high_bg_forecast.json; sourceTree = "<group>"; };
		C12F21A61DFA79CB00748193 /* recommend_temp_basal_very_low_end_in_range.json */ = {isa = PBXFileReference; fileEncoding = 4; lastKnownFileType = text.json; path = recommend_temp_basal_very_low_end_in_range.json; sourceTree = "<group>"; };
		C15713811DAC6983005BC4D2 /* MealBolusNightscoutTreatment.swift */ = {isa = PBXFileReference; fileEncoding = 4; lastKnownFileType = sourcecode.swift; path = MealBolusNightscoutTreatment.swift; sourceTree = "<group>"; };
		C168C40521B0D53E00ADE90E /* MinimedKit.framework */ = {isa = PBXFileReference; explicitFileType = wrapper.framework; path = MinimedKit.framework; sourceTree = BUILT_PRODUCTS_DIR; };
		C168C40721B0D53E00ADE90E /* MinimedKitUI.framework */ = {isa = PBXFileReference; explicitFileType = wrapper.framework; path = MinimedKitUI.framework; sourceTree = BUILT_PRODUCTS_DIR; };
		C17824991E1999FA00D9D25C /* CaseCountable.swift */ = {isa = PBXFileReference; fileEncoding = 4; lastKnownFileType = sourcecode.swift; path = CaseCountable.swift; sourceTree = "<group>"; };
		C178249F1E19CF9800D9D25C /* GlucoseThresholdTableViewController.swift */ = {isa = PBXFileReference; fileEncoding = 4; lastKnownFileType = sourcecode.swift; path = GlucoseThresholdTableViewController.swift; sourceTree = "<group>"; };
		C17824A21E19EAB600D9D25C /* recommend_temp_basal_start_very_low_end_high.json */ = {isa = PBXFileReference; fileEncoding = 4; lastKnownFileType = text.json; path = recommend_temp_basal_start_very_low_end_high.json; sourceTree = "<group>"; };
		C17824A41E1AD4D100D9D25C /* BolusRecommendation.swift */ = {isa = PBXFileReference; fileEncoding = 4; lastKnownFileType = sourcecode.swift; path = BolusRecommendation.swift; sourceTree = "<group>"; };
		C18852E12082AB1A00BECC8C /* RileyLinkKitUI.framework */ = {isa = PBXFileReference; lastKnownFileType = wrapper.framework; name = RileyLinkKitUI.framework; path = Carthage/Build/iOS/RileyLinkKitUI.framework; sourceTree = "<group>"; };
		C18C8C501D5A351900E043FB /* NightscoutDataManager.swift */ = {isa = PBXFileReference; fileEncoding = 4; lastKnownFileType = sourcecode.swift; path = NightscoutDataManager.swift; sourceTree = "<group>"; };
		C1C108C22152F46D00EA5165 /* CGMBLEKitUI.framework */ = {isa = PBXFileReference; explicitFileType = wrapper.framework; path = CGMBLEKitUI.framework; sourceTree = BUILT_PRODUCTS_DIR; };
		C1C6591B1E1B1FDA0025CC58 /* recommend_temp_basal_dropping_then_rising.json */ = {isa = PBXFileReference; fileEncoding = 4; lastKnownFileType = text.json; path = recommend_temp_basal_dropping_then_rising.json; sourceTree = "<group>"; };
<<<<<<< HEAD
		C1C7F1BF220D675700689850 /* OmniKit.framework */ = {isa = PBXFileReference; lastKnownFileType = wrapper.framework; name = OmniKit.framework; path = Carthage/Build/iOS/OmniKit.framework; sourceTree = "<group>"; };
		C1C7F1C0220D675700689850 /* OmniKitUI.framework */ = {isa = PBXFileReference; lastKnownFileType = wrapper.framework; name = OmniKitUI.framework; path = Carthage/Build/iOS/OmniKitUI.framework; sourceTree = "<group>"; };
=======
>>>>>>> 849813ce
		C1FB428B217806A300FAB378 /* StateColorPalette.swift */ = {isa = PBXFileReference; fileEncoding = 4; lastKnownFileType = sourcecode.swift; path = StateColorPalette.swift; sourceTree = "<group>"; };
		C1FB428E217921D600FAB378 /* PumpManagerUI.swift */ = {isa = PBXFileReference; lastKnownFileType = sourcecode.swift; path = PumpManagerUI.swift; sourceTree = "<group>"; };
/* End PBXFileReference section */

/* Begin PBXFrameworksBuildPhase section */
		43105EF81BADC8F9009CD81E /* Frameworks */ = {
			isa = PBXFrameworksBuildPhase;
			buildActionMask = 2147483647;
			files = (
			);
			runOnlyForDeploymentPostprocessing = 0;
		};
		43776F891B8022E90074EA36 /* Frameworks */ = {
			isa = PBXFrameworksBuildPhase;
			buildActionMask = 2147483647;
			files = (
				4F7528941DFE1E9500C322D6 /* LoopUI.framework in Frameworks */,
				434FB6461D68F1CD007B9C70 /* Amplitude.framework in Frameworks */,
				C1C7F1C1220D675800689850 /* OmniKit.framework in Frameworks */,
				43A8EC6F210E622700A81379 /* CGMBLEKitUI.framework in Frameworks */,
				438A95A81D8B9B24009D12E1 /* CGMBLEKit.framework in Frameworks */,
				43C246A81D89990F0031F8D1 /* Crypto.framework in Frameworks */,
				4D3B40041D4A9E1A00BC6334 /* G4ShareSpy.framework in Frameworks */,
				43F5C2C91B929C09003EB13D /* HealthKit.framework in Frameworks */,
				43F78D4F1C914197002152D1 /* LoopKit.framework in Frameworks */,
				437AFEE7203688CF008C4892 /* LoopKitUI.framework in Frameworks */,
				43CA93371CB98079000026B5 /* MinimedKit.framework in Frameworks */,
				43709AEA20DF3F8200F941B3 /* MinimedKitUI.framework in Frameworks */,
				C1C7F1C2220D675800689850 /* OmniKitUI.framework in Frameworks */,
				C10428971D17BAD400DD539A /* NightscoutUploadKit.framework in Frameworks */,
				437AFEE42035252A008C4892 /* RileyLinkBLEKit.framework in Frameworks */,
				43523EDB1CC35083001850F1 /* RileyLinkKit.framework in Frameworks */,
				C18852E22082AB1B00BECC8C /* RileyLinkKitUI.framework in Frameworks */,
				43B371881CE597D10013C5A6 /* ShareClient.framework in Frameworks */,
				4F08DE9B1E7BC4ED006741EA /* SwiftCharts.framework in Frameworks */,
				4379CFF021112CF700AADC79 /* ShareClientUI.framework in Frameworks */,
			);
			runOnlyForDeploymentPostprocessing = 0;
		};
		43A9437B1B926B7B0051FA24 /* Frameworks */ = {
			isa = PBXFrameworksBuildPhase;
			buildActionMask = 2147483647;
			files = (
				4344628220A7A37F00C4BE6F /* CoreBluetooth.framework in Frameworks */,
				4344628020A7A37400C4BE6F /* HealthKit.framework in Frameworks */,
				4344628520A7A3BE00C4BE6F /* LoopKit.framework in Frameworks */,
				4344628620A7A3BE00C4BE6F /* CGMBLEKit.framework in Frameworks */,
			);
			runOnlyForDeploymentPostprocessing = 0;
		};
		43E2D8CE1D20BF42004DA55F /* Frameworks */ = {
			isa = PBXFrameworksBuildPhase;
			buildActionMask = 2147483647;
			files = (
				43E2D9191D222759004DA55F /* LoopKit.framework in Frameworks */,
			);
			runOnlyForDeploymentPostprocessing = 0;
		};
		43E2D9081D20C581004DA55F /* Frameworks */ = {
			isa = PBXFrameworksBuildPhase;
			buildActionMask = 2147483647;
			files = (
			);
			runOnlyForDeploymentPostprocessing = 0;
		};
		4F70C1D91DE8DCA7006380B7 /* Frameworks */ = {
			isa = PBXFrameworksBuildPhase;
			buildActionMask = 2147483647;
			files = (
				C168C40621B0D53E00ADE90E /* MinimedKit.framework in Frameworks */,
				C168C40821B0D53E00ADE90E /* MinimedKitUI.framework in Frameworks */,
				4F7528951DFE1E9B00C322D6 /* LoopUI.framework in Frameworks */,
				437AFEE520352591008C4892 /* NotificationCenter.framework in Frameworks */,
				C110A0E7221BC2400016560B /* OmniKit.framework in Frameworks */,
				C110A0E8221BC2430016560B /* OmniKitUI.framework in Frameworks */,
			);
			runOnlyForDeploymentPostprocessing = 0;
		};
		4F7528871DFE1DC600C322D6 /* Frameworks */ = {
			isa = PBXFrameworksBuildPhase;
			buildActionMask = 2147483647;
			files = (
				437AFEE8203689FE008C4892 /* LoopKit.framework in Frameworks */,
				4FB76FB01E8C3E8000B39636 /* SwiftCharts.framework in Frameworks */,
			);
			runOnlyForDeploymentPostprocessing = 0;
		};
/* End PBXFrameworksBuildPhase section */

/* Begin PBXGroup section */
		4328E0121CFBE1B700E199AA /* Controllers */ = {
			isa = PBXGroup;
			children = (
				4328E0151CFBE1DA00E199AA /* ActionHUDController.swift */,
				4328E01D1CFBE25F00E199AA /* AddCarbsInterfaceController.swift */,
				4328E0161CFBE1DA00E199AA /* BolusInterfaceController.swift */,
				4FFEDFBE20E5CF22000BFC58 /* ChartHUDController.swift */,
				4F82654F20E69F9A0031A8F5 /* HUDInterfaceController.swift */,
				43A943891B926B7B0051FA24 /* NotificationController.swift */,
			);
			path = Controllers;
			sourceTree = "<group>";
		};
		4328E01F1CFBE2B100E199AA /* Extensions */ = {
			isa = PBXGroup;
			children = (
				4344629120A7C19800C4BE6F /* ButtonGroup.swift */,
				898ECA64218ABD9A001E9D35 /* CGRect.swift */,
				4328E0221CFBE2C500E199AA /* CLKComplicationTemplate.swift */,
				898ECA68218ABDA9001E9D35 /* CLKTextProvider+Compound.h */,
				898ECA67218ABDA8001E9D35 /* CLKTextProvider+Compound.m */,
				4F7E8AC420E2AB9600AEA65E /* Date.swift */,
				4F73F5FB20E2E7FA00E8D82C /* GlucoseStore.swift */,
				4328E0201CFBE2C500E199AA /* IdentifiableClass.swift */,
				43785E952120E4010057DED1 /* INRelevantShortcutStore+Loop.swift */,
				4328E0231CFBE2C500E199AA /* NSUserDefaults+WatchApp.swift */,
				4328E0241CFBE2C500E199AA /* UIColor.swift */,
				4F2C15801E0495B200E160D4 /* WatchContext+WatchApp.swift */,
				43CB2B2A1D924D450079823D /* WCSession.swift */,
				4328E0251CFBE2C500E199AA /* WKAlertAction.swift */,
				4328E02E1CFBF81800E199AA /* WKInterfaceImage.swift */,
				898ECA66218ABDA8001E9D35 /* WatchApp Extension-Bridging-Header.h */,
			);
			path = Extensions;
			sourceTree = "<group>";
		};
		43673E2E1F37BDA10058AC7C /* Insulin */ = {
			isa = PBXGroup;
			children = (
				435CB6241F37ABFC00C320C7 /* ExponentialInsulinModelPreset.swift */,
				435CB6281F37B01300C320C7 /* InsulinModelSettings.swift */,
				435CB6261F37AE5600C320C7 /* WalshInsulinModel.swift */,
			);
			path = Insulin;
			sourceTree = "<group>";
		};
		43757D131C06F26C00910CB9 /* Models */ = {
			isa = PBXGroup;
			children = (
				43880F961D9D8052009061A8 /* ServiceAuthentication */,
				43DE92601C555C26001FFDE1 /* AbsorptionTimeType+CarbKit.swift */,
				C17824A41E1AD4D100D9D25C /* BolusRecommendation.swift */,
				43C2FAE01EB656A500364AFF /* GlucoseEffectVelocity.swift */,
				4374B5F1209D897600D17AA8 /* Locked.swift */,
				436A0DA41D236A2A00104B24 /* LoopError.swift */,
				430B29942041F5CB00BA9F93 /* LoopSettings+Loop.swift */,
				4F526D601DF8D9A900A04910 /* NetBasal.swift */,
				438D42F81D7C88BC003244B0 /* PredictionInputEffect.swift */,
				43D848AF1E7DCBE100DADCBC /* Result.swift */,
				43441A9B1EDB34810087958C /* StatusExtensionContext+LoopKit.swift */,
				4328E0311CFC068900E199AA /* WatchContext+LoopKit.swift */,
			);
			path = Models;
			sourceTree = "<group>";
		};
		43776F831B8022E90074EA36 = {
			isa = PBXGroup;
			children = (
				4FF4D0FA1E1834BD00846527 /* Common */,
				43776F8E1B8022E90074EA36 /* Loop */,
				4F70C1DF1DE8DCA7006380B7 /* Loop Status Extension */,
				4F75288C1DFE1DC600C322D6 /* LoopUI */,
				43A943731B926B7B0051FA24 /* WatchApp */,
				43A943821B926B7B0051FA24 /* WatchApp Extension */,
				43F78D2C1C8FC58F002152D1 /* LoopTests */,
				43E2D8D21D20BF42004DA55F /* DoseMathTests */,
				968DCD53F724DE56FFE51920 /* Frameworks */,
				43776F8D1B8022E90074EA36 /* Products */,
				437D9BA11D7B5203007245E8 /* Loop.xcconfig */,
			);
			sourceTree = "<group>";
		};
		43776F8D1B8022E90074EA36 /* Products */ = {
			isa = PBXGroup;
			children = (
				43776F8C1B8022E90074EA36 /* Loop.app */,
				43A943721B926B7B0051FA24 /* WatchApp.app */,
				43A9437E1B926B7B0051FA24 /* WatchApp Extension.appex */,
				43E2D8D11D20BF42004DA55F /* DoseMathTests.xctest */,
				43E2D90B1D20C581004DA55F /* LoopTests.xctest */,
				4F70C1DC1DE8DCA7006380B7 /* Loop Status Extension.appex */,
				4F75288B1DFE1DC600C322D6 /* LoopUI.framework */,
			);
			name = Products;
			sourceTree = "<group>";
		};
		43776F8E1B8022E90074EA36 /* Loop */ = {
			isa = PBXGroup;
			children = (
				7D7076651FE06EE4004AC8EA /* Localizable.strings */,
				7D7076511FE06EE1004AC8EA /* InfoPlist.strings */,
				43EDEE6B1CF2E12A00393BE3 /* Loop.entitlements */,
				43F5C2D41B92A4A6003EB13D /* Info.plist */,
				43776F8F1B8022E90074EA36 /* AppDelegate.swift */,
				43776F981B8022E90074EA36 /* Assets.xcassets */,
				43776F9A1B8022E90074EA36 /* LaunchScreen.storyboard */,
				43776F951B8022E90074EA36 /* Main.storyboard */,
				43E344A01B9E144300C85C07 /* Extensions */,
				43F5C2E41B93C5D4003EB13D /* Managers */,
				43757D131C06F26C00910CB9 /* Models */,
				43F5C2CE1B92A2A0003EB13D /* View Controllers */,
				43F5C2CF1B92A2ED003EB13D /* Views */,
			);
			path = Loop;
			sourceTree = "<group>";
		};
		43880F961D9D8052009061A8 /* ServiceAuthentication */ = {
			isa = PBXGroup;
			children = (
				438849EB1D29EC34003B3F23 /* AmplitudeService.swift */,
				4341F4EA1EDB92AC001C936B /* LogglyService.swift */,
				438849ED1D2A1EBB003B3F23 /* MLabService.swift */,
				438849E91D297CB6003B3F23 /* NightscoutService.swift */,
			);
			path = ServiceAuthentication;
			sourceTree = "<group>";
		};
		43A943731B926B7B0051FA24 /* WatchApp */ = {
			isa = PBXGroup;
			children = (
				894F71E11FFEC4D8007D365C /* Assets.xcassets */,
				C1C73F0F1DE3D0270022FC89 /* InfoPlist.strings */,
				43F5C2D61B92A4DC003EB13D /* Info.plist */,
				43A943741B926B7B0051FA24 /* Interface.storyboard */,
			);
			path = WatchApp;
			sourceTree = "<group>";
		};
		43A943821B926B7B0051FA24 /* WatchApp Extension */ = {
			isa = PBXGroup;
			children = (
				7D7076601FE06EE3004AC8EA /* Localizable.strings */,
				7D7076411FE06EDF004AC8EA /* ckcomplication.strings */,
				7D70763C1FE06EDF004AC8EA /* InfoPlist.strings */,
				43D533BB1CFD1DD7009E3085 /* WatchApp Extension.entitlements */,
				43A943911B926B7B0051FA24 /* Info.plist */,
				43A9438D1B926B7B0051FA24 /* ComplicationController.swift */,
				43A943871B926B7B0051FA24 /* ExtensionDelegate.swift */,
				43A9438F1B926B7B0051FA24 /* Assets.xcassets */,
				4328E0121CFBE1B700E199AA /* Controllers */,
				4328E01F1CFBE2B100E199AA /* Extensions */,
				4FE3475F20D5D7FA00A86D03 /* Managers */,
				4F75F0052100146B00B5570E /* Scenes */,
				898ECA5D218ABD17001E9D35 /* Models */,
				43A943831B926B7B0051FA24 /* Supporting Files */,
			);
			path = "WatchApp Extension";
			sourceTree = "<group>";
		};
		43A943831B926B7B0051FA24 /* Supporting Files */ = {
			isa = PBXGroup;
			children = (
				43A943841B926B7B0051FA24 /* PushNotificationPayload.apns */,
			);
			name = "Supporting Files";
			sourceTree = "<group>";
		};
		43E2D8D21D20BF42004DA55F /* DoseMathTests */ = {
			isa = PBXGroup;
			children = (
				7D70766A1FE0702F004AC8EA /* InfoPlist.strings */,
				7D70765B1FE06EE2004AC8EA /* Localizable.strings */,
				43E2D8E01D20C0CB004DA55F /* Fixtures */,
				43E2D8D31D20BF42004DA55F /* DoseMathTests.swift */,
				43E2D8D51D20BF42004DA55F /* Info.plist */,
			);
			path = DoseMathTests;
			sourceTree = "<group>";
		};
		43E2D8E01D20C0CB004DA55F /* Fixtures */ = {
			isa = PBXGroup;
			children = (
				C10B28451EA9BA5E006EA1FC /* far_future_high_bg_forecast.json */,
				43E2D8E11D20C0DB004DA55F /* read_selected_basal_profile.json */,
				43E2D8E21D20C0DB004DA55F /* recommend_temp_basal_correct_low_at_min.json */,
				C1C6591B1E1B1FDA0025CC58 /* recommend_temp_basal_dropping_then_rising.json */,
				43E2D8E31D20C0DB004DA55F /* recommend_temp_basal_flat_and_high.json */,
				43E2D8E41D20C0DB004DA55F /* recommend_temp_basal_high_and_falling.json */,
				43E2D8E51D20C0DB004DA55F /* recommend_temp_basal_high_and_rising.json */,
				43E2D8E61D20C0DB004DA55F /* recommend_temp_basal_in_range_and_rising.json */,
				43E2D8E71D20C0DB004DA55F /* recommend_temp_basal_no_change_glucose.json */,
				43E2D8E81D20C0DB004DA55F /* recommend_temp_basal_start_high_end_in_range.json */,
				43E2D8E91D20C0DB004DA55F /* recommend_temp_basal_start_high_end_low.json */,
				43E2D8EA1D20C0DB004DA55F /* recommend_temp_basal_start_low_end_high.json */,
				43E2D8EB1D20C0DB004DA55F /* recommend_temp_basal_start_low_end_in_range.json */,
				C17824A21E19EAB600D9D25C /* recommend_temp_basal_start_very_low_end_high.json */,
				C12F21A61DFA79CB00748193 /* recommend_temp_basal_very_low_end_in_range.json */,
				436D9BF71F6F4EA100CFA75F /* recommended_temp_start_low_end_just_above_range.json */,
			);
			path = Fixtures;
			sourceTree = "<group>";
		};
		43E344A01B9E144300C85C07 /* Extensions */ = {
			isa = PBXGroup;
			children = (
				C17824991E1999FA00D9D25C /* CaseCountable.swift */,
				4F6663931E905FD2009E74FC /* ChartColorPalette+Loop.swift */,
				4389916A1E91B689000EEF90 /* ChartSettings+Loop.swift */,
				4F08DE8E1E7BB871006741EA /* CollectionType+Loop.swift */,
				43CE7CDD1CA8B63E003CC1B0 /* Data.swift */,
				C15713811DAC6983005BC4D2 /* MealBolusNightscoutTreatment.swift */,
				438172D81F4E9E37003C3328 /* NewPumpEvent.swift */,
				43CEE6E51E56AFD400CB9116 /* NightscoutUploader.swift */,
				43DACFFF20A2736F000F8529 /* PersistedPumpEvent.swift */,
				C1FB428B217806A300FAB378 /* StateColorPalette.swift */,
				43F41C361D3BF32400C11ED6 /* UIAlertController.swift */,
				43BFF0BB1E45C80600FF19A9 /* UIColor+Loop.swift */,
				437CEEE31CDE5C0A003C8C80 /* UIImage.swift */,
				434FF1ED1CF27EEF000DB779 /* UITableViewCell.swift */,
				430B29922041F5B200BA9F93 /* UserDefaults+Loop.swift */,
			);
			path = Extensions;
			sourceTree = "<group>";
		};
		43F5C2CE1B92A2A0003EB13D /* View Controllers */ = {
			isa = PBXGroup;
			children = (
				43DBF04B1C93B8D700B3C386 /* BolusViewController.swift */,
				43D2E8221F00425400AE5CBF /* BolusViewController+LoopDataManager.swift */,
				43A51E1E1EB6D62A000736CC /* CarbAbsorptionViewController.swift */,
				4315D2861CA5CC3B00589052 /* CarbEntryEditTableViewController.swift */,
				43DBF0581C93F73800B3C386 /* CarbEntryTableViewController.swift */,
				43A51E201EB6DBDD000736CC /* ChartsTableViewController.swift */,
				433EA4C31D9F71C800CD78FB /* CommandResponseViewController.swift */,
				C178249F1E19CF9800D9D25C /* GlucoseThresholdTableViewController.swift */,
				4302F4E21D4EA54200F0FCAF /* InsulinDeliveryTableViewController.swift */,
				435CB6221F37967800C320C7 /* InsulinModelSettingsViewController.swift */,
				437D9BA21D7BC977007245E8 /* PredictionTableViewController.swift */,
				439A7941211F631C0041B75F /* RootNavigationController.swift */,
				43F5C2DA1B92A5E1003EB13D /* SettingsTableViewController.swift */,
				43E3449E1B9D68E900C85C07 /* StatusTableViewController.swift */,
				4302F4E01D4E9C8900F0FCAF /* TextFieldTableViewController.swift */,
			);
			path = "View Controllers";
			sourceTree = "<group>";
		};
		43F5C2CF1B92A2ED003EB13D /* Views */ = {
			isa = PBXGroup;
			children = (
				43B260481ED248FB008CAA77 /* CarbEntryTableViewCell.swift */,
				4346D1E61C77F5FE00ABAFE3 /* ChartTableViewCell.swift */,
				431A8C3F1EC6E8AB00823B9C /* CircleMaskView.swift */,
				43D381611EBD9759007F8C8F /* HeaderValuesTableViewCell.swift */,
				430D85881F44037000AF2D4F /* HUDViewTableViewCell.swift */,
				438D42FA1D7D11A4003244B0 /* PredictionInputEffectTableViewCell.swift */,
				43C3B6EB20B650A80026CAFA /* SettingsImageTableViewCell.swift */,
				4374B5F3209D89A900D17AA8 /* TextFieldTableViewCell.swift */,
				43F64DD81D9C92C900D24DC6 /* TitleSubtitleTableViewCell.swift */,
				4311FB9A1F37FE1B00D4C0A7 /* TitleSubtitleTextFieldTableViewCell.swift */,
			);
			path = Views;
			sourceTree = "<group>";
		};
		43F5C2E41B93C5D4003EB13D /* Managers */ = {
			isa = PBXGroup;
			children = (
				439897361CD2F80600223065 /* AnalyticsManager.swift */,
				439BED291E76093C00B0AED5 /* CGMManager.swift */,
				43DBF0521C93EC8200B3C386 /* DeviceDataManager.swift */,
				43F4EF1C1BA2A57600526CE1 /* DiagnosticLogger.swift */,
				4315D2891CA5F45E00589052 /* DiagnosticLogger+LoopKit.swift */,
				43F78D251C8FC000002152D1 /* DoseMath.swift */,
				43E2D8C71D208D5B004DA55F /* KeychainManager+Loop.swift */,
				43A567681C94880B00334FAC /* LoopDataManager.swift */,
				C18C8C501D5A351900E043FB /* NightscoutDataManager.swift */,
				43C094491CACCC73001F6403 /* NotificationManager.swift */,
				432E73CA1D24B3D6009AD15D /* RemoteDataManager.swift */,
				430C1ABC1E5568A80067F1AE /* StatusChartsManager+LoopKit.swift */,
				4F70C20F1DE8FAC5006380B7 /* StatusExtensionDataManager.swift */,
				4328E0341CFC0AE100E199AA /* WatchDataManager.swift */,
			);
			path = Managers;
			sourceTree = "<group>";
		};
		43F78D2C1C8FC58F002152D1 /* LoopTests */ = {
			isa = PBXGroup;
			children = (
				43E2D90F1D20C581004DA55F /* Info.plist */,
				7D2366E421250E0A0028B67D /* InfoPlist.strings */,
				43E2D8C91D20B9E7004DA55F /* KeychainManagerTests.swift */,
			);
			path = LoopTests;
			sourceTree = "<group>";
		};
		4F70C1DF1DE8DCA7006380B7 /* Loop Status Extension */ = {
			isa = PBXGroup;
			children = (
				7D7076561FE06EE2004AC8EA /* InfoPlist.strings */,
				7D7076371FE06EDE004AC8EA /* Localizable.strings */,
				4F70C1FD1DE8E662006380B7 /* Loop Status Extension.entitlements */,
				4F70C1E51DE8DCA7006380B7 /* Info.plist */,
				43BFF0CC1E466C8400FF19A9 /* StateColorPalette.swift */,
				4F70C1E01DE8DCA7006380B7 /* StatusViewController.swift */,
				43BFF0BE1E45C8EA00FF19A9 /* UIColor+Widget.swift */,
				4F70C1E21DE8DCA7006380B7 /* MainInterface.storyboard */,
			);
			path = "Loop Status Extension";
			sourceTree = "<group>";
		};
		4F75288C1DFE1DC600C322D6 /* LoopUI */ = {
			isa = PBXGroup;
			children = (
				7D23667B21250C5A0028B67D /* Common */,
				7D70764C1FE06EE1004AC8EA /* Localizable.strings */,
				7D7076471FE06EE0004AC8EA /* InfoPlist.strings */,
				4FB76FC41E8C576800B39636 /* Extensions */,
				4FB76FC31E8C575900B39636 /* Managers */,
				4F7528A61DFE20AE00C322D6 /* Models */,
				4F7528931DFE1E1600C322D6 /* Views */,
				4F75288D1DFE1DC600C322D6 /* LoopUI.h */,
				4F75288E1DFE1DC600C322D6 /* Info.plist */,
				4F2C15941E09BF3C00E160D4 /* HUDView.xib */,
				4F2C15961E09E94E00E160D4 /* HUDAssets.xcassets */,
			);
			path = LoopUI;
			sourceTree = "<group>";
		};
		4F7528931DFE1E1600C322D6 /* Views */ = {
			isa = PBXGroup;
			children = (
				437CEEBF1CD6FCD8003C8C80 /* BasalRateHUDView.swift */,
				43B371851CE583890013C5A6 /* BasalStateView.swift */,
				4313EDDF1D8A6BF90060FA79 /* ChartContainerView.swift */,
				4369618F1F19C86400447E89 /* ChartPointsContextFillLayer.swift */,
				4F08DE831E7BB70B006741EA /* ChartPointsScatterDownTrianglesLayer.swift */,
				4F08DE841E7BB70B006741EA /* ChartPointsTouchHighlightLayerViewCache.swift */,
				4337615E1D52F487004A3647 /* GlucoseHUDView.swift */,
				4F2C15921E09BF2C00E160D4 /* HUDView.swift */,
				437CEEBD1CD6E0CB003C8C80 /* LoopCompletionHUDView.swift */,
				438DADC71CDE8F8B007697A5 /* LoopStateView.swift */,
			);
			path = Views;
			sourceTree = "<group>";
		};
		4F7528A61DFE20AE00C322D6 /* Models */ = {
			isa = PBXGroup;
			children = (
				4F08DE7C1E7BB6E5006741EA /* ChartAxisValueDoubleLog.swift */,
				4F08DE7D1E7BB6E5006741EA /* ChartAxisValueDoubleUnit.swift */,
				4FB76FCD1E8C835D00B39636 /* ChartColorPalette.swift */,
				4326BA631F3A44D9007CCAD4 /* ChartLineModel.swift */,
			);
			path = Models;
			sourceTree = "<group>";
		};
		4F75F0052100146B00B5570E /* Scenes */ = {
			isa = PBXGroup;
			children = (
				4F75F00120FCFE8C00B5570E /* GlucoseChartScene.swift */,
				4372E495213DCDD30068E043 /* GlucoseChartValueHashable.swift */,
			);
			path = Scenes;
			sourceTree = "<group>";
		};
		4FB76FC31E8C575900B39636 /* Managers */ = {
			isa = PBXGroup;
			children = (
				4FB76FC51E8C57B100B39636 /* StatusChartsManager.swift */,
			);
			path = Managers;
			sourceTree = "<group>";
		};
		4FB76FC41E8C576800B39636 /* Extensions */ = {
			isa = PBXGroup;
			children = (
				4F08DE801E7BB6F1006741EA /* CGPoint.swift */,
				438991661E91B563000EEF90 /* ChartPoint.swift */,
				43649A621C7A347F00523D7F /* CollectionType.swift */,
			);
			path = Extensions;
			sourceTree = "<group>";
		};
		4FE3475F20D5D7FA00A86D03 /* Managers */ = {
			isa = PBXGroup;
			children = (
				4FDDD23620DC51DF00D04B16 /* LoopDataManager.swift */,
				898ECA62218ABD21001E9D35 /* ComplicationChartManager.swift */,
			);
			path = Managers;
			sourceTree = "<group>";
		};
		4FF4D0FA1E1834BD00846527 /* Common */ = {
			isa = PBXGroup;
			children = (
				4FF4D0FC1E1834CC00846527 /* Extensions */,
				4FF4D0FB1E1834C400846527 /* Models */,
				43785E9B2120E7060057DED1 /* Intents.intentdefinition */,
			);
			path = Common;
			sourceTree = "<group>";
		};
		4FF4D0FB1E1834C400846527 /* Models */ = {
			isa = PBXGroup;
			children = (
				43673E2E1F37BDA10058AC7C /* Insulin */,
				435400301C9F744E00D5819C /* BolusSuggestionUserInfo.swift */,
				43DE92581C5479E4001FFDE1 /* CarbEntryUserInfo.swift */,
				4F11D3BF20DCBEEC006E072C /* GlucoseBackfillRequestUserInfo.swift */,
				430B298D2041F56500BA9F93 /* GlucoseThreshold.swift */,
				430B298C2041F56500BA9F93 /* LoopSettings.swift */,
				4372E48F213CFCE70068E043 /* LoopSettingsUserInfo.swift */,
				435400331C9F878D00D5819C /* SetBolusUserInfo.swift */,
				4F70C2111DE900EA006380B7 /* StatusExtensionContext.swift */,
				4FF4D0FF1E18374700846527 /* WatchContext.swift */,
				4F11D3C120DD80B3006E072C /* WatchHistoricalGlucose.swift */,
				4F7E8AC620E2AC0300AEA65E /* WatchPredictedGlucose.swift */,
				43C3B6F620BBCAA30026CAFA /* PumpManager.swift */,
				C1FB428E217921D600FAB378 /* PumpManagerUI.swift */,
			);
			path = Models;
			sourceTree = "<group>";
		};
		4FF4D0FC1E1834CC00846527 /* Extensions */ = {
			isa = PBXGroup;
			children = (
				4372E48A213CB5F00068E043 /* Double.swift */,
				4F526D5E1DF2459000A04910 /* HKUnit.swift */,
				43C513181E864C4E001547C7 /* GlucoseRangeSchedule.swift */,
				434FF1E91CF26C29000DB779 /* IdentifiableClass.swift */,
				43785E922120A01B0057DED1 /* NewCarbEntryIntent+Loop.swift */,
				434F54561D287FDB002A9274 /* NibLoadable.swift */,
				430DA58D1D4AEC230097D1CA /* NSBundle.swift */,
				439897341CD2F7DE00223065 /* NSTimeInterval.swift */,
				439A7943211FE22F0041B75F /* NSUserActivity.swift */,
				430B29892041F54A00BA9F93 /* NSUserDefaults.swift */,
				4FC8C8001DEB93E400A1452E /* NSUserDefaults+StatusExtension.swift */,
				43BFF0B31E45C1BE00FF19A9 /* NumberFormatter.swift */,
				4374B5EE209D84BE00D17AA8 /* OSLog.swift */,
				431E73471FF95A900069B5F7 /* PersistenceController.swift */,
				4372E486213C86240068E043 /* SampleValue.swift */,
				43BFF0B11E45C18400FF19A9 /* UIColor.swift */,
				43BFF0C31E4659E700FF19A9 /* UIColor+HIG.swift */,
				4344628D20A7ADD100C4BE6F /* UserDefaults+CGM.swift */,
			);
			path = Extensions;
			sourceTree = "<group>";
		};
		7D23667B21250C5A0028B67D /* Common */ = {
			isa = PBXGroup;
			children = (
				7D23667C21250C7E0028B67D /* LocalizedString.swift */,
			);
			path = Common;
			sourceTree = "<group>";
		};
		898ECA5D218ABD17001E9D35 /* Models */ = {
			isa = PBXGroup;
			children = (
				898ECA5E218ABD17001E9D35 /* GlucoseChartScaler.swift */,
				898ECA5F218ABD17001E9D35 /* GlucoseChartData.swift */,
			);
			path = Models;
			sourceTree = "<group>";
		};
		968DCD53F724DE56FFE51920 /* Frameworks */ = {
			isa = PBXGroup;
			children = (
<<<<<<< HEAD
				C1C7F1BF220D675700689850 /* OmniKit.framework */,
				C1C7F1C0220D675700689850 /* OmniKitUI.framework */,
=======
>>>>>>> 849813ce
				C168C40521B0D53E00ADE90E /* MinimedKit.framework */,
				C168C40721B0D53E00ADE90E /* MinimedKitUI.framework */,
				C1C108C22152F46D00EA5165 /* CGMBLEKitUI.framework */,
				434FB6451D68F1CD007B9C70 /* Amplitude.framework */,
				4344628420A7A3BE00C4BE6F /* CGMBLEKit.framework */,
				438A95A71D8B9B24009D12E1 /* CGMBLEKit.framework */,
				43A8EC6E210E622600A81379 /* CGMBLEKitUI.framework */,
				4344628120A7A37E00C4BE6F /* CoreBluetooth.framework */,
				43C246A71D89990F0031F8D1 /* Crypto.framework */,
				4D3B40021D4A9DFE00BC6334 /* G4ShareSpy.framework */,
				4344627F20A7A37400C4BE6F /* HealthKit.framework */,
				43F5C2C81B929C09003EB13D /* HealthKit.framework */,
				4344628320A7A3BE00C4BE6F /* LoopKit.framework */,
				43F78D4B1C914197002152D1 /* LoopKit.framework */,
				437AFEE6203688CF008C4892 /* LoopKitUI.framework */,
				43CA93361CB98079000026B5 /* MinimedKit.framework */,
				43709AE920DF3F8200F941B3 /* MinimedKitUI.framework */,
				C10428961D17BAD400DD539A /* NightscoutUploadKit.framework */,
				4F70C1DD1DE8DCA7006380B7 /* NotificationCenter.framework */,
				434AB0B11CBB4C3300422F4A /* RileyLinkBLEKit.framework */,
				43523EDA1CC35083001850F1 /* RileyLinkKit.framework */,
				C18852E12082AB1A00BECC8C /* RileyLinkKitUI.framework */,
				43B371871CE597D10013C5A6 /* ShareClient.framework */,
				4379CFEF21112CF700AADC79 /* ShareClientUI.framework */,
				4346D1EF1C781BEA00ABAFE3 /* SwiftCharts.framework */,
			);
			name = Frameworks;
			sourceTree = "<group>";
		};
/* End PBXGroup section */

/* Begin PBXHeadersBuildPhase section */
		4F7528881DFE1DC600C322D6 /* Headers */ = {
			isa = PBXHeadersBuildPhase;
			buildActionMask = 2147483647;
			files = (
				4F2C15851E075B8700E160D4 /* LoopUI.h in Headers */,
			);
			runOnlyForDeploymentPostprocessing = 0;
		};
/* End PBXHeadersBuildPhase section */

/* Begin PBXNativeTarget section */
		43776F8B1B8022E90074EA36 /* Loop */ = {
			isa = PBXNativeTarget;
			buildConfigurationList = 43776FB61B8022E90074EA36 /* Build configuration list for PBXNativeTarget "Loop" */;
			buildPhases = (
				43776F881B8022E90074EA36 /* Sources */,
				43776F891B8022E90074EA36 /* Frameworks */,
				43776F8A1B8022E90074EA36 /* Resources */,
				43A9439C1B926B7B0051FA24 /* Embed Watch Content */,
				43A943AE1B928D400051FA24 /* Embed Frameworks */,
				43EDDBEF1C361BCE007D89B5 /* Copy Frameworks with Carthage */,
				4F70C1EC1DE8DCA8006380B7 /* Embed App Extensions */,
			);
			buildRules = (
			);
			dependencies = (
				432CF87D20D8B8990066B889 /* PBXTargetDependency */,
				4F7528971DFE1ED400C322D6 /* PBXTargetDependency */,
				43A943931B926B7B0051FA24 /* PBXTargetDependency */,
				4F70C1E71DE8DCA7006380B7 /* PBXTargetDependency */,
			);
			name = Loop;
			productName = Loop;
			productReference = 43776F8C1B8022E90074EA36 /* Loop.app */;
			productType = "com.apple.product-type.application";
		};
		43A943711B926B7B0051FA24 /* WatchApp */ = {
			isa = PBXNativeTarget;
			buildConfigurationList = 43A943991B926B7B0051FA24 /* Build configuration list for PBXNativeTarget "WatchApp" */;
			buildPhases = (
				43A943701B926B7B0051FA24 /* Resources */,
				43A943981B926B7B0051FA24 /* Embed App Extensions */,
				43105EF81BADC8F9009CD81E /* Frameworks */,
			);
			buildRules = (
			);
			dependencies = (
				43A943811B926B7B0051FA24 /* PBXTargetDependency */,
			);
			name = WatchApp;
			productName = WatchApp;
			productReference = 43A943721B926B7B0051FA24 /* WatchApp.app */;
			productType = "com.apple.product-type.application.watchapp2";
		};
		43A9437D1B926B7B0051FA24 /* WatchApp Extension */ = {
			isa = PBXNativeTarget;
			buildConfigurationList = 43A943951B926B7B0051FA24 /* Build configuration list for PBXNativeTarget "WatchApp Extension" */;
			buildPhases = (
				43A9437A1B926B7B0051FA24 /* Sources */,
				43A9437B1B926B7B0051FA24 /* Frameworks */,
				43A9437C1B926B7B0051FA24 /* Resources */,
				43C667D71C5577280050C674 /* Embed Frameworks */,
				43FF3DF620A8EFE800F8E62C /* Copy Frameworks with Carthage */,
			);
			buildRules = (
			);
			dependencies = (
				432CF88120D8BC460066B889 /* PBXTargetDependency */,
			);
			name = "WatchApp Extension";
			productName = "WatchApp Extension";
			productReference = 43A9437E1B926B7B0051FA24 /* WatchApp Extension.appex */;
			productType = "com.apple.product-type.watchkit2-extension";
		};
		43E2D8D01D20BF42004DA55F /* DoseMathTests */ = {
			isa = PBXNativeTarget;
			buildConfigurationList = 43E2D8D61D20BF42004DA55F /* Build configuration list for PBXNativeTarget "DoseMathTests" */;
			buildPhases = (
				43E2D8CD1D20BF42004DA55F /* Sources */,
				43E2D8CE1D20BF42004DA55F /* Frameworks */,
				43E2D8CF1D20BF42004DA55F /* Resources */,
				43E2D8DD1D20C072004DA55F /* CopyFiles */,
			);
			buildRules = (
			);
			dependencies = (
			);
			name = DoseMathTests;
			productName = DoseMathTests;
			productReference = 43E2D8D11D20BF42004DA55F /* DoseMathTests.xctest */;
			productType = "com.apple.product-type.bundle.unit-test";
		};
		43E2D90A1D20C581004DA55F /* LoopTests */ = {
			isa = PBXNativeTarget;
			buildConfigurationList = 43E2D9121D20C581004DA55F /* Build configuration list for PBXNativeTarget "LoopTests" */;
			buildPhases = (
				43E2D9071D20C581004DA55F /* Sources */,
				43E2D9081D20C581004DA55F /* Frameworks */,
				43E2D9091D20C581004DA55F /* Resources */,
			);
			buildRules = (
			);
			dependencies = (
				43E2D9111D20C581004DA55F /* PBXTargetDependency */,
			);
			name = LoopTests;
			productName = LoopTests;
			productReference = 43E2D90B1D20C581004DA55F /* LoopTests.xctest */;
			productType = "com.apple.product-type.bundle.unit-test";
		};
		4F70C1DB1DE8DCA7006380B7 /* Loop Status Extension */ = {
			isa = PBXNativeTarget;
			buildConfigurationList = 4F70C1EB1DE8DCA8006380B7 /* Build configuration list for PBXNativeTarget "Loop Status Extension" */;
			buildPhases = (
				4F70C1D81DE8DCA7006380B7 /* Sources */,
				4F70C1D91DE8DCA7006380B7 /* Frameworks */,
				4F70C1DA1DE8DCA7006380B7 /* Resources */,
			);
			buildRules = (
			);
			dependencies = (
				C110A0EA221BC29B0016560B /* PBXTargetDependency */,
				4F7528991DFE1ED800C322D6 /* PBXTargetDependency */,
			);
			name = "Loop Status Extension";
			productName = "Loop Status Extension";
			productReference = 4F70C1DC1DE8DCA7006380B7 /* Loop Status Extension.appex */;
			productType = "com.apple.product-type.app-extension";
		};
		4F75288A1DFE1DC600C322D6 /* LoopUI */ = {
			isa = PBXNativeTarget;
			buildConfigurationList = 4F7528921DFE1DC600C322D6 /* Build configuration list for PBXNativeTarget "LoopUI" */;
			buildPhases = (
				4F7528861DFE1DC600C322D6 /* Sources */,
				4F7528871DFE1DC600C322D6 /* Frameworks */,
				4F7528881DFE1DC600C322D6 /* Headers */,
				4F7528891DFE1DC600C322D6 /* Resources */,
			);
			buildRules = (
			);
			dependencies = (
				432CF87F20D8BC3B0066B889 /* PBXTargetDependency */,
			);
			name = LoopUI;
			productName = LoopUI;
			productReference = 4F75288B1DFE1DC600C322D6 /* LoopUI.framework */;
			productType = "com.apple.product-type.framework";
		};
/* End PBXNativeTarget section */

/* Begin PBXProject section */
		43776F841B8022E90074EA36 /* Project object */ = {
			isa = PBXProject;
			attributes = {
				LastSwiftUpdateCheck = 0730;
				LastUpgradeCheck = 0940;
				ORGANIZATIONNAME = "LoopKit Authors";
				TargetAttributes = {
					432CF87720D8B8380066B889 = {
						CreatedOnToolsVersion = 9.4;
						ProvisioningStyle = Automatic;
					};
					43776F8B1B8022E90074EA36 = {
						CreatedOnToolsVersion = 7.0;
						LastSwiftMigration = 0800;
						SystemCapabilities = {
							com.apple.ApplicationGroups.iOS = {
								enabled = 1;
							};
							com.apple.BackgroundModes = {
								enabled = 1;
							};
							com.apple.HealthKit = {
								enabled = 1;
							};
							com.apple.Keychain = {
								enabled = 0;
							};
							com.apple.Siri = {
								enabled = 1;
							};
						};
					};
					43A943711B926B7B0051FA24 = {
						CreatedOnToolsVersion = 7.0;
						LastSwiftMigration = 0800;
						SystemCapabilities = {
							com.apple.ApplicationGroups.iOS = {
								enabled = 0;
							};
							com.apple.BackgroundModes.watchos.app = {
								enabled = 0;
							};
						};
					};
					43A9437D1B926B7B0051FA24 = {
						CreatedOnToolsVersion = 7.0;
						LastSwiftMigration = 1000;
						SystemCapabilities = {
							com.apple.ApplicationGroups.iOS = {
								enabled = 0;
							};
							com.apple.HealthKit = {
								enabled = 0;
							};
							com.apple.HealthKit.watchos = {
								enabled = 1;
							};
							com.apple.Keychain = {
								enabled = 0;
							};
							com.apple.Siri = {
								enabled = 1;
							};
						};
					};
					43E2D8D01D20BF42004DA55F = {
						CreatedOnToolsVersion = 7.3.1;
						LastSwiftMigration = 0800;
					};
					43E2D90A1D20C581004DA55F = {
						CreatedOnToolsVersion = 7.3.1;
						LastSwiftMigration = 0800;
						TestTargetID = 43776F8B1B8022E90074EA36;
					};
					4F70C1DB1DE8DCA7006380B7 = {
						CreatedOnToolsVersion = 8.1;
						ProvisioningStyle = Automatic;
						SystemCapabilities = {
							com.apple.ApplicationGroups.iOS = {
								enabled = 1;
							};
						};
					};
					4F75288A1DFE1DC600C322D6 = {
						CreatedOnToolsVersion = 8.1;
						ProvisioningStyle = Automatic;
					};
				};
			};
			buildConfigurationList = 43776F871B8022E90074EA36 /* Build configuration list for PBXProject "Loop" */;
			compatibilityVersion = "Xcode 8.0";
			developmentRegion = English;
			hasScannedForEncodings = 0;
			knownRegions = (
				en,
				Base,
				fr,
				de,
				"zh-Hans",
				it,
				nl,
				nb,
				es,
				pl,
			);
			mainGroup = 43776F831B8022E90074EA36;
			productRefGroup = 43776F8D1B8022E90074EA36 /* Products */;
			projectDirPath = "";
			projectRoot = "";
			targets = (
				43776F8B1B8022E90074EA36 /* Loop */,
				4F70C1DB1DE8DCA7006380B7 /* Loop Status Extension */,
				43A943711B926B7B0051FA24 /* WatchApp */,
				43A9437D1B926B7B0051FA24 /* WatchApp Extension */,
				4F75288A1DFE1DC600C322D6 /* LoopUI */,
				43E2D8D01D20BF42004DA55F /* DoseMathTests */,
				43E2D90A1D20C581004DA55F /* LoopTests */,
				432CF87720D8B8380066B889 /* Cartfile */,
			);
		};
/* End PBXProject section */

/* Begin PBXResourcesBuildPhase section */
		43776F8A1B8022E90074EA36 /* Resources */ = {
			isa = PBXResourcesBuildPhase;
			buildActionMask = 2147483647;
			files = (
				43FCBBC21E51710B00343C1B /* LaunchScreen.storyboard in Resources */,
				7D70764F1FE06EE1004AC8EA /* InfoPlist.strings in Resources */,
				43776F991B8022E90074EA36 /* Assets.xcassets in Resources */,
				7D7076631FE06EE4004AC8EA /* Localizable.strings in Resources */,
				43776F971B8022E90074EA36 /* Main.storyboard in Resources */,
			);
			runOnlyForDeploymentPostprocessing = 0;
		};
		43A943701B926B7B0051FA24 /* Resources */ = {
			isa = PBXResourcesBuildPhase;
			buildActionMask = 2147483647;
			files = (
				C1C73F0D1DE3D0270022FC89 /* InfoPlist.strings in Resources */,
				894F71E21FFEC4D8007D365C /* Assets.xcassets in Resources */,
				43A943761B926B7B0051FA24 /* Interface.storyboard in Resources */,
			);
			runOnlyForDeploymentPostprocessing = 0;
		};
		43A9437C1B926B7B0051FA24 /* Resources */ = {
			isa = PBXResourcesBuildPhase;
			buildActionMask = 2147483647;
			files = (
				7D70765E1FE06EE3004AC8EA /* Localizable.strings in Resources */,
				7D70763A1FE06EDF004AC8EA /* InfoPlist.strings in Resources */,
				7D70763F1FE06EDF004AC8EA /* ckcomplication.strings in Resources */,
				43A943901B926B7B0051FA24 /* Assets.xcassets in Resources */,
			);
			runOnlyForDeploymentPostprocessing = 0;
		};
		43E2D8CF1D20BF42004DA55F /* Resources */ = {
			isa = PBXResourcesBuildPhase;
			buildActionMask = 2147483647;
			files = (
				7D7076591FE06EE2004AC8EA /* Localizable.strings in Resources */,
				43E2D8F21D20C0DB004DA55F /* recommend_temp_basal_no_change_glucose.json in Resources */,
				43E2D8F61D20C0DB004DA55F /* recommend_temp_basal_start_low_end_in_range.json in Resources */,
				C17824A31E19EAB600D9D25C /* recommend_temp_basal_start_very_low_end_high.json in Resources */,
				43E2D8F41D20C0DB004DA55F /* recommend_temp_basal_start_high_end_low.json in Resources */,
				43E2D8EF1D20C0DB004DA55F /* recommend_temp_basal_high_and_falling.json in Resources */,
				436D9BF81F6F4EA100CFA75F /* recommended_temp_start_low_end_just_above_range.json in Resources */,
				7D7076681FE0702F004AC8EA /* InfoPlist.strings in Resources */,
				43E2D8ED1D20C0DB004DA55F /* recommend_temp_basal_correct_low_at_min.json in Resources */,
				43E2D8F01D20C0DB004DA55F /* recommend_temp_basal_high_and_rising.json in Resources */,
				C12F21A71DFA79CB00748193 /* recommend_temp_basal_very_low_end_in_range.json in Resources */,
				43E2D8F11D20C0DB004DA55F /* recommend_temp_basal_in_range_and_rising.json in Resources */,
				43E2D8EE1D20C0DB004DA55F /* recommend_temp_basal_flat_and_high.json in Resources */,
				C1C6591C1E1B1FDA0025CC58 /* recommend_temp_basal_dropping_then_rising.json in Resources */,
				43E2D8F31D20C0DB004DA55F /* recommend_temp_basal_start_high_end_in_range.json in Resources */,
				43E2D8F51D20C0DB004DA55F /* recommend_temp_basal_start_low_end_high.json in Resources */,
				C10B28461EA9BA5E006EA1FC /* far_future_high_bg_forecast.json in Resources */,
				43E2D8EC1D20C0DB004DA55F /* read_selected_basal_profile.json in Resources */,
			);
			runOnlyForDeploymentPostprocessing = 0;
		};
		43E2D9091D20C581004DA55F /* Resources */ = {
			isa = PBXResourcesBuildPhase;
			buildActionMask = 2147483647;
			files = (
				7D2366E621250E0A0028B67D /* InfoPlist.strings in Resources */,
			);
			runOnlyForDeploymentPostprocessing = 0;
		};
		4F70C1DA1DE8DCA7006380B7 /* Resources */ = {
			isa = PBXResourcesBuildPhase;
			buildActionMask = 2147483647;
			files = (
				4F70C1E41DE8DCA7006380B7 /* MainInterface.storyboard in Resources */,
				7D7076541FE06EE2004AC8EA /* InfoPlist.strings in Resources */,
				7D7076351FE06EDE004AC8EA /* Localizable.strings in Resources */,
			);
			runOnlyForDeploymentPostprocessing = 0;
		};
		4F7528891DFE1DC600C322D6 /* Resources */ = {
			isa = PBXResourcesBuildPhase;
			buildActionMask = 2147483647;
			files = (
				4F2C15971E09E94E00E160D4 /* HUDAssets.xcassets in Resources */,
				7D70764A1FE06EE1004AC8EA /* Localizable.strings in Resources */,
				7D7076451FE06EE0004AC8EA /* InfoPlist.strings in Resources */,
				4F2C15951E09BF3C00E160D4 /* HUDView.xib in Resources */,
			);
			runOnlyForDeploymentPostprocessing = 0;
		};
/* End PBXResourcesBuildPhase section */

/* Begin PBXShellScriptBuildPhase section */
		432CF87B20D8B8490066B889 /* Build Carthage Dependencies */ = {
			isa = PBXShellScriptBuildPhase;
			buildActionMask = 2147483647;
			files = (
			);
			inputPaths = (
			);
			name = "Build Carthage Dependencies";
			outputPaths = (
			);
			runOnlyForDeploymentPostprocessing = 0;
			shellPath = /bin/sh;
			shellScript = "if [ -f $PROJECT_DIR/.gitmodules ]; then\n    echo \"Skipping checkout due to presence of .gitmodules file\"\n    if [ $ACTION = \"install\" ]; then\n        echo \"You're installing: Make sure to keep all submodules up-to-date and run carthage build after changes.\"\n    fi\nelse\n    echo \"Bootstrapping carthage dependencies\"\n    unset LLVM_TARGET_TRIPLE_SUFFIX\n    /usr/local/bin/carthage bootstrap --project-directory \"$SRCROOT\" --cache-builds\nfi\n";
		};
		432CF88220D8BCD90066B889 /* Homebrew & Carthage Setup */ = {
			isa = PBXShellScriptBuildPhase;
			buildActionMask = 2147483647;
			files = (
			);
			inputPaths = (
			);
			name = "Homebrew & Carthage Setup";
			outputPaths = (
			);
			runOnlyForDeploymentPostprocessing = 0;
			shellPath = /bin/sh;
			shellScript = "if ! [ -x \"$(command -v brew)\" ]; then\n    # Install Homebrew\n    ruby -e \"$(curl -fsSL https://raw.githubusercontent.com/Homebrew/install/master/install)\"\nfi\n\nif brew ls carthage > /dev/null; then\n    brew upgrade carthage || echo \"Continuing…\"\nelse\n    brew install carthage\nfi\n";
		};
		43EDDBEF1C361BCE007D89B5 /* Copy Frameworks with Carthage */ = {
			isa = PBXShellScriptBuildPhase;
			buildActionMask = 2147483647;
			files = (
			);
			inputPaths = (
				"$(SRCROOT)/Carthage/Build/iOS/CGMBLEKit.framework",
				"$(SRCROOT)/Carthage/Build/iOS/LoopKit.framework",
				"$(SRCROOT)/Carthage/Build/iOS/SwiftCharts.framework",
				"$(SRCROOT)/Carthage/Build/iOS/MinimedKit.framework",
				"$(SRCROOT)/Carthage/Build/iOS/RileyLinkBLEKit.framework",
				"$(SRCROOT)/Carthage/Build/iOS/RileyLinkKit.framework",
				"$(SRCROOT)/Carthage/Build/iOS/Amplitude.framework",
				"$(SRCROOT)/Carthage/Build/iOS/ShareClient.framework",
				"$(SRCROOT)/Carthage/Build/iOS/NightscoutUploadKit.framework",
				"$(SRCROOT)/Carthage/Build/iOS/Crypto.framework",
				"$(SRCROOT)/Carthage/Build/iOS/G4ShareSpy.framework",
				"$(SRCROOT)/Carthage/Build/iOS/RileyLinkKitUI.framework",
				"$(SRCROOT)/Carthage/Build/iOS/LoopKitUI.framework",
				"$(SRCROOT)/Carthage/Build/iOS/MinimedKitUI.framework",
				"$(SRCROOT)/Carthage/Build/iOS/CGMBLEKitUI.framework",
				"$(SRCROOT)/Carthage/Build/iOS/ShareClientUI.framework",
				"$(SRCROOT)/Carthage/Build/iOS/OmniKit.framework",
				"$(SRCROOT)/Carthage/Build/iOS/OmniKitUI.framework",
			);
			name = "Copy Frameworks with Carthage";
			outputPaths = (
			);
			runOnlyForDeploymentPostprocessing = 0;
			shellPath = /bin/sh;
			shellScript = "carthage_frameworks_dir=${SRCROOT}/Carthage/Build/iOS\nif [ -f $PROJECT_DIR/.gitmodules ] && [ $ACTION != \"install\" ]; then\nfor varname in ${!SCRIPT_INPUT_FILE_*}\ndo\necho using $BUILT_PRODUCTS_DIR for ${varname}\nexport ${varname}=${!varname/$carthage_frameworks_dir/$BUILT_PRODUCTS_DIR}\ndone\nfi\n/usr/local/bin/carthage copy-frameworks\n";
		};
		43FF3DF620A8EFE800F8E62C /* Copy Frameworks with Carthage */ = {
			isa = PBXShellScriptBuildPhase;
			buildActionMask = 2147483647;
			files = (
			);
			inputPaths = (
				"$(SRCROOT)/Carthage/Build/watchOS/CGMBLEKit.framework",
				"$(SRCROOT)/Carthage/Build/watchOS/LoopKit.framework",
				"$(SRCROOT)/Carthage/Build/watchOS/ShareClient.framework",
			);
			name = "Copy Frameworks with Carthage";
			outputPaths = (
				"$(BUILT_PRODUCTS_DIR)/$(FRAMEWORKS_FOLDER_PATH)/CGMBLEKit.framework",
				"$(BUILT_PRODUCTS_DIR)/$(FRAMEWORKS_FOLDER_PATH)/LoopKit.framework",
				"$(BUILT_PRODUCTS_DIR)/$(FRAMEWORKS_FOLDER_PATH)/ShareClient.framework",
			);
			runOnlyForDeploymentPostprocessing = 0;
			shellPath = /bin/sh;
			shellScript = "carthage_frameworks_dir=${SRCROOT}/Carthage/Build/iOS\nif [ -f $PROJECT_DIR/.gitmodules ] && [ $ACTION != \"install\" ]; then\nfor varname in ${!SCRIPT_INPUT_FILE_*}\ndo\nexport ${varname}=${!varname/$carthage_frameworks_dir/$BUILT_PRODUCTS_DIR}\ndone\nfi\n/usr/local/bin/carthage copy-frameworks\n";
		};
/* End PBXShellScriptBuildPhase section */

/* Begin PBXSourcesBuildPhase section */
		43776F881B8022E90074EA36 /* Sources */ = {
			isa = PBXSourcesBuildPhase;
			buildActionMask = 2147483647;
			files = (
				C17824A51E1AD4D100D9D25C /* BolusRecommendation.swift in Sources */,
				4F70C2131DE90339006380B7 /* StatusExtensionContext.swift in Sources */,
				434F54571D287FDB002A9274 /* NibLoadable.swift in Sources */,
				43441A9C1EDB34810087958C /* StatusExtensionContext+LoopKit.swift in Sources */,
				4FF4D1001E18374700846527 /* WatchContext.swift in Sources */,
				430B298A2041F54A00BA9F93 /* NSUserDefaults.swift in Sources */,
				4315D28A1CA5F45E00589052 /* DiagnosticLogger+LoopKit.swift in Sources */,
				4F2C15821E074FC600E160D4 /* NSTimeInterval.swift in Sources */,
				4311FB9B1F37FE1B00D4C0A7 /* TitleSubtitleTextFieldTableViewCell.swift in Sources */,
				430DA58E1D4AEC230097D1CA /* NSBundle.swift in Sources */,
				C1FB428F217921D600FAB378 /* PumpManagerUI.swift in Sources */,
				43C513191E864C4E001547C7 /* GlucoseRangeSchedule.swift in Sources */,
				43A51E1F1EB6D62A000736CC /* CarbAbsorptionViewController.swift in Sources */,
				43776F901B8022E90074EA36 /* AppDelegate.swift in Sources */,
				4372E48B213CB5F00068E043 /* Double.swift in Sources */,
				430B29932041F5B300BA9F93 /* UserDefaults+Loop.swift in Sources */,
				4341F4EB1EDB92AC001C936B /* LogglyService.swift in Sources */,
				43CE7CDE1CA8B63E003CC1B0 /* Data.swift in Sources */,
				439A7942211F631C0041B75F /* RootNavigationController.swift in Sources */,
				4F11D3C020DCBEEC006E072C /* GlucoseBackfillRequestUserInfo.swift in Sources */,
				43F5C2DB1B92A5E1003EB13D /* SettingsTableViewController.swift in Sources */,
				434FF1EA1CF26C29000DB779 /* IdentifiableClass.swift in Sources */,
				43A567691C94880B00334FAC /* LoopDataManager.swift in Sources */,
				43D848B01E7DCBE100DADCBC /* Result.swift in Sources */,
				43B260491ED248FB008CAA77 /* CarbEntryTableViewCell.swift in Sources */,
				4302F4E11D4E9C8900F0FCAF /* TextFieldTableViewController.swift in Sources */,
				435CB6271F37AE5600C320C7 /* WalshInsulinModel.swift in Sources */,
				43F64DD91D9C92C900D24DC6 /* TitleSubtitleTableViewCell.swift in Sources */,
				C15713821DAC6983005BC4D2 /* MealBolusNightscoutTreatment.swift in Sources */,
				435400321C9F745500D5819C /* BolusSuggestionUserInfo.swift in Sources */,
				43E3449F1B9D68E900C85C07 /* StatusTableViewController.swift in Sources */,
				43DBF0531C93EC8200B3C386 /* DeviceDataManager.swift in Sources */,
				43E2D8C81D208D5B004DA55F /* KeychainManager+Loop.swift in Sources */,
				430B298F2041F56500BA9F93 /* GlucoseThreshold.swift in Sources */,
				C17824A01E19CF9800D9D25C /* GlucoseThresholdTableViewController.swift in Sources */,
				435CB6251F37ABFC00C320C7 /* ExponentialInsulinModelPreset.swift in Sources */,
				4372E487213C86240068E043 /* SampleValue.swift in Sources */,
				4346D1E71C77F5FE00ABAFE3 /* ChartTableViewCell.swift in Sources */,
				437CEEE41CDE5C0A003C8C80 /* UIImage.swift in Sources */,
				43DBF0591C93F73800B3C386 /* CarbEntryTableViewController.swift in Sources */,
				43E93FB71E469A5100EAB8DB /* HKUnit.swift in Sources */,
				43BFF0BC1E45C80600FF19A9 /* UIColor+Loop.swift in Sources */,
				43C0944A1CACCC73001F6403 /* NotificationManager.swift in Sources */,
				4F08DE9D1E81D0E9006741EA /* StatusChartsManager+LoopKit.swift in Sources */,
				434FF1EE1CF27EEF000DB779 /* UITableViewCell.swift in Sources */,
				439BED2A1E76093C00B0AED5 /* CGMManager.swift in Sources */,
				C18C8C511D5A351900E043FB /* NightscoutDataManager.swift in Sources */,
				438849EA1D297CB6003B3F23 /* NightscoutService.swift in Sources */,
				438172D91F4E9E37003C3328 /* NewPumpEvent.swift in Sources */,
				4389916B1E91B689000EEF90 /* ChartSettings+Loop.swift in Sources */,
				4315D2871CA5CC3B00589052 /* CarbEntryEditTableViewController.swift in Sources */,
				C178249A1E1999FA00D9D25C /* CaseCountable.swift in Sources */,
				43DBF04C1C93B8D700B3C386 /* BolusViewController.swift in Sources */,
				4FB76FBB1E8C42CF00B39636 /* UIColor.swift in Sources */,
				4374B5EF209D84BF00D17AA8 /* OSLog.swift in Sources */,
				4F6663941E905FD2009E74FC /* ChartColorPalette+Loop.swift in Sources */,
				4328E0351CFC0AE100E199AA /* WatchDataManager.swift in Sources */,
				43D381621EBD9759007F8C8F /* HeaderValuesTableViewCell.swift in Sources */,
				43BFF0C51E465A2D00FF19A9 /* UIColor+HIG.swift in Sources */,
				43785E982120E7060057DED1 /* Intents.intentdefinition in Sources */,
				4302F4E31D4EA54200F0FCAF /* InsulinDeliveryTableViewController.swift in Sources */,
				4374B5F4209D89A900D17AA8 /* TextFieldTableViewCell.swift in Sources */,
				4FC8C8011DEB93E400A1452E /* NSUserDefaults+StatusExtension.swift in Sources */,
				43DAD00020A2736F000F8529 /* PersistedPumpEvent.swift in Sources */,
				438849EC1D29EC34003B3F23 /* AmplitudeService.swift in Sources */,
				43E93FB61E469A4000EAB8DB /* NumberFormatter.swift in Sources */,
				C1FB428C217806A400FAB378 /* StateColorPalette.swift in Sources */,
				4F08DE8F1E7BB871006741EA /* CollectionType+Loop.swift in Sources */,
				435400341C9F878D00D5819C /* SetBolusUserInfo.swift in Sources */,
				437D9BA31D7BC977007245E8 /* PredictionTableViewController.swift in Sources */,
				4344628F20A7ADD500C4BE6F /* UserDefaults+CGM.swift in Sources */,
				43F41C371D3BF32400C11ED6 /* UIAlertController.swift in Sources */,
				433EA4C41D9F71C800CD78FB /* CommandResponseViewController.swift in Sources */,
				43D2E8231F00425400AE5CBF /* BolusViewController+LoopDataManager.swift in Sources */,
				430B29952041F5CB00BA9F93 /* LoopSettings+Loop.swift in Sources */,
				43785E932120A01B0057DED1 /* NewCarbEntryIntent+Loop.swift in Sources */,
				43CEE6E61E56AFD400CB9116 /* NightscoutUploader.swift in Sources */,
				439A7944211FE22F0041B75F /* NSUserActivity.swift in Sources */,
				4328E0331CFC091100E199AA /* WatchContext+LoopKit.swift in Sources */,
				4F526D611DF8D9A900A04910 /* NetBasal.swift in Sources */,
				43C3B6EC20B650A80026CAFA /* SettingsImageTableViewCell.swift in Sources */,
				4F7E8ACB20E2ACB500AEA65E /* WatchPredictedGlucose.swift in Sources */,
				436A0DA51D236A2A00104B24 /* LoopError.swift in Sources */,
				4F11D3C220DD80B3006E072C /* WatchHistoricalGlucose.swift in Sources */,
				435CB6231F37967800C320C7 /* InsulinModelSettingsViewController.swift in Sources */,
				431E73481FF95A900069B5F7 /* PersistenceController.swift in Sources */,
				4372E490213CFCE70068E043 /* LoopSettingsUserInfo.swift in Sources */,
				43F78D261C8FC000002152D1 /* DoseMath.swift in Sources */,
				438D42F91D7C88BC003244B0 /* PredictionInputEffect.swift in Sources */,
				4F70C2101DE8FAC5006380B7 /* StatusExtensionDataManager.swift in Sources */,
				43DFB62320D4CAE7008A7BAE /* PumpManager.swift in Sources */,
				435CB6291F37B01300C320C7 /* InsulinModelSettings.swift in Sources */,
				431A8C401EC6E8AB00823B9C /* CircleMaskView.swift in Sources */,
				439897371CD2F80600223065 /* AnalyticsManager.swift in Sources */,
				430D85891F44037000AF2D4F /* HUDViewTableViewCell.swift in Sources */,
				43A51E211EB6DBDD000736CC /* ChartsTableViewController.swift in Sources */,
				438849EE1D2A1EBB003B3F23 /* MLabService.swift in Sources */,
				438D42FB1D7D11A4003244B0 /* PredictionInputEffectTableViewCell.swift in Sources */,
				43F4EF1D1BA2A57600526CE1 /* DiagnosticLogger.swift in Sources */,
				432E73CB1D24B3D6009AD15D /* RemoteDataManager.swift in Sources */,
				43DE92591C5479E4001FFDE1 /* CarbEntryUserInfo.swift in Sources */,
				43DE92611C555C26001FFDE1 /* AbsorptionTimeType+CarbKit.swift in Sources */,
				430B298E2041F56500BA9F93 /* LoopSettings.swift in Sources */,
				43C2FAE11EB656A500364AFF /* GlucoseEffectVelocity.swift in Sources */,
				4374B5F2209D897600D17AA8 /* Locked.swift in Sources */,
			);
			runOnlyForDeploymentPostprocessing = 0;
		};
		43A9437A1B926B7B0051FA24 /* Sources */ = {
			isa = PBXSourcesBuildPhase;
			buildActionMask = 2147483647;
			files = (
				4372E488213C862B0068E043 /* SampleValue.swift in Sources */,
				4F2C15741E0209F500E160D4 /* NSTimeInterval.swift in Sources */,
				4FF4D1011E18375000846527 /* WatchContext.swift in Sources */,
				435400311C9F744E00D5819C /* BolusSuggestionUserInfo.swift in Sources */,
				4372E49A213F7A830068E043 /* WalshInsulinModel.swift in Sources */,
				898ECA63218ABD21001E9D35 /* ComplicationChartManager.swift in Sources */,
				43A9438A1B926B7B0051FA24 /* NotificationController.swift in Sources */,
				439A7945211FE23A0041B75F /* NSUserActivity.swift in Sources */,
				43A943881B926B7B0051FA24 /* ExtensionDelegate.swift in Sources */,
				4372E498213F7A550068E043 /* InsulinModelSettings.swift in Sources */,
				4F75F00220FCFE8C00B5570E /* GlucoseChartScene.swift in Sources */,
				4328E02F1CFBF81800E199AA /* WKInterfaceImage.swift in Sources */,
				4F2C15811E0495B200E160D4 /* WatchContext+WatchApp.swift in Sources */,
				4372E496213DCDD30068E043 /* GlucoseChartValueHashable.swift in Sources */,
				898ECA61218ABD17001E9D35 /* GlucoseChartData.swift in Sources */,
				4344629820A8B2D700C4BE6F /* OSLog.swift in Sources */,
				4328E02A1CFBE2C500E199AA /* UIColor.swift in Sources */,
				4372E484213A63FB0068E043 /* ChartHUDController.swift in Sources */,
				4FDDD23720DC51DF00D04B16 /* LoopDataManager.swift in Sources */,
				898ECA60218ABD17001E9D35 /* GlucoseChartScaler.swift in Sources */,
				4328E01B1CFBE1DA00E199AA /* BolusInterfaceController.swift in Sources */,
				4F82655020E69F9A0031A8F5 /* HUDInterfaceController.swift in Sources */,
				4372E492213D956C0068E043 /* GlucoseRangeSchedule.swift in Sources */,
				4328E02B1CFBE2C500E199AA /* WKAlertAction.swift in Sources */,
				4F7E8AC720E2AC0300AEA65E /* WatchPredictedGlucose.swift in Sources */,
				4344628E20A7ADD100C4BE6F /* UserDefaults+CGM.swift in Sources */,
				4372E499213F7A6D0068E043 /* ExponentialInsulinModelPreset.swift in Sources */,
				4F7E8AC520E2AB9600AEA65E /* Date.swift in Sources */,
				4F11D3C420DD881A006E072C /* WatchHistoricalGlucose.swift in Sources */,
				4328E0281CFBE2C500E199AA /* CLKComplicationTemplate.swift in Sources */,
				4328E01E1CFBE25F00E199AA /* AddCarbsInterfaceController.swift in Sources */,
				4328E0261CFBE2C500E199AA /* IdentifiableClass.swift in Sources */,
				4F73F5FC20E2E7FA00E8D82C /* GlucoseStore.swift in Sources */,
				432CF87520D8AC950066B889 /* NSUserDefaults+WatchApp.swift in Sources */,
				43027F0F1DFE0EC900C51989 /* HKUnit.swift in Sources */,
				4344629220A7C19800C4BE6F /* ButtonGroup.swift in Sources */,
				898ECA69218ABDA9001E9D35 /* CLKTextProvider+Compound.m in Sources */,
				4372E48C213CB6750068E043 /* Double.swift in Sources */,
				43785E972120E4500057DED1 /* INRelevantShortcutStore+Loop.swift in Sources */,
				4372E48E213CF8AD0068E043 /* LoopSettings.swift in Sources */,
				898ECA65218ABD9B001E9D35 /* CGRect.swift in Sources */,
				4372E49B213F7B340068E043 /* NSBundle.swift in Sources */,
				43CB2B2B1D924D450079823D /* WCSession.swift in Sources */,
				4372E497213F79F90068E043 /* NSUserDefaults.swift in Sources */,
				4372E491213D05F90068E043 /* LoopSettingsUserInfo.swift in Sources */,
				43DE925A1C5479E4001FFDE1 /* CarbEntryUserInfo.swift in Sources */,
				4FF0F75E20E1E5D100FC6291 /* PersistenceController.swift in Sources */,
				43BFF0B51E45C1E700FF19A9 /* NumberFormatter.swift in Sources */,
				43A9438E1B926B7B0051FA24 /* ComplicationController.swift in Sources */,
				4328E01A1CFBE1DA00E199AA /* ActionHUDController.swift in Sources */,
				4F11D3C320DD84DB006E072C /* GlucoseBackfillRequestUserInfo.swift in Sources */,
				4372E48D213CF8A70068E043 /* GlucoseThreshold.swift in Sources */,
				435400351C9F878D00D5819C /* SetBolusUserInfo.swift in Sources */,
			);
			runOnlyForDeploymentPostprocessing = 0;
		};
		43E2D8CD1D20BF42004DA55F /* Sources */ = {
			isa = PBXSourcesBuildPhase;
			buildActionMask = 2147483647;
			files = (
				43C3B6ED20B884500026CAFA /* GlucoseThreshold.swift in Sources */,
				43947D731F529FAA00A07D31 /* GlucoseRangeSchedule.swift in Sources */,
				43E2D8DC1D20C049004DA55F /* DoseMath.swift in Sources */,
				43E2D8DB1D20C03B004DA55F /* NSTimeInterval.swift in Sources */,
				43E2D8D41D20BF42004DA55F /* DoseMathTests.swift in Sources */,
				C11C87DE1E21EAAD00BB71D3 /* HKUnit.swift in Sources */,
				C13BAD941E8009B000050CB5 /* NumberFormatter.swift in Sources */,
				C17824A61E1AF91F00D9D25C /* BolusRecommendation.swift in Sources */,
			);
			runOnlyForDeploymentPostprocessing = 0;
		};
		43E2D9071D20C581004DA55F /* Sources */ = {
			isa = PBXSourcesBuildPhase;
			buildActionMask = 2147483647;
			files = (
				43E2D9151D20C5A2004DA55F /* KeychainManagerTests.swift in Sources */,
			);
			runOnlyForDeploymentPostprocessing = 0;
		};
		4F70C1D81DE8DCA7006380B7 /* Sources */ = {
			isa = PBXSourcesBuildPhase;
			buildActionMask = 2147483647;
			files = (
				4FAC02541E22F6B20087A773 /* NSTimeInterval.swift in Sources */,
				434B2888206B4F0A000EE07B /* InsulinModelSettings.swift in Sources */,
				4FB76FBA1E8C42CE00B39636 /* UIColor.swift in Sources */,
				4F2C15831E0757E600E160D4 /* HKUnit.swift in Sources */,
				430B29902041F57000BA9F93 /* GlucoseThreshold.swift in Sources */,
				C1FB4290217922A100FAB378 /* PumpManagerUI.swift in Sources */,
				434B2887206B4F07000EE07B /* WalshInsulinModel.swift in Sources */,
				C1FB428D21791D2500FAB378 /* PumpManager.swift in Sources */,
				43E93FB51E4675E800EAB8DB /* NumberFormatter.swift in Sources */,
				43BFF0CD1E466C8400FF19A9 /* StateColorPalette.swift in Sources */,
				430B29912041F57200BA9F93 /* LoopSettings.swift in Sources */,
				4F526D621DF9D95200A04910 /* NSBundle.swift in Sources */,
				4FC8C8021DEB943800A1452E /* NSUserDefaults+StatusExtension.swift in Sources */,
				434B2889206B4F0C000EE07B /* ExponentialInsulinModelPreset.swift in Sources */,
				434B2886206628B3000EE07B /* PersistenceController.swift in Sources */,
				43BFF0C71E465A4F00FF19A9 /* UIColor+HIG.swift in Sources */,
				43BFF0BF1E45C8EA00FF19A9 /* UIColor+Widget.swift in Sources */,
				4F70C2121DE900EA006380B7 /* StatusExtensionContext.swift in Sources */,
				4F70C1E11DE8DCA7006380B7 /* StatusViewController.swift in Sources */,
				430B298B2041F55700BA9F93 /* NSUserDefaults.swift in Sources */,
			);
			runOnlyForDeploymentPostprocessing = 0;
		};
		4F7528861DFE1DC600C322D6 /* Sources */ = {
			isa = PBXSourcesBuildPhase;
			buildActionMask = 2147483647;
			files = (
				4FB76FB91E8C42B000B39636 /* CollectionType.swift in Sources */,
				7D23667D21250C7E0028B67D /* LocalizedString.swift in Sources */,
				4FF4D0F91E17268800846527 /* IdentifiableClass.swift in Sources */,
				436961911F19D11E00447E89 /* ChartPointsContextFillLayer.swift in Sources */,
				4FF4D0F81E1725B000846527 /* NibLoadable.swift in Sources */,
				4326BA641F3A44D9007CCAD4 /* ChartLineModel.swift in Sources */,
				4374B5F0209D857E00D17AA8 /* OSLog.swift in Sources */,
				4F7528AA1DFE215100C322D6 /* HKUnit.swift in Sources */,
				4FB76FB61E8C426900B39636 /* ChartPointsTouchHighlightLayerViewCache.swift in Sources */,
				4F2C15931E09BF2C00E160D4 /* HUDView.swift in Sources */,
				43BFF0B71E45C20C00FF19A9 /* NumberFormatter.swift in Sources */,
				4FB76FB71E8C428600B39636 /* UIColor.swift in Sources */,
				4F7528A51DFE208C00C322D6 /* NSTimeInterval.swift in Sources */,
				4FB76FC61E8C57B100B39636 /* StatusChartsManager.swift in Sources */,
				4FB76FB41E8C3F7C00B39636 /* ChartAxisValueDoubleUnit.swift in Sources */,
				4FB76FB31E8C3EE400B39636 /* ChartAxisValueDoubleLog.swift in Sources */,
				43F1C31A1F5DC87700395429 /* ChartPoint.swift in Sources */,
				4F7528A11DFE200B00C322D6 /* BasalStateView.swift in Sources */,
				4F20AE631E6B87B100D07A06 /* ChartContainerView.swift in Sources */,
				43BFF0C61E465A4400FF19A9 /* UIColor+HIG.swift in Sources */,
				4F7528A01DFE1F9D00C322D6 /* LoopStateView.swift in Sources */,
				4FB76FCE1E8C835D00B39636 /* ChartColorPalette.swift in Sources */,
				4FB76FB51E8C41E200B39636 /* ChartPointsScatterDownTrianglesLayer.swift in Sources */,
				4F75289A1DFE1F6000C322D6 /* BasalRateHUDView.swift in Sources */,
				4F75289C1DFE1F6000C322D6 /* GlucoseHUDView.swift in Sources */,
				4FB76FB81E8C429D00B39636 /* CGPoint.swift in Sources */,
				4F75289E1DFE1F6000C322D6 /* LoopCompletionHUDView.swift in Sources */,
			);
			runOnlyForDeploymentPostprocessing = 0;
		};
/* End PBXSourcesBuildPhase section */

/* Begin PBXTargetDependency section */
		432CF87D20D8B8990066B889 /* PBXTargetDependency */ = {
			isa = PBXTargetDependency;
			target = 432CF87720D8B8380066B889 /* Cartfile */;
			targetProxy = 432CF87C20D8B8990066B889 /* PBXContainerItemProxy */;
		};
		432CF87F20D8BC3B0066B889 /* PBXTargetDependency */ = {
			isa = PBXTargetDependency;
			target = 432CF87720D8B8380066B889 /* Cartfile */;
			targetProxy = 432CF87E20D8BC3B0066B889 /* PBXContainerItemProxy */;
		};
		432CF88120D8BC460066B889 /* PBXTargetDependency */ = {
			isa = PBXTargetDependency;
			target = 432CF87720D8B8380066B889 /* Cartfile */;
			targetProxy = 432CF88020D8BC460066B889 /* PBXContainerItemProxy */;
		};
		43A943811B926B7B0051FA24 /* PBXTargetDependency */ = {
			isa = PBXTargetDependency;
			target = 43A9437D1B926B7B0051FA24 /* WatchApp Extension */;
			targetProxy = 43A943801B926B7B0051FA24 /* PBXContainerItemProxy */;
		};
		43A943931B926B7B0051FA24 /* PBXTargetDependency */ = {
			isa = PBXTargetDependency;
			target = 43A943711B926B7B0051FA24 /* WatchApp */;
			targetProxy = 43A943921B926B7B0051FA24 /* PBXContainerItemProxy */;
		};
		43E2D9111D20C581004DA55F /* PBXTargetDependency */ = {
			isa = PBXTargetDependency;
			target = 43776F8B1B8022E90074EA36 /* Loop */;
			targetProxy = 43E2D9101D20C581004DA55F /* PBXContainerItemProxy */;
		};
		4F70C1E71DE8DCA7006380B7 /* PBXTargetDependency */ = {
			isa = PBXTargetDependency;
			target = 4F70C1DB1DE8DCA7006380B7 /* Loop Status Extension */;
			targetProxy = 4F70C1E61DE8DCA7006380B7 /* PBXContainerItemProxy */;
		};
		4F7528971DFE1ED400C322D6 /* PBXTargetDependency */ = {
			isa = PBXTargetDependency;
			target = 4F75288A1DFE1DC600C322D6 /* LoopUI */;
			targetProxy = 4F7528961DFE1ED400C322D6 /* PBXContainerItemProxy */;
		};
		4F7528991DFE1ED800C322D6 /* PBXTargetDependency */ = {
			isa = PBXTargetDependency;
			target = 4F75288A1DFE1DC600C322D6 /* LoopUI */;
			targetProxy = 4F7528981DFE1ED800C322D6 /* PBXContainerItemProxy */;
		};
		C110A0EA221BC29B0016560B /* PBXTargetDependency */ = {
			isa = PBXTargetDependency;
			target = 432CF87720D8B8380066B889 /* Cartfile */;
			targetProxy = C110A0E9221BC29B0016560B /* PBXContainerItemProxy */;
		};
/* End PBXTargetDependency section */

/* Begin PBXVariantGroup section */
		43776F951B8022E90074EA36 /* Main.storyboard */ = {
			isa = PBXVariantGroup;
			children = (
				43776F961B8022E90074EA36 /* Base */,
				7DD382771F8DBFC60071272B /* es */,
				7D68AAAA1FE2DB0A00522C49 /* ru */,
				7D23668521250D180028B67D /* fr */,
				7D23669521250D220028B67D /* de */,
				7D2366A521250D2C0028B67D /* zh-Hans */,
				7D2366B721250D360028B67D /* it */,
				7D2366C521250D3F0028B67D /* nl */,
				7D2366D521250D4A0028B67D /* nb */,
				7D199D93212A067600241026 /* pl */,
			);
			name = Main.storyboard;
			sourceTree = "<group>";
		};
		43776F9A1B8022E90074EA36 /* LaunchScreen.storyboard */ = {
			isa = PBXVariantGroup;
			children = (
				43776F9B1B8022E90074EA36 /* Base */,
				7DD382761F8DBFC60071272B /* es */,
				7D68AAA91FE2DB0A00522C49 /* ru */,
				7D23668421250D180028B67D /* fr */,
				7D23669421250D220028B67D /* de */,
				7D2366A421250D2C0028B67D /* zh-Hans */,
				7D2366B621250D360028B67D /* it */,
				7D2366C421250D3F0028B67D /* nl */,
				7D2366D421250D4A0028B67D /* nb */,
				7D199D92212A067600241026 /* pl */,
			);
			name = LaunchScreen.storyboard;
			sourceTree = "<group>";
		};
		43785E9B2120E7060057DED1 /* Intents.intentdefinition */ = {
			isa = PBXVariantGroup;
			children = (
				43785E9A2120E7060057DED1 /* Base */,
				43785E9F2122774A0057DED1 /* es */,
				43785EA12122774B0057DED1 /* ru */,
				43785EA32122774B0057DED1 /* it */,
				43C98058212A799E003B5D17 /* en */,
			);
			name = Intents.intentdefinition;
			sourceTree = "<group>";
		};
		43A943741B926B7B0051FA24 /* Interface.storyboard */ = {
			isa = PBXVariantGroup;
			children = (
				43A943751B926B7B0051FA24 /* Base */,
				7DD382791F8DBFC60071272B /* es */,
				7D68AAAC1FE2DB0A00522C49 /* ru */,
				7D23668721250D180028B67D /* fr */,
				7D23669721250D230028B67D /* de */,
				7D2366A721250D2C0028B67D /* zh-Hans */,
				7D2366B421250D350028B67D /* it */,
				7D2366C721250D3F0028B67D /* nl */,
				7D2366D721250D4A0028B67D /* nb */,
				7D199D95212A067600241026 /* pl */,
			);
			name = Interface.storyboard;
			sourceTree = "<group>";
		};
		4F70C1E21DE8DCA7006380B7 /* MainInterface.storyboard */ = {
			isa = PBXVariantGroup;
			children = (
				4F70C1E31DE8DCA7006380B7 /* Base */,
				7DD382781F8DBFC60071272B /* es */,
				7D68AAAB1FE2DB0A00522C49 /* ru */,
				7D23668621250D180028B67D /* fr */,
				7D23669621250D230028B67D /* de */,
				7D2366A621250D2C0028B67D /* zh-Hans */,
				7D2366B821250D360028B67D /* it */,
				7D2366C621250D3F0028B67D /* nl */,
				7D2366D621250D4A0028B67D /* nb */,
				7D199D94212A067600241026 /* pl */,
			);
			name = MainInterface.storyboard;
			sourceTree = "<group>";
		};
		7D2366E421250E0A0028B67D /* InfoPlist.strings */ = {
			isa = PBXVariantGroup;
			children = (
				7D2366E521250E0A0028B67D /* es */,
				7D2366E721250E7B0028B67D /* de */,
				7D2366E921250E8F0028B67D /* fr */,
				7D2366EA21250EA40028B67D /* it */,
				7D2366EB21250EB80028B67D /* nb */,
				7D2366EC21250ECE0028B67D /* zh-Hans */,
				7D2366ED21250F010028B67D /* ru */,
				7D2366EE21250F170028B67D /* nl */,
				7D199DA0212A067700241026 /* pl */,
			);
			name = InfoPlist.strings;
			sourceTree = "<group>";
		};
		7D7076371FE06EDE004AC8EA /* Localizable.strings */ = {
			isa = PBXVariantGroup;
			children = (
				7D7076361FE06EDE004AC8EA /* es */,
				7D68AAAD1FE2E8D400522C49 /* ru */,
				7D23667821250C2D0028B67D /* Base */,
				7D23668B21250D180028B67D /* fr */,
				7D23669B21250D230028B67D /* de */,
				7D2366AB21250D2D0028B67D /* zh-Hans */,
				7D2366BC21250D360028B67D /* it */,
				7D2366CB21250D400028B67D /* nl */,
				7D2366DB21250D4A0028B67D /* nb */,
				7D199D99212A067600241026 /* pl */,
			);
			name = Localizable.strings;
			sourceTree = "<group>";
		};
		7D70763C1FE06EDF004AC8EA /* InfoPlist.strings */ = {
			isa = PBXVariantGroup;
			children = (
				7D70763B1FE06EDF004AC8EA /* es */,
				7D68AAAF1FE2E8D500522C49 /* ru */,
				7D23668021250CBE0028B67D /* Base */,
				7D23669121250D190028B67D /* fr */,
				7D2366A121250D240028B67D /* de */,
				7D2366B121250D2D0028B67D /* zh-Hans */,
				7D2366C121250D370028B67D /* it */,
				7D2366D121250D410028B67D /* nl */,
				7D2366E121250D4B0028B67D /* nb */,
				7D199D9F212A067700241026 /* pl */,
			);
			name = InfoPlist.strings;
			sourceTree = "<group>";
		};
		7D7076411FE06EDF004AC8EA /* ckcomplication.strings */ = {
			isa = PBXVariantGroup;
			children = (
				7D7076401FE06EDF004AC8EA /* es */,
				7D68AAB01FE2E8D500522C49 /* ru */,
				7D23668121250CC50028B67D /* Base */,
				7D23669021250D190028B67D /* fr */,
				7D2366A021250D240028B67D /* de */,
				7D2366B021250D2D0028B67D /* zh-Hans */,
				7D2366C021250D370028B67D /* it */,
				7D2366D021250D400028B67D /* nl */,
				7D2366E021250D4B0028B67D /* nb */,
				7D199D9E212A067700241026 /* pl */,
			);
			name = ckcomplication.strings;
			sourceTree = "<group>";
		};
		7D7076471FE06EE0004AC8EA /* InfoPlist.strings */ = {
			isa = PBXVariantGroup;
			children = (
				7D7076461FE06EE0004AC8EA /* es */,
				7D68AAB21FE2E8D500522C49 /* ru */,
				7D23667A21250C480028B67D /* Base */,
				7D23668D21250D190028B67D /* fr */,
				7D23669D21250D230028B67D /* de */,
				7D2366AD21250D2D0028B67D /* zh-Hans */,
				7D2366BE21250D360028B67D /* it */,
				7D2366CD21250D400028B67D /* nl */,
				7D2366DD21250D4B0028B67D /* nb */,
				7D199D9B212A067600241026 /* pl */,
			);
			name = InfoPlist.strings;
			sourceTree = "<group>";
		};
		7D70764C1FE06EE1004AC8EA /* Localizable.strings */ = {
			isa = PBXVariantGroup;
			children = (
				7D70764B1FE06EE1004AC8EA /* es */,
				7D68AAB31FE2E8D500522C49 /* ru */,
				7D23667921250C440028B67D /* Base */,
				7D23668C21250D190028B67D /* fr */,
				7D23669C21250D230028B67D /* de */,
				7D2366AC21250D2D0028B67D /* zh-Hans */,
				7D2366BD21250D360028B67D /* it */,
				7D2366CC21250D400028B67D /* nl */,
				7D2366DC21250D4B0028B67D /* nb */,
				7D199D9A212A067600241026 /* pl */,
			);
			name = Localizable.strings;
			sourceTree = "<group>";
		};
		7D7076511FE06EE1004AC8EA /* InfoPlist.strings */ = {
			isa = PBXVariantGroup;
			children = (
				7D7076501FE06EE1004AC8EA /* es */,
				7D68AAB41FE2E8D600522C49 /* ru */,
				7D23667621250BF70028B67D /* Base */,
				7D23668921250D180028B67D /* fr */,
				7D23669921250D230028B67D /* de */,
				7D2366A921250D2C0028B67D /* zh-Hans */,
				7D2366BA21250D360028B67D /* it */,
				7D2366C921250D400028B67D /* nl */,
				7D2366D921250D4A0028B67D /* nb */,
				7D199D97212A067600241026 /* pl */,
			);
			name = InfoPlist.strings;
			sourceTree = "<group>";
		};
		7D7076561FE06EE2004AC8EA /* InfoPlist.strings */ = {
			isa = PBXVariantGroup;
			children = (
				7D7076551FE06EE2004AC8EA /* es */,
				7D68AAB51FE2E8D600522C49 /* ru */,
				7D23667721250C280028B67D /* Base */,
				7D23668A21250D180028B67D /* fr */,
				7D23669A21250D230028B67D /* de */,
				7D2366AA21250D2C0028B67D /* zh-Hans */,
				7D2366BB21250D360028B67D /* it */,
				7D2366CA21250D400028B67D /* nl */,
				7D2366DA21250D4A0028B67D /* nb */,
				7D199D98212A067600241026 /* pl */,
			);
			name = InfoPlist.strings;
			sourceTree = "<group>";
		};
		7D70765B1FE06EE2004AC8EA /* Localizable.strings */ = {
			isa = PBXVariantGroup;
			children = (
				7D70765A1FE06EE2004AC8EA /* es */,
				7D68AAB61FE2E8D600522C49 /* ru */,
				7D23668321250CFB0028B67D /* Base */,
				7D23669321250D190028B67D /* fr */,
				7D2366A321250D240028B67D /* de */,
				7D2366B321250D2D0028B67D /* zh-Hans */,
				7D2366C321250D370028B67D /* it */,
				7D2366D321250D410028B67D /* nl */,
				7D2366E321250D4B0028B67D /* nb */,
				7D199DA2212A067700241026 /* pl */,
			);
			name = Localizable.strings;
			sourceTree = "<group>";
		};
		7D7076601FE06EE3004AC8EA /* Localizable.strings */ = {
			isa = PBXVariantGroup;
			children = (
				7D70765F1FE06EE3004AC8EA /* es */,
				7D68AAB71FE2E8D600522C49 /* ru */,
				7D23667F21250CB80028B67D /* Base */,
				7D23668F21250D190028B67D /* fr */,
				7D23669F21250D240028B67D /* de */,
				7D2366AF21250D2D0028B67D /* zh-Hans */,
				7D2366BF21250D370028B67D /* it */,
				7D2366CF21250D400028B67D /* nl */,
				7D2366DF21250D4B0028B67D /* nb */,
				7D199D9D212A067700241026 /* pl */,
			);
			name = Localizable.strings;
			sourceTree = "<group>";
		};
		7D7076651FE06EE4004AC8EA /* Localizable.strings */ = {
			isa = PBXVariantGroup;
			children = (
				7D7076641FE06EE4004AC8EA /* es */,
				7D68AAB81FE2E8D700522C49 /* ru */,
				7D23667521250BE30028B67D /* Base */,
				7D23668821250D180028B67D /* fr */,
				7D23669821250D230028B67D /* de */,
				7D2366A821250D2C0028B67D /* zh-Hans */,
				7D2366B921250D360028B67D /* it */,
				7D2366C821250D400028B67D /* nl */,
				7D2366D821250D4A0028B67D /* nb */,
				7D199D96212A067600241026 /* pl */,
			);
			name = Localizable.strings;
			sourceTree = "<group>";
		};
		7D70766A1FE0702F004AC8EA /* InfoPlist.strings */ = {
			isa = PBXVariantGroup;
			children = (
				7D7076691FE0702F004AC8EA /* es */,
				7D68AAAE1FE2E8D400522C49 /* ru */,
				7D23668221250CF60028B67D /* Base */,
				7D23669221250D190028B67D /* fr */,
				7D2366A221250D240028B67D /* de */,
				7D2366B221250D2D0028B67D /* zh-Hans */,
				7D2366C221250D370028B67D /* it */,
				7D2366D221250D410028B67D /* nl */,
				7D2366E221250D4B0028B67D /* nb */,
				7D199DA1212A067700241026 /* pl */,
			);
			name = InfoPlist.strings;
			sourceTree = "<group>";
		};
		C1C73F0F1DE3D0270022FC89 /* InfoPlist.strings */ = {
			isa = PBXVariantGroup;
			children = (
				7D7076421FE06EE0004AC8EA /* es */,
				7D68AAB11FE2E8D500522C49 /* ru */,
				7D23667E21250CAC0028B67D /* Base */,
				7D23668E21250D190028B67D /* fr */,
				7D23669E21250D230028B67D /* de */,
				7D2366AE21250D2D0028B67D /* zh-Hans */,
				7D2366B521250D360028B67D /* it */,
				7D2366CE21250D400028B67D /* nl */,
				7D2366DE21250D4B0028B67D /* nb */,
				7D199D9C212A067700241026 /* pl */,
			);
			name = InfoPlist.strings;
			sourceTree = "<group>";
		};
/* End PBXVariantGroup section */

/* Begin XCBuildConfiguration section */
		432CF87920D8B8380066B889 /* Debug */ = {
			isa = XCBuildConfiguration;
			buildSettings = {
				CODE_SIGN_STYLE = Automatic;
				PRODUCT_NAME = "$(TARGET_NAME)";
			};
			name = Debug;
		};
		432CF87A20D8B8380066B889 /* Release */ = {
			isa = XCBuildConfiguration;
			buildSettings = {
				CODE_SIGN_STYLE = Automatic;
				PRODUCT_NAME = "$(TARGET_NAME)";
			};
			name = Release;
		};
		43776FB41B8022E90074EA36 /* Debug */ = {
			isa = XCBuildConfiguration;
			baseConfigurationReference = 437D9BA11D7B5203007245E8 /* Loop.xcconfig */;
			buildSettings = {
				ALWAYS_SEARCH_USER_PATHS = NO;
				APP_GROUP_IDENTIFIER = "group.$(MAIN_APP_BUNDLE_IDENTIFIER)Group";
				CLANG_ANALYZER_LOCALIZABILITY_NONLOCALIZED = YES;
				CLANG_CXX_LANGUAGE_STANDARD = "gnu++0x";
				CLANG_CXX_LIBRARY = "libc++";
				CLANG_ENABLE_MODULES = YES;
				CLANG_ENABLE_OBJC_ARC = YES;
				CLANG_WARN_BLOCK_CAPTURE_AUTORELEASING = YES;
				CLANG_WARN_BOOL_CONVERSION = YES;
				CLANG_WARN_COMMA = YES;
				CLANG_WARN_CONSTANT_CONVERSION = YES;
				CLANG_WARN_DEPRECATED_OBJC_IMPLEMENTATIONS = YES;
				CLANG_WARN_DIRECT_OBJC_ISA_USAGE = YES_ERROR;
				CLANG_WARN_EMPTY_BODY = YES;
				CLANG_WARN_ENUM_CONVERSION = YES;
				CLANG_WARN_INFINITE_RECURSION = YES;
				CLANG_WARN_INT_CONVERSION = YES;
				CLANG_WARN_NON_LITERAL_NULL_CONVERSION = YES;
				CLANG_WARN_OBJC_IMPLICIT_RETAIN_SELF = YES;
				CLANG_WARN_OBJC_LITERAL_CONVERSION = YES;
				CLANG_WARN_OBJC_ROOT_CLASS = YES_ERROR;
				CLANG_WARN_RANGE_LOOP_ANALYSIS = YES;
				CLANG_WARN_STRICT_PROTOTYPES = YES;
				CLANG_WARN_SUSPICIOUS_MOVE = YES;
				CLANG_WARN_UNREACHABLE_CODE = YES;
				CLANG_WARN__DUPLICATE_METHOD_MATCH = YES;
				CODE_SIGN_IDENTITY = "iPhone Developer: loudnate@gmail.com (XZN842LDLT)";
				COPY_PHASE_STRIP = NO;
				CURRENT_PROJECT_VERSION = 56;
				DEBUG_INFORMATION_FORMAT = dwarf;
				ENABLE_STRICT_OBJC_MSGSEND = YES;
				ENABLE_TESTABILITY = YES;
				FRAMEWORK_SEARCH_PATHS = (
					"$(inherited)",
					"$(PROJECT_DIR)/Carthage/Build/iOS",
				);
				GCC_C_LANGUAGE_STANDARD = gnu99;
				GCC_DYNAMIC_NO_PIC = NO;
				GCC_NO_COMMON_BLOCKS = YES;
				GCC_OPTIMIZATION_LEVEL = 0;
				GCC_PREPROCESSOR_DEFINITIONS = (
					"DEBUG=1",
					"$(inherited)",
				);
				GCC_WARN_64_TO_32_BIT_CONVERSION = YES;
				GCC_WARN_ABOUT_RETURN_TYPE = YES_ERROR;
				GCC_WARN_UNDECLARED_SELECTOR = YES;
				GCC_WARN_UNINITIALIZED_AUTOS = YES_AGGRESSIVE;
				GCC_WARN_UNUSED_FUNCTION = YES;
				GCC_WARN_UNUSED_VARIABLE = YES;
				IPHONEOS_DEPLOYMENT_TARGET = 11.1;
				LOCALIZED_STRING_MACRO_NAMES = (
					NSLocalizedString,
					CFLocalizedString,
					LocalizedString,
				);
				MAIN_APP_BUNDLE_IDENTIFIER = "$(inherited).Loop";
				MTL_ENABLE_DEBUG_INFO = YES;
				ONLY_ACTIVE_ARCH = YES;
				SDKROOT = iphoneos;
				SWIFT_OPTIMIZATION_LEVEL = "-Onone";
				SWIFT_VERSION = 4.0;
				TARGETED_DEVICE_FAMILY = "1,2";
				WARNING_CFLAGS = "-Wall";
				WATCHOS_DEPLOYMENT_TARGET = 4.1;
			};
			name = Debug;
		};
		43776FB51B8022E90074EA36 /* Release */ = {
			isa = XCBuildConfiguration;
			baseConfigurationReference = 437D9BA11D7B5203007245E8 /* Loop.xcconfig */;
			buildSettings = {
				ALWAYS_SEARCH_USER_PATHS = NO;
				APP_GROUP_IDENTIFIER = "group.$(MAIN_APP_BUNDLE_IDENTIFIER)Group";
				CLANG_ANALYZER_LOCALIZABILITY_NONLOCALIZED = YES;
				CLANG_CXX_LANGUAGE_STANDARD = "gnu++0x";
				CLANG_CXX_LIBRARY = "libc++";
				CLANG_ENABLE_MODULES = YES;
				CLANG_ENABLE_OBJC_ARC = YES;
				CLANG_WARN_BLOCK_CAPTURE_AUTORELEASING = YES;
				CLANG_WARN_BOOL_CONVERSION = YES;
				CLANG_WARN_COMMA = YES;
				CLANG_WARN_CONSTANT_CONVERSION = YES;
				CLANG_WARN_DEPRECATED_OBJC_IMPLEMENTATIONS = YES;
				CLANG_WARN_DIRECT_OBJC_ISA_USAGE = YES_ERROR;
				CLANG_WARN_EMPTY_BODY = YES;
				CLANG_WARN_ENUM_CONVERSION = YES;
				CLANG_WARN_INFINITE_RECURSION = YES;
				CLANG_WARN_INT_CONVERSION = YES;
				CLANG_WARN_NON_LITERAL_NULL_CONVERSION = YES;
				CLANG_WARN_OBJC_IMPLICIT_RETAIN_SELF = YES;
				CLANG_WARN_OBJC_LITERAL_CONVERSION = YES;
				CLANG_WARN_OBJC_ROOT_CLASS = YES_ERROR;
				CLANG_WARN_RANGE_LOOP_ANALYSIS = YES;
				CLANG_WARN_STRICT_PROTOTYPES = YES;
				CLANG_WARN_SUSPICIOUS_MOVE = YES;
				CLANG_WARN_UNREACHABLE_CODE = YES;
				CLANG_WARN__DUPLICATE_METHOD_MATCH = YES;
				CODE_SIGN_IDENTITY = "iPhone Developer: loudnate@gmail.com (XZN842LDLT)";
				COPY_PHASE_STRIP = NO;
				CURRENT_PROJECT_VERSION = 56;
				DEBUG_INFORMATION_FORMAT = "dwarf-with-dsym";
				ENABLE_NS_ASSERTIONS = NO;
				ENABLE_STRICT_OBJC_MSGSEND = YES;
				FRAMEWORK_SEARCH_PATHS = (
					"$(inherited)",
					"$(PROJECT_DIR)/Carthage/Build/iOS",
				);
				GCC_C_LANGUAGE_STANDARD = gnu99;
				GCC_NO_COMMON_BLOCKS = YES;
				GCC_WARN_64_TO_32_BIT_CONVERSION = YES;
				GCC_WARN_ABOUT_RETURN_TYPE = YES_ERROR;
				GCC_WARN_UNDECLARED_SELECTOR = YES;
				GCC_WARN_UNINITIALIZED_AUTOS = YES_AGGRESSIVE;
				GCC_WARN_UNUSED_FUNCTION = YES;
				GCC_WARN_UNUSED_VARIABLE = YES;
				IPHONEOS_DEPLOYMENT_TARGET = 11.1;
				LOCALIZED_STRING_MACRO_NAMES = (
					NSLocalizedString,
					CFLocalizedString,
					LocalizedString,
				);
				MAIN_APP_BUNDLE_IDENTIFIER = "$(inherited).Loop";
				MTL_ENABLE_DEBUG_INFO = NO;
				SDKROOT = iphoneos;
				SWIFT_OPTIMIZATION_LEVEL = "-Owholemodule";
				SWIFT_VERSION = 4.0;
				TARGETED_DEVICE_FAMILY = "1,2";
				VALIDATE_PRODUCT = YES;
				WARNING_CFLAGS = "-Wall";
				WATCHOS_DEPLOYMENT_TARGET = 4.1;
			};
			name = Release;
		};
		43776FB71B8022E90074EA36 /* Debug */ = {
			isa = XCBuildConfiguration;
			buildSettings = {
				ALWAYS_EMBED_SWIFT_STANDARD_LIBRARIES = YES;
				ASSETCATALOG_COMPILER_APPICON_NAME = AppIcon;
				CODE_SIGN_ENTITLEMENTS = Loop/Loop.entitlements;
				CODE_SIGN_IDENTITY = "iPhone Developer";
				DEVELOPMENT_TEAM = "";
				INFOPLIST_FILE = Loop/Info.plist;
				LD_RUNPATH_SEARCH_PATHS = "$(inherited) @executable_path/Frameworks";
				"OTHER_SWIFT_FLAGS[sdk=iphonesimulator*]" = "-D IOS_SIMULATOR";
				PRODUCT_BUNDLE_IDENTIFIER = "$(MAIN_APP_BUNDLE_IDENTIFIER)";
				PRODUCT_NAME = "$(TARGET_NAME)";
				PROVISIONING_PROFILE = "";
			};
			name = Debug;
		};
		43776FB81B8022E90074EA36 /* Release */ = {
			isa = XCBuildConfiguration;
			buildSettings = {
				ALWAYS_EMBED_SWIFT_STANDARD_LIBRARIES = YES;
				ASSETCATALOG_COMPILER_APPICON_NAME = AppIcon;
				CODE_SIGN_ENTITLEMENTS = Loop/Loop.entitlements;
				CODE_SIGN_IDENTITY = "iPhone Developer";
				DEVELOPMENT_TEAM = "";
				INFOPLIST_FILE = Loop/Info.plist;
				LD_RUNPATH_SEARCH_PATHS = "$(inherited) @executable_path/Frameworks";
				PRODUCT_BUNDLE_IDENTIFIER = "$(MAIN_APP_BUNDLE_IDENTIFIER)";
				PRODUCT_NAME = "$(TARGET_NAME)";
				PROVISIONING_PROFILE = "";
			};
			name = Release;
		};
		43A943961B926B7B0051FA24 /* Debug */ = {
			isa = XCBuildConfiguration;
			buildSettings = {
				ASSETCATALOG_COMPILER_COMPLICATION_NAME = Complication;
				CLANG_ENABLE_MODULES = YES;
				CODE_SIGN_ENTITLEMENTS = "WatchApp Extension/WatchApp Extension.entitlements";
				CODE_SIGN_IDENTITY = "iPhone Developer";
				"CODE_SIGN_IDENTITY[sdk=watchos*]" = "iPhone Developer";
				DEVELOPMENT_TEAM = "";
				FRAMEWORK_SEARCH_PATHS = "$(PROJECT_DIR)/Carthage/Build/watchOS";
				INFOPLIST_FILE = "WatchApp Extension/Info.plist";
				LD_RUNPATH_SEARCH_PATHS = "$(inherited) @executable_path/Frameworks @executable_path/../../Frameworks";
				PRODUCT_BUNDLE_IDENTIFIER = "$(MAIN_APP_BUNDLE_IDENTIFIER).LoopWatch.watchkitextension";
				PRODUCT_NAME = "${TARGET_NAME}";
				PROVISIONING_PROFILE = "";
				SDKROOT = watchos;
				SKIP_INSTALL = YES;
				SWIFT_OBJC_BRIDGING_HEADER = "WatchApp Extension/Extensions/WatchApp Extension-Bridging-Header.h";
				SWIFT_OPTIMIZATION_LEVEL = "-Onone";
				SWIFT_VERSION = 4.2;
				TARGETED_DEVICE_FAMILY = 4;
			};
			name = Debug;
		};
		43A943971B926B7B0051FA24 /* Release */ = {
			isa = XCBuildConfiguration;
			buildSettings = {
				ASSETCATALOG_COMPILER_COMPLICATION_NAME = Complication;
				CLANG_ENABLE_MODULES = YES;
				CODE_SIGN_ENTITLEMENTS = "WatchApp Extension/WatchApp Extension.entitlements";
				CODE_SIGN_IDENTITY = "iPhone Developer";
				"CODE_SIGN_IDENTITY[sdk=watchos*]" = "iPhone Developer";
				DEVELOPMENT_TEAM = "";
				FRAMEWORK_SEARCH_PATHS = "$(PROJECT_DIR)/Carthage/Build/watchOS";
				INFOPLIST_FILE = "WatchApp Extension/Info.plist";
				LD_RUNPATH_SEARCH_PATHS = "$(inherited) @executable_path/Frameworks @executable_path/../../Frameworks";
				PRODUCT_BUNDLE_IDENTIFIER = "$(MAIN_APP_BUNDLE_IDENTIFIER).LoopWatch.watchkitextension";
				PRODUCT_NAME = "${TARGET_NAME}";
				PROVISIONING_PROFILE = "";
				SDKROOT = watchos;
				SKIP_INSTALL = YES;
				SWIFT_OBJC_BRIDGING_HEADER = "WatchApp Extension/Extensions/WatchApp Extension-Bridging-Header.h";
				SWIFT_VERSION = 4.2;
				TARGETED_DEVICE_FAMILY = 4;
			};
			name = Release;
		};
		43A9439A1B926B7B0051FA24 /* Debug */ = {
			isa = XCBuildConfiguration;
			buildSettings = {
				ALWAYS_EMBED_SWIFT_STANDARD_LIBRARIES = YES;
				ASSETCATALOG_COMPILER_APPICON_NAME = AppIcon;
				CODE_SIGN_IDENTITY = "iPhone Developer";
				"CODE_SIGN_IDENTITY[sdk=watchos*]" = "iPhone Developer";
				DEVELOPMENT_TEAM = "";
				FRAMEWORK_SEARCH_PATHS = "";
				IBSC_MODULE = WatchApp_Extension;
				INFOPLIST_FILE = WatchApp/Info.plist;
				LD_RUNPATH_SEARCH_PATHS = "$(inherited) @executable_path/Frameworks";
				PRODUCT_BUNDLE_IDENTIFIER = "$(MAIN_APP_BUNDLE_IDENTIFIER).LoopWatch";
				PRODUCT_NAME = "$(TARGET_NAME)";
				PROVISIONING_PROFILE = "";
				SDKROOT = watchos;
				SKIP_INSTALL = YES;
				TARGETED_DEVICE_FAMILY = 4;
			};
			name = Debug;
		};
		43A9439B1B926B7B0051FA24 /* Release */ = {
			isa = XCBuildConfiguration;
			buildSettings = {
				ALWAYS_EMBED_SWIFT_STANDARD_LIBRARIES = YES;
				ASSETCATALOG_COMPILER_APPICON_NAME = AppIcon;
				CODE_SIGN_IDENTITY = "iPhone Developer";
				"CODE_SIGN_IDENTITY[sdk=watchos*]" = "iPhone Developer";
				DEVELOPMENT_TEAM = "";
				FRAMEWORK_SEARCH_PATHS = "";
				IBSC_MODULE = WatchApp_Extension;
				INFOPLIST_FILE = WatchApp/Info.plist;
				LD_RUNPATH_SEARCH_PATHS = "$(inherited) @executable_path/Frameworks";
				PRODUCT_BUNDLE_IDENTIFIER = "$(MAIN_APP_BUNDLE_IDENTIFIER).LoopWatch";
				PRODUCT_NAME = "$(TARGET_NAME)";
				PROVISIONING_PROFILE = "";
				SDKROOT = watchos;
				SKIP_INSTALL = YES;
				TARGETED_DEVICE_FAMILY = 4;
			};
			name = Release;
		};
		43E2D8D71D20BF42004DA55F /* Debug */ = {
			isa = XCBuildConfiguration;
			buildSettings = {
				CLANG_ANALYZER_NONNULL = YES;
				"CODE_SIGN_IDENTITY[sdk=iphoneos*]" = "iPhone Developer";
				DEVELOPMENT_TEAM = "";
				INFOPLIST_FILE = DoseMathTests/Info.plist;
				LD_RUNPATH_SEARCH_PATHS = "$(inherited) @loader_path/Frameworks";
				PRODUCT_BUNDLE_IDENTIFIER = com.loudnate.DoseMathTests;
				PRODUCT_NAME = "$(TARGET_NAME)";
			};
			name = Debug;
		};
		43E2D8D81D20BF42004DA55F /* Release */ = {
			isa = XCBuildConfiguration;
			buildSettings = {
				CLANG_ANALYZER_NONNULL = YES;
				"CODE_SIGN_IDENTITY[sdk=iphoneos*]" = "iPhone Developer";
				DEVELOPMENT_TEAM = "";
				INFOPLIST_FILE = DoseMathTests/Info.plist;
				LD_RUNPATH_SEARCH_PATHS = "$(inherited) @loader_path/Frameworks";
				PRODUCT_BUNDLE_IDENTIFIER = com.loudnate.DoseMathTests;
				PRODUCT_NAME = "$(TARGET_NAME)";
			};
			name = Release;
		};
		43E2D9131D20C581004DA55F /* Debug */ = {
			isa = XCBuildConfiguration;
			buildSettings = {
				BUNDLE_LOADER = "$(TEST_HOST)";
				CLANG_ANALYZER_NONNULL = YES;
				"CODE_SIGN_IDENTITY[sdk=iphoneos*]" = "iPhone Developer";
				DEVELOPMENT_TEAM = "";
				INFOPLIST_FILE = LoopTests/Info.plist;
				LD_RUNPATH_SEARCH_PATHS = "$(inherited) @executable_path/Frameworks @loader_path/Frameworks";
				PRODUCT_BUNDLE_IDENTIFIER = com.loudnate.LoopTests;
				PRODUCT_NAME = "$(TARGET_NAME)";
				TEST_HOST = "$(BUILT_PRODUCTS_DIR)/Loop.app/Loop";
			};
			name = Debug;
		};
		43E2D9141D20C581004DA55F /* Release */ = {
			isa = XCBuildConfiguration;
			buildSettings = {
				BUNDLE_LOADER = "$(TEST_HOST)";
				CLANG_ANALYZER_NONNULL = YES;
				"CODE_SIGN_IDENTITY[sdk=iphoneos*]" = "iPhone Developer";
				DEVELOPMENT_TEAM = "";
				INFOPLIST_FILE = LoopTests/Info.plist;
				LD_RUNPATH_SEARCH_PATHS = "$(inherited) @executable_path/Frameworks @loader_path/Frameworks";
				PRODUCT_BUNDLE_IDENTIFIER = com.loudnate.LoopTests;
				PRODUCT_NAME = "$(TARGET_NAME)";
				TEST_HOST = "$(BUILT_PRODUCTS_DIR)/Loop.app/Loop";
			};
			name = Release;
		};
		4F70C1E91DE8DCA8006380B7 /* Debug */ = {
			isa = XCBuildConfiguration;
			buildSettings = {
				CLANG_ANALYZER_NONNULL = YES;
				CLANG_WARN_DOCUMENTATION_COMMENTS = YES;
				CLANG_WARN_SUSPICIOUS_MOVES = YES;
				CODE_SIGN_ENTITLEMENTS = "Loop Status Extension/Loop Status Extension.entitlements";
				CODE_SIGN_IDENTITY = "iPhone Developer";
				"CODE_SIGN_IDENTITY[sdk=iphoneos*]" = "iPhone Developer";
				DEVELOPMENT_TEAM = "";
				INFOPLIST_FILE = "Loop Status Extension/Info.plist";
				LD_RUNPATH_SEARCH_PATHS = "$(inherited) @executable_path/Frameworks @executable_path/../../Frameworks";
				PRODUCT_BUNDLE_IDENTIFIER = "$(MAIN_APP_BUNDLE_IDENTIFIER).statuswidget";
				PRODUCT_NAME = "$(TARGET_NAME)";
				SKIP_INSTALL = YES;
				SWIFT_ACTIVE_COMPILATION_CONDITIONS = DEBUG;
			};
			name = Debug;
		};
		4F70C1EA1DE8DCA8006380B7 /* Release */ = {
			isa = XCBuildConfiguration;
			buildSettings = {
				CLANG_ANALYZER_NONNULL = YES;
				CLANG_WARN_DOCUMENTATION_COMMENTS = YES;
				CLANG_WARN_SUSPICIOUS_MOVES = YES;
				CODE_SIGN_ENTITLEMENTS = "Loop Status Extension/Loop Status Extension.entitlements";
				CODE_SIGN_IDENTITY = "iPhone Developer";
				"CODE_SIGN_IDENTITY[sdk=iphoneos*]" = "iPhone Developer";
				DEVELOPMENT_TEAM = "";
				INFOPLIST_FILE = "Loop Status Extension/Info.plist";
				LD_RUNPATH_SEARCH_PATHS = "$(inherited) @executable_path/Frameworks @executable_path/../../Frameworks";
				PRODUCT_BUNDLE_IDENTIFIER = "$(MAIN_APP_BUNDLE_IDENTIFIER).statuswidget";
				PRODUCT_NAME = "$(TARGET_NAME)";
				SKIP_INSTALL = YES;
			};
			name = Release;
		};
		4F7528901DFE1DC600C322D6 /* Debug */ = {
			isa = XCBuildConfiguration;
			buildSettings = {
				APPLICATION_EXTENSION_API_ONLY = YES;
				CLANG_ANALYZER_NONNULL = YES;
				CLANG_WARN_DOCUMENTATION_COMMENTS = YES;
				CLANG_WARN_SUSPICIOUS_MOVES = YES;
				CODE_SIGN_IDENTITY = "";
				"CODE_SIGN_IDENTITY[sdk=iphoneos*]" = "";
				CURRENT_PROJECT_VERSION = 56;
				DEFINES_MODULE = YES;
				DEVELOPMENT_TEAM = "";
				DYLIB_COMPATIBILITY_VERSION = 1;
				DYLIB_CURRENT_VERSION = 56;
				DYLIB_INSTALL_NAME_BASE = "@rpath";
				INFOPLIST_FILE = LoopUI/Info.plist;
				INSTALL_PATH = "$(LOCAL_LIBRARY_DIR)/Frameworks";
				LD_RUNPATH_SEARCH_PATHS = "$(inherited) @executable_path/Frameworks @loader_path/Frameworks";
				PRODUCT_BUNDLE_IDENTIFIER = "$(MAIN_APP_BUNDLE_IDENTIFIER).LoopUI";
				PRODUCT_NAME = "$(TARGET_NAME)";
				SKIP_INSTALL = YES;
				SWIFT_ACTIVE_COMPILATION_CONDITIONS = DEBUG;
				VERSIONING_SYSTEM = "apple-generic";
				VERSION_INFO_PREFIX = "";
			};
			name = Debug;
		};
		4F7528911DFE1DC600C322D6 /* Release */ = {
			isa = XCBuildConfiguration;
			buildSettings = {
				APPLICATION_EXTENSION_API_ONLY = YES;
				CLANG_ANALYZER_NONNULL = YES;
				CLANG_WARN_DOCUMENTATION_COMMENTS = YES;
				CLANG_WARN_SUSPICIOUS_MOVES = YES;
				CODE_SIGN_IDENTITY = "";
				"CODE_SIGN_IDENTITY[sdk=iphoneos*]" = "";
				CURRENT_PROJECT_VERSION = 56;
				DEFINES_MODULE = YES;
				DEVELOPMENT_TEAM = "";
				DYLIB_COMPATIBILITY_VERSION = 1;
				DYLIB_CURRENT_VERSION = 56;
				DYLIB_INSTALL_NAME_BASE = "@rpath";
				INFOPLIST_FILE = LoopUI/Info.plist;
				INSTALL_PATH = "$(LOCAL_LIBRARY_DIR)/Frameworks";
				LD_RUNPATH_SEARCH_PATHS = "$(inherited) @executable_path/Frameworks @loader_path/Frameworks";
				PRODUCT_BUNDLE_IDENTIFIER = "$(MAIN_APP_BUNDLE_IDENTIFIER).LoopUI";
				PRODUCT_NAME = "$(TARGET_NAME)";
				SKIP_INSTALL = YES;
				VERSIONING_SYSTEM = "apple-generic";
				VERSION_INFO_PREFIX = "";
			};
			name = Release;
		};
/* End XCBuildConfiguration section */

/* Begin XCConfigurationList section */
		432CF87820D8B8380066B889 /* Build configuration list for PBXAggregateTarget "Cartfile" */ = {
			isa = XCConfigurationList;
			buildConfigurations = (
				432CF87920D8B8380066B889 /* Debug */,
				432CF87A20D8B8380066B889 /* Release */,
			);
			defaultConfigurationIsVisible = 0;
			defaultConfigurationName = Release;
		};
		43776F871B8022E90074EA36 /* Build configuration list for PBXProject "Loop" */ = {
			isa = XCConfigurationList;
			buildConfigurations = (
				43776FB41B8022E90074EA36 /* Debug */,
				43776FB51B8022E90074EA36 /* Release */,
			);
			defaultConfigurationIsVisible = 0;
			defaultConfigurationName = Release;
		};
		43776FB61B8022E90074EA36 /* Build configuration list for PBXNativeTarget "Loop" */ = {
			isa = XCConfigurationList;
			buildConfigurations = (
				43776FB71B8022E90074EA36 /* Debug */,
				43776FB81B8022E90074EA36 /* Release */,
			);
			defaultConfigurationIsVisible = 0;
			defaultConfigurationName = Release;
		};
		43A943951B926B7B0051FA24 /* Build configuration list for PBXNativeTarget "WatchApp Extension" */ = {
			isa = XCConfigurationList;
			buildConfigurations = (
				43A943961B926B7B0051FA24 /* Debug */,
				43A943971B926B7B0051FA24 /* Release */,
			);
			defaultConfigurationIsVisible = 0;
			defaultConfigurationName = Release;
		};
		43A943991B926B7B0051FA24 /* Build configuration list for PBXNativeTarget "WatchApp" */ = {
			isa = XCConfigurationList;
			buildConfigurations = (
				43A9439A1B926B7B0051FA24 /* Debug */,
				43A9439B1B926B7B0051FA24 /* Release */,
			);
			defaultConfigurationIsVisible = 0;
			defaultConfigurationName = Release;
		};
		43E2D8D61D20BF42004DA55F /* Build configuration list for PBXNativeTarget "DoseMathTests" */ = {
			isa = XCConfigurationList;
			buildConfigurations = (
				43E2D8D71D20BF42004DA55F /* Debug */,
				43E2D8D81D20BF42004DA55F /* Release */,
			);
			defaultConfigurationIsVisible = 0;
			defaultConfigurationName = Release;
		};
		43E2D9121D20C581004DA55F /* Build configuration list for PBXNativeTarget "LoopTests" */ = {
			isa = XCConfigurationList;
			buildConfigurations = (
				43E2D9131D20C581004DA55F /* Debug */,
				43E2D9141D20C581004DA55F /* Release */,
			);
			defaultConfigurationIsVisible = 0;
			defaultConfigurationName = Release;
		};
		4F70C1EB1DE8DCA8006380B7 /* Build configuration list for PBXNativeTarget "Loop Status Extension" */ = {
			isa = XCConfigurationList;
			buildConfigurations = (
				4F70C1E91DE8DCA8006380B7 /* Debug */,
				4F70C1EA1DE8DCA8006380B7 /* Release */,
			);
			defaultConfigurationIsVisible = 0;
			defaultConfigurationName = Release;
		};
		4F7528921DFE1DC600C322D6 /* Build configuration list for PBXNativeTarget "LoopUI" */ = {
			isa = XCConfigurationList;
			buildConfigurations = (
				4F7528901DFE1DC600C322D6 /* Debug */,
				4F7528911DFE1DC600C322D6 /* Release */,
			);
			defaultConfigurationIsVisible = 0;
			defaultConfigurationName = Release;
		};
/* End XCConfigurationList section */
	};
	rootObject = 43776F841B8022E90074EA36 /* Project object */;
}<|MERGE_RESOLUTION|>--- conflicted
+++ resolved
@@ -307,11 +307,8 @@
 		C18C8C511D5A351900E043FB /* NightscoutDataManager.swift in Sources */ = {isa = PBXBuildFile; fileRef = C18C8C501D5A351900E043FB /* NightscoutDataManager.swift */; };
 		C1C6591C1E1B1FDA0025CC58 /* recommend_temp_basal_dropping_then_rising.json in Resources */ = {isa = PBXBuildFile; fileRef = C1C6591B1E1B1FDA0025CC58 /* recommend_temp_basal_dropping_then_rising.json */; };
 		C1C73F0D1DE3D0270022FC89 /* InfoPlist.strings in Resources */ = {isa = PBXBuildFile; fileRef = C1C73F0F1DE3D0270022FC89 /* InfoPlist.strings */; };
-<<<<<<< HEAD
 		C1C7F1C1220D675800689850 /* OmniKit.framework in Frameworks */ = {isa = PBXBuildFile; fileRef = C1C7F1BF220D675700689850 /* OmniKit.framework */; };
 		C1C7F1C2220D675800689850 /* OmniKitUI.framework in Frameworks */ = {isa = PBXBuildFile; fileRef = C1C7F1C0220D675700689850 /* OmniKitUI.framework */; };
-=======
->>>>>>> 849813ce
 		C1FB428C217806A400FAB378 /* StateColorPalette.swift in Sources */ = {isa = PBXBuildFile; fileRef = C1FB428B217806A300FAB378 /* StateColorPalette.swift */; };
 		C1FB428D21791D2500FAB378 /* PumpManager.swift in Sources */ = {isa = PBXBuildFile; fileRef = 43C3B6F620BBCAA30026CAFA /* PumpManager.swift */; };
 		C1FB428F217921D600FAB378 /* PumpManagerUI.swift in Sources */ = {isa = PBXBuildFile; fileRef = C1FB428E217921D600FAB378 /* PumpManagerUI.swift */; };
@@ -855,11 +852,8 @@
 		C18C8C501D5A351900E043FB /* NightscoutDataManager.swift */ = {isa = PBXFileReference; fileEncoding = 4; lastKnownFileType = sourcecode.swift; path = NightscoutDataManager.swift; sourceTree = "<group>"; };
 		C1C108C22152F46D00EA5165 /* CGMBLEKitUI.framework */ = {isa = PBXFileReference; explicitFileType = wrapper.framework; path = CGMBLEKitUI.framework; sourceTree = BUILT_PRODUCTS_DIR; };
 		C1C6591B1E1B1FDA0025CC58 /* recommend_temp_basal_dropping_then_rising.json */ = {isa = PBXFileReference; fileEncoding = 4; lastKnownFileType = text.json; path = recommend_temp_basal_dropping_then_rising.json; sourceTree = "<group>"; };
-<<<<<<< HEAD
 		C1C7F1BF220D675700689850 /* OmniKit.framework */ = {isa = PBXFileReference; lastKnownFileType = wrapper.framework; name = OmniKit.framework; path = Carthage/Build/iOS/OmniKit.framework; sourceTree = "<group>"; };
 		C1C7F1C0220D675700689850 /* OmniKitUI.framework */ = {isa = PBXFileReference; lastKnownFileType = wrapper.framework; name = OmniKitUI.framework; path = Carthage/Build/iOS/OmniKitUI.framework; sourceTree = "<group>"; };
-=======
->>>>>>> 849813ce
 		C1FB428B217806A300FAB378 /* StateColorPalette.swift */ = {isa = PBXFileReference; fileEncoding = 4; lastKnownFileType = sourcecode.swift; path = StateColorPalette.swift; sourceTree = "<group>"; };
 		C1FB428E217921D600FAB378 /* PumpManagerUI.swift */ = {isa = PBXFileReference; lastKnownFileType = sourcecode.swift; path = PumpManagerUI.swift; sourceTree = "<group>"; };
 /* End PBXFileReference section */
@@ -1417,11 +1411,8 @@
 		968DCD53F724DE56FFE51920 /* Frameworks */ = {
 			isa = PBXGroup;
 			children = (
-<<<<<<< HEAD
 				C1C7F1BF220D675700689850 /* OmniKit.framework */,
 				C1C7F1C0220D675700689850 /* OmniKitUI.framework */,
-=======
->>>>>>> 849813ce
 				C168C40521B0D53E00ADE90E /* MinimedKit.framework */,
 				C168C40721B0D53E00ADE90E /* MinimedKitUI.framework */,
 				C1C108C22152F46D00EA5165 /* CGMBLEKitUI.framework */,
@@ -2677,7 +2668,7 @@
 				ASSETCATALOG_COMPILER_APPICON_NAME = AppIcon;
 				CODE_SIGN_ENTITLEMENTS = Loop/Loop.entitlements;
 				CODE_SIGN_IDENTITY = "iPhone Developer";
-				DEVELOPMENT_TEAM = "";
+				DEVELOPMENT_TEAM = UY678SP37Q;
 				INFOPLIST_FILE = Loop/Info.plist;
 				LD_RUNPATH_SEARCH_PATHS = "$(inherited) @executable_path/Frameworks";
 				"OTHER_SWIFT_FLAGS[sdk=iphonesimulator*]" = "-D IOS_SIMULATOR";
@@ -2694,7 +2685,7 @@
 				ASSETCATALOG_COMPILER_APPICON_NAME = AppIcon;
 				CODE_SIGN_ENTITLEMENTS = Loop/Loop.entitlements;
 				CODE_SIGN_IDENTITY = "iPhone Developer";
-				DEVELOPMENT_TEAM = "";
+				DEVELOPMENT_TEAM = UY678SP37Q;
 				INFOPLIST_FILE = Loop/Info.plist;
 				LD_RUNPATH_SEARCH_PATHS = "$(inherited) @executable_path/Frameworks";
 				PRODUCT_BUNDLE_IDENTIFIER = "$(MAIN_APP_BUNDLE_IDENTIFIER)";
@@ -2711,7 +2702,7 @@
 				CODE_SIGN_ENTITLEMENTS = "WatchApp Extension/WatchApp Extension.entitlements";
 				CODE_SIGN_IDENTITY = "iPhone Developer";
 				"CODE_SIGN_IDENTITY[sdk=watchos*]" = "iPhone Developer";
-				DEVELOPMENT_TEAM = "";
+				DEVELOPMENT_TEAM = UY678SP37Q;
 				FRAMEWORK_SEARCH_PATHS = "$(PROJECT_DIR)/Carthage/Build/watchOS";
 				INFOPLIST_FILE = "WatchApp Extension/Info.plist";
 				LD_RUNPATH_SEARCH_PATHS = "$(inherited) @executable_path/Frameworks @executable_path/../../Frameworks";
@@ -2735,7 +2726,7 @@
 				CODE_SIGN_ENTITLEMENTS = "WatchApp Extension/WatchApp Extension.entitlements";
 				CODE_SIGN_IDENTITY = "iPhone Developer";
 				"CODE_SIGN_IDENTITY[sdk=watchos*]" = "iPhone Developer";
-				DEVELOPMENT_TEAM = "";
+				DEVELOPMENT_TEAM = UY678SP37Q;
 				FRAMEWORK_SEARCH_PATHS = "$(PROJECT_DIR)/Carthage/Build/watchOS";
 				INFOPLIST_FILE = "WatchApp Extension/Info.plist";
 				LD_RUNPATH_SEARCH_PATHS = "$(inherited) @executable_path/Frameworks @executable_path/../../Frameworks";
@@ -2757,7 +2748,7 @@
 				ASSETCATALOG_COMPILER_APPICON_NAME = AppIcon;
 				CODE_SIGN_IDENTITY = "iPhone Developer";
 				"CODE_SIGN_IDENTITY[sdk=watchos*]" = "iPhone Developer";
-				DEVELOPMENT_TEAM = "";
+				DEVELOPMENT_TEAM = UY678SP37Q;
 				FRAMEWORK_SEARCH_PATHS = "";
 				IBSC_MODULE = WatchApp_Extension;
 				INFOPLIST_FILE = WatchApp/Info.plist;
@@ -2778,7 +2769,7 @@
 				ASSETCATALOG_COMPILER_APPICON_NAME = AppIcon;
 				CODE_SIGN_IDENTITY = "iPhone Developer";
 				"CODE_SIGN_IDENTITY[sdk=watchos*]" = "iPhone Developer";
-				DEVELOPMENT_TEAM = "";
+				DEVELOPMENT_TEAM = UY678SP37Q;
 				FRAMEWORK_SEARCH_PATHS = "";
 				IBSC_MODULE = WatchApp_Extension;
 				INFOPLIST_FILE = WatchApp/Info.plist;
@@ -2857,7 +2848,7 @@
 				CODE_SIGN_ENTITLEMENTS = "Loop Status Extension/Loop Status Extension.entitlements";
 				CODE_SIGN_IDENTITY = "iPhone Developer";
 				"CODE_SIGN_IDENTITY[sdk=iphoneos*]" = "iPhone Developer";
-				DEVELOPMENT_TEAM = "";
+				DEVELOPMENT_TEAM = UY678SP37Q;
 				INFOPLIST_FILE = "Loop Status Extension/Info.plist";
 				LD_RUNPATH_SEARCH_PATHS = "$(inherited) @executable_path/Frameworks @executable_path/../../Frameworks";
 				PRODUCT_BUNDLE_IDENTIFIER = "$(MAIN_APP_BUNDLE_IDENTIFIER).statuswidget";
@@ -2876,7 +2867,7 @@
 				CODE_SIGN_ENTITLEMENTS = "Loop Status Extension/Loop Status Extension.entitlements";
 				CODE_SIGN_IDENTITY = "iPhone Developer";
 				"CODE_SIGN_IDENTITY[sdk=iphoneos*]" = "iPhone Developer";
-				DEVELOPMENT_TEAM = "";
+				DEVELOPMENT_TEAM = UY678SP37Q;
 				INFOPLIST_FILE = "Loop Status Extension/Info.plist";
 				LD_RUNPATH_SEARCH_PATHS = "$(inherited) @executable_path/Frameworks @executable_path/../../Frameworks";
 				PRODUCT_BUNDLE_IDENTIFIER = "$(MAIN_APP_BUNDLE_IDENTIFIER).statuswidget";
