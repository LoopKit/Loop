--- conflicted
+++ resolved
@@ -392,14 +392,6 @@
 		C1FB428D21791D2500FAB378 /* PumpManager.swift in Sources */ = {isa = PBXBuildFile; fileRef = 43C3B6F620BBCAA30026CAFA /* PumpManager.swift */; };
 		C1FB428F217921D600FAB378 /* PumpManagerUI.swift in Sources */ = {isa = PBXBuildFile; fileRef = C1FB428E217921D600FAB378 /* PumpManagerUI.swift */; };
 		C1FB4290217922A100FAB378 /* PumpManagerUI.swift in Sources */ = {isa = PBXBuildFile; fileRef = C1FB428E217921D600FAB378 /* PumpManagerUI.swift */; };
-		DD20DABD242FBB9C009D65CE /* OTPManager.swift in Sources */ = {isa = PBXBuildFile; fileRef = DD20DABC242FBB9C009D65CE /* OTPManager.swift */; };
-		DD20DABF24302125009D65CE /* OTPNavigationController.swift in Sources */ = {isa = PBXBuildFile; fileRef = DD20DABE24302125009D65CE /* OTPNavigationController.swift */; };
-		DD638F86242CD05600C5DBF2 /* CryptoKit.framework in Frameworks */ = {isa = PBXBuildFile; fileRef = DD638F85242CD05600C5DBF2 /* CryptoKit.framework */; };
-		DDFC49E8242CE844009A4801 /* Base32.framework in Frameworks */ = {isa = PBXBuildFile; fileRef = DD638F8A242CD12700C5DBF2 /* Base32.framework */; };
-		DDFC49E9242CE844009A4801 /* Base32.framework in Embed Frameworks */ = {isa = PBXBuildFile; fileRef = DD638F8A242CD12700C5DBF2 /* Base32.framework */; settings = {ATTRIBUTES = (CodeSignOnCopy, RemoveHeadersOnCopy, ); }; };
-		DDFC49EC242CE940009A4801 /* OneTimePassword.framework in Frameworks */ = {isa = PBXBuildFile; fileRef = DD638F73242C603500C5DBF2 /* OneTimePassword.framework */; };
-		DDFC49ED242CE940009A4801 /* OneTimePassword.framework in Embed Frameworks */ = {isa = PBXBuildFile; fileRef = DD638F73242C603500C5DBF2 /* OneTimePassword.framework */; settings = {ATTRIBUTES = (CodeSignOnCopy, RemoveHeadersOnCopy, ); }; };
-		DDFC49F1242D4FE8009A4801 /* OTPSelectionViewController.swift in Sources */ = {isa = PBXBuildFile; fileRef = DDFC49F0242D4FE8009A4801 /* OTPSelectionViewController.swift */; };
 		E9BB27AB23B85C3500FB4987 /* SleepStore.swift in Sources */ = {isa = PBXBuildFile; fileRef = E9BB27AA23B85C3500FB4987 /* SleepStore.swift */; };
 /* End PBXBuildFile section */
 
@@ -526,8 +518,6 @@
 			dstPath = "";
 			dstSubfolderSpec = 10;
 			files = (
-				DDFC49E9242CE844009A4801 /* Base32.framework in Embed Frameworks */,
-				DDFC49ED242CE940009A4801 /* OneTimePassword.framework in Embed Frameworks */,
 				4F2C159A1E0C9E5600E160D4 /* LoopUI.framework in Embed Frameworks */,
 				43D9FFD721EAE05D00AF44BF /* LoopCore.framework in Embed Frameworks */,
 			);
@@ -684,7 +674,7 @@
 		439BED291E76093C00B0AED5 /* CGMManager.swift */ = {isa = PBXFileReference; fileEncoding = 4; lastKnownFileType = sourcecode.swift; path = CGMManager.swift; sourceTree = "<group>"; };
 		43A51E1E1EB6D62A000736CC /* CarbAbsorptionViewController.swift */ = {isa = PBXFileReference; fileEncoding = 4; lastKnownFileType = sourcecode.swift; path = CarbAbsorptionViewController.swift; sourceTree = "<group>"; };
 		43A51E201EB6DBDD000736CC /* ChartsTableViewController.swift */ = {isa = PBXFileReference; fileEncoding = 4; lastKnownFileType = sourcecode.swift; path = ChartsTableViewController.swift; sourceTree = "<group>"; };
-		43A567681C94880B00334FAC /* LoopDataManager.swift */ = {isa = PBXFileReference; fileEncoding = 4; lastKnownFileType = sourcecode.swift; lineEnding = 0; path = LoopDataManager.swift; sourceTree = "<group>"; };
+		43A567681C94880B00334FAC /* LoopDataManager.swift */ = {isa = PBXFileReference; fileEncoding = 4; lastKnownFileType = sourcecode.swift; lineEnding = 0; path = LoopDataManager.swift; sourceTree = "<group>"; xcLanguageSpecificationIdentifier = xcode.lang.swift; };
 		43A8EC6E210E622600A81379 /* CGMBLEKitUI.framework */ = {isa = PBXFileReference; explicitFileType = wrapper.framework; path = CGMBLEKitUI.framework; sourceTree = BUILT_PRODUCTS_DIR; };
 		43A943721B926B7B0051FA24 /* WatchApp.app */ = {isa = PBXFileReference; explicitFileType = wrapper.application; includeInIndex = 0; path = WatchApp.app; sourceTree = BUILT_PRODUCTS_DIR; };
 		43A943751B926B7B0051FA24 /* Base */ = {isa = PBXFileReference; lastKnownFileType = file.storyboard; name = Base; path = Base.lproj/Interface.storyboard; sourceTree = "<group>"; };
@@ -1113,15 +1103,6 @@
 		C1F8B1DB223862D500DD66CF /* BolusProgressTableViewCell.xib */ = {isa = PBXFileReference; lastKnownFileType = file.xib; path = BolusProgressTableViewCell.xib; sourceTree = "<group>"; };
 		C1FB428B217806A300FAB378 /* StateColorPalette.swift */ = {isa = PBXFileReference; fileEncoding = 4; lastKnownFileType = sourcecode.swift; path = StateColorPalette.swift; sourceTree = "<group>"; };
 		C1FB428E217921D600FAB378 /* PumpManagerUI.swift */ = {isa = PBXFileReference; lastKnownFileType = sourcecode.swift; path = PumpManagerUI.swift; sourceTree = "<group>"; };
-		DD20DABC242FBB9C009D65CE /* OTPManager.swift */ = {isa = PBXFileReference; lastKnownFileType = sourcecode.swift; path = OTPManager.swift; sourceTree = "<group>"; };
-		DD20DABE24302125009D65CE /* OTPNavigationController.swift */ = {isa = PBXFileReference; lastKnownFileType = sourcecode.swift; path = OTPNavigationController.swift; sourceTree = "<group>"; };
-		DD638F70242C5F0200C5DBF2 /* Loop-ab-remoteCarbsAndBolus */ = {isa = PBXFileReference; lastKnownFileType = folder; path = "Loop-ab-remoteCarbsAndBolus"; sourceTree = "<group>"; };
-		DD638F72242C600200C5DBF2 /* Carthage */ = {isa = PBXFileReference; lastKnownFileType = folder; path = Carthage; sourceTree = "<group>"; };
-		DD638F73242C603500C5DBF2 /* OneTimePassword.framework */ = {isa = PBXFileReference; lastKnownFileType = wrapper.framework; name = OneTimePassword.framework; path = Carthage/Build/iOS/OneTimePassword.framework; sourceTree = "<group>"; };
-		DD638F85242CD05600C5DBF2 /* CryptoKit.framework */ = {isa = PBXFileReference; lastKnownFileType = wrapper.framework; name = CryptoKit.framework; path = System/Library/Frameworks/CryptoKit.framework; sourceTree = SDKROOT; };
-		DD638F89242CD0FF00C5DBF2 /* iOS */ = {isa = PBXFileReference; lastKnownFileType = folder; name = iOS; path = Carthage/Build/iOS; sourceTree = "<group>"; };
-		DD638F8A242CD12700C5DBF2 /* Base32.framework */ = {isa = PBXFileReference; lastKnownFileType = wrapper.framework; name = Base32.framework; path = Carthage/Build/iOS/Base32.framework; sourceTree = "<group>"; };
-		DDFC49F0242D4FE8009A4801 /* OTPSelectionViewController.swift */ = {isa = PBXFileReference; lastKnownFileType = sourcecode.swift; path = OTPSelectionViewController.swift; sourceTree = "<group>"; };
 		E9BB27AA23B85C3500FB4987 /* SleepStore.swift */ = {isa = PBXFileReference; lastKnownFileType = sourcecode.swift; path = SleepStore.swift; sourceTree = "<group>"; };
 /* End PBXFileReference section */
 
@@ -1137,8 +1118,6 @@
 			isa = PBXFrameworksBuildPhase;
 			buildActionMask = 2147483647;
 			files = (
-				DDFC49E8242CE844009A4801 /* Base32.framework in Frameworks */,
-				DDFC49EC242CE940009A4801 /* OneTimePassword.framework in Frameworks */,
 				434FB6461D68F1CD007B9C70 /* Amplitude.framework in Frameworks */,
 				43A8EC6F210E622700A81379 /* CGMBLEKitUI.framework in Frameworks */,
 				438A95A81D8B9B24009D12E1 /* CGMBLEKit.framework in Frameworks */,
@@ -1153,7 +1132,6 @@
 				892A5D2A222EF60A008961AB /* MockKit.framework in Frameworks */,
 				892A5D2C222EF60A008961AB /* MockKitUI.framework in Frameworks */,
 				C10428971D17BAD400DD539A /* NightscoutUploadKit.framework in Frameworks */,
-				DD638F86242CD05600C5DBF2 /* CryptoKit.framework in Frameworks */,
 				43B371881CE597D10013C5A6 /* ShareClient.framework in Frameworks */,
 				4F08DE9B1E7BC4ED006741EA /* SwiftCharts.framework in Frameworks */,
 				4379CFF021112CF700AADC79 /* ShareClientUI.framework in Frameworks */,
@@ -1637,8 +1615,6 @@
 				4302F4E01D4E9C8900F0FCAF /* TextFieldTableViewController.swift */,
 				89CA2B31226C18B8004D9350 /* TestingScenariosTableViewController.swift */,
 				C15C5D3B23B7211100C1B247 /* DosingStrategySelectionViewController.swift */,
-				DDFC49F0242D4FE8009A4801 /* OTPSelectionViewController.swift */,
-				DD20DABE24302125009D65CE /* OTPNavigationController.swift */,
 			);
 			path = "View Controllers";
 			sourceTree = "<group>";
@@ -1683,7 +1659,6 @@
 				89ADE13A226BFA0F0067222B /* TestingScenariosManager.swift */,
 				4328E0341CFC0AE100E199AA /* WatchDataManager.swift */,
 				E9BB27AA23B85C3500FB4987 /* SleepStore.swift */,
-				DD20DABC242FBB9C009D65CE /* OTPManager.swift */,
 			);
 			path = Managers;
 			sourceTree = "<group>";
@@ -1876,12 +1851,6 @@
 		968DCD53F724DE56FFE51920 /* Frameworks */ = {
 			isa = PBXGroup;
 			children = (
-				DD638F8A242CD12700C5DBF2 /* Base32.framework */,
-				DD638F89242CD0FF00C5DBF2 /* iOS */,
-				DD638F85242CD05600C5DBF2 /* CryptoKit.framework */,
-				DD638F73242C603500C5DBF2 /* OneTimePassword.framework */,
-				DD638F72242C600200C5DBF2 /* Carthage */,
-				DD638F70242C5F0200C5DBF2 /* Loop-ab-remoteCarbsAndBolus */,
 				434FB6451D68F1CD007B9C70 /* Amplitude.framework */,
 				4344628420A7A3BE00C4BE6F /* CGMBLEKit.framework */,
 				43A8EC6E210E622600A81379 /* CGMBLEKitUI.framework */,
@@ -1973,7 +1942,6 @@
 				C16DA84322E8E5FF008624C2 /* Install Plugins */,
 				C1D19800232CFA2A0096D646 /* Capture Build Details */,
 				4F70C1EC1DE8DCA8006380B7 /* Embed App Extensions */,
-				DDF7B1CC241716B200EE751D /* Remove Archs */,
 			);
 			buildRules = (
 			);
@@ -2448,7 +2416,7 @@
 			);
 			runOnlyForDeploymentPostprocessing = 0;
 			shellPath = /bin/sh;
-			shellScript = "if [ -f $PROJECT_DIR/.gitmodules ]; then\n    echo \"Skipping checkout due to presence of .gitmodules file\"\n    if [ $ACTION = \"install\" ]; then\n        echo \"You're installing: Make sure to keep all submodules up-to-date and run carthage build after changes.\"\n    fi\nelse\n    echo \"Bootstrapping carthage dependencies\"\n    unset LLVM_TARGET_TRIPLE_SUFFIX\n    # /usr/local/bin/carthage bootstrap --project-directory \"$SRCROOT\" --cache-builds\nfi\n";
+			shellScript = "if [ -f $PROJECT_DIR/.gitmodules ]; then\n    echo \"Skipping checkout due to presence of .gitmodules file\"\n    if [ $ACTION = \"install\" ]; then\n        echo \"You're installing: Make sure to keep all submodules up-to-date and run carthage build after changes.\"\n    fi\nelse\n    echo \"Bootstrapping carthage dependencies\"\n    unset LLVM_TARGET_TRIPLE_SUFFIX\n    /usr/local/bin/carthage bootstrap --project-directory \"$SRCROOT\" --cache-builds\nfi\n";
 		};
 		432CF88220D8BCD90066B889 /* Homebrew & Carthage Setup */ = {
 			isa = PBXShellScriptBuildPhase;
@@ -2643,24 +2611,6 @@
 			runOnlyForDeploymentPostprocessing = 0;
 			shellPath = /bin/sh;
 			shellScript = "\"${SRCROOT}/Scripts/capture-build-details.sh\"\n";
-		};
-		DDF7B1CC241716B200EE751D /* Remove Archs */ = {
-			isa = PBXShellScriptBuildPhase;
-			buildActionMask = 8;
-			files = (
-			);
-			inputFileListPaths = (
-			);
-			inputPaths = (
-			);
-			name = "Remove Archs";
-			outputFileListPaths = (
-			);
-			outputPaths = (
-			);
-			runOnlyForDeploymentPostprocessing = 1;
-			shellPath = /bin/sh;
-			shellScript = "\"${SRCROOT}/Scripts/remove-sim-archs.sh\"\n";
 		};
 /* End PBXShellScriptBuildPhase section */
 
@@ -2691,7 +2641,6 @@
 				89D6953E23B6DF8A002B3066 /* PotentialCarbEntryTableViewCell.swift in Sources */,
 				89CA2B30226C0161004D9350 /* DirectoryObserver.swift in Sources */,
 				439A7942211F631C0041B75F /* RootNavigationController.swift in Sources */,
-				DDFC49F1242D4FE8009A4801 /* OTPSelectionViewController.swift in Sources */,
 				4F11D3C020DCBEEC006E072C /* GlucoseBackfillRequestUserInfo.swift in Sources */,
 				43F5C2DB1B92A5E1003EB13D /* SettingsTableViewController.swift in Sources */,
 				89E267FC2292456700A3F2AF /* FeatureFlags.swift in Sources */,
@@ -2717,7 +2666,6 @@
 				43BFF0BC1E45C80600FF19A9 /* UIColor+Loop.swift in Sources */,
 				43C0944A1CACCC73001F6403 /* NotificationManager.swift in Sources */,
 				43D9003321EB258C00AF44BF /* InsulinModelSettings+Loop.swift in Sources */,
-				DD20DABD242FBB9C009D65CE /* OTPManager.swift in Sources */,
 				434FF1EE1CF27EEF000DB779 /* UITableViewCell.swift in Sources */,
 				439BED2A1E76093C00B0AED5 /* CGMManager.swift in Sources */,
 				C18C8C511D5A351900E043FB /* NightscoutDataManager.swift in Sources */,
@@ -2765,7 +2713,6 @@
 				4372E490213CFCE70068E043 /* LoopSettingsUserInfo.swift in Sources */,
 				89CA2B3D226E6B13004D9350 /* LocalTestingScenariosManager.swift in Sources */,
 				43F78D261C8FC000002152D1 /* DoseMath.swift in Sources */,
-				DD20DABF24302125009D65CE /* OTPNavigationController.swift in Sources */,
 				43511CE221FD80E400566C63 /* RetrospectiveCorrection.swift in Sources */,
 				438D42F91D7C88BC003244B0 /* PredictionInputEffect.swift in Sources */,
 				892A5D692230C41D008961AB /* RangeReplaceableCollection.swift in Sources */,
@@ -3483,7 +3430,6 @@
 				COPY_PHASE_STRIP = NO;
 				CURRENT_PROJECT_VERSION = 57;
 				DEBUG_INFORMATION_FORMAT = dwarf;
-				ENABLE_BITCODE = NO;
 				ENABLE_STRICT_OBJC_MSGSEND = YES;
 				ENABLE_TESTABILITY = YES;
 				FRAMEWORK_SEARCH_PATHS = (
@@ -3504,7 +3450,7 @@
 				GCC_WARN_UNINITIALIZED_AUTOS = YES_AGGRESSIVE;
 				GCC_WARN_UNUSED_FUNCTION = YES;
 				GCC_WARN_UNUSED_VARIABLE = YES;
-				IPHONEOS_DEPLOYMENT_TARGET = 13.3;
+				IPHONEOS_DEPLOYMENT_TARGET = 11.4;
 				LOCALIZED_STRING_MACRO_NAMES = (
 					NSLocalizedString,
 					CFLocalizedString,
@@ -3570,7 +3516,7 @@
 				GCC_WARN_UNINITIALIZED_AUTOS = YES_AGGRESSIVE;
 				GCC_WARN_UNUSED_FUNCTION = YES;
 				GCC_WARN_UNUSED_VARIABLE = YES;
-				IPHONEOS_DEPLOYMENT_TARGET = 13.3;
+				IPHONEOS_DEPLOYMENT_TARGET = 11.4;
 				LOCALIZED_STRING_MACRO_NAMES = (
 					NSLocalizedString,
 					CFLocalizedString,
@@ -3578,7 +3524,6 @@
 				);
 				MAIN_APP_BUNDLE_IDENTIFIER = "$(inherited).Loop";
 				MTL_ENABLE_DEBUG_INFO = NO;
-				"OTHER_SWIFT_FLAGS[arch=*]" = "";
 				SDKROOT = iphoneos;
 				SWIFT_OPTIMIZATION_LEVEL = "-Owholemodule";
 				SWIFT_VERSION = 5.0;
@@ -3596,13 +3541,8 @@
 				ASSETCATALOG_COMPILER_APPICON_NAME = "$(APPICON_NAME)";
 				CODE_SIGN_ENTITLEMENTS = Loop/Loop.entitlements;
 				CODE_SIGN_IDENTITY = "iPhone Developer";
-<<<<<<< HEAD
-				DEVELOPMENT_TEAM = 9W476TGJ4S;
-				ENABLE_BITCODE = NO;
-=======
 				DEVELOPMENT_TEAM = UY678SP37Q;
 				ENABLE_BITCODE = YES;
->>>>>>> 61a83886
 				INFOPLIST_FILE = Loop/Info.plist;
 				LD_RUNPATH_SEARCH_PATHS = "$(inherited) @executable_path/Frameworks";
 				"OTHER_SWIFT_FLAGS[arch=*]" = "-DDEBUG";
@@ -3620,11 +3560,7 @@
 				ASSETCATALOG_COMPILER_APPICON_NAME = "$(APPICON_NAME)";
 				CODE_SIGN_ENTITLEMENTS = Loop/Loop.entitlements;
 				CODE_SIGN_IDENTITY = "iPhone Developer";
-<<<<<<< HEAD
-				DEVELOPMENT_TEAM = 9W476TGJ4S;
-=======
 				DEVELOPMENT_TEAM = UY678SP37Q;
->>>>>>> 61a83886
 				ENABLE_BITCODE = YES;
 				INFOPLIST_FILE = Loop/Info.plist;
 				LD_RUNPATH_SEARCH_PATHS = "$(inherited) @executable_path/Frameworks";
@@ -3642,11 +3578,7 @@
 				CODE_SIGN_ENTITLEMENTS = "WatchApp Extension/WatchApp Extension.entitlements";
 				CODE_SIGN_IDENTITY = "iPhone Developer";
 				"CODE_SIGN_IDENTITY[sdk=watchos*]" = "iPhone Developer";
-<<<<<<< HEAD
-				DEVELOPMENT_TEAM = 9W476TGJ4S;
-=======
 				DEVELOPMENT_TEAM = UY678SP37Q;
->>>>>>> 61a83886
 				FRAMEWORK_SEARCH_PATHS = "$(PROJECT_DIR)/Carthage/Build/watchOS";
 				INFOPLIST_FILE = "WatchApp Extension/Info.plist";
 				LD_RUNPATH_SEARCH_PATHS = "$(inherited) @executable_path/Frameworks @executable_path/../../Frameworks";
@@ -3669,11 +3601,7 @@
 				CODE_SIGN_ENTITLEMENTS = "WatchApp Extension/WatchApp Extension.entitlements";
 				CODE_SIGN_IDENTITY = "iPhone Developer";
 				"CODE_SIGN_IDENTITY[sdk=watchos*]" = "iPhone Developer";
-<<<<<<< HEAD
-				DEVELOPMENT_TEAM = 9W476TGJ4S;
-=======
 				DEVELOPMENT_TEAM = UY678SP37Q;
->>>>>>> 61a83886
 				FRAMEWORK_SEARCH_PATHS = "$(PROJECT_DIR)/Carthage/Build/watchOS";
 				INFOPLIST_FILE = "WatchApp Extension/Info.plist";
 				LD_RUNPATH_SEARCH_PATHS = "$(inherited) @executable_path/Frameworks @executable_path/../../Frameworks";
@@ -3694,11 +3622,7 @@
 				ASSETCATALOG_COMPILER_APPICON_NAME = "$(APPICON_NAME)";
 				CODE_SIGN_IDENTITY = "iPhone Developer";
 				"CODE_SIGN_IDENTITY[sdk=watchos*]" = "iPhone Developer";
-<<<<<<< HEAD
-				DEVELOPMENT_TEAM = 9W476TGJ4S;
-=======
 				DEVELOPMENT_TEAM = UY678SP37Q;
->>>>>>> 61a83886
 				FRAMEWORK_SEARCH_PATHS = "$(PROJECT_DIR)/Carthage/Build/watchOS";
 				IBSC_MODULE = WatchApp_Extension;
 				INFOPLIST_FILE = WatchApp/Info.plist;
@@ -3719,11 +3643,7 @@
 				ASSETCATALOG_COMPILER_APPICON_NAME = "$(APPICON_NAME)";
 				CODE_SIGN_IDENTITY = "iPhone Developer";
 				"CODE_SIGN_IDENTITY[sdk=watchos*]" = "iPhone Developer";
-<<<<<<< HEAD
-				DEVELOPMENT_TEAM = 9W476TGJ4S;
-=======
 				DEVELOPMENT_TEAM = UY678SP37Q;
->>>>>>> 61a83886
 				FRAMEWORK_SEARCH_PATHS = "$(PROJECT_DIR)/Carthage/Build/watchOS";
 				IBSC_MODULE = WatchApp_Extension;
 				INFOPLIST_FILE = WatchApp/Info.plist;
@@ -4003,11 +3923,7 @@
 				CODE_SIGN_IDENTITY = "Apple Development";
 				"CODE_SIGN_IDENTITY[sdk=iphoneos*]" = "iPhone Developer";
 				CODE_SIGN_STYLE = Automatic;
-<<<<<<< HEAD
-				DEVELOPMENT_TEAM = 9W476TGJ4S;
-=======
 				DEVELOPMENT_TEAM = UY678SP37Q;
->>>>>>> 61a83886
 				ENABLE_BITCODE = NO;
 				INFOPLIST_FILE = "Loop Status Extension/Info.plist";
 				LD_RUNPATH_SEARCH_PATHS = "$(inherited) @executable_path/Frameworks @executable_path/../../Frameworks";
@@ -4029,13 +3945,8 @@
 				CODE_SIGN_IDENTITY = "Apple Development";
 				"CODE_SIGN_IDENTITY[sdk=iphoneos*]" = "iPhone Developer";
 				CODE_SIGN_STYLE = Automatic;
-<<<<<<< HEAD
-				DEVELOPMENT_TEAM = 9W476TGJ4S;
-				ENABLE_BITCODE = YES;
-=======
 				DEVELOPMENT_TEAM = UY678SP37Q;
 				ENABLE_BITCODE = NO;
->>>>>>> 61a83886
 				INFOPLIST_FILE = "Loop Status Extension/Info.plist";
 				LD_RUNPATH_SEARCH_PATHS = "$(inherited) @executable_path/Frameworks @executable_path/../../Frameworks";
 				PRODUCT_BUNDLE_IDENTIFIER = "$(MAIN_APP_BUNDLE_IDENTIFIER).statuswidget";
