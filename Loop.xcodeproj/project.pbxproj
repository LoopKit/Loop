// !$*UTF8*$!
{
	archiveVersion = 1;
	classes = {
	};
	objectVersion = 48;
	objects = {

/* Begin PBXAggregateTarget section */
		432CF87720D8B8380066B889 /* Cartfile */ = {
			isa = PBXAggregateTarget;
			buildConfigurationList = 432CF87820D8B8380066B889 /* Build configuration list for PBXAggregateTarget "Cartfile" */;
			buildPhases = (
				432CF87B20D8B8490066B889 /* Build Carthage Dependencies */,
			);
			dependencies = (
			);
			name = Cartfile;
			productName = Cartfile;
		};
/* End PBXAggregateTarget section */

/* Begin PBXBuildFile section */
		1D05219B2469E9DF000EBBDE /* StoredAlert.swift in Sources */ = {isa = PBXBuildFile; fileRef = 1D05219A2469E9DF000EBBDE /* StoredAlert.swift */; };
		1D05219D2469F1F5000EBBDE /* AlertStore.swift in Sources */ = {isa = PBXBuildFile; fileRef = 1D05219C2469F1F5000EBBDE /* AlertStore.swift */; };
		1D080CBD2473214A00356610 /* AlertStore.xcdatamodeld in Sources */ = {isa = PBXBuildFile; fileRef = 1D080CBB2473214A00356610 /* AlertStore.xcdatamodeld */; };
		1D12D3B92548EFDD00B53E8B /* main.swift in Sources */ = {isa = PBXBuildFile; fileRef = 1D12D3B82548EFDD00B53E8B /* main.swift */; };
		1D2609AD248EEB9900A6F258 /* LoopAlertsManager.swift in Sources */ = {isa = PBXBuildFile; fileRef = 1D2609AC248EEB9900A6F258 /* LoopAlertsManager.swift */; };
		1D3F0F7526D59B6C004A5960 /* Debug.swift in Sources */ = {isa = PBXBuildFile; fileRef = 892A5D58222F0A27008961AB /* Debug.swift */; };
		1D3F0F7626D59DCD004A5960 /* Debug.swift in Sources */ = {isa = PBXBuildFile; fileRef = 892A5D58222F0A27008961AB /* Debug.swift */; };
		1D3F0F7726D59DCE004A5960 /* Debug.swift in Sources */ = {isa = PBXBuildFile; fileRef = 892A5D58222F0A27008961AB /* Debug.swift */; };
		1D49795824E7289700948F05 /* ServicesViewModel.swift in Sources */ = {isa = PBXBuildFile; fileRef = 1D49795724E7289700948F05 /* ServicesViewModel.swift */; };
		1D4990E824A25931005CC357 /* FeatureFlags.swift in Sources */ = {isa = PBXBuildFile; fileRef = 89E267FB2292456700A3F2AF /* FeatureFlags.swift */; };
		1D4A3E2D2478628500FD601B /* StoredAlert+CoreDataClass.swift in Sources */ = {isa = PBXBuildFile; fileRef = 1D4A3E2B2478628500FD601B /* StoredAlert+CoreDataClass.swift */; };
		1D4A3E2E2478628500FD601B /* StoredAlert+CoreDataProperties.swift in Sources */ = {isa = PBXBuildFile; fileRef = 1D4A3E2C2478628500FD601B /* StoredAlert+CoreDataProperties.swift */; };
		1D63DEA526E950D400F46FA5 /* VersionCheckServicesManager.swift in Sources */ = {isa = PBXBuildFile; fileRef = 1D63DEA426E950D400F46FA5 /* VersionCheckServicesManager.swift */; };
		1D6B1B6726866D89009AC446 /* AlertPermissionsChecker.swift in Sources */ = {isa = PBXBuildFile; fileRef = 1D6B1B6626866D89009AC446 /* AlertPermissionsChecker.swift */; };
		1D70C40126EC0F9D00C62570 /* VersionCheckServicesManagerTests.swift in Sources */ = {isa = PBXBuildFile; fileRef = 1D70C40026EC0F9D00C62570 /* VersionCheckServicesManagerTests.swift */; };
		1D80313D24746274002810DF /* AlertStoreTests.swift in Sources */ = {isa = PBXBuildFile; fileRef = 1D80313C24746274002810DF /* AlertStoreTests.swift */; };
		1D82E6A025377C6B009131FB /* TrustedTimeChecker.swift in Sources */ = {isa = PBXBuildFile; fileRef = 1D82E69F25377C6B009131FB /* TrustedTimeChecker.swift */; };
		1D8D55BC252274650044DBB6 /* BolusEntryViewModelTests.swift in Sources */ = {isa = PBXBuildFile; fileRef = 1D8D55BB252274650044DBB6 /* BolusEntryViewModelTests.swift */; };
		1D9650C82523FBA100A1370B /* DeviceDataManager+BolusEntryViewModelDelegate.swift in Sources */ = {isa = PBXBuildFile; fileRef = 1D9650C72523FBA100A1370B /* DeviceDataManager+BolusEntryViewModelDelegate.swift */; };
		1DA649A7244126CD00F61E75 /* UserNotificationAlertIssuer.swift in Sources */ = {isa = PBXBuildFile; fileRef = 1DA649A6244126CD00F61E75 /* UserNotificationAlertIssuer.swift */; };
		1DA649A9244126DA00F61E75 /* InAppModalAlertIssuer.swift in Sources */ = {isa = PBXBuildFile; fileRef = 1DA649A8244126DA00F61E75 /* InAppModalAlertIssuer.swift */; };
		1DA7A84224476EAD008257F0 /* AlertManagerTests.swift in Sources */ = {isa = PBXBuildFile; fileRef = 1DA7A84124476EAD008257F0 /* AlertManagerTests.swift */; };
		1DA7A84424477698008257F0 /* InAppModalAlertIssuerTests.swift in Sources */ = {isa = PBXBuildFile; fileRef = 1DA7A84324477698008257F0 /* InAppModalAlertIssuerTests.swift */; };
		1DB1065124467E18005542BD /* AlertManager.swift in Sources */ = {isa = PBXBuildFile; fileRef = 1DB1065024467E18005542BD /* AlertManager.swift */; };
		1DB1CA4D24A55F0000B3B94C /* Image.swift in Sources */ = {isa = PBXBuildFile; fileRef = 1DB1CA4C24A55F0000B3B94C /* Image.swift */; };
		1DC63E7425351BDF004605DA /* TrueTime.framework in Frameworks */ = {isa = PBXBuildFile; fileRef = 1DC63E7325351BDF004605DA /* TrueTime.framework */; };
		1DD0B76724EC77AC008A2DC3 /* SupportScreenView.swift in Sources */ = {isa = PBXBuildFile; fileRef = 1DD0B76624EC77AC008A2DC3 /* SupportScreenView.swift */; };
		1DDE273D24AEA4B000796622 /* SettingsViewModel.swift in Sources */ = {isa = PBXBuildFile; fileRef = 1DB1CA4E24A56D7600B3B94C /* SettingsViewModel.swift */; };
		1DDE273E24AEA4B000796622 /* SettingsView.swift in Sources */ = {isa = PBXBuildFile; fileRef = 1DE09BA824A3E23F009EE9F9 /* SettingsView.swift */; };
		1DDE273F24AEA4F200796622 /* NotificationsCriticalAlertPermissionsViewModel.swift in Sources */ = {isa = PBXBuildFile; fileRef = B42C951624A3CAF200857C73 /* NotificationsCriticalAlertPermissionsViewModel.swift */; };
		1DDE274024AEA4F200796622 /* NotificationsCriticalAlertPermissionsView.swift in Sources */ = {isa = PBXBuildFile; fileRef = 1DA46B5F2492E2E300D71A63 /* NotificationsCriticalAlertPermissionsView.swift */; };
		1DFE9E172447B6270082C280 /* UserNotificationAlertIssuerTests.swift in Sources */ = {isa = PBXBuildFile; fileRef = 1DFE9E162447B6270082C280 /* UserNotificationAlertIssuerTests.swift */; };
		43027F0F1DFE0EC900C51989 /* HKUnit.swift in Sources */ = {isa = PBXBuildFile; fileRef = 4F526D5E1DF2459000A04910 /* HKUnit.swift */; };
		4302F4E11D4E9C8900F0FCAF /* TextFieldTableViewController.swift in Sources */ = {isa = PBXBuildFile; fileRef = 4302F4E01D4E9C8900F0FCAF /* TextFieldTableViewController.swift */; };
		4302F4E31D4EA54200F0FCAF /* InsulinDeliveryTableViewController.swift in Sources */ = {isa = PBXBuildFile; fileRef = 4302F4E21D4EA54200F0FCAF /* InsulinDeliveryTableViewController.swift */; };
		430B29932041F5B300BA9F93 /* UserDefaults+Loop.swift in Sources */ = {isa = PBXBuildFile; fileRef = 430B29922041F5B200BA9F93 /* UserDefaults+Loop.swift */; };
		430D85891F44037000AF2D4F /* HUDViewTableViewCell.swift in Sources */ = {isa = PBXBuildFile; fileRef = 430D85881F44037000AF2D4F /* HUDViewTableViewCell.swift */; };
		4311FB9B1F37FE1B00D4C0A7 /* TitleSubtitleTextFieldTableViewCell.swift in Sources */ = {isa = PBXBuildFile; fileRef = 4311FB9A1F37FE1B00D4C0A7 /* TitleSubtitleTextFieldTableViewCell.swift */; };
		431A8C401EC6E8AB00823B9C /* CircleMaskView.swift in Sources */ = {isa = PBXBuildFile; fileRef = 431A8C3F1EC6E8AB00823B9C /* CircleMaskView.swift */; };
		4326BA641F3A44D9007CCAD4 /* ChartLineModel.swift in Sources */ = {isa = PBXBuildFile; fileRef = 4326BA631F3A44D9007CCAD4 /* ChartLineModel.swift */; };
		4328E01A1CFBE1DA00E199AA /* ActionHUDController.swift in Sources */ = {isa = PBXBuildFile; fileRef = 4328E0151CFBE1DA00E199AA /* ActionHUDController.swift */; };
		4328E01E1CFBE25F00E199AA /* CarbAndBolusFlowController.swift in Sources */ = {isa = PBXBuildFile; fileRef = 4328E01D1CFBE25F00E199AA /* CarbAndBolusFlowController.swift */; };
		4328E0281CFBE2C500E199AA /* CLKComplicationTemplate.swift in Sources */ = {isa = PBXBuildFile; fileRef = 4328E0221CFBE2C500E199AA /* CLKComplicationTemplate.swift */; };
		4328E02A1CFBE2C500E199AA /* UIColor.swift in Sources */ = {isa = PBXBuildFile; fileRef = 4328E0241CFBE2C500E199AA /* UIColor.swift */; };
		4328E02B1CFBE2C500E199AA /* WKAlertAction.swift in Sources */ = {isa = PBXBuildFile; fileRef = 4328E0251CFBE2C500E199AA /* WKAlertAction.swift */; };
		4328E02F1CFBF81800E199AA /* WKInterfaceImage.swift in Sources */ = {isa = PBXBuildFile; fileRef = 4328E02E1CFBF81800E199AA /* WKInterfaceImage.swift */; };
		4328E0331CFC091100E199AA /* WatchContext+LoopKit.swift in Sources */ = {isa = PBXBuildFile; fileRef = 4328E0311CFC068900E199AA /* WatchContext+LoopKit.swift */; };
		4328E0351CFC0AE100E199AA /* WatchDataManager.swift in Sources */ = {isa = PBXBuildFile; fileRef = 4328E0341CFC0AE100E199AA /* WatchDataManager.swift */; };
		432CF87520D8AC950066B889 /* NSUserDefaults+WatchApp.swift in Sources */ = {isa = PBXBuildFile; fileRef = 4328E0231CFBE2C500E199AA /* NSUserDefaults+WatchApp.swift */; };
		432E73CB1D24B3D6009AD15D /* RemoteDataServicesManager.swift in Sources */ = {isa = PBXBuildFile; fileRef = 432E73CA1D24B3D6009AD15D /* RemoteDataServicesManager.swift */; };
		433EA4C41D9F71C800CD78FB /* CommandResponseViewController.swift in Sources */ = {isa = PBXBuildFile; fileRef = 433EA4C31D9F71C800CD78FB /* CommandResponseViewController.swift */; };
		4344628220A7A37F00C4BE6F /* CoreBluetooth.framework in Frameworks */ = {isa = PBXBuildFile; fileRef = 4344628120A7A37E00C4BE6F /* CoreBluetooth.framework */; };
		4344628520A7A3BE00C4BE6F /* LoopKit.framework in Frameworks */ = {isa = PBXBuildFile; fileRef = 4344628320A7A3BE00C4BE6F /* LoopKit.framework */; };
		4344628E20A7ADD100C4BE6F /* UserDefaults+CGM.swift in Sources */ = {isa = PBXBuildFile; fileRef = 4344628D20A7ADD100C4BE6F /* UserDefaults+CGM.swift */; };
		4344628F20A7ADD500C4BE6F /* UserDefaults+CGM.swift in Sources */ = {isa = PBXBuildFile; fileRef = 4344628D20A7ADD100C4BE6F /* UserDefaults+CGM.swift */; };
		4344629220A7C19800C4BE6F /* ButtonGroup.swift in Sources */ = {isa = PBXBuildFile; fileRef = 4344629120A7C19800C4BE6F /* ButtonGroup.swift */; };
		4344629820A8B2D700C4BE6F /* OSLog.swift in Sources */ = {isa = PBXBuildFile; fileRef = 4374B5EE209D84BE00D17AA8 /* OSLog.swift */; };
		4345E3F421F036FC009E00E5 /* Result.swift in Sources */ = {isa = PBXBuildFile; fileRef = 43D848AF1E7DCBE100DADCBC /* Result.swift */; };
		4345E3F521F036FC009E00E5 /* Result.swift in Sources */ = {isa = PBXBuildFile; fileRef = 43D848AF1E7DCBE100DADCBC /* Result.swift */; };
		4345E3F821F03D2A009E00E5 /* DatesAndNumberCell.swift in Sources */ = {isa = PBXBuildFile; fileRef = 4345E3F721F03D2A009E00E5 /* DatesAndNumberCell.swift */; };
		4345E3FA21F0473B009E00E5 /* TextCell.swift in Sources */ = {isa = PBXBuildFile; fileRef = 4345E3F921F0473B009E00E5 /* TextCell.swift */; };
		4345E3FB21F04911009E00E5 /* UIColor+HIG.swift in Sources */ = {isa = PBXBuildFile; fileRef = 43BFF0C31E4659E700FF19A9 /* UIColor+HIG.swift */; };
		4345E3FC21F04911009E00E5 /* UIColor+HIG.swift in Sources */ = {isa = PBXBuildFile; fileRef = 43BFF0C31E4659E700FF19A9 /* UIColor+HIG.swift */; };
		4345E3FE21F04A50009E00E5 /* DateIntervalFormatter.swift in Sources */ = {isa = PBXBuildFile; fileRef = 4345E3FD21F04A50009E00E5 /* DateIntervalFormatter.swift */; };
		4345E3FF21F051C6009E00E5 /* LoopCore.framework in Frameworks */ = {isa = PBXBuildFile; fileRef = 43D9FFCF21EAE05D00AF44BF /* LoopCore.framework */; };
		4345E40021F051DD009E00E5 /* LoopCore.framework in CopyFiles */ = {isa = PBXBuildFile; fileRef = 43D9FFCF21EAE05D00AF44BF /* LoopCore.framework */; settings = {ATTRIBUTES = (CodeSignOnCopy, RemoveHeadersOnCopy, ); }; };
		4345E40121F67300009E00E5 /* PotentialCarbEntryUserInfo.swift in Sources */ = {isa = PBXBuildFile; fileRef = 43DE92581C5479E4001FFDE1 /* PotentialCarbEntryUserInfo.swift */; };
		4345E40221F67300009E00E5 /* PotentialCarbEntryUserInfo.swift in Sources */ = {isa = PBXBuildFile; fileRef = 43DE92581C5479E4001FFDE1 /* PotentialCarbEntryUserInfo.swift */; };
		4345E40421F68AD9009E00E5 /* TextRowController.swift in Sources */ = {isa = PBXBuildFile; fileRef = 4345E40321F68AD9009E00E5 /* TextRowController.swift */; };
		4345E40621F68E18009E00E5 /* CarbEntryListController.swift in Sources */ = {isa = PBXBuildFile; fileRef = 4345E40521F68E18009E00E5 /* CarbEntryListController.swift */; };
		434FF1EE1CF27EEF000DB779 /* UITableViewCell.swift in Sources */ = {isa = PBXBuildFile; fileRef = 434FF1ED1CF27EEF000DB779 /* UITableViewCell.swift */; };
		43511CE221FD80E400566C63 /* RetrospectiveCorrection.swift in Sources */ = {isa = PBXBuildFile; fileRef = 43511CDF21FD80E400566C63 /* RetrospectiveCorrection.swift */; };
		43511CE321FD80E400566C63 /* StandardRetrospectiveCorrection.swift in Sources */ = {isa = PBXBuildFile; fileRef = 43511CE021FD80E400566C63 /* StandardRetrospectiveCorrection.swift */; };
		43511CEE220FC61700566C63 /* HUDRowController.swift in Sources */ = {isa = PBXBuildFile; fileRef = 43511CED220FC61700566C63 /* HUDRowController.swift */; };
		43517917230A0E1A0072ECC0 /* WKInterfaceLabel.swift in Sources */ = {isa = PBXBuildFile; fileRef = 43517916230A0E1A0072ECC0 /* WKInterfaceLabel.swift */; };
		435400341C9F878D00D5819C /* SetBolusUserInfo.swift in Sources */ = {isa = PBXBuildFile; fileRef = 435400331C9F878D00D5819C /* SetBolusUserInfo.swift */; };
		435400351C9F878D00D5819C /* SetBolusUserInfo.swift in Sources */ = {isa = PBXBuildFile; fileRef = 435400331C9F878D00D5819C /* SetBolusUserInfo.swift */; };
		436961911F19D11E00447E89 /* ChartPointsContextFillLayer.swift in Sources */ = {isa = PBXBuildFile; fileRef = 4369618F1F19C86400447E89 /* ChartPointsContextFillLayer.swift */; };
		436A0DA51D236A2A00104B24 /* LoopError.swift in Sources */ = {isa = PBXBuildFile; fileRef = 436A0DA41D236A2A00104B24 /* LoopError.swift */; };
		436D9BF81F6F4EA100CFA75F /* recommended_temp_start_low_end_just_above_range.json in Resources */ = {isa = PBXBuildFile; fileRef = 436D9BF71F6F4EA100CFA75F /* recommended_temp_start_low_end_just_above_range.json */; };
		4372E484213A63FB0068E043 /* ChartHUDController.swift in Sources */ = {isa = PBXBuildFile; fileRef = 4FFEDFBE20E5CF22000BFC58 /* ChartHUDController.swift */; };
		4372E487213C86240068E043 /* SampleValue.swift in Sources */ = {isa = PBXBuildFile; fileRef = 4372E486213C86240068E043 /* SampleValue.swift */; };
		4372E488213C862B0068E043 /* SampleValue.swift in Sources */ = {isa = PBXBuildFile; fileRef = 4372E486213C86240068E043 /* SampleValue.swift */; };
		4372E48B213CB5F00068E043 /* Double.swift in Sources */ = {isa = PBXBuildFile; fileRef = 4372E48A213CB5F00068E043 /* Double.swift */; };
		4372E48C213CB6750068E043 /* Double.swift in Sources */ = {isa = PBXBuildFile; fileRef = 4372E48A213CB5F00068E043 /* Double.swift */; };
		4372E490213CFCE70068E043 /* LoopSettingsUserInfo.swift in Sources */ = {isa = PBXBuildFile; fileRef = 4372E48F213CFCE70068E043 /* LoopSettingsUserInfo.swift */; };
		4372E491213D05F90068E043 /* LoopSettingsUserInfo.swift in Sources */ = {isa = PBXBuildFile; fileRef = 4372E48F213CFCE70068E043 /* LoopSettingsUserInfo.swift */; };
		4372E492213D956C0068E043 /* GlucoseRangeSchedule.swift in Sources */ = {isa = PBXBuildFile; fileRef = 43C513181E864C4E001547C7 /* GlucoseRangeSchedule.swift */; };
		4372E496213DCDD30068E043 /* GlucoseChartValueHashable.swift in Sources */ = {isa = PBXBuildFile; fileRef = 4372E495213DCDD30068E043 /* GlucoseChartValueHashable.swift */; };
		4374B5EF209D84BF00D17AA8 /* OSLog.swift in Sources */ = {isa = PBXBuildFile; fileRef = 4374B5EE209D84BE00D17AA8 /* OSLog.swift */; };
		4374B5F0209D857E00D17AA8 /* OSLog.swift in Sources */ = {isa = PBXBuildFile; fileRef = 4374B5EE209D84BE00D17AA8 /* OSLog.swift */; };
		43776F901B8022E90074EA36 /* AppDelegate.swift in Sources */ = {isa = PBXBuildFile; fileRef = 43776F8F1B8022E90074EA36 /* AppDelegate.swift */; };
		43776F971B8022E90074EA36 /* Main.storyboard in Resources */ = {isa = PBXBuildFile; fileRef = 43776F951B8022E90074EA36 /* Main.storyboard */; };
		43785E932120A01B0057DED1 /* NewCarbEntryIntent+Loop.swift in Sources */ = {isa = PBXBuildFile; fileRef = 43785E922120A01B0057DED1 /* NewCarbEntryIntent+Loop.swift */; };
		43785E972120E4500057DED1 /* INRelevantShortcutStore+Loop.swift in Sources */ = {isa = PBXBuildFile; fileRef = 43785E952120E4010057DED1 /* INRelevantShortcutStore+Loop.swift */; };
		43785E982120E7060057DED1 /* Intents.intentdefinition in Sources */ = {isa = PBXBuildFile; fileRef = 43785E9B2120E7060057DED1 /* Intents.intentdefinition */; };
		437AFEE520352591008C4892 /* NotificationCenter.framework in Frameworks */ = {isa = PBXBuildFile; fileRef = 4F70C1DD1DE8DCA7006380B7 /* NotificationCenter.framework */; };
		437AFEE8203689FE008C4892 /* LoopKit.framework in Frameworks */ = {isa = PBXBuildFile; fileRef = 43F78D4B1C914197002152D1 /* LoopKit.framework */; };
		437CEEE41CDE5C0A003C8C80 /* UIImage.swift in Sources */ = {isa = PBXBuildFile; fileRef = 437CEEE31CDE5C0A003C8C80 /* UIImage.swift */; };
		437D9BA31D7BC977007245E8 /* PredictionTableViewController.swift in Sources */ = {isa = PBXBuildFile; fileRef = 437D9BA21D7BC977007245E8 /* PredictionTableViewController.swift */; };
		438172D91F4E9E37003C3328 /* NewPumpEvent.swift in Sources */ = {isa = PBXBuildFile; fileRef = 438172D81F4E9E37003C3328 /* NewPumpEvent.swift */; };
		4389916B1E91B689000EEF90 /* ChartSettings+Loop.swift in Sources */ = {isa = PBXBuildFile; fileRef = 4389916A1E91B689000EEF90 /* ChartSettings+Loop.swift */; };
		438D42F91D7C88BC003244B0 /* PredictionInputEffect.swift in Sources */ = {isa = PBXBuildFile; fileRef = 438D42F81D7C88BC003244B0 /* PredictionInputEffect.swift */; };
		438D42FB1D7D11A4003244B0 /* PredictionInputEffectTableViewCell.swift in Sources */ = {isa = PBXBuildFile; fileRef = 438D42FA1D7D11A4003244B0 /* PredictionInputEffectTableViewCell.swift */; };
		43947D731F529FAA00A07D31 /* GlucoseRangeSchedule.swift in Sources */ = {isa = PBXBuildFile; fileRef = 43C513181E864C4E001547C7 /* GlucoseRangeSchedule.swift */; };
		4396BD50225159C0005AA4D3 /* HealthKit.framework in Frameworks */ = {isa = PBXBuildFile; fileRef = 43D9002C21EB225D00AF44BF /* HealthKit.framework */; };
		439706E622D2E84900C81566 /* PredictionSettingTableViewCell.swift in Sources */ = {isa = PBXBuildFile; fileRef = 439706E522D2E84900C81566 /* PredictionSettingTableViewCell.swift */; };
		439897371CD2F80600223065 /* AnalyticsServicesManager.swift in Sources */ = {isa = PBXBuildFile; fileRef = 439897361CD2F80600223065 /* AnalyticsServicesManager.swift */; };
		439A7942211F631C0041B75F /* RootNavigationController.swift in Sources */ = {isa = PBXBuildFile; fileRef = 439A7941211F631C0041B75F /* RootNavigationController.swift */; };
		439A7944211FE22F0041B75F /* NSUserActivity.swift in Sources */ = {isa = PBXBuildFile; fileRef = 439A7943211FE22F0041B75F /* NSUserActivity.swift */; };
		439A7945211FE23A0041B75F /* NSUserActivity.swift in Sources */ = {isa = PBXBuildFile; fileRef = 439A7943211FE22F0041B75F /* NSUserActivity.swift */; };
		439BED2A1E76093C00B0AED5 /* CGMManager.swift in Sources */ = {isa = PBXBuildFile; fileRef = 439BED291E76093C00B0AED5 /* CGMManager.swift */; };
		43A51E1F1EB6D62A000736CC /* CarbAbsorptionViewController.swift in Sources */ = {isa = PBXBuildFile; fileRef = 43A51E1E1EB6D62A000736CC /* CarbAbsorptionViewController.swift */; };
		43A51E211EB6DBDD000736CC /* LoopChartsTableViewController.swift in Sources */ = {isa = PBXBuildFile; fileRef = 43A51E201EB6DBDD000736CC /* LoopChartsTableViewController.swift */; };
		43A567691C94880B00334FAC /* LoopDataManager.swift in Sources */ = {isa = PBXBuildFile; fileRef = 43A567681C94880B00334FAC /* LoopDataManager.swift */; };
		43A943761B926B7B0051FA24 /* Interface.storyboard in Resources */ = {isa = PBXBuildFile; fileRef = 43A943741B926B7B0051FA24 /* Interface.storyboard */; };
		43A9437F1B926B7B0051FA24 /* WatchApp Extension.appex in Embed App Extensions */ = {isa = PBXBuildFile; fileRef = 43A9437E1B926B7B0051FA24 /* WatchApp Extension.appex */; settings = {ATTRIBUTES = (RemoveHeadersOnCopy, ); }; };
		43A943881B926B7B0051FA24 /* ExtensionDelegate.swift in Sources */ = {isa = PBXBuildFile; fileRef = 43A943871B926B7B0051FA24 /* ExtensionDelegate.swift */; };
		43A9438A1B926B7B0051FA24 /* NotificationController.swift in Sources */ = {isa = PBXBuildFile; fileRef = 43A943891B926B7B0051FA24 /* NotificationController.swift */; };
		43A9438E1B926B7B0051FA24 /* ComplicationController.swift in Sources */ = {isa = PBXBuildFile; fileRef = 43A9438D1B926B7B0051FA24 /* ComplicationController.swift */; };
		43A943901B926B7B0051FA24 /* Assets.xcassets in Resources */ = {isa = PBXBuildFile; fileRef = 43A9438F1B926B7B0051FA24 /* Assets.xcassets */; };
		43A943941B926B7B0051FA24 /* WatchApp.app in Embed Watch Content */ = {isa = PBXBuildFile; fileRef = 43A943721B926B7B0051FA24 /* WatchApp.app */; };
		43B260491ED248FB008CAA77 /* CarbEntryTableViewCell.swift in Sources */ = {isa = PBXBuildFile; fileRef = 43B260481ED248FB008CAA77 /* CarbEntryTableViewCell.swift */; };
		43BFF0B51E45C1E700FF19A9 /* NumberFormatter.swift in Sources */ = {isa = PBXBuildFile; fileRef = 43BFF0B31E45C1BE00FF19A9 /* NumberFormatter.swift */; };
		43BFF0B71E45C20C00FF19A9 /* NumberFormatter.swift in Sources */ = {isa = PBXBuildFile; fileRef = 43BFF0B31E45C1BE00FF19A9 /* NumberFormatter.swift */; };
		43BFF0C61E465A4400FF19A9 /* UIColor+HIG.swift in Sources */ = {isa = PBXBuildFile; fileRef = 43BFF0C31E4659E700FF19A9 /* UIColor+HIG.swift */; };
		43BFF0CD1E466C8400FF19A9 /* StateColorPalette.swift in Sources */ = {isa = PBXBuildFile; fileRef = 43BFF0CC1E466C8400FF19A9 /* StateColorPalette.swift */; };
		43C05CA821EB2B26006FB252 /* PersistenceController.swift in Sources */ = {isa = PBXBuildFile; fileRef = 431E73471FF95A900069B5F7 /* PersistenceController.swift */; };
		43C05CA921EB2B26006FB252 /* PersistenceController.swift in Sources */ = {isa = PBXBuildFile; fileRef = 431E73471FF95A900069B5F7 /* PersistenceController.swift */; };
		43C05CAA21EB2B49006FB252 /* NSBundle.swift in Sources */ = {isa = PBXBuildFile; fileRef = 430DA58D1D4AEC230097D1CA /* NSBundle.swift */; };
		43C05CAB21EB2B4A006FB252 /* NSBundle.swift in Sources */ = {isa = PBXBuildFile; fileRef = 430DA58D1D4AEC230097D1CA /* NSBundle.swift */; };
		43C05CAC21EB2B8B006FB252 /* NSBundle.swift in Sources */ = {isa = PBXBuildFile; fileRef = 430DA58D1D4AEC230097D1CA /* NSBundle.swift */; };
		43C05CAD21EB2BBF006FB252 /* NSUserDefaults.swift in Sources */ = {isa = PBXBuildFile; fileRef = 430B29892041F54A00BA9F93 /* NSUserDefaults.swift */; };
		43C05CAF21EB2C24006FB252 /* NSBundle.swift in Sources */ = {isa = PBXBuildFile; fileRef = 430DA58D1D4AEC230097D1CA /* NSBundle.swift */; };
		43C05CB121EBBDB9006FB252 /* TimeInRangeLesson.swift in Sources */ = {isa = PBXBuildFile; fileRef = 43C05CB021EBBDB9006FB252 /* TimeInRangeLesson.swift */; };
		43C05CB221EBD88A006FB252 /* LoopCore.framework in Embed Frameworks */ = {isa = PBXBuildFile; fileRef = 43D9002A21EB209400AF44BF /* LoopCore.framework */; settings = {ATTRIBUTES = (CodeSignOnCopy, RemoveHeadersOnCopy, ); }; };
		43C05CB521EBE274006FB252 /* Date.swift in Sources */ = {isa = PBXBuildFile; fileRef = 43C05CB421EBE274006FB252 /* Date.swift */; };
		43C05CB621EBE321006FB252 /* NSTimeInterval.swift in Sources */ = {isa = PBXBuildFile; fileRef = 439897341CD2F7DE00223065 /* NSTimeInterval.swift */; };
		43C05CB821EBEA54006FB252 /* HKUnit.swift in Sources */ = {isa = PBXBuildFile; fileRef = 43C05CB721EBEA54006FB252 /* HKUnit.swift */; };
		43C05CB921EBEA54006FB252 /* HKUnit.swift in Sources */ = {isa = PBXBuildFile; fileRef = 43C05CB721EBEA54006FB252 /* HKUnit.swift */; };
		43C05CBA21EBEAD8006FB252 /* LoopCore.framework in Frameworks */ = {isa = PBXBuildFile; fileRef = 43D9FFCF21EAE05D00AF44BF /* LoopCore.framework */; };
		43C05CBD21EBF77D006FB252 /* LessonsViewController.swift in Sources */ = {isa = PBXBuildFile; fileRef = 43C05CBC21EBF77D006FB252 /* LessonsViewController.swift */; };
		43C05CC021EBFFA4006FB252 /* Lesson.swift in Sources */ = {isa = PBXBuildFile; fileRef = 43C05CBF21EBFFA4006FB252 /* Lesson.swift */; };
		43C05CC221EC06E4006FB252 /* LessonConfigurationViewController.swift in Sources */ = {isa = PBXBuildFile; fileRef = 43C05CC121EC06E4006FB252 /* LessonConfigurationViewController.swift */; };
		43C05CC521EC29E3006FB252 /* TextFieldTableViewCell.swift in Sources */ = {isa = PBXBuildFile; fileRef = 4374B5F3209D89A900D17AA8 /* TextFieldTableViewCell.swift */; };
		43C05CC621EC29E7006FB252 /* TextFieldTableViewCell.swift in Sources */ = {isa = PBXBuildFile; fileRef = 4374B5F3209D89A900D17AA8 /* TextFieldTableViewCell.swift */; };
		43C05CC721EC2ABC006FB252 /* IdentifiableClass.swift in Sources */ = {isa = PBXBuildFile; fileRef = 434FF1E91CF26C29000DB779 /* IdentifiableClass.swift */; };
		43C05CC821EC2ABC006FB252 /* IdentifiableClass.swift in Sources */ = {isa = PBXBuildFile; fileRef = 434FF1E91CF26C29000DB779 /* IdentifiableClass.swift */; };
		43C05CCA21EC382B006FB252 /* NumberEntry.swift in Sources */ = {isa = PBXBuildFile; fileRef = 43C05CC921EC382B006FB252 /* NumberEntry.swift */; };
		43C0944A1CACCC73001F6403 /* NotificationManager.swift in Sources */ = {isa = PBXBuildFile; fileRef = 43C094491CACCC73001F6403 /* NotificationManager.swift */; };
		43C2FAE11EB656A500364AFF /* GlucoseEffectVelocity.swift in Sources */ = {isa = PBXBuildFile; fileRef = 43C2FAE01EB656A500364AFF /* GlucoseEffectVelocity.swift */; };
		43C513191E864C4E001547C7 /* GlucoseRangeSchedule.swift in Sources */ = {isa = PBXBuildFile; fileRef = 43C513181E864C4E001547C7 /* GlucoseRangeSchedule.swift */; };
		43C5F257222C7B7200905D10 /* TimeComponents.swift in Sources */ = {isa = PBXBuildFile; fileRef = 43C5F256222C7B7200905D10 /* TimeComponents.swift */; };
		43C5F258222C7BD400905D10 /* AppDelegate.swift in Sources */ = {isa = PBXBuildFile; fileRef = 43D9FFA421EA9A0C00AF44BF /* AppDelegate.swift */; };
		43C5F25A222C921B00905D10 /* OSLog.swift in Sources */ = {isa = PBXBuildFile; fileRef = 43C5F259222C921B00905D10 /* OSLog.swift */; };
		43C728F5222266F000C62969 /* ModalDayLesson.swift in Sources */ = {isa = PBXBuildFile; fileRef = 43C728F4222266F000C62969 /* ModalDayLesson.swift */; };
		43C728F72222700000C62969 /* DateIntervalEntry.swift in Sources */ = {isa = PBXBuildFile; fileRef = 43C728F62222700000C62969 /* DateIntervalEntry.swift */; };
		43C728F9222A448700C62969 /* DayCalculator.swift in Sources */ = {isa = PBXBuildFile; fileRef = 43C728F8222A448700C62969 /* DayCalculator.swift */; };
		43CB2B2B1D924D450079823D /* WCSession.swift in Sources */ = {isa = PBXBuildFile; fileRef = 43CB2B2A1D924D450079823D /* WCSession.swift */; };
		43CE7CDE1CA8B63E003CC1B0 /* Data.swift in Sources */ = {isa = PBXBuildFile; fileRef = 43CE7CDD1CA8B63E003CC1B0 /* Data.swift */; };
		43D381621EBD9759007F8C8F /* HeaderValuesTableViewCell.swift in Sources */ = {isa = PBXBuildFile; fileRef = 43D381611EBD9759007F8C8F /* HeaderValuesTableViewCell.swift */; };
		43D9000B21EB0BE000AF44BF /* LoopCore.framework in Frameworks */ = {isa = PBXBuildFile; fileRef = 43D9FFCF21EAE05D00AF44BF /* LoopCore.framework */; };
		43D9001E21EB209400AF44BF /* LoopCore.h in Headers */ = {isa = PBXBuildFile; fileRef = 43D9FFD121EAE05D00AF44BF /* LoopCore.h */; settings = {ATTRIBUTES = (Public, ); }; };
		43D9002021EB209400AF44BF /* NSTimeInterval.swift in Sources */ = {isa = PBXBuildFile; fileRef = 439897341CD2F7DE00223065 /* NSTimeInterval.swift */; };
		43D9002D21EB225D00AF44BF /* HealthKit.framework in Frameworks */ = {isa = PBXBuildFile; fileRef = 43D9002C21EB225D00AF44BF /* HealthKit.framework */; };
		43D9002E21EB226F00AF44BF /* LoopKit.framework in Frameworks */ = {isa = PBXBuildFile; fileRef = 4344628320A7A3BE00C4BE6F /* LoopKit.framework */; };
		43D9002F21EB234400AF44BF /* LoopCore.framework in Frameworks */ = {isa = PBXBuildFile; fileRef = 43D9002A21EB209400AF44BF /* LoopCore.framework */; };
		43D9F81821EC51CC000578CD /* DateEntry.swift in Sources */ = {isa = PBXBuildFile; fileRef = 43D9F81721EC51CC000578CD /* DateEntry.swift */; };
		43D9F81A21EC593C000578CD /* UITableViewCell.swift in Sources */ = {isa = PBXBuildFile; fileRef = 43D9F81921EC593C000578CD /* UITableViewCell.swift */; };
		43D9F81E21EF0609000578CD /* NumberRangeEntry.swift in Sources */ = {isa = PBXBuildFile; fileRef = 43D9F81D21EF0609000578CD /* NumberRangeEntry.swift */; };
		43D9F82021EF0906000578CD /* NSNumber.swift in Sources */ = {isa = PBXBuildFile; fileRef = 43D9F81F21EF0906000578CD /* NSNumber.swift */; };
		43D9F82221EF0A7A000578CD /* QuantityRangeEntry.swift in Sources */ = {isa = PBXBuildFile; fileRef = 43D9F82121EF0A7A000578CD /* QuantityRangeEntry.swift */; };
		43D9F82421EFF1AB000578CD /* LessonResultsViewController.swift in Sources */ = {isa = PBXBuildFile; fileRef = 43D9F82321EFF1AB000578CD /* LessonResultsViewController.swift */; };
		43D9FFAA21EA9A0C00AF44BF /* Main.storyboard in Resources */ = {isa = PBXBuildFile; fileRef = 43D9FFA821EA9A0C00AF44BF /* Main.storyboard */; };
		43D9FFAC21EA9A0F00AF44BF /* Assets.xcassets in Resources */ = {isa = PBXBuildFile; fileRef = 43D9FFAB21EA9A0F00AF44BF /* Assets.xcassets */; };
		43D9FFAF21EA9A0F00AF44BF /* LaunchScreen.storyboard in Resources */ = {isa = PBXBuildFile; fileRef = 43D9FFAD21EA9A0F00AF44BF /* LaunchScreen.storyboard */; };
		43D9FFB421EA9AD800AF44BF /* LoopUI.framework in Frameworks */ = {isa = PBXBuildFile; fileRef = 4F75288B1DFE1DC600C322D6 /* LoopUI.framework */; };
		43D9FFB621EA9B2F00AF44BF /* HealthKit.framework in Frameworks */ = {isa = PBXBuildFile; fileRef = 43F5C2C81B929C09003EB13D /* HealthKit.framework */; };
		43D9FFBB21EA9CC900AF44BF /* LoopKit.framework in Frameworks */ = {isa = PBXBuildFile; fileRef = 43F78D4B1C914197002152D1 /* LoopKit.framework */; };
		43D9FFBC21EA9CCD00AF44BF /* LoopKitUI.framework in Frameworks */ = {isa = PBXBuildFile; fileRef = 437AFEE6203688CF008C4892 /* LoopKitUI.framework */; };
		43D9FFBD21EA9CD700AF44BF /* SwiftCharts.framework in Frameworks */ = {isa = PBXBuildFile; fileRef = 4346D1EF1C781BEA00ABAFE3 /* SwiftCharts.framework */; };
		43D9FFC021EAB22E00AF44BF /* DataManager.swift in Sources */ = {isa = PBXBuildFile; fileRef = 43D9FFBF21EAB22E00AF44BF /* DataManager.swift */; };
		43D9FFD321EAE05D00AF44BF /* LoopCore.h in Headers */ = {isa = PBXBuildFile; fileRef = 43D9FFD121EAE05D00AF44BF /* LoopCore.h */; settings = {ATTRIBUTES = (Public, ); }; };
		43D9FFD621EAE05D00AF44BF /* LoopCore.framework in Frameworks */ = {isa = PBXBuildFile; fileRef = 43D9FFCF21EAE05D00AF44BF /* LoopCore.framework */; };
		43D9FFD721EAE05D00AF44BF /* LoopCore.framework in Embed Frameworks */ = {isa = PBXBuildFile; fileRef = 43D9FFCF21EAE05D00AF44BF /* LoopCore.framework */; settings = {ATTRIBUTES = (CodeSignOnCopy, RemoveHeadersOnCopy, ); }; };
		43D9FFDE21EAE3AE00AF44BF /* LoopCore.framework in Frameworks */ = {isa = PBXBuildFile; fileRef = 43D9FFCF21EAE05D00AF44BF /* LoopCore.framework */; };
		43D9FFE021EAE3E500AF44BF /* LoopUI.framework in Embed Frameworks */ = {isa = PBXBuildFile; fileRef = 4F75288B1DFE1DC600C322D6 /* LoopUI.framework */; settings = {ATTRIBUTES = (CodeSignOnCopy, RemoveHeadersOnCopy, ); }; };
		43D9FFE121EAE3E500AF44BF /* LoopCore.framework in Embed Frameworks */ = {isa = PBXBuildFile; fileRef = 43D9FFCF21EAE05D00AF44BF /* LoopCore.framework */; settings = {ATTRIBUTES = (CodeSignOnCopy, RemoveHeadersOnCopy, ); }; };
		43D9FFF821EAF2EF00AF44BF /* LoopKit.framework in Frameworks */ = {isa = PBXBuildFile; fileRef = 43F78D4B1C914197002152D1 /* LoopKit.framework */; };
		43D9FFFA21EAF35900AF44BF /* HealthKit.framework in Frameworks */ = {isa = PBXBuildFile; fileRef = 43F5C2C81B929C09003EB13D /* HealthKit.framework */; };
		43D9FFFB21EAF3D300AF44BF /* NSTimeInterval.swift in Sources */ = {isa = PBXBuildFile; fileRef = 439897341CD2F7DE00223065 /* NSTimeInterval.swift */; };
		43DBF0531C93EC8200B3C386 /* DeviceDataManager.swift in Sources */ = {isa = PBXBuildFile; fileRef = 43DBF0521C93EC8200B3C386 /* DeviceDataManager.swift */; };
		43DBF0591C93F73800B3C386 /* CarbEntryTableViewController.swift in Sources */ = {isa = PBXBuildFile; fileRef = 43DBF0581C93F73800B3C386 /* CarbEntryTableViewController.swift */; };
		43DFB62320D4CAE7008A7BAE /* PumpManager.swift in Sources */ = {isa = PBXBuildFile; fileRef = 43C3B6F620BBCAA30026CAFA /* PumpManager.swift */; };
		43E2D8D41D20BF42004DA55F /* DoseMathTests.swift in Sources */ = {isa = PBXBuildFile; fileRef = 43E2D8D31D20BF42004DA55F /* DoseMathTests.swift */; };
		43E2D8DB1D20C03B004DA55F /* NSTimeInterval.swift in Sources */ = {isa = PBXBuildFile; fileRef = 439897341CD2F7DE00223065 /* NSTimeInterval.swift */; };
		43E2D8DC1D20C049004DA55F /* DoseMath.swift in Sources */ = {isa = PBXBuildFile; fileRef = 43F78D251C8FC000002152D1 /* DoseMath.swift */; };
		43E2D8EC1D20C0DB004DA55F /* read_selected_basal_profile.json in Resources */ = {isa = PBXBuildFile; fileRef = 43E2D8E11D20C0DB004DA55F /* read_selected_basal_profile.json */; };
		43E2D8ED1D20C0DB004DA55F /* recommend_temp_basal_correct_low_at_min.json in Resources */ = {isa = PBXBuildFile; fileRef = 43E2D8E21D20C0DB004DA55F /* recommend_temp_basal_correct_low_at_min.json */; };
		43E2D8EE1D20C0DB004DA55F /* recommend_temp_basal_flat_and_high.json in Resources */ = {isa = PBXBuildFile; fileRef = 43E2D8E31D20C0DB004DA55F /* recommend_temp_basal_flat_and_high.json */; };
		43E2D8EF1D20C0DB004DA55F /* recommend_temp_basal_high_and_falling.json in Resources */ = {isa = PBXBuildFile; fileRef = 43E2D8E41D20C0DB004DA55F /* recommend_temp_basal_high_and_falling.json */; };
		43E2D8F01D20C0DB004DA55F /* recommend_temp_basal_high_and_rising.json in Resources */ = {isa = PBXBuildFile; fileRef = 43E2D8E51D20C0DB004DA55F /* recommend_temp_basal_high_and_rising.json */; };
		43E2D8F11D20C0DB004DA55F /* recommend_temp_basal_in_range_and_rising.json in Resources */ = {isa = PBXBuildFile; fileRef = 43E2D8E61D20C0DB004DA55F /* recommend_temp_basal_in_range_and_rising.json */; };
		43E2D8F21D20C0DB004DA55F /* recommend_temp_basal_no_change_glucose.json in Resources */ = {isa = PBXBuildFile; fileRef = 43E2D8E71D20C0DB004DA55F /* recommend_temp_basal_no_change_glucose.json */; };
		43E2D8F31D20C0DB004DA55F /* recommend_temp_basal_start_high_end_in_range.json in Resources */ = {isa = PBXBuildFile; fileRef = 43E2D8E81D20C0DB004DA55F /* recommend_temp_basal_start_high_end_in_range.json */; };
		43E2D8F41D20C0DB004DA55F /* recommend_temp_basal_start_high_end_low.json in Resources */ = {isa = PBXBuildFile; fileRef = 43E2D8E91D20C0DB004DA55F /* recommend_temp_basal_start_high_end_low.json */; };
		43E2D8F51D20C0DB004DA55F /* recommend_temp_basal_start_low_end_high.json in Resources */ = {isa = PBXBuildFile; fileRef = 43E2D8EA1D20C0DB004DA55F /* recommend_temp_basal_start_low_end_high.json */; };
		43E2D8F61D20C0DB004DA55F /* recommend_temp_basal_start_low_end_in_range.json in Resources */ = {isa = PBXBuildFile; fileRef = 43E2D8EB1D20C0DB004DA55F /* recommend_temp_basal_start_low_end_in_range.json */; };
		43E2D9191D222759004DA55F /* LoopKit.framework in Frameworks */ = {isa = PBXBuildFile; fileRef = 43F78D4B1C914197002152D1 /* LoopKit.framework */; };
		43E3449F1B9D68E900C85C07 /* StatusTableViewController.swift in Sources */ = {isa = PBXBuildFile; fileRef = 43E3449E1B9D68E900C85C07 /* StatusTableViewController.swift */; };
		43E93FB51E4675E800EAB8DB /* NumberFormatter.swift in Sources */ = {isa = PBXBuildFile; fileRef = 43BFF0B31E45C1BE00FF19A9 /* NumberFormatter.swift */; };
		43E93FB61E469A4000EAB8DB /* NumberFormatter.swift in Sources */ = {isa = PBXBuildFile; fileRef = 43BFF0B31E45C1BE00FF19A9 /* NumberFormatter.swift */; };
		43E93FB71E469A5100EAB8DB /* HKUnit.swift in Sources */ = {isa = PBXBuildFile; fileRef = 4F526D5E1DF2459000A04910 /* HKUnit.swift */; };
		43F1C31A1F5DC87700395429 /* ChartPoint.swift in Sources */ = {isa = PBXBuildFile; fileRef = 438991661E91B563000EEF90 /* ChartPoint.swift */; };
		43F41C371D3BF32400C11ED6 /* UIAlertController.swift in Sources */ = {isa = PBXBuildFile; fileRef = 43F41C361D3BF32400C11ED6 /* UIAlertController.swift */; };
		43F5C2C91B929C09003EB13D /* HealthKit.framework in Frameworks */ = {isa = PBXBuildFile; fileRef = 43F5C2C81B929C09003EB13D /* HealthKit.framework */; };
		43F64DD91D9C92C900D24DC6 /* TitleSubtitleTableViewCell.swift in Sources */ = {isa = PBXBuildFile; fileRef = 43F64DD81D9C92C900D24DC6 /* TitleSubtitleTableViewCell.swift */; };
		43F78D261C8FC000002152D1 /* DoseMath.swift in Sources */ = {isa = PBXBuildFile; fileRef = 43F78D251C8FC000002152D1 /* DoseMath.swift */; };
		43F78D4F1C914197002152D1 /* LoopKit.framework in Frameworks */ = {isa = PBXBuildFile; fileRef = 43F78D4B1C914197002152D1 /* LoopKit.framework */; };
		43F89CA322BDFBBD006BB54E /* UIActivityIndicatorView.swift in Sources */ = {isa = PBXBuildFile; fileRef = 43F89CA222BDFBBC006BB54E /* UIActivityIndicatorView.swift */; };
		43FCBBC21E51710B00343C1B /* LaunchScreen.storyboard in Resources */ = {isa = PBXBuildFile; fileRef = 43776F9A1B8022E90074EA36 /* LaunchScreen.storyboard */; };
		43FCEEA9221A615B0013DD30 /* StatusChartsManager.swift in Sources */ = {isa = PBXBuildFile; fileRef = 43FCEEA8221A615B0013DD30 /* StatusChartsManager.swift */; };
		43FCEEAB221A61B40013DD30 /* IOBChart.swift in Sources */ = {isa = PBXBuildFile; fileRef = 43FCEEAA221A61B40013DD30 /* IOBChart.swift */; };
		43FCEEAD221A66780013DD30 /* DateFormatter.swift in Sources */ = {isa = PBXBuildFile; fileRef = 43FCEEAC221A66780013DD30 /* DateFormatter.swift */; };
		43FCEEAF221A67A70013DD30 /* NumberFormatter+Charts.swift in Sources */ = {isa = PBXBuildFile; fileRef = 43FCEEAE221A67A70013DD30 /* NumberFormatter+Charts.swift */; };
		43FCEEB1221A863E0013DD30 /* StatusChartsManager.swift in Sources */ = {isa = PBXBuildFile; fileRef = 43FCEEB0221A863E0013DD30 /* StatusChartsManager.swift */; };
		43FCEEB3221BC3B60013DD30 /* DoseChart.swift in Sources */ = {isa = PBXBuildFile; fileRef = 43FCEEB2221BC3B60013DD30 /* DoseChart.swift */; };
		43FCEEB5221BCA020013DD30 /* COBChart.swift in Sources */ = {isa = PBXBuildFile; fileRef = 43FCEEB4221BCA020013DD30 /* COBChart.swift */; };
		43FCEEBB22211C860013DD30 /* CarbEffectChart.swift in Sources */ = {isa = PBXBuildFile; fileRef = 43FCEEBA22211C860013DD30 /* CarbEffectChart.swift */; };
		43FCEEBD22212DD50013DD30 /* PredictedGlucoseChart.swift in Sources */ = {isa = PBXBuildFile; fileRef = 43FCEEBC22212DD50013DD30 /* PredictedGlucoseChart.swift */; };
		43FCEEBE22220CE70013DD30 /* LoopKitUI.framework in Frameworks */ = {isa = PBXBuildFile; fileRef = 437AFEE6203688CF008C4892 /* LoopKitUI.framework */; };
		43FCEEBF22220CF30013DD30 /* LoopKitUI.framework in Frameworks */ = {isa = PBXBuildFile; fileRef = 437AFEE6203688CF008C4892 /* LoopKitUI.framework */; };
		43FCEEC022220D1F0013DD30 /* LoopKit.framework in Frameworks */ = {isa = PBXBuildFile; fileRef = 43F78D4B1C914197002152D1 /* LoopKit.framework */; };
		4F08DE8F1E7BB871006741EA /* CollectionType+Loop.swift in Sources */ = {isa = PBXBuildFile; fileRef = 4F08DE8E1E7BB871006741EA /* CollectionType+Loop.swift */; };
		4F08DE9B1E7BC4ED006741EA /* SwiftCharts.framework in Frameworks */ = {isa = PBXBuildFile; fileRef = 4346D1EF1C781BEA00ABAFE3 /* SwiftCharts.framework */; };
		4F11D3C020DCBEEC006E072C /* GlucoseBackfillRequestUserInfo.swift in Sources */ = {isa = PBXBuildFile; fileRef = 4F11D3BF20DCBEEC006E072C /* GlucoseBackfillRequestUserInfo.swift */; };
		4F11D3C220DD80B3006E072C /* WatchHistoricalGlucose.swift in Sources */ = {isa = PBXBuildFile; fileRef = 4F11D3C120DD80B3006E072C /* WatchHistoricalGlucose.swift */; };
		4F11D3C320DD84DB006E072C /* GlucoseBackfillRequestUserInfo.swift in Sources */ = {isa = PBXBuildFile; fileRef = 4F11D3BF20DCBEEC006E072C /* GlucoseBackfillRequestUserInfo.swift */; };
		4F11D3C420DD881A006E072C /* WatchHistoricalGlucose.swift in Sources */ = {isa = PBXBuildFile; fileRef = 4F11D3C120DD80B3006E072C /* WatchHistoricalGlucose.swift */; };
		4F2C15741E0209F500E160D4 /* NSTimeInterval.swift in Sources */ = {isa = PBXBuildFile; fileRef = 439897341CD2F7DE00223065 /* NSTimeInterval.swift */; };
		4F2C15811E0495B200E160D4 /* WatchContext+WatchApp.swift in Sources */ = {isa = PBXBuildFile; fileRef = 4F2C15801E0495B200E160D4 /* WatchContext+WatchApp.swift */; };
		4F2C15821E074FC600E160D4 /* NSTimeInterval.swift in Sources */ = {isa = PBXBuildFile; fileRef = 439897341CD2F7DE00223065 /* NSTimeInterval.swift */; };
		4F2C15831E0757E600E160D4 /* HKUnit.swift in Sources */ = {isa = PBXBuildFile; fileRef = 4F526D5E1DF2459000A04910 /* HKUnit.swift */; };
		4F2C15851E075B8700E160D4 /* LoopUI.h in Headers */ = {isa = PBXBuildFile; fileRef = 4F75288D1DFE1DC600C322D6 /* LoopUI.h */; settings = {ATTRIBUTES = (Public, ); }; };
		4F2C15931E09BF2C00E160D4 /* HUDView.swift in Sources */ = {isa = PBXBuildFile; fileRef = 4F2C15921E09BF2C00E160D4 /* HUDView.swift */; };
		4F2C15951E09BF3C00E160D4 /* HUDView.xib in Resources */ = {isa = PBXBuildFile; fileRef = 4F2C15941E09BF3C00E160D4 /* HUDView.xib */; };
		4F2C15971E09E94E00E160D4 /* HUDAssets.xcassets in Resources */ = {isa = PBXBuildFile; fileRef = 4F2C15961E09E94E00E160D4 /* HUDAssets.xcassets */; };
		4F2C159A1E0C9E5600E160D4 /* LoopUI.framework in Embed Frameworks */ = {isa = PBXBuildFile; fileRef = 4F75288B1DFE1DC600C322D6 /* LoopUI.framework */; settings = {ATTRIBUTES = (CodeSignOnCopy, RemoveHeadersOnCopy, ); }; };
		4F526D611DF8D9A900A04910 /* NetBasal.swift in Sources */ = {isa = PBXBuildFile; fileRef = 4F526D601DF8D9A900A04910 /* NetBasal.swift */; };
		4F6663941E905FD2009E74FC /* ChartColorPalette+Loop.swift in Sources */ = {isa = PBXBuildFile; fileRef = 4F6663931E905FD2009E74FC /* ChartColorPalette+Loop.swift */; };
		4F70C1E11DE8DCA7006380B7 /* StatusViewController.swift in Sources */ = {isa = PBXBuildFile; fileRef = 4F70C1E01DE8DCA7006380B7 /* StatusViewController.swift */; };
		4F70C1E41DE8DCA7006380B7 /* MainInterface.storyboard in Resources */ = {isa = PBXBuildFile; fileRef = 4F70C1E21DE8DCA7006380B7 /* MainInterface.storyboard */; };
		4F70C1E81DE8DCA7006380B7 /* Loop Status Extension.appex in Embed App Extensions */ = {isa = PBXBuildFile; fileRef = 4F70C1DC1DE8DCA7006380B7 /* Loop Status Extension.appex */; settings = {ATTRIBUTES = (RemoveHeadersOnCopy, ); }; };
		4F70C2101DE8FAC5006380B7 /* ExtensionDataManager.swift in Sources */ = {isa = PBXBuildFile; fileRef = 4F70C20F1DE8FAC5006380B7 /* ExtensionDataManager.swift */; };
		4F70C2121DE900EA006380B7 /* StatusExtensionContext.swift in Sources */ = {isa = PBXBuildFile; fileRef = 4F70C2111DE900EA006380B7 /* StatusExtensionContext.swift */; };
		4F70C2131DE90339006380B7 /* StatusExtensionContext.swift in Sources */ = {isa = PBXBuildFile; fileRef = 4F70C2111DE900EA006380B7 /* StatusExtensionContext.swift */; };
		4F7528941DFE1E9500C322D6 /* LoopUI.framework in Frameworks */ = {isa = PBXBuildFile; fileRef = 4F75288B1DFE1DC600C322D6 /* LoopUI.framework */; };
		4F7528951DFE1E9B00C322D6 /* LoopUI.framework in Frameworks */ = {isa = PBXBuildFile; fileRef = 4F75288B1DFE1DC600C322D6 /* LoopUI.framework */; };
		4F75289A1DFE1F6000C322D6 /* BasalRateHUDView.swift in Sources */ = {isa = PBXBuildFile; fileRef = 437CEEBF1CD6FCD8003C8C80 /* BasalRateHUDView.swift */; };
		4F75289C1DFE1F6000C322D6 /* GlucoseHUDView.swift in Sources */ = {isa = PBXBuildFile; fileRef = 4337615E1D52F487004A3647 /* GlucoseHUDView.swift */; };
		4F75289E1DFE1F6000C322D6 /* LoopCompletionHUDView.swift in Sources */ = {isa = PBXBuildFile; fileRef = 437CEEBD1CD6E0CB003C8C80 /* LoopCompletionHUDView.swift */; };
		4F7528A01DFE1F9D00C322D6 /* LoopStateView.swift in Sources */ = {isa = PBXBuildFile; fileRef = 438DADC71CDE8F8B007697A5 /* LoopStateView.swift */; };
		4F7528A11DFE200B00C322D6 /* BasalStateView.swift in Sources */ = {isa = PBXBuildFile; fileRef = 43B371851CE583890013C5A6 /* BasalStateView.swift */; };
		4F7528A51DFE208C00C322D6 /* NSTimeInterval.swift in Sources */ = {isa = PBXBuildFile; fileRef = 439897341CD2F7DE00223065 /* NSTimeInterval.swift */; };
		4F7528AA1DFE215100C322D6 /* HKUnit.swift in Sources */ = {isa = PBXBuildFile; fileRef = 4F526D5E1DF2459000A04910 /* HKUnit.swift */; };
		4F75F00220FCFE8C00B5570E /* GlucoseChartScene.swift in Sources */ = {isa = PBXBuildFile; fileRef = 4F75F00120FCFE8C00B5570E /* GlucoseChartScene.swift */; };
		4F7E8AC520E2AB9600AEA65E /* Date.swift in Sources */ = {isa = PBXBuildFile; fileRef = 4F7E8AC420E2AB9600AEA65E /* Date.swift */; };
		4F7E8AC720E2AC0300AEA65E /* WatchPredictedGlucose.swift in Sources */ = {isa = PBXBuildFile; fileRef = 4F7E8AC620E2AC0300AEA65E /* WatchPredictedGlucose.swift */; };
		4F7E8ACB20E2ACB500AEA65E /* WatchPredictedGlucose.swift in Sources */ = {isa = PBXBuildFile; fileRef = 4F7E8AC620E2AC0300AEA65E /* WatchPredictedGlucose.swift */; };
		4F82655020E69F9A0031A8F5 /* HUDInterfaceController.swift in Sources */ = {isa = PBXBuildFile; fileRef = 4F82654F20E69F9A0031A8F5 /* HUDInterfaceController.swift */; };
		4FAC02541E22F6B20087A773 /* NSTimeInterval.swift in Sources */ = {isa = PBXBuildFile; fileRef = 439897341CD2F7DE00223065 /* NSTimeInterval.swift */; };
		4FB76FB01E8C3E8000B39636 /* SwiftCharts.framework in Frameworks */ = {isa = PBXBuildFile; fileRef = 4346D1EF1C781BEA00ABAFE3 /* SwiftCharts.framework */; };
		4FB76FB31E8C3EE400B39636 /* ChartAxisValueDoubleLog.swift in Sources */ = {isa = PBXBuildFile; fileRef = 4F08DE7C1E7BB6E5006741EA /* ChartAxisValueDoubleLog.swift */; };
		4FB76FB51E8C41E200B39636 /* ChartPointsScatterDownTrianglesLayer.swift in Sources */ = {isa = PBXBuildFile; fileRef = 4F08DE831E7BB70B006741EA /* ChartPointsScatterDownTrianglesLayer.swift */; };
		4FB76FB61E8C426900B39636 /* ChartPointsTouchHighlightLayerViewCache.swift in Sources */ = {isa = PBXBuildFile; fileRef = 4F08DE841E7BB70B006741EA /* ChartPointsTouchHighlightLayerViewCache.swift */; };
		4FB76FB81E8C429D00B39636 /* CGPoint.swift in Sources */ = {isa = PBXBuildFile; fileRef = 4F08DE801E7BB6F1006741EA /* CGPoint.swift */; };
		4FB76FB91E8C42B000B39636 /* CollectionType.swift in Sources */ = {isa = PBXBuildFile; fileRef = 43649A621C7A347F00523D7F /* CollectionType.swift */; };
		4FC8C8011DEB93E400A1452E /* NSUserDefaults+StatusExtension.swift in Sources */ = {isa = PBXBuildFile; fileRef = 4FC8C8001DEB93E400A1452E /* NSUserDefaults+StatusExtension.swift */; };
		4FC8C8021DEB943800A1452E /* NSUserDefaults+StatusExtension.swift in Sources */ = {isa = PBXBuildFile; fileRef = 4FC8C8001DEB93E400A1452E /* NSUserDefaults+StatusExtension.swift */; };
		4FDDD23720DC51DF00D04B16 /* LoopDataManager.swift in Sources */ = {isa = PBXBuildFile; fileRef = 4FDDD23620DC51DF00D04B16 /* LoopDataManager.swift */; };
		4FF4D0F81E1725B000846527 /* NibLoadable.swift in Sources */ = {isa = PBXBuildFile; fileRef = 434F54561D287FDB002A9274 /* NibLoadable.swift */; };
		4FF4D1001E18374700846527 /* WatchContext.swift in Sources */ = {isa = PBXBuildFile; fileRef = 4FF4D0FF1E18374700846527 /* WatchContext.swift */; };
		4FF4D1011E18375000846527 /* WatchContext.swift in Sources */ = {isa = PBXBuildFile; fileRef = 4FF4D0FF1E18374700846527 /* WatchContext.swift */; };
		7D23667D21250C7E0028B67D /* LocalizedString.swift in Sources */ = {isa = PBXBuildFile; fileRef = 7D23667C21250C7E0028B67D /* LocalizedString.swift */; };
		7D7076351FE06EDE004AC8EA /* Localizable.strings in Resources */ = {isa = PBXBuildFile; fileRef = 7D7076371FE06EDE004AC8EA /* Localizable.strings */; };
		7D7076451FE06EE0004AC8EA /* InfoPlist.strings in Resources */ = {isa = PBXBuildFile; fileRef = 7D7076471FE06EE0004AC8EA /* InfoPlist.strings */; };
		7D70764A1FE06EE1004AC8EA /* Localizable.strings in Resources */ = {isa = PBXBuildFile; fileRef = 7D70764C1FE06EE1004AC8EA /* Localizable.strings */; };
		7D70764F1FE06EE1004AC8EA /* InfoPlist.strings in Resources */ = {isa = PBXBuildFile; fileRef = 7D7076511FE06EE1004AC8EA /* InfoPlist.strings */; };
		7D7076591FE06EE2004AC8EA /* Localizable.strings in Resources */ = {isa = PBXBuildFile; fileRef = 7D70765B1FE06EE2004AC8EA /* Localizable.strings */; };
		7D70765E1FE06EE3004AC8EA /* Localizable.strings in Resources */ = {isa = PBXBuildFile; fileRef = 7D7076601FE06EE3004AC8EA /* Localizable.strings */; };
		7D7076631FE06EE4004AC8EA /* Localizable.strings in Resources */ = {isa = PBXBuildFile; fileRef = 7D7076651FE06EE4004AC8EA /* Localizable.strings */; };
		7D9BEEF32335CF8D005DCFD6 /* Localizable.strings in Resources */ = {isa = PBXBuildFile; fileRef = 7D9BEEF52335CF8D005DCFD6 /* Localizable.strings */; };
		80F864E62433BF5D0026EC26 /* InfoPlist.strings in Resources */ = {isa = PBXBuildFile; fileRef = 80F864E42433BF5D0026EC26 /* InfoPlist.strings */; };
		891B508524342BE1005DA578 /* CarbAndBolusFlowViewModel.swift in Sources */ = {isa = PBXBuildFile; fileRef = 891B508424342BE1005DA578 /* CarbAndBolusFlowViewModel.swift */; };
		892A5D2A222EF60A008961AB /* MockKit.framework in Frameworks */ = {isa = PBXBuildFile; fileRef = 892A5D29222EF60A008961AB /* MockKit.framework */; };
		892A5D2C222EF60A008961AB /* MockKitUI.framework in Frameworks */ = {isa = PBXBuildFile; fileRef = 892A5D2B222EF60A008961AB /* MockKitUI.framework */; };
		892A5D59222F0A27008961AB /* Debug.swift in Sources */ = {isa = PBXBuildFile; fileRef = 892A5D58222F0A27008961AB /* Debug.swift */; };
		892A5D5B222F0D7C008961AB /* LoopTestingKit.framework in Frameworks */ = {isa = PBXBuildFile; fileRef = 892A5D5A222F0D7C008961AB /* LoopTestingKit.framework */; };
		892A5D692230C41D008961AB /* RangeReplaceableCollection.swift in Sources */ = {isa = PBXBuildFile; fileRef = 892A5D682230C41D008961AB /* RangeReplaceableCollection.swift */; };
		892D7C5123B54A15008A9656 /* CarbEntryViewController.swift in Sources */ = {isa = PBXBuildFile; fileRef = 892D7C5023B54A14008A9656 /* CarbEntryViewController.swift */; };
		892FB4CD22040104005293EC /* OverridePresetRow.swift in Sources */ = {isa = PBXBuildFile; fileRef = 892FB4CC22040104005293EC /* OverridePresetRow.swift */; };
		892FB4CF220402C0005293EC /* OverrideSelectionController.swift in Sources */ = {isa = PBXBuildFile; fileRef = 892FB4CE220402C0005293EC /* OverrideSelectionController.swift */; };
		894F6DD3243BCBDB00CCE676 /* Environment+SizeClass.swift in Sources */ = {isa = PBXBuildFile; fileRef = 894F6DD2243BCBDB00CCE676 /* Environment+SizeClass.swift */; };
		894F6DD7243C047300CCE676 /* View+Position.swift in Sources */ = {isa = PBXBuildFile; fileRef = 894F6DD6243C047300CCE676 /* View+Position.swift */; };
		894F6DD9243C060600CCE676 /* ScalablePositionedText.swift in Sources */ = {isa = PBXBuildFile; fileRef = 894F6DD8243C060600CCE676 /* ScalablePositionedText.swift */; };
		894F6DDB243C07CF00CCE676 /* GramLabel.swift in Sources */ = {isa = PBXBuildFile; fileRef = 894F6DDA243C07CF00CCE676 /* GramLabel.swift */; };
		894F6DDD243C0A2300CCE676 /* CarbAmountLabel.swift in Sources */ = {isa = PBXBuildFile; fileRef = 894F6DDC243C0A2300CCE676 /* CarbAmountLabel.swift */; };
		895788AD242E69A2002CB114 /* AbsorptionTimeSelection.swift in Sources */ = {isa = PBXBuildFile; fileRef = 895788A5242E69A1002CB114 /* AbsorptionTimeSelection.swift */; };
		895788AE242E69A2002CB114 /* CarbAndBolusFlow.swift in Sources */ = {isa = PBXBuildFile; fileRef = 895788A6242E69A1002CB114 /* CarbAndBolusFlow.swift */; };
		895788AF242E69A2002CB114 /* BolusInput.swift in Sources */ = {isa = PBXBuildFile; fileRef = 895788A7242E69A1002CB114 /* BolusInput.swift */; };
		895788B1242E69A2002CB114 /* Color.swift in Sources */ = {isa = PBXBuildFile; fileRef = 895788A9242E69A1002CB114 /* Color.swift */; };
		895788B2242E69A2002CB114 /* CircularAccessoryButtonStyle.swift in Sources */ = {isa = PBXBuildFile; fileRef = 895788AA242E69A1002CB114 /* CircularAccessoryButtonStyle.swift */; };
		895788B3242E69A2002CB114 /* ActionButton.swift in Sources */ = {isa = PBXBuildFile; fileRef = 895788AB242E69A2002CB114 /* ActionButton.swift */; };
		895FE0952201234000FCF18A /* OverrideSelectionViewController.swift in Sources */ = {isa = PBXBuildFile; fileRef = 895FE0942201234000FCF18A /* OverrideSelectionViewController.swift */; };
		8968B1122408B3520074BB48 /* UIFont.swift in Sources */ = {isa = PBXBuildFile; fileRef = 8968B1112408B3520074BB48 /* UIFont.swift */; };
		8968B114240C55F10074BB48 /* LoopSettingsTests.swift in Sources */ = {isa = PBXBuildFile; fileRef = 8968B113240C55F10074BB48 /* LoopSettingsTests.swift */; };
		897A5A9624C2175B00C4E71D /* BolusEntryView.swift in Sources */ = {isa = PBXBuildFile; fileRef = 897A5A9524C2175B00C4E71D /* BolusEntryView.swift */; };
		897A5A9924C22DE800C4E71D /* BolusEntryViewModel.swift in Sources */ = {isa = PBXBuildFile; fileRef = 897A5A9824C22DE800C4E71D /* BolusEntryViewModel.swift */; };
		898ECA60218ABD17001E9D35 /* GlucoseChartScaler.swift in Sources */ = {isa = PBXBuildFile; fileRef = 898ECA5E218ABD17001E9D35 /* GlucoseChartScaler.swift */; };
		898ECA61218ABD17001E9D35 /* GlucoseChartData.swift in Sources */ = {isa = PBXBuildFile; fileRef = 898ECA5F218ABD17001E9D35 /* GlucoseChartData.swift */; };
		898ECA63218ABD21001E9D35 /* ComplicationChartManager.swift in Sources */ = {isa = PBXBuildFile; fileRef = 898ECA62218ABD21001E9D35 /* ComplicationChartManager.swift */; };
		898ECA65218ABD9B001E9D35 /* CGRect.swift in Sources */ = {isa = PBXBuildFile; fileRef = 898ECA64218ABD9A001E9D35 /* CGRect.swift */; };
		898ECA69218ABDA9001E9D35 /* CLKTextProvider+Compound.m in Sources */ = {isa = PBXBuildFile; fileRef = 898ECA67218ABDA8001E9D35 /* CLKTextProvider+Compound.m */; };
		899433B823FE129800FA4BEA /* OverrideBadgeView.swift in Sources */ = {isa = PBXBuildFile; fileRef = 899433B723FE129700FA4BEA /* OverrideBadgeView.swift */; };
		89A1B66E24ABFDF800117AC2 /* SupportedBolusVolumesUserInfo.swift in Sources */ = {isa = PBXBuildFile; fileRef = 89A1B66D24ABFDF800117AC2 /* SupportedBolusVolumesUserInfo.swift */; };
		89A1B66F24ABFDF800117AC2 /* SupportedBolusVolumesUserInfo.swift in Sources */ = {isa = PBXBuildFile; fileRef = 89A1B66D24ABFDF800117AC2 /* SupportedBolusVolumesUserInfo.swift */; };
		89A605E324327DFE009C1096 /* CarbAmountInput.swift in Sources */ = {isa = PBXBuildFile; fileRef = 89A605E224327DFE009C1096 /* CarbAmountInput.swift */; };
		89A605E524327F45009C1096 /* DoseVolumeInput.swift in Sources */ = {isa = PBXBuildFile; fileRef = 89A605E424327F45009C1096 /* DoseVolumeInput.swift */; };
		89A605E72432860C009C1096 /* PeriodicPublisher.swift in Sources */ = {isa = PBXBuildFile; fileRef = 89A605E62432860C009C1096 /* PeriodicPublisher.swift */; };
		89A605E924328862009C1096 /* Checkmark.swift in Sources */ = {isa = PBXBuildFile; fileRef = 89A605E824328862009C1096 /* Checkmark.swift */; };
		89A605EB243288E4009C1096 /* TopDownTriangle.swift in Sources */ = {isa = PBXBuildFile; fileRef = 89A605EA243288E4009C1096 /* TopDownTriangle.swift */; };
		89A605ED24328972009C1096 /* BolusArrow.swift in Sources */ = {isa = PBXBuildFile; fileRef = 89A605EC24328972009C1096 /* BolusArrow.swift */; };
		89A605EF2432925D009C1096 /* CompletionCheckmark.swift in Sources */ = {isa = PBXBuildFile; fileRef = 89A605EE2432925D009C1096 /* CompletionCheckmark.swift */; };
		89A605F12432BD18009C1096 /* BolusConfirmationVisual.swift in Sources */ = {isa = PBXBuildFile; fileRef = 89A605F02432BD18009C1096 /* BolusConfirmationVisual.swift */; };
		89ADE13B226BFA0F0067222B /* TestingScenariosManager.swift in Sources */ = {isa = PBXBuildFile; fileRef = 89ADE13A226BFA0F0067222B /* TestingScenariosManager.swift */; };
		89CA2B30226C0161004D9350 /* DirectoryObserver.swift in Sources */ = {isa = PBXBuildFile; fileRef = 89CA2B2F226C0161004D9350 /* DirectoryObserver.swift */; };
		89CA2B32226C18B8004D9350 /* TestingScenariosTableViewController.swift in Sources */ = {isa = PBXBuildFile; fileRef = 89CA2B31226C18B8004D9350 /* TestingScenariosTableViewController.swift */; };
		89CA2B3D226E6B13004D9350 /* LocalTestingScenariosManager.swift in Sources */ = {isa = PBXBuildFile; fileRef = 89CA2B3C226E6B13004D9350 /* LocalTestingScenariosManager.swift */; };
		89CAB36324C8FE96009EE3CE /* PredictedGlucoseChartView.swift in Sources */ = {isa = PBXBuildFile; fileRef = 89CAB36224C8FE95009EE3CE /* PredictedGlucoseChartView.swift */; };
		89D1503E24B506EB00EDE253 /* Dictionary.swift in Sources */ = {isa = PBXBuildFile; fileRef = 89D1503D24B506EB00EDE253 /* Dictionary.swift */; };
		89D6953E23B6DF8A002B3066 /* PotentialCarbEntryTableViewCell.swift in Sources */ = {isa = PBXBuildFile; fileRef = 89D6953D23B6DF8A002B3066 /* PotentialCarbEntryTableViewCell.swift */; };
		89E08FC2242E73DC000D719B /* CarbAmountPositionKey.swift in Sources */ = {isa = PBXBuildFile; fileRef = 89E08FC1242E73DC000D719B /* CarbAmountPositionKey.swift */; };
		89E08FC4242E73F0000D719B /* GramLabelPositionKey.swift in Sources */ = {isa = PBXBuildFile; fileRef = 89E08FC3242E73F0000D719B /* GramLabelPositionKey.swift */; };
		89E08FC6242E7506000D719B /* CarbAndDateInput.swift in Sources */ = {isa = PBXBuildFile; fileRef = 89E08FC5242E7506000D719B /* CarbAndDateInput.swift */; };
		89E08FC8242E76E9000D719B /* AnyTransition.swift in Sources */ = {isa = PBXBuildFile; fileRef = 89E08FC7242E76E9000D719B /* AnyTransition.swift */; };
		89E08FCA242E7714000D719B /* UIFont.swift in Sources */ = {isa = PBXBuildFile; fileRef = 89E08FC9242E7714000D719B /* UIFont.swift */; };
		89E08FCC242E790C000D719B /* Comparable.swift in Sources */ = {isa = PBXBuildFile; fileRef = 89E08FCB242E790C000D719B /* Comparable.swift */; };
		89E08FD0242E8B2B000D719B /* BolusConfirmationView.swift in Sources */ = {isa = PBXBuildFile; fileRef = 89E08FCF242E8B2B000D719B /* BolusConfirmationView.swift */; };
		89E267FC2292456700A3F2AF /* FeatureFlags.swift in Sources */ = {isa = PBXBuildFile; fileRef = 89E267FB2292456700A3F2AF /* FeatureFlags.swift */; };
		89E267FD2292456700A3F2AF /* FeatureFlags.swift in Sources */ = {isa = PBXBuildFile; fileRef = 89E267FB2292456700A3F2AF /* FeatureFlags.swift */; };
		89E267FF229267DF00A3F2AF /* Optional.swift in Sources */ = {isa = PBXBuildFile; fileRef = 89E267FE229267DF00A3F2AF /* Optional.swift */; };
		89E26800229267DF00A3F2AF /* Optional.swift in Sources */ = {isa = PBXBuildFile; fileRef = 89E267FE229267DF00A3F2AF /* Optional.swift */; };
		89F9118F24352F1600ECCAF3 /* DigitalCrownRotation.swift in Sources */ = {isa = PBXBuildFile; fileRef = 89F9118E24352F1600ECCAF3 /* DigitalCrownRotation.swift */; };
		89F9119224358E2B00ECCAF3 /* CarbEntryInputMode.swift in Sources */ = {isa = PBXBuildFile; fileRef = 89F9119124358E2B00ECCAF3 /* CarbEntryInputMode.swift */; };
		89F9119424358E4500ECCAF3 /* CarbAbsorptionTime.swift in Sources */ = {isa = PBXBuildFile; fileRef = 89F9119324358E4500ECCAF3 /* CarbAbsorptionTime.swift */; };
		89F9119624358E6900ECCAF3 /* BolusPickerValues.swift in Sources */ = {isa = PBXBuildFile; fileRef = 89F9119524358E6900ECCAF3 /* BolusPickerValues.swift */; };
		89FE21AD24AC57E30033F501 /* Collection.swift in Sources */ = {isa = PBXBuildFile; fileRef = 89FE21AC24AC57E30033F501 /* Collection.swift */; };
		A90EF53C25DEF06200F32D61 /* PluginManager.swift in Sources */ = {isa = PBXBuildFile; fileRef = C16DA84122E8E112008624C2 /* PluginManager.swift */; };
		A90EF54425DEF0A000F32D61 /* OSLog.swift in Sources */ = {isa = PBXBuildFile; fileRef = 4374B5EE209D84BE00D17AA8 /* OSLog.swift */; };
<<<<<<< HEAD
		A9122E8826D17B6B00CDF0F5 /* Base32.framework in Frameworks */ = {isa = PBXBuildFile; fileRef = A9122E8526D1506E00CDF0F5 /* Base32.framework */; };
		A9122E8926D17B6B00CDF0F5 /* Base32.framework in Embed Frameworks */ = {isa = PBXBuildFile; fileRef = A9122E8526D1506E00CDF0F5 /* Base32.framework */; settings = {ATTRIBUTES = (CodeSignOnCopy, RemoveHeadersOnCopy, ); }; };
=======
		A91D2A3F26CF0FF80023B075 /* IconTitleSubtitleTableViewCell.swift in Sources */ = {isa = PBXBuildFile; fileRef = A91D2A3E26CF0FF80023B075 /* IconTitleSubtitleTableViewCell.swift */; };
>>>>>>> 75db2fed
		A91E4C2124F867A700BE9213 /* StoredAlertTests.swift in Sources */ = {isa = PBXBuildFile; fileRef = A91E4C2024F867A700BE9213 /* StoredAlertTests.swift */; };
		A91E4C2324F86F1000BE9213 /* CriticalEventLogExportManagerTests.swift in Sources */ = {isa = PBXBuildFile; fileRef = A91E4C2224F86F1000BE9213 /* CriticalEventLogExportManagerTests.swift */; };
		A92E557E2464DFFD00DB93BB /* DosingDecisionStore.swift in Sources */ = {isa = PBXBuildFile; fileRef = A92E557D2464DFFD00DB93BB /* DosingDecisionStore.swift */; };
		A9347F2F24E7508A00C99C34 /* WatchHistoricalCarbs.swift in Sources */ = {isa = PBXBuildFile; fileRef = A9347F2E24E7508A00C99C34 /* WatchHistoricalCarbs.swift */; };
		A9347F3124E7521800C99C34 /* CarbBackfillRequestUserInfo.swift in Sources */ = {isa = PBXBuildFile; fileRef = A9347F3024E7521800C99C34 /* CarbBackfillRequestUserInfo.swift */; };
		A9347F3224E7522400C99C34 /* CarbBackfillRequestUserInfo.swift in Sources */ = {isa = PBXBuildFile; fileRef = A9347F3024E7521800C99C34 /* CarbBackfillRequestUserInfo.swift */; };
		A9347F3324E7522900C99C34 /* WatchHistoricalCarbs.swift in Sources */ = {isa = PBXBuildFile; fileRef = A9347F2E24E7508A00C99C34 /* WatchHistoricalCarbs.swift */; };
		A963B27A252CEBAE0062AA12 /* SetBolusUserInfoTests.swift in Sources */ = {isa = PBXBuildFile; fileRef = A963B279252CEBAE0062AA12 /* SetBolusUserInfoTests.swift */; };
		A966152623EA5A26005D8B29 /* DefaultAssets.xcassets in Resources */ = {isa = PBXBuildFile; fileRef = A966152423EA5A25005D8B29 /* DefaultAssets.xcassets */; };
		A966152723EA5A26005D8B29 /* DerivedAssets.xcassets in Resources */ = {isa = PBXBuildFile; fileRef = A966152523EA5A25005D8B29 /* DerivedAssets.xcassets */; };
		A966152A23EA5A37005D8B29 /* DefaultAssets.xcassets in Resources */ = {isa = PBXBuildFile; fileRef = A966152823EA5A37005D8B29 /* DefaultAssets.xcassets */; };
		A966152B23EA5A37005D8B29 /* DerivedAssets.xcassets in Resources */ = {isa = PBXBuildFile; fileRef = A966152923EA5A37005D8B29 /* DerivedAssets.xcassets */; };
		A967D94C24F99B9300CDDF8A /* OutputStream.swift in Sources */ = {isa = PBXBuildFile; fileRef = A967D94B24F99B9300CDDF8A /* OutputStream.swift */; };
		A977A2F424ACFECF0059C207 /* CriticalEventLogExportManager.swift in Sources */ = {isa = PBXBuildFile; fileRef = A977A2F324ACFECF0059C207 /* CriticalEventLogExportManager.swift */; };
		A97F250825E056D500F0EE19 /* OnboardingManager.swift in Sources */ = {isa = PBXBuildFile; fileRef = A97F250725E056D500F0EE19 /* OnboardingManager.swift */; };
		A985464D251448300099C1A6 /* OutputStreamTests.swift in Sources */ = {isa = PBXBuildFile; fileRef = A985464C251448300099C1A6 /* OutputStreamTests.swift */; };
		A98556852493F901000FD662 /* AlertStore+SimulatedCoreData.swift in Sources */ = {isa = PBXBuildFile; fileRef = A98556842493F901000FD662 /* AlertStore+SimulatedCoreData.swift */; };
		A987CD4924A58A0100439ADC /* ZipArchive.swift in Sources */ = {isa = PBXBuildFile; fileRef = A987CD4824A58A0100439ADC /* ZipArchive.swift */; };
		A999D40424663CE1004C89D4 /* DoseStore.swift in Sources */ = {isa = PBXBuildFile; fileRef = A999D40324663CE1004C89D4 /* DoseStore.swift */; };
		A999D40624663D18004C89D4 /* PumpManagerError.swift in Sources */ = {isa = PBXBuildFile; fileRef = A999D40524663D18004C89D4 /* PumpManagerError.swift */; };
		A999D40A24663DC7004C89D4 /* CarbStore.swift in Sources */ = {isa = PBXBuildFile; fileRef = A999D40924663DC7004C89D4 /* CarbStore.swift */; };
		A9A056B324B93C62007CF06D /* CriticalEventLogExportView.swift in Sources */ = {isa = PBXBuildFile; fileRef = A9A056B224B93C62007CF06D /* CriticalEventLogExportView.swift */; };
		A9A056B524B94123007CF06D /* CriticalEventLogExportViewModel.swift in Sources */ = {isa = PBXBuildFile; fileRef = A9A056B424B94123007CF06D /* CriticalEventLogExportViewModel.swift */; };
		A9A63F8D246B261100588D5B /* DosingDecisionStoreTests.swift in Sources */ = {isa = PBXBuildFile; fileRef = A9A63F8C246B261100588D5B /* DosingDecisionStoreTests.swift */; };
		A9A63F8E246B271600588D5B /* NSTimeInterval.swift in Sources */ = {isa = PBXBuildFile; fileRef = 439897341CD2F7DE00223065 /* NSTimeInterval.swift */; };
		A9B607B0247F000F00792BE4 /* UserNotifications+Loop.swift in Sources */ = {isa = PBXBuildFile; fileRef = A9B607AF247F000F00792BE4 /* UserNotifications+Loop.swift */; };
		A9BCFA5E267F9BE7009394BE /* OneTimePassword.framework in Frameworks */ = {isa = PBXBuildFile; fileRef = A9E2DA7F262325E500AB8C89 /* OneTimePassword.framework */; };
		A9BCFA5F267F9BE7009394BE /* OneTimePassword.framework in Embed Frameworks */ = {isa = PBXBuildFile; fileRef = A9E2DA7F262325E500AB8C89 /* OneTimePassword.framework */; settings = {ATTRIBUTES = (CodeSignOnCopy, RemoveHeadersOnCopy, ); }; };
		A9C1719725366F780053BCBD /* WatchHistoricalGlucoseTest.swift in Sources */ = {isa = PBXBuildFile; fileRef = A9C1719625366F780053BCBD /* WatchHistoricalGlucoseTest.swift */; };
		A9C62D8223316FF600535612 /* UserDefaults+Services.swift in Sources */ = {isa = PBXBuildFile; fileRef = A9C62D8123316FF500535612 /* UserDefaults+Services.swift */; };
		A9C62D842331700E00535612 /* DiagnosticLog+Subsystem.swift in Sources */ = {isa = PBXBuildFile; fileRef = A9C62D832331700D00535612 /* DiagnosticLog+Subsystem.swift */; };
		A9C62D882331703100535612 /* Service.swift in Sources */ = {isa = PBXBuildFile; fileRef = A9C62D852331703000535612 /* Service.swift */; };
		A9C62D892331703100535612 /* LoggingServicesManager.swift in Sources */ = {isa = PBXBuildFile; fileRef = A9C62D862331703000535612 /* LoggingServicesManager.swift */; };
		A9C62D8A2331703100535612 /* ServicesManager.swift in Sources */ = {isa = PBXBuildFile; fileRef = A9C62D872331703000535612 /* ServicesManager.swift */; };
		A9C62D8E2331708700535612 /* AuthenticationTableViewCell+NibLoadable.swift in Sources */ = {isa = PBXBuildFile; fileRef = A9C62D8D2331708700535612 /* AuthenticationTableViewCell+NibLoadable.swift */; };
		A9CBE458248AB564008E7BA2 /* DoseStore+SimulatedCoreData.swift in Sources */ = {isa = PBXBuildFile; fileRef = A9CBE457248AB564008E7BA2 /* DoseStore+SimulatedCoreData.swift */; };
		A9CBE45A248ACBE1008E7BA2 /* DosingDecisionStore+SimulatedCoreData.swift in Sources */ = {isa = PBXBuildFile; fileRef = A9CBE459248ACBE1008E7BA2 /* DosingDecisionStore+SimulatedCoreData.swift */; };
		A9CBE45C248ACC03008E7BA2 /* SettingsStore+SimulatedCoreData.swift in Sources */ = {isa = PBXBuildFile; fileRef = A9CBE45B248ACC03008E7BA2 /* SettingsStore+SimulatedCoreData.swift */; };
		A9CE912224CA032E00302A40 /* NSUserDefaults.swift in Sources */ = {isa = PBXBuildFile; fileRef = 430B29892041F54A00BA9F93 /* NSUserDefaults.swift */; };
		A9D5C5B625DC6C6A00534873 /* LoopAppManager.swift in Sources */ = {isa = PBXBuildFile; fileRef = A9D5C5B525DC6C6A00534873 /* LoopAppManager.swift */; };
		A9DAE7D02332D77F006AE942 /* LoopTests.swift in Sources */ = {isa = PBXBuildFile; fileRef = A9DAE7CF2332D77F006AE942 /* LoopTests.swift */; };
		A9DCF32A25B0FABF00C89088 /* LoopUIColorPalette+Default.swift in Sources */ = {isa = PBXBuildFile; fileRef = A9DCF2D525B0F3C500C89088 /* LoopUIColorPalette+Default.swift */; };
		A9DF02CB24F72B9E00B7C988 /* CriticalEventLogTests.swift in Sources */ = {isa = PBXBuildFile; fileRef = A9DF02CA24F72B9E00B7C988 /* CriticalEventLogTests.swift */; };
		A9DFAFB324F0415E00950D1E /* CarbBackfillRequestUserInfoTests.swift in Sources */ = {isa = PBXBuildFile; fileRef = A9DFAFB224F0415E00950D1E /* CarbBackfillRequestUserInfoTests.swift */; };
		A9DFAFB524F048A000950D1E /* WatchHistoricalCarbsTests.swift in Sources */ = {isa = PBXBuildFile; fileRef = A9DFAFB424F048A000950D1E /* WatchHistoricalCarbsTests.swift */; };
		A9E6DFE6246A042E005B1A1C /* CarbStoreTests.swift in Sources */ = {isa = PBXBuildFile; fileRef = A9E6DFE5246A042E005B1A1C /* CarbStoreTests.swift */; };
		A9E6DFE8246A043D005B1A1C /* DoseStoreTests.swift in Sources */ = {isa = PBXBuildFile; fileRef = A9E6DFE7246A043C005B1A1C /* DoseStoreTests.swift */; };
		A9E6DFEA246A0448005B1A1C /* PumpManagerErrorTests.swift in Sources */ = {isa = PBXBuildFile; fileRef = A9E6DFE9246A0448005B1A1C /* PumpManagerErrorTests.swift */; };
		A9E6DFEF246A0474005B1A1C /* LoopErrorTests.swift in Sources */ = {isa = PBXBuildFile; fileRef = A9E6DFEE246A0474005B1A1C /* LoopErrorTests.swift */; };
		A9F5F1F5251050EC00E7C8A4 /* ZipArchiveTests.swift in Sources */ = {isa = PBXBuildFile; fileRef = A9F5F1F4251050EC00E7C8A4 /* ZipArchiveTests.swift */; };
		A9F66FC3247F451500096EA7 /* UIDevice+Loop.swift in Sources */ = {isa = PBXBuildFile; fileRef = A9F66FC2247F451500096EA7 /* UIDevice+Loop.swift */; };
		A9F703732489BC8500C98AD8 /* CarbStore+SimulatedCoreData.swift in Sources */ = {isa = PBXBuildFile; fileRef = A9F703722489BC8500C98AD8 /* CarbStore+SimulatedCoreData.swift */; };
		A9F703752489C9A000C98AD8 /* GlucoseStore+SimulatedCoreData.swift in Sources */ = {isa = PBXBuildFile; fileRef = A9F703742489C9A000C98AD8 /* GlucoseStore+SimulatedCoreData.swift */; };
		A9F703772489D8AA00C98AD8 /* PersistentDeviceLog+SimulatedCoreData.swift in Sources */ = {isa = PBXBuildFile; fileRef = A9F703762489D8AA00C98AD8 /* PersistentDeviceLog+SimulatedCoreData.swift */; };
		A9FB75F1252BE320004C7D3F /* BolusDosingDecision.swift in Sources */ = {isa = PBXBuildFile; fileRef = A9FB75F0252BE320004C7D3F /* BolusDosingDecision.swift */; };
		B405E35924D2A75B00DD058D /* DerivedAssets.xcassets in Resources */ = {isa = PBXBuildFile; fileRef = A966152923EA5A37005D8B29 /* DerivedAssets.xcassets */; };
		B405E35A24D2B1A400DD058D /* HUDAssets.xcassets in Resources */ = {isa = PBXBuildFile; fileRef = 4F2C15961E09E94E00E160D4 /* HUDAssets.xcassets */; };
		B405E35B24D2E05600DD058D /* HUDAssets.xcassets in Resources */ = {isa = PBXBuildFile; fileRef = 4F2C15961E09E94E00E160D4 /* HUDAssets.xcassets */; };
		B40D07C7251A89D500C1C6D7 /* GlucoseDisplay.swift in Sources */ = {isa = PBXBuildFile; fileRef = B40D07C6251A89D500C1C6D7 /* GlucoseDisplay.swift */; };
		B42C951424A3C76000857C73 /* CGMStatusHUDViewModel.swift in Sources */ = {isa = PBXBuildFile; fileRef = B42C951324A3C76000857C73 /* CGMStatusHUDViewModel.swift */; };
		B43DA44124D9C12100CAFF4E /* DismissibleHostingController.swift in Sources */ = {isa = PBXBuildFile; fileRef = B43DA44024D9C12100CAFF4E /* DismissibleHostingController.swift */; };
		B44251B3252350CE00605937 /* ChartAxisValuesStaticGeneratorTests.swift in Sources */ = {isa = PBXBuildFile; fileRef = B44251B2252350CE00605937 /* ChartAxisValuesStaticGeneratorTests.swift */; };
		B44251B62523578300605937 /* PredictedGlucoseChartTests.swift in Sources */ = {isa = PBXBuildFile; fileRef = B44251B52523578300605937 /* PredictedGlucoseChartTests.swift */; };
		B47A791C2508009E006C0E11 /* ChartAxisValuesStaticGenerator.swift in Sources */ = {isa = PBXBuildFile; fileRef = B47A791B2508009E006C0E11 /* ChartAxisValuesStaticGenerator.swift */; };
		B48B0BAC24900093009A48DE /* PumpStatusHUDView.swift in Sources */ = {isa = PBXBuildFile; fileRef = B48B0BAB24900093009A48DE /* PumpStatusHUDView.swift */; };
		B490A03F24D0550F00F509FA /* GlucoseRangeCategory.swift in Sources */ = {isa = PBXBuildFile; fileRef = B490A03E24D0550F00F509FA /* GlucoseRangeCategory.swift */; };
		B490A04124D0559D00F509FA /* DeviceLifecycleProgressState.swift in Sources */ = {isa = PBXBuildFile; fileRef = B490A04024D0559D00F509FA /* DeviceLifecycleProgressState.swift */; };
		B490A04324D055D900F509FA /* DeviceStatusHighlight.swift in Sources */ = {isa = PBXBuildFile; fileRef = B490A04224D055D900F509FA /* DeviceStatusHighlight.swift */; };
		B491B09E24D0B600004CBE8F /* DerivedAssets.xcassets in Resources */ = {isa = PBXBuildFile; fileRef = A966152523EA5A25005D8B29 /* DerivedAssets.xcassets */; };
		B491B0A324D0B66D004CBE8F /* Color.swift in Sources */ = {isa = PBXBuildFile; fileRef = B490A03C24D04F9400F509FA /* Color.swift */; };
		B491B0A424D0B675004CBE8F /* UIColor.swift in Sources */ = {isa = PBXBuildFile; fileRef = 43BFF0B11E45C18400FF19A9 /* UIColor.swift */; };
		B4AC0D3F24B9005300CDB0A1 /* UIImage.swift in Sources */ = {isa = PBXBuildFile; fileRef = 437CEEE31CDE5C0A003C8C80 /* UIImage.swift */; };
		B4BC56382518DEA900373647 /* CGMStatusHUDViewModelTests.swift in Sources */ = {isa = PBXBuildFile; fileRef = B4BC56372518DEA900373647 /* CGMStatusHUDViewModelTests.swift */; };
		B4C9859425D5A3BB009FD9CA /* StatusBadgeHUDView.swift in Sources */ = {isa = PBXBuildFile; fileRef = B4C9859325D5A3BB009FD9CA /* StatusBadgeHUDView.swift */; };
		B4CAD8612549D1530057946B /* LoopSettingsAlerter.swift in Sources */ = {isa = PBXBuildFile; fileRef = B4CAD8502549D02D0057946B /* LoopSettingsAlerter.swift */; };
		B4CAD8792549D2540057946B /* LoopCompletionFreshnessTests.swift in Sources */ = {isa = PBXBuildFile; fileRef = B4CAD8782549D2540057946B /* LoopCompletionFreshnessTests.swift */; };
		B4D620D424D9EDB900043B3C /* GuidanceColors.swift in Sources */ = {isa = PBXBuildFile; fileRef = B4D620D324D9EDB900043B3C /* GuidanceColors.swift */; };
		B4E202302661063E009421B5 /* ClosedLoopStatus.swift in Sources */ = {isa = PBXBuildFile; fileRef = B4E2022F2661063E009421B5 /* ClosedLoopStatus.swift */; };
		B4E96D4B248A6B6E002DABAD /* DeviceStatusHUDView.swift in Sources */ = {isa = PBXBuildFile; fileRef = B4E96D4A248A6B6E002DABAD /* DeviceStatusHUDView.swift */; };
		B4E96D4F248A6E20002DABAD /* CGMStatusHUDView.swift in Sources */ = {isa = PBXBuildFile; fileRef = B4E96D4E248A6E20002DABAD /* CGMStatusHUDView.swift */; };
		B4E96D53248A7386002DABAD /* GlucoseValueHUDView.swift in Sources */ = {isa = PBXBuildFile; fileRef = B4E96D52248A7386002DABAD /* GlucoseValueHUDView.swift */; };
		B4E96D55248A7509002DABAD /* GlucoseTrendHUDView.swift in Sources */ = {isa = PBXBuildFile; fileRef = B4E96D54248A7509002DABAD /* GlucoseTrendHUDView.swift */; };
		B4E96D57248A7B0F002DABAD /* StatusHighlightHUDView.swift in Sources */ = {isa = PBXBuildFile; fileRef = B4E96D56248A7B0F002DABAD /* StatusHighlightHUDView.swift */; };
		B4E96D59248A7F9A002DABAD /* StatusHighlightHUDView.xib in Resources */ = {isa = PBXBuildFile; fileRef = B4E96D58248A7F9A002DABAD /* StatusHighlightHUDView.xib */; };
		B4E96D5B248A8229002DABAD /* StatusBarHUDView.swift in Sources */ = {isa = PBXBuildFile; fileRef = B4E96D5A248A8229002DABAD /* StatusBarHUDView.swift */; };
		B4E96D5D248A82A2002DABAD /* StatusBarHUDView.xib in Resources */ = {isa = PBXBuildFile; fileRef = B4E96D5C248A82A2002DABAD /* StatusBarHUDView.xib */; };
		B4F3D25124AF890C0095CE44 /* BluetoothStateManager.swift in Sources */ = {isa = PBXBuildFile; fileRef = B4F3D25024AF890C0095CE44 /* BluetoothStateManager.swift */; };
		B4FACBB12541FAB700199981 /* LoopSettingsAlerterTests.swift in Sources */ = {isa = PBXBuildFile; fileRef = B4FACBB02541FAB700199981 /* LoopSettingsAlerterTests.swift */; };
		B4FEEF7D24B8A71F00A8DF9B /* DeviceDataManager+DeviceStatus.swift in Sources */ = {isa = PBXBuildFile; fileRef = B4FEEF7C24B8A71F00A8DF9B /* DeviceDataManager+DeviceStatus.swift */; };
		C10B28461EA9BA5E006EA1FC /* far_future_high_bg_forecast.json in Resources */ = {isa = PBXBuildFile; fileRef = C10B28451EA9BA5E006EA1FC /* far_future_high_bg_forecast.json */; };
		C11BD0552523CFED00236B08 /* SimpleBolusViewModel.swift in Sources */ = {isa = PBXBuildFile; fileRef = C11BD0542523CFED00236B08 /* SimpleBolusViewModel.swift */; };
		C11C87DE1E21EAAD00BB71D3 /* HKUnit.swift in Sources */ = {isa = PBXBuildFile; fileRef = 4F526D5E1DF2459000A04910 /* HKUnit.swift */; };
		C1201E2C23ECDBD0002DA84A /* WatchContextRequestUserInfo.swift in Sources */ = {isa = PBXBuildFile; fileRef = C1201E2B23ECDBD0002DA84A /* WatchContextRequestUserInfo.swift */; };
		C1201E2D23ECDF3D002DA84A /* WatchContextRequestUserInfo.swift in Sources */ = {isa = PBXBuildFile; fileRef = C1201E2B23ECDBD0002DA84A /* WatchContextRequestUserInfo.swift */; };
		C12F21A71DFA79CB00748193 /* recommend_temp_basal_very_low_end_in_range.json in Resources */ = {isa = PBXBuildFile; fileRef = C12F21A61DFA79CB00748193 /* recommend_temp_basal_very_low_end_in_range.json */; };
		C13255D6223E7BE2008AF50C /* BolusProgressTableViewCell.xib in Resources */ = {isa = PBXBuildFile; fileRef = C1F8B1DB223862D500DD66CF /* BolusProgressTableViewCell.xib */; };
		C13BAD941E8009B000050CB5 /* NumberFormatter.swift in Sources */ = {isa = PBXBuildFile; fileRef = 43BFF0B31E45C1BE00FF19A9 /* NumberFormatter.swift */; };
		C13DA2B024F6C7690098BB29 /* UIViewController.swift in Sources */ = {isa = PBXBuildFile; fileRef = C13DA2AF24F6C7690098BB29 /* UIViewController.swift */; };
		C148CEE724FD91BD00711B3B /* DeliveryUncertaintyAlertManager.swift in Sources */ = {isa = PBXBuildFile; fileRef = C148CEE624FD91BD00711B3B /* DeliveryUncertaintyAlertManager.swift */; };
		C165756F2534C468004AE16E /* SimpleBolusViewModelTests.swift in Sources */ = {isa = PBXBuildFile; fileRef = C165756E2534C468004AE16E /* SimpleBolusViewModelTests.swift */; };
		C16575712538A36B004AE16E /* CGMStalenessMonitor.swift in Sources */ = {isa = PBXBuildFile; fileRef = C16575702538A36B004AE16E /* CGMStalenessMonitor.swift */; };
		C16575732538AFF6004AE16E /* CGMStalenessMonitorTests.swift in Sources */ = {isa = PBXBuildFile; fileRef = C16575722538AFF6004AE16E /* CGMStalenessMonitorTests.swift */; };
		C16575752539FD60004AE16E /* LoopCoreConstants.swift in Sources */ = {isa = PBXBuildFile; fileRef = C16575742539FD60004AE16E /* LoopCoreConstants.swift */; };
		C16575762539FEF3004AE16E /* LoopCoreConstants.swift in Sources */ = {isa = PBXBuildFile; fileRef = C16575742539FD60004AE16E /* LoopCoreConstants.swift */; };
		C1657578253A0021004AE16E /* ChartConstants.swift in Sources */ = {isa = PBXBuildFile; fileRef = C1657577253A0021004AE16E /* ChartConstants.swift */; };
		C165B8CE23302C5D0004112E /* RemoteCommand.swift in Sources */ = {isa = PBXBuildFile; fileRef = C165B8CD23302C5D0004112E /* RemoteCommand.swift */; };
		C16B983E26B4893300256B05 /* DoseEnactor.swift in Sources */ = {isa = PBXBuildFile; fileRef = C16B983D26B4893300256B05 /* DoseEnactor.swift */; };
		C16B984026B4898800256B05 /* DoseEnactorTests.swift in Sources */ = {isa = PBXBuildFile; fileRef = C16B983F26B4898800256B05 /* DoseEnactorTests.swift */; };
		C16DA84222E8E112008624C2 /* PluginManager.swift in Sources */ = {isa = PBXBuildFile; fileRef = C16DA84122E8E112008624C2 /* PluginManager.swift */; };
		C1742332259BEADC00399C9D /* ManualEntryDoseView.swift in Sources */ = {isa = PBXBuildFile; fileRef = C1742331259BEADC00399C9D /* ManualEntryDoseView.swift */; };
		C174233C259BEB0F00399C9D /* ManualEntryDoseViewModel.swift in Sources */ = {isa = PBXBuildFile; fileRef = C174233B259BEB0F00399C9D /* ManualEntryDoseViewModel.swift */; };
		C1750AEC255B013300B8011C /* Minizip.framework in Frameworks */ = {isa = PBXBuildFile; fileRef = C1750AEB255B013300B8011C /* Minizip.framework */; };
		C1777A6625A125F100595963 /* ManualEntryDoseViewModelTests.swift in Sources */ = {isa = PBXBuildFile; fileRef = C1777A6525A125F100595963 /* ManualEntryDoseViewModelTests.swift */; };
		C178249A1E1999FA00D9D25C /* CaseCountable.swift in Sources */ = {isa = PBXBuildFile; fileRef = C17824991E1999FA00D9D25C /* CaseCountable.swift */; };
		C17824A01E19CF9800D9D25C /* GlucoseThresholdTableViewController.swift in Sources */ = {isa = PBXBuildFile; fileRef = C178249F1E19CF9800D9D25C /* GlucoseThresholdTableViewController.swift */; };
		C17824A31E19EAB600D9D25C /* recommend_temp_basal_start_very_low_end_high.json in Resources */ = {isa = PBXBuildFile; fileRef = C17824A21E19EAB600D9D25C /* recommend_temp_basal_start_very_low_end_high.json */; };
		C17824A51E1AD4D100D9D25C /* ManualBolusRecommendation.swift in Sources */ = {isa = PBXBuildFile; fileRef = C17824A41E1AD4D100D9D25C /* ManualBolusRecommendation.swift */; };
		C17824A61E1AF91F00D9D25C /* ManualBolusRecommendation.swift in Sources */ = {isa = PBXBuildFile; fileRef = C17824A41E1AD4D100D9D25C /* ManualBolusRecommendation.swift */; };
		C1814B86225E507C008D2D8E /* Sequence.swift in Sources */ = {isa = PBXBuildFile; fileRef = C1814B85225E507C008D2D8E /* Sequence.swift */; };
		C18913B52524F24C007B0683 /* DeviceDataManager+SimpleBolusViewModelDelegate.swift in Sources */ = {isa = PBXBuildFile; fileRef = C18913B42524F24C007B0683 /* DeviceDataManager+SimpleBolusViewModelDelegate.swift */; };
		C19008FE25225D3900721625 /* SimpleBolusCalculator.swift in Sources */ = {isa = PBXBuildFile; fileRef = C19008FD25225D3900721625 /* SimpleBolusCalculator.swift */; };
		C1900900252271BB00721625 /* SimpleBolusCalculatorTests.swift in Sources */ = {isa = PBXBuildFile; fileRef = C19008FF252271BB00721625 /* SimpleBolusCalculatorTests.swift */; };
		C191D2A125B3ACAA00C26C0B /* DosingStrategySelectionView.swift in Sources */ = {isa = PBXBuildFile; fileRef = C191D2A025B3ACAA00C26C0B /* DosingStrategySelectionView.swift */; };
		C19E96DF23D275F8003F79B0 /* LoopCompletionFreshness.swift in Sources */ = {isa = PBXBuildFile; fileRef = C19E96DD23D2733F003F79B0 /* LoopCompletionFreshness.swift */; };
		C19E96E023D275FA003F79B0 /* LoopCompletionFreshness.swift in Sources */ = {isa = PBXBuildFile; fileRef = C19E96DD23D2733F003F79B0 /* LoopCompletionFreshness.swift */; };
		C19F48742560ABFB003632D7 /* NSBundle.swift in Sources */ = {isa = PBXBuildFile; fileRef = 430DA58D1D4AEC230097D1CA /* NSBundle.swift */; };
		C1AD4200256D61E500164DDD /* Comparable.swift in Sources */ = {isa = PBXBuildFile; fileRef = C1AD41FF256D61E500164DDD /* Comparable.swift */; };
		C1C0BE2A224C0FA000C03B4D /* SwiftCharts.framework in Frameworks */ = {isa = PBXBuildFile; fileRef = 4346D1EF1C781BEA00ABAFE3 /* SwiftCharts.framework */; };
		C1C6591C1E1B1FDA0025CC58 /* recommend_temp_basal_dropping_then_rising.json in Resources */ = {isa = PBXBuildFile; fileRef = C1C6591B1E1B1FDA0025CC58 /* recommend_temp_basal_dropping_then_rising.json */; };
		C1C660D1252E4DD5009B5C32 /* LoopConstants.swift in Sources */ = {isa = PBXBuildFile; fileRef = C1C660D0252E4DD5009B5C32 /* LoopConstants.swift */; };
		C1C73F0D1DE3D0270022FC89 /* InfoPlist.strings in Resources */ = {isa = PBXBuildFile; fileRef = C1C73F0F1DE3D0270022FC89 /* InfoPlist.strings */; };
		C1D289B522F90A52003FFBD9 /* BasalDeliveryState.swift in Sources */ = {isa = PBXBuildFile; fileRef = C1D289B422F90A52003FFBD9 /* BasalDeliveryState.swift */; };
		C1DE5D23251BFC4D00439E49 /* SimpleBolusView.swift in Sources */ = {isa = PBXBuildFile; fileRef = C1DE5D22251BFC4D00439E49 /* SimpleBolusView.swift */; };
		C1E2773E224177C000354103 /* ClockKit.framework in Frameworks */ = {isa = PBXBuildFile; fileRef = C1E2773D224177C000354103 /* ClockKit.framework */; settings = {ATTRIBUTES = (Weak, ); }; };
		C1E2774822433D7A00354103 /* MKRingProgressView.framework in Frameworks */ = {isa = PBXBuildFile; fileRef = C1E2774722433D7A00354103 /* MKRingProgressView.framework */; };
		C1F2075C26D6F9B0007AB7EB /* ProfileExpirationAlerter.swift in Sources */ = {isa = PBXBuildFile; fileRef = C1F2075B26D6F9B0007AB7EB /* ProfileExpirationAlerter.swift */; };
		C1F8B243223E73FD00DD66CF /* BolusProgressTableViewCell.swift in Sources */ = {isa = PBXBuildFile; fileRef = C1F8B1D122375E4200DD66CF /* BolusProgressTableViewCell.swift */; };
		C1FB428C217806A400FAB378 /* StateColorPalette.swift in Sources */ = {isa = PBXBuildFile; fileRef = C1FB428B217806A300FAB378 /* StateColorPalette.swift */; };
		C1FB428D21791D2500FAB378 /* PumpManager.swift in Sources */ = {isa = PBXBuildFile; fileRef = 43C3B6F620BBCAA30026CAFA /* PumpManager.swift */; };
		C1FB428F217921D600FAB378 /* PumpManagerUI.swift in Sources */ = {isa = PBXBuildFile; fileRef = C1FB428E217921D600FAB378 /* PumpManagerUI.swift */; };
		C1FB4290217922A100FAB378 /* PumpManagerUI.swift in Sources */ = {isa = PBXBuildFile; fileRef = C1FB428E217921D600FAB378 /* PumpManagerUI.swift */; };
		E90909D124E34AC500F963D2 /* high_and_rising_with_cob_momentum_effect.json in Resources */ = {isa = PBXBuildFile; fileRef = E90909CC24E34AC500F963D2 /* high_and_rising_with_cob_momentum_effect.json */; };
		E90909D224E34AC500F963D2 /* high_and_rising_with_cob_insulin_effect.json in Resources */ = {isa = PBXBuildFile; fileRef = E90909CD24E34AC500F963D2 /* high_and_rising_with_cob_insulin_effect.json */; };
		E90909D324E34AC500F963D2 /* high_and_rising_with_cob_predicted_glucose.json in Resources */ = {isa = PBXBuildFile; fileRef = E90909CE24E34AC500F963D2 /* high_and_rising_with_cob_predicted_glucose.json */; };
		E90909D424E34AC500F963D2 /* high_and_rising_with_cob_carb_effect.json in Resources */ = {isa = PBXBuildFile; fileRef = E90909CF24E34AC500F963D2 /* high_and_rising_with_cob_carb_effect.json */; };
		E90909D524E34AC500F963D2 /* high_and_rising_with_cob_counteraction_effect.json in Resources */ = {isa = PBXBuildFile; fileRef = E90909D024E34AC500F963D2 /* high_and_rising_with_cob_counteraction_effect.json */; };
		E90909DC24E34F1600F963D2 /* low_and_falling_predicted_glucose.json in Resources */ = {isa = PBXBuildFile; fileRef = E90909D724E34F1500F963D2 /* low_and_falling_predicted_glucose.json */; };
		E90909DD24E34F1600F963D2 /* low_and_falling_carb_effect.json in Resources */ = {isa = PBXBuildFile; fileRef = E90909D824E34F1500F963D2 /* low_and_falling_carb_effect.json */; };
		E90909DE24E34F1600F963D2 /* low_and_falling_counteraction_effect.json in Resources */ = {isa = PBXBuildFile; fileRef = E90909D924E34F1500F963D2 /* low_and_falling_counteraction_effect.json */; };
		E90909DF24E34F1600F963D2 /* low_and_falling_insulin_effect.json in Resources */ = {isa = PBXBuildFile; fileRef = E90909DA24E34F1600F963D2 /* low_and_falling_insulin_effect.json */; };
		E90909E024E34F1600F963D2 /* low_and_falling_momentum_effect.json in Resources */ = {isa = PBXBuildFile; fileRef = E90909DB24E34F1600F963D2 /* low_and_falling_momentum_effect.json */; };
		E90909E724E3530200F963D2 /* low_with_low_treatment_carb_effect.json in Resources */ = {isa = PBXBuildFile; fileRef = E90909E224E3530200F963D2 /* low_with_low_treatment_carb_effect.json */; };
		E90909E824E3530200F963D2 /* low_with_low_treatment_insulin_effect.json in Resources */ = {isa = PBXBuildFile; fileRef = E90909E324E3530200F963D2 /* low_with_low_treatment_insulin_effect.json */; };
		E90909E924E3530200F963D2 /* low_with_low_treatment_predicted_glucose.json in Resources */ = {isa = PBXBuildFile; fileRef = E90909E424E3530200F963D2 /* low_with_low_treatment_predicted_glucose.json */; };
		E90909EA24E3530200F963D2 /* low_with_low_treatment_momentum_effect.json in Resources */ = {isa = PBXBuildFile; fileRef = E90909E524E3530200F963D2 /* low_with_low_treatment_momentum_effect.json */; };
		E90909EB24E3530200F963D2 /* low_with_low_treatment_counteraction_effect.json in Resources */ = {isa = PBXBuildFile; fileRef = E90909E624E3530200F963D2 /* low_with_low_treatment_counteraction_effect.json */; };
		E90909EE24E35B4000F963D2 /* high_and_falling_predicted_glucose.json in Resources */ = {isa = PBXBuildFile; fileRef = E90909ED24E35B4000F963D2 /* high_and_falling_predicted_glucose.json */; };
		E90909F224E35B4D00F963D2 /* high_and_falling_counteraction_effect.json in Resources */ = {isa = PBXBuildFile; fileRef = E90909EF24E35B4C00F963D2 /* high_and_falling_counteraction_effect.json */; };
		E90909F324E35B4D00F963D2 /* high_and_falling_carb_effect.json in Resources */ = {isa = PBXBuildFile; fileRef = E90909F024E35B4C00F963D2 /* high_and_falling_carb_effect.json */; };
		E90909F424E35B4D00F963D2 /* high_and_falling_insulin_effect.json in Resources */ = {isa = PBXBuildFile; fileRef = E90909F124E35B4C00F963D2 /* high_and_falling_insulin_effect.json */; };
		E90909F624E35B7C00F963D2 /* high_and_falling_momentum_effect.json in Resources */ = {isa = PBXBuildFile; fileRef = E90909F524E35B7C00F963D2 /* high_and_falling_momentum_effect.json */; };
		E93E865424DB6CBA00FF40C8 /* retrospective_output.json in Resources */ = {isa = PBXBuildFile; fileRef = E93E865324DB6CBA00FF40C8 /* retrospective_output.json */; };
		E93E865624DB731900FF40C8 /* predicted_glucose_without_retrospective.json in Resources */ = {isa = PBXBuildFile; fileRef = E93E865524DB731900FF40C8 /* predicted_glucose_without_retrospective.json */; };
		E93E865824DB75BE00FF40C8 /* predicted_glucose_very_negative.json in Resources */ = {isa = PBXBuildFile; fileRef = E93E865724DB75BD00FF40C8 /* predicted_glucose_very_negative.json */; };
		E93E86A824DDCC4400FF40C8 /* MockDoseStore.swift in Sources */ = {isa = PBXBuildFile; fileRef = E93E86A724DDCC4400FF40C8 /* MockDoseStore.swift */; };
		E93E86B024DDE1BD00FF40C8 /* MockGlucoseStore.swift in Sources */ = {isa = PBXBuildFile; fileRef = E93E86AF24DDE1BD00FF40C8 /* MockGlucoseStore.swift */; };
		E93E86B224DDE21D00FF40C8 /* MockCarbStore.swift in Sources */ = {isa = PBXBuildFile; fileRef = E93E86B124DDE21D00FF40C8 /* MockCarbStore.swift */; };
		E93E86BA24E1FDC400FF40C8 /* flat_and_stable_insulin_effect.json in Resources */ = {isa = PBXBuildFile; fileRef = E93E86B424E1FDC400FF40C8 /* flat_and_stable_insulin_effect.json */; };
		E93E86BB24E1FDC400FF40C8 /* flat_and_stable_momentum_effect.json in Resources */ = {isa = PBXBuildFile; fileRef = E93E86B524E1FDC400FF40C8 /* flat_and_stable_momentum_effect.json */; };
		E93E86BC24E1FDC400FF40C8 /* flat_and_stable_predicted_glucose.json in Resources */ = {isa = PBXBuildFile; fileRef = E93E86B624E1FDC400FF40C8 /* flat_and_stable_predicted_glucose.json */; };
		E93E86BE24E1FDC400FF40C8 /* flat_and_stable_carb_effect.json in Resources */ = {isa = PBXBuildFile; fileRef = E93E86B824E1FDC400FF40C8 /* flat_and_stable_carb_effect.json */; };
		E93E86C324E1FE6100FF40C8 /* flat_and_stable_counteraction_effect.json in Resources */ = {isa = PBXBuildFile; fileRef = E93E86C224E1FE6100FF40C8 /* flat_and_stable_counteraction_effect.json */; };
		E93E86CA24E2E02200FF40C8 /* high_and_stable_insulin_effect.json in Resources */ = {isa = PBXBuildFile; fileRef = E93E86C524E2E02200FF40C8 /* high_and_stable_insulin_effect.json */; };
		E93E86CB24E2E02200FF40C8 /* high_and_stable_carb_effect.json in Resources */ = {isa = PBXBuildFile; fileRef = E93E86C624E2E02200FF40C8 /* high_and_stable_carb_effect.json */; };
		E93E86CC24E2E02200FF40C8 /* high_and_stable_predicted_glucose.json in Resources */ = {isa = PBXBuildFile; fileRef = E93E86C724E2E02200FF40C8 /* high_and_stable_predicted_glucose.json */; };
		E93E86CD24E2E02200FF40C8 /* high_and_stable_counteraction_effect.json in Resources */ = {isa = PBXBuildFile; fileRef = E93E86C824E2E02200FF40C8 /* high_and_stable_counteraction_effect.json */; };
		E93E86CE24E2E02200FF40C8 /* high_and_stable_momentum_effect.json in Resources */ = {isa = PBXBuildFile; fileRef = E93E86C924E2E02200FF40C8 /* high_and_stable_momentum_effect.json */; };
		E942DE96253BE68F00AC532D /* NSBundle.swift in Sources */ = {isa = PBXBuildFile; fileRef = 430DA58D1D4AEC230097D1CA /* NSBundle.swift */; };
		E942DE9F253BE6A900AC532D /* NSTimeInterval.swift in Sources */ = {isa = PBXBuildFile; fileRef = 439897341CD2F7DE00223065 /* NSTimeInterval.swift */; };
		E942DF34253BF87F00AC532D /* Intents.intentdefinition in Sources */ = {isa = PBXBuildFile; fileRef = 43785E9B2120E7060057DED1 /* Intents.intentdefinition */; };
		E95D380124EADE7C005E2F50 /* DoseStoreProtocol.swift in Sources */ = {isa = PBXBuildFile; fileRef = E95D380024EADE7C005E2F50 /* DoseStoreProtocol.swift */; };
		E95D380324EADF36005E2F50 /* CarbStoreProtocol.swift in Sources */ = {isa = PBXBuildFile; fileRef = E95D380224EADF36005E2F50 /* CarbStoreProtocol.swift */; };
		E95D380524EADF78005E2F50 /* GlucoseStoreProtocol.swift in Sources */ = {isa = PBXBuildFile; fileRef = E95D380424EADF78005E2F50 /* GlucoseStoreProtocol.swift */; };
		E98A55ED24EDD6380008715D /* SettingsStoreProtocol.swift in Sources */ = {isa = PBXBuildFile; fileRef = E98A55EC24EDD6380008715D /* SettingsStoreProtocol.swift */; };
		E98A55EF24EDD6E60008715D /* DosingDecisionStoreProtocol.swift in Sources */ = {isa = PBXBuildFile; fileRef = E98A55EE24EDD6E60008715D /* DosingDecisionStoreProtocol.swift */; };
		E98A55F124EDD85E0008715D /* MockDosingDecisionStore.swift in Sources */ = {isa = PBXBuildFile; fileRef = E98A55F024EDD85E0008715D /* MockDosingDecisionStore.swift */; };
		E98A55F324EDD9530008715D /* MockSettingsStore.swift in Sources */ = {isa = PBXBuildFile; fileRef = E98A55F224EDD9530008715D /* MockSettingsStore.swift */; };
		E98A55F524EEE15A0008715D /* OnOffSelectionController.swift in Sources */ = {isa = PBXBuildFile; fileRef = E98A55F424EEE15A0008715D /* OnOffSelectionController.swift */; };
		E98A55F724EEE1E10008715D /* OnOffSelectionView.swift in Sources */ = {isa = PBXBuildFile; fileRef = E98A55F624EEE1E10008715D /* OnOffSelectionView.swift */; };
		E98A55F924EEFC200008715D /* OnOffSelectionViewModel.swift in Sources */ = {isa = PBXBuildFile; fileRef = E98A55F824EEFC200008715D /* OnOffSelectionViewModel.swift */; };
		E9B07F7F253BBA6500BAD8F8 /* IntentHandler.swift in Sources */ = {isa = PBXBuildFile; fileRef = E9B07F7E253BBA6500BAD8F8 /* IntentHandler.swift */; };
		E9B07F94253BBA6500BAD8F8 /* Loop Intent Extension.appex in Embed App Extensions */ = {isa = PBXBuildFile; fileRef = E9B07F7C253BBA6500BAD8F8 /* Loop Intent Extension.appex */; settings = {ATTRIBUTES = (RemoveHeadersOnCopy, ); }; };
		E9B07FEE253BBC7100BAD8F8 /* OverrideIntentHandler.swift in Sources */ = {isa = PBXBuildFile; fileRef = E9B07FED253BBC7100BAD8F8 /* OverrideIntentHandler.swift */; };
		E9B08016253BBD7300BAD8F8 /* UserDefaults+LoopIntents.swift in Sources */ = {isa = PBXBuildFile; fileRef = E9B08015253BBD7300BAD8F8 /* UserDefaults+LoopIntents.swift */; };
		E9B08021253BBDE900BAD8F8 /* IntentExtensionInfo.swift in Sources */ = {isa = PBXBuildFile; fileRef = E9B08020253BBDE900BAD8F8 /* IntentExtensionInfo.swift */; };
		E9B0802B253BBDFF00BAD8F8 /* IntentExtensionInfo.swift in Sources */ = {isa = PBXBuildFile; fileRef = E9B08020253BBDE900BAD8F8 /* IntentExtensionInfo.swift */; };
		E9B080B1253BDA6300BAD8F8 /* UserDefaults+LoopIntents.swift in Sources */ = {isa = PBXBuildFile; fileRef = E9B08015253BBD7300BAD8F8 /* UserDefaults+LoopIntents.swift */; };
		E9BB27AB23B85C3500FB4987 /* SleepStore.swift in Sources */ = {isa = PBXBuildFile; fileRef = E9BB27AA23B85C3500FB4987 /* SleepStore.swift */; };
		E9C00EF224C6221B00628F35 /* LoopSettings.swift in Sources */ = {isa = PBXBuildFile; fileRef = E9C00EEF24C620EF00628F35 /* LoopSettings.swift */; };
		E9C00EF324C6222400628F35 /* LoopSettings.swift in Sources */ = {isa = PBXBuildFile; fileRef = E9C00EEF24C620EF00628F35 /* LoopSettings.swift */; };
		E9C00EF524C623EF00628F35 /* LoopSettings+Loop.swift in Sources */ = {isa = PBXBuildFile; fileRef = E9C00EF424C623EF00628F35 /* LoopSettings+Loop.swift */; };
		E9C58A7324DB4A2700487A17 /* LoopDataManagerTests.swift in Sources */ = {isa = PBXBuildFile; fileRef = E9C58A7124DB489100487A17 /* LoopDataManagerTests.swift */; };
		E9C58A7C24DB529A00487A17 /* momentum_effect_bouncing.json in Resources */ = {isa = PBXBuildFile; fileRef = E9C58A7724DB529A00487A17 /* momentum_effect_bouncing.json */; };
		E9C58A7D24DB529A00487A17 /* basal_profile.json in Resources */ = {isa = PBXBuildFile; fileRef = E9C58A7824DB529A00487A17 /* basal_profile.json */; };
		E9C58A7E24DB529A00487A17 /* dynamic_glucose_effect_partially_observed.json in Resources */ = {isa = PBXBuildFile; fileRef = E9C58A7924DB529A00487A17 /* dynamic_glucose_effect_partially_observed.json */; };
		E9C58A7F24DB529A00487A17 /* counteraction_effect_falling_glucose.json in Resources */ = {isa = PBXBuildFile; fileRef = E9C58A7A24DB529A00487A17 /* counteraction_effect_falling_glucose.json */; };
		E9C58A8024DB529A00487A17 /* insulin_effect.json in Resources */ = {isa = PBXBuildFile; fileRef = E9C58A7B24DB529A00487A17 /* insulin_effect.json */; };
		E9E5E56024D3519700B5DFFE /* far_future_high_bg_forecast_after_6_hours.json in Resources */ = {isa = PBXBuildFile; fileRef = E9E5E55F24D3519700B5DFFE /* far_future_high_bg_forecast_after_6_hours.json */; };
/* End PBXBuildFile section */

/* Begin PBXContainerItemProxy section */
		43A943801B926B7B0051FA24 /* PBXContainerItemProxy */ = {
			isa = PBXContainerItemProxy;
			containerPortal = 43776F841B8022E90074EA36 /* Project object */;
			proxyType = 1;
			remoteGlobalIDString = 43A9437D1B926B7B0051FA24;
			remoteInfo = "WatchApp Extension";
		};
		43A943921B926B7B0051FA24 /* PBXContainerItemProxy */ = {
			isa = PBXContainerItemProxy;
			containerPortal = 43776F841B8022E90074EA36 /* Project object */;
			proxyType = 1;
			remoteGlobalIDString = 43A943711B926B7B0051FA24;
			remoteInfo = WatchApp;
		};
		43D9000C21EB0BEA00AF44BF /* PBXContainerItemProxy */ = {
			isa = PBXContainerItemProxy;
			containerPortal = 43776F841B8022E90074EA36 /* Project object */;
			proxyType = 1;
			remoteGlobalIDString = 43D9FFCE21EAE05D00AF44BF;
			remoteInfo = LoopCore;
		};
		43D9001221EB137A00AF44BF /* PBXContainerItemProxy */ = {
			isa = PBXContainerItemProxy;
			containerPortal = 43776F841B8022E90074EA36 /* Project object */;
			proxyType = 1;
			remoteGlobalIDString = 43D9FFCE21EAE05D00AF44BF;
			remoteInfo = LoopCore;
		};
		43D9FFB921EA9CA400AF44BF /* PBXContainerItemProxy */ = {
			isa = PBXContainerItemProxy;
			containerPortal = 43776F841B8022E90074EA36 /* Project object */;
			proxyType = 1;
			remoteGlobalIDString = 4F75288A1DFE1DC600C322D6;
			remoteInfo = LoopUI;
		};
		43D9FFD421EAE05D00AF44BF /* PBXContainerItemProxy */ = {
			isa = PBXContainerItemProxy;
			containerPortal = 43776F841B8022E90074EA36 /* Project object */;
			proxyType = 1;
			remoteGlobalIDString = 43D9FFCE21EAE05D00AF44BF;
			remoteInfo = LoopCore;
		};
		43E2D9101D20C581004DA55F /* PBXContainerItemProxy */ = {
			isa = PBXContainerItemProxy;
			containerPortal = 43776F841B8022E90074EA36 /* Project object */;
			proxyType = 1;
			remoteGlobalIDString = 43776F8B1B8022E90074EA36;
			remoteInfo = Loop;
		};
		4F70C1E61DE8DCA7006380B7 /* PBXContainerItemProxy */ = {
			isa = PBXContainerItemProxy;
			containerPortal = 43776F841B8022E90074EA36 /* Project object */;
			proxyType = 1;
			remoteGlobalIDString = 4F70C1DB1DE8DCA7006380B7;
			remoteInfo = "Loop Status Extension";
		};
		4F7528961DFE1ED400C322D6 /* PBXContainerItemProxy */ = {
			isa = PBXContainerItemProxy;
			containerPortal = 43776F841B8022E90074EA36 /* Project object */;
			proxyType = 1;
			remoteGlobalIDString = 4F75288A1DFE1DC600C322D6;
			remoteInfo = LoopUI;
		};
		4F7528981DFE1ED800C322D6 /* PBXContainerItemProxy */ = {
			isa = PBXContainerItemProxy;
			containerPortal = 43776F841B8022E90074EA36 /* Project object */;
			proxyType = 1;
			remoteGlobalIDString = 4F75288A1DFE1DC600C322D6;
			remoteInfo = LoopUI;
		};
		A942E444225FD97F00DD4980 /* PBXContainerItemProxy */ = {
			isa = PBXContainerItemProxy;
			containerPortal = 43776F841B8022E90074EA36 /* Project object */;
			proxyType = 1;
			remoteGlobalIDString = 43D9FFCE21EAE05D00AF44BF;
			remoteInfo = LoopCore;
		};
		A942E446225FD9A300DD4980 /* PBXContainerItemProxy */ = {
			isa = PBXContainerItemProxy;
			containerPortal = 43776F841B8022E90074EA36 /* Project object */;
			proxyType = 1;
			remoteGlobalIDString = 43D9FFCE21EAE05D00AF44BF;
			remoteInfo = LoopCore;
		};
		C117ED70232EDB3200DA57CD /* PBXContainerItemProxy */ = {
			isa = PBXContainerItemProxy;
			containerPortal = 43776F841B8022E90074EA36 /* Project object */;
			proxyType = 1;
			remoteGlobalIDString = 43D9001A21EB209400AF44BF;
			remoteInfo = "LoopCore-watchOS";
		};
		E9B07F92253BBA6500BAD8F8 /* PBXContainerItemProxy */ = {
			isa = PBXContainerItemProxy;
			containerPortal = 43776F841B8022E90074EA36 /* Project object */;
			proxyType = 1;
			remoteGlobalIDString = E9B07F7B253BBA6500BAD8F8;
			remoteInfo = "Loop Intent Extension";
		};
/* End PBXContainerItemProxy section */

/* Begin PBXCopyFilesBuildPhase section */
		43A943981B926B7B0051FA24 /* Embed App Extensions */ = {
			isa = PBXCopyFilesBuildPhase;
			buildActionMask = 2147483647;
			dstPath = "";
			dstSubfolderSpec = 13;
			files = (
				43A9437F1B926B7B0051FA24 /* WatchApp Extension.appex in Embed App Extensions */,
			);
			name = "Embed App Extensions";
			runOnlyForDeploymentPostprocessing = 0;
		};
		43A9439C1B926B7B0051FA24 /* Embed Watch Content */ = {
			isa = PBXCopyFilesBuildPhase;
			buildActionMask = 2147483647;
			dstPath = "$(CONTENTS_FOLDER_PATH)/Watch";
			dstSubfolderSpec = 16;
			files = (
				43A943941B926B7B0051FA24 /* WatchApp.app in Embed Watch Content */,
			);
			name = "Embed Watch Content";
			runOnlyForDeploymentPostprocessing = 0;
		};
		43A943AE1B928D400051FA24 /* Embed Frameworks */ = {
			isa = PBXCopyFilesBuildPhase;
			buildActionMask = 2147483647;
			dstPath = "";
			dstSubfolderSpec = 10;
			files = (
				A9122E8926D17B6B00CDF0F5 /* Base32.framework in Embed Frameworks */,
				4F2C159A1E0C9E5600E160D4 /* LoopUI.framework in Embed Frameworks */,
				A9BCFA5F267F9BE7009394BE /* OneTimePassword.framework in Embed Frameworks */,
				43D9FFD721EAE05D00AF44BF /* LoopCore.framework in Embed Frameworks */,
			);
			name = "Embed Frameworks";
			runOnlyForDeploymentPostprocessing = 0;
		};
		43C667D71C5577280050C674 /* Embed Frameworks */ = {
			isa = PBXCopyFilesBuildPhase;
			buildActionMask = 2147483647;
			dstPath = "";
			dstSubfolderSpec = 10;
			files = (
				43C05CB221EBD88A006FB252 /* LoopCore.framework in Embed Frameworks */,
			);
			name = "Embed Frameworks";
			runOnlyForDeploymentPostprocessing = 0;
		};
		43D9FFDF21EAE3C600AF44BF /* Embed Frameworks */ = {
			isa = PBXCopyFilesBuildPhase;
			buildActionMask = 2147483647;
			dstPath = "";
			dstSubfolderSpec = 10;
			files = (
				43D9FFE021EAE3E500AF44BF /* LoopUI.framework in Embed Frameworks */,
				43D9FFE121EAE3E500AF44BF /* LoopCore.framework in Embed Frameworks */,
			);
			name = "Embed Frameworks";
			runOnlyForDeploymentPostprocessing = 0;
		};
		43E2D8DD1D20C072004DA55F /* CopyFiles */ = {
			isa = PBXCopyFilesBuildPhase;
			buildActionMask = 2147483647;
			dstPath = "";
			dstSubfolderSpec = 10;
			files = (
				4345E40021F051DD009E00E5 /* LoopCore.framework in CopyFiles */,
			);
			runOnlyForDeploymentPostprocessing = 0;
		};
		4F70C1EC1DE8DCA8006380B7 /* Embed App Extensions */ = {
			isa = PBXCopyFilesBuildPhase;
			buildActionMask = 2147483647;
			dstPath = "";
			dstSubfolderSpec = 13;
			files = (
				E9B07F94253BBA6500BAD8F8 /* Loop Intent Extension.appex in Embed App Extensions */,
				4F70C1E81DE8DCA7006380B7 /* Loop Status Extension.appex in Embed App Extensions */,
			);
			name = "Embed App Extensions";
			runOnlyForDeploymentPostprocessing = 0;
		};
/* End PBXCopyFilesBuildPhase section */

/* Begin PBXFileReference section */
		1D05219A2469E9DF000EBBDE /* StoredAlert.swift */ = {isa = PBXFileReference; lastKnownFileType = sourcecode.swift; path = StoredAlert.swift; sourceTree = "<group>"; };
		1D05219C2469F1F5000EBBDE /* AlertStore.swift */ = {isa = PBXFileReference; lastKnownFileType = sourcecode.swift; path = AlertStore.swift; sourceTree = "<group>"; };
		1D080CBC2473214A00356610 /* AlertStore.xcdatamodel */ = {isa = PBXFileReference; lastKnownFileType = wrapper.xcdatamodel; path = AlertStore.xcdatamodel; sourceTree = "<group>"; };
		1D12D3B82548EFDD00B53E8B /* main.swift */ = {isa = PBXFileReference; lastKnownFileType = sourcecode.swift; path = main.swift; sourceTree = "<group>"; };
		1D2609AC248EEB9900A6F258 /* LoopAlertsManager.swift */ = {isa = PBXFileReference; lastKnownFileType = sourcecode.swift; path = LoopAlertsManager.swift; sourceTree = "<group>"; };
		1D49795724E7289700948F05 /* ServicesViewModel.swift */ = {isa = PBXFileReference; lastKnownFileType = sourcecode.swift; path = ServicesViewModel.swift; sourceTree = "<group>"; };
		1D4A3E2B2478628500FD601B /* StoredAlert+CoreDataClass.swift */ = {isa = PBXFileReference; lastKnownFileType = sourcecode.swift; path = "StoredAlert+CoreDataClass.swift"; sourceTree = "<group>"; };
		1D4A3E2C2478628500FD601B /* StoredAlert+CoreDataProperties.swift */ = {isa = PBXFileReference; lastKnownFileType = sourcecode.swift; path = "StoredAlert+CoreDataProperties.swift"; sourceTree = "<group>"; };
		1D63DEA426E950D400F46FA5 /* VersionCheckServicesManager.swift */ = {isa = PBXFileReference; lastKnownFileType = sourcecode.swift; path = VersionCheckServicesManager.swift; sourceTree = "<group>"; };
		1D6B1B6626866D89009AC446 /* AlertPermissionsChecker.swift */ = {isa = PBXFileReference; lastKnownFileType = sourcecode.swift; path = AlertPermissionsChecker.swift; sourceTree = "<group>"; };
		1D70C40026EC0F9D00C62570 /* VersionCheckServicesManagerTests.swift */ = {isa = PBXFileReference; lastKnownFileType = sourcecode.swift; path = VersionCheckServicesManagerTests.swift; sourceTree = "<group>"; };
		1D80313C24746274002810DF /* AlertStoreTests.swift */ = {isa = PBXFileReference; lastKnownFileType = sourcecode.swift; path = AlertStoreTests.swift; sourceTree = "<group>"; };
		1D82E69F25377C6B009131FB /* TrustedTimeChecker.swift */ = {isa = PBXFileReference; lastKnownFileType = sourcecode.swift; path = TrustedTimeChecker.swift; sourceTree = "<group>"; };
		1D8D55BB252274650044DBB6 /* BolusEntryViewModelTests.swift */ = {isa = PBXFileReference; lastKnownFileType = sourcecode.swift; path = BolusEntryViewModelTests.swift; sourceTree = "<group>"; };
		1D9650C72523FBA100A1370B /* DeviceDataManager+BolusEntryViewModelDelegate.swift */ = {isa = PBXFileReference; lastKnownFileType = sourcecode.swift; path = "DeviceDataManager+BolusEntryViewModelDelegate.swift"; sourceTree = "<group>"; };
		1DA46B5F2492E2E300D71A63 /* NotificationsCriticalAlertPermissionsView.swift */ = {isa = PBXFileReference; lastKnownFileType = sourcecode.swift; path = NotificationsCriticalAlertPermissionsView.swift; sourceTree = "<group>"; };
		1DA649A6244126CD00F61E75 /* UserNotificationAlertIssuer.swift */ = {isa = PBXFileReference; fileEncoding = 4; lastKnownFileType = sourcecode.swift; path = UserNotificationAlertIssuer.swift; sourceTree = "<group>"; };
		1DA649A8244126DA00F61E75 /* InAppModalAlertIssuer.swift */ = {isa = PBXFileReference; fileEncoding = 4; lastKnownFileType = sourcecode.swift; path = InAppModalAlertIssuer.swift; sourceTree = "<group>"; };
		1DA7A84124476EAD008257F0 /* AlertManagerTests.swift */ = {isa = PBXFileReference; lastKnownFileType = sourcecode.swift; path = AlertManagerTests.swift; sourceTree = "<group>"; };
		1DA7A84324477698008257F0 /* InAppModalAlertIssuerTests.swift */ = {isa = PBXFileReference; lastKnownFileType = sourcecode.swift; path = InAppModalAlertIssuerTests.swift; sourceTree = "<group>"; };
		1DB1065024467E18005542BD /* AlertManager.swift */ = {isa = PBXFileReference; fileEncoding = 4; lastKnownFileType = sourcecode.swift; path = AlertManager.swift; sourceTree = "<group>"; };
		1DB1CA4C24A55F0000B3B94C /* Image.swift */ = {isa = PBXFileReference; lastKnownFileType = sourcecode.swift; path = Image.swift; sourceTree = "<group>"; };
		1DB1CA4E24A56D7600B3B94C /* SettingsViewModel.swift */ = {isa = PBXFileReference; lastKnownFileType = sourcecode.swift; path = SettingsViewModel.swift; sourceTree = "<group>"; };
		1DC63E7325351BDF004605DA /* TrueTime.framework */ = {isa = PBXFileReference; lastKnownFileType = wrapper.framework; name = TrueTime.framework; path = Carthage/Build/iOS/TrueTime.framework; sourceTree = "<group>"; };
		1DD0B76624EC77AC008A2DC3 /* SupportScreenView.swift */ = {isa = PBXFileReference; lastKnownFileType = sourcecode.swift; path = SupportScreenView.swift; sourceTree = "<group>"; };
		1DE09BA824A3E23F009EE9F9 /* SettingsView.swift */ = {isa = PBXFileReference; lastKnownFileType = sourcecode.swift; path = SettingsView.swift; sourceTree = "<group>"; };
		1DFE9E162447B6270082C280 /* UserNotificationAlertIssuerTests.swift */ = {isa = PBXFileReference; lastKnownFileType = sourcecode.swift; path = UserNotificationAlertIssuerTests.swift; sourceTree = "<group>"; };
		4302F4E01D4E9C8900F0FCAF /* TextFieldTableViewController.swift */ = {isa = PBXFileReference; fileEncoding = 4; lastKnownFileType = sourcecode.swift; path = TextFieldTableViewController.swift; sourceTree = "<group>"; };
		4302F4E21D4EA54200F0FCAF /* InsulinDeliveryTableViewController.swift */ = {isa = PBXFileReference; fileEncoding = 4; lastKnownFileType = sourcecode.swift; path = InsulinDeliveryTableViewController.swift; sourceTree = "<group>"; };
		430B29892041F54A00BA9F93 /* NSUserDefaults.swift */ = {isa = PBXFileReference; fileEncoding = 4; lastKnownFileType = sourcecode.swift; path = NSUserDefaults.swift; sourceTree = "<group>"; };
		430B29922041F5B200BA9F93 /* UserDefaults+Loop.swift */ = {isa = PBXFileReference; fileEncoding = 4; lastKnownFileType = sourcecode.swift; path = "UserDefaults+Loop.swift"; sourceTree = "<group>"; };
		430D85881F44037000AF2D4F /* HUDViewTableViewCell.swift */ = {isa = PBXFileReference; fileEncoding = 4; lastKnownFileType = sourcecode.swift; path = HUDViewTableViewCell.swift; sourceTree = "<group>"; };
		430DA58D1D4AEC230097D1CA /* NSBundle.swift */ = {isa = PBXFileReference; fileEncoding = 4; lastKnownFileType = sourcecode.swift; path = NSBundle.swift; sourceTree = "<group>"; };
		4311FB9A1F37FE1B00D4C0A7 /* TitleSubtitleTextFieldTableViewCell.swift */ = {isa = PBXFileReference; fileEncoding = 4; lastKnownFileType = sourcecode.swift; path = TitleSubtitleTextFieldTableViewCell.swift; sourceTree = "<group>"; };
		431A8C3F1EC6E8AB00823B9C /* CircleMaskView.swift */ = {isa = PBXFileReference; fileEncoding = 4; lastKnownFileType = sourcecode.swift; path = CircleMaskView.swift; sourceTree = "<group>"; };
		431E73471FF95A900069B5F7 /* PersistenceController.swift */ = {isa = PBXFileReference; lastKnownFileType = sourcecode.swift; path = PersistenceController.swift; sourceTree = "<group>"; };
		4326BA631F3A44D9007CCAD4 /* ChartLineModel.swift */ = {isa = PBXFileReference; fileEncoding = 4; lastKnownFileType = sourcecode.swift; path = ChartLineModel.swift; sourceTree = "<group>"; };
		4328E0151CFBE1DA00E199AA /* ActionHUDController.swift */ = {isa = PBXFileReference; fileEncoding = 4; lastKnownFileType = sourcecode.swift; path = ActionHUDController.swift; sourceTree = "<group>"; };
		4328E01D1CFBE25F00E199AA /* CarbAndBolusFlowController.swift */ = {isa = PBXFileReference; fileEncoding = 4; lastKnownFileType = sourcecode.swift; path = CarbAndBolusFlowController.swift; sourceTree = "<group>"; };
		4328E0221CFBE2C500E199AA /* CLKComplicationTemplate.swift */ = {isa = PBXFileReference; fileEncoding = 4; lastKnownFileType = sourcecode.swift; path = CLKComplicationTemplate.swift; sourceTree = "<group>"; };
		4328E0231CFBE2C500E199AA /* NSUserDefaults+WatchApp.swift */ = {isa = PBXFileReference; fileEncoding = 4; lastKnownFileType = sourcecode.swift; path = "NSUserDefaults+WatchApp.swift"; sourceTree = "<group>"; };
		4328E0241CFBE2C500E199AA /* UIColor.swift */ = {isa = PBXFileReference; fileEncoding = 4; lastKnownFileType = sourcecode.swift; path = UIColor.swift; sourceTree = "<group>"; };
		4328E0251CFBE2C500E199AA /* WKAlertAction.swift */ = {isa = PBXFileReference; fileEncoding = 4; lastKnownFileType = sourcecode.swift; path = WKAlertAction.swift; sourceTree = "<group>"; };
		4328E02E1CFBF81800E199AA /* WKInterfaceImage.swift */ = {isa = PBXFileReference; fileEncoding = 4; lastKnownFileType = sourcecode.swift; path = WKInterfaceImage.swift; sourceTree = "<group>"; };
		4328E0311CFC068900E199AA /* WatchContext+LoopKit.swift */ = {isa = PBXFileReference; fileEncoding = 4; lastKnownFileType = sourcecode.swift; path = "WatchContext+LoopKit.swift"; sourceTree = "<group>"; };
		4328E0341CFC0AE100E199AA /* WatchDataManager.swift */ = {isa = PBXFileReference; fileEncoding = 4; lastKnownFileType = sourcecode.swift; lineEnding = 0; path = WatchDataManager.swift; sourceTree = "<group>"; xcLanguageSpecificationIdentifier = xcode.lang.swift; };
		432E73CA1D24B3D6009AD15D /* RemoteDataServicesManager.swift */ = {isa = PBXFileReference; fileEncoding = 4; lastKnownFileType = sourcecode.swift; path = RemoteDataServicesManager.swift; sourceTree = "<group>"; };
		4337615E1D52F487004A3647 /* GlucoseHUDView.swift */ = {isa = PBXFileReference; fileEncoding = 4; lastKnownFileType = sourcecode.swift; path = GlucoseHUDView.swift; sourceTree = "<group>"; };
		433EA4C31D9F71C800CD78FB /* CommandResponseViewController.swift */ = {isa = PBXFileReference; fileEncoding = 4; lastKnownFileType = sourcecode.swift; path = CommandResponseViewController.swift; sourceTree = "<group>"; };
		4344628120A7A37E00C4BE6F /* CoreBluetooth.framework */ = {isa = PBXFileReference; lastKnownFileType = wrapper.framework; name = CoreBluetooth.framework; path = Platforms/WatchOS.platform/Developer/SDKs/WatchOS.sdk/System/Library/Frameworks/CoreBluetooth.framework; sourceTree = DEVELOPER_DIR; };
		4344628320A7A3BE00C4BE6F /* LoopKit.framework */ = {isa = PBXFileReference; explicitFileType = wrapper.framework; path = LoopKit.framework; sourceTree = BUILT_PRODUCTS_DIR; };
		4344628420A7A3BE00C4BE6F /* CGMBLEKit.framework */ = {isa = PBXFileReference; explicitFileType = wrapper.framework; path = CGMBLEKit.framework; sourceTree = BUILT_PRODUCTS_DIR; };
		4344628D20A7ADD100C4BE6F /* UserDefaults+CGM.swift */ = {isa = PBXFileReference; lastKnownFileType = sourcecode.swift; path = "UserDefaults+CGM.swift"; sourceTree = "<group>"; };
		4344629120A7C19800C4BE6F /* ButtonGroup.swift */ = {isa = PBXFileReference; lastKnownFileType = sourcecode.swift; path = ButtonGroup.swift; sourceTree = "<group>"; };
		4345E3F721F03D2A009E00E5 /* DatesAndNumberCell.swift */ = {isa = PBXFileReference; lastKnownFileType = sourcecode.swift; path = DatesAndNumberCell.swift; sourceTree = "<group>"; };
		4345E3F921F0473B009E00E5 /* TextCell.swift */ = {isa = PBXFileReference; lastKnownFileType = sourcecode.swift; path = TextCell.swift; sourceTree = "<group>"; };
		4345E3FD21F04A50009E00E5 /* DateIntervalFormatter.swift */ = {isa = PBXFileReference; lastKnownFileType = sourcecode.swift; path = DateIntervalFormatter.swift; sourceTree = "<group>"; };
		4345E40321F68AD9009E00E5 /* TextRowController.swift */ = {isa = PBXFileReference; lastKnownFileType = sourcecode.swift; path = TextRowController.swift; sourceTree = "<group>"; };
		4345E40521F68E18009E00E5 /* CarbEntryListController.swift */ = {isa = PBXFileReference; lastKnownFileType = sourcecode.swift; path = CarbEntryListController.swift; sourceTree = "<group>"; };
		4346D1EF1C781BEA00ABAFE3 /* SwiftCharts.framework */ = {isa = PBXFileReference; explicitFileType = wrapper.framework; path = SwiftCharts.framework; sourceTree = BUILT_PRODUCTS_DIR; };
		434F54561D287FDB002A9274 /* NibLoadable.swift */ = {isa = PBXFileReference; fileEncoding = 4; lastKnownFileType = sourcecode.swift; path = NibLoadable.swift; sourceTree = "<group>"; };
		434FF1E91CF26C29000DB779 /* IdentifiableClass.swift */ = {isa = PBXFileReference; fileEncoding = 4; lastKnownFileType = sourcecode.swift; path = IdentifiableClass.swift; sourceTree = "<group>"; };
		434FF1ED1CF27EEF000DB779 /* UITableViewCell.swift */ = {isa = PBXFileReference; fileEncoding = 4; lastKnownFileType = sourcecode.swift; path = UITableViewCell.swift; sourceTree = "<group>"; };
		43511CDF21FD80E400566C63 /* RetrospectiveCorrection.swift */ = {isa = PBXFileReference; fileEncoding = 4; lastKnownFileType = sourcecode.swift; path = RetrospectiveCorrection.swift; sourceTree = "<group>"; };
		43511CE021FD80E400566C63 /* StandardRetrospectiveCorrection.swift */ = {isa = PBXFileReference; fileEncoding = 4; lastKnownFileType = sourcecode.swift; path = StandardRetrospectiveCorrection.swift; sourceTree = "<group>"; };
		43511CED220FC61700566C63 /* HUDRowController.swift */ = {isa = PBXFileReference; lastKnownFileType = sourcecode.swift; path = HUDRowController.swift; sourceTree = "<group>"; };
		43517916230A0E1A0072ECC0 /* WKInterfaceLabel.swift */ = {isa = PBXFileReference; lastKnownFileType = sourcecode.swift; path = WKInterfaceLabel.swift; sourceTree = "<group>"; };
		435400331C9F878D00D5819C /* SetBolusUserInfo.swift */ = {isa = PBXFileReference; fileEncoding = 4; lastKnownFileType = sourcecode.swift; path = SetBolusUserInfo.swift; sourceTree = "<group>"; };
		43649A621C7A347F00523D7F /* CollectionType.swift */ = {isa = PBXFileReference; fileEncoding = 4; lastKnownFileType = sourcecode.swift; path = CollectionType.swift; sourceTree = "<group>"; };
		4369618F1F19C86400447E89 /* ChartPointsContextFillLayer.swift */ = {isa = PBXFileReference; fileEncoding = 4; lastKnownFileType = sourcecode.swift; path = ChartPointsContextFillLayer.swift; sourceTree = "<group>"; };
		436A0DA41D236A2A00104B24 /* LoopError.swift */ = {isa = PBXFileReference; fileEncoding = 4; lastKnownFileType = sourcecode.swift; path = LoopError.swift; sourceTree = "<group>"; };
		436D9BF71F6F4EA100CFA75F /* recommended_temp_start_low_end_just_above_range.json */ = {isa = PBXFileReference; fileEncoding = 4; lastKnownFileType = text.json; path = recommended_temp_start_low_end_just_above_range.json; sourceTree = "<group>"; };
		4372E486213C86240068E043 /* SampleValue.swift */ = {isa = PBXFileReference; lastKnownFileType = sourcecode.swift; path = SampleValue.swift; sourceTree = "<group>"; };
		4372E48A213CB5F00068E043 /* Double.swift */ = {isa = PBXFileReference; lastKnownFileType = sourcecode.swift; path = Double.swift; sourceTree = "<group>"; };
		4372E48F213CFCE70068E043 /* LoopSettingsUserInfo.swift */ = {isa = PBXFileReference; lastKnownFileType = sourcecode.swift; path = LoopSettingsUserInfo.swift; sourceTree = "<group>"; };
		4372E495213DCDD30068E043 /* GlucoseChartValueHashable.swift */ = {isa = PBXFileReference; lastKnownFileType = sourcecode.swift; path = GlucoseChartValueHashable.swift; sourceTree = "<group>"; };
		4374B5EE209D84BE00D17AA8 /* OSLog.swift */ = {isa = PBXFileReference; fileEncoding = 4; lastKnownFileType = sourcecode.swift; path = OSLog.swift; sourceTree = "<group>"; };
		4374B5F3209D89A900D17AA8 /* TextFieldTableViewCell.swift */ = {isa = PBXFileReference; fileEncoding = 4; lastKnownFileType = sourcecode.swift; path = TextFieldTableViewCell.swift; sourceTree = "<group>"; };
		43776F8C1B8022E90074EA36 /* Loop.app */ = {isa = PBXFileReference; explicitFileType = wrapper.application; includeInIndex = 0; path = Loop.app; sourceTree = BUILT_PRODUCTS_DIR; };
		43776F8F1B8022E90074EA36 /* AppDelegate.swift */ = {isa = PBXFileReference; lastKnownFileType = sourcecode.swift; lineEnding = 0; path = AppDelegate.swift; sourceTree = "<group>"; xcLanguageSpecificationIdentifier = xcode.lang.swift; };
		43776F961B8022E90074EA36 /* Base */ = {isa = PBXFileReference; lastKnownFileType = file.storyboard; name = Base; path = Base.lproj/Main.storyboard; sourceTree = "<group>"; };
		43776F9B1B8022E90074EA36 /* Base */ = {isa = PBXFileReference; lastKnownFileType = file.storyboard; name = Base; path = Base.lproj/LaunchScreen.storyboard; sourceTree = "<group>"; };
		43785E922120A01B0057DED1 /* NewCarbEntryIntent+Loop.swift */ = {isa = PBXFileReference; lastKnownFileType = sourcecode.swift; path = "NewCarbEntryIntent+Loop.swift"; sourceTree = "<group>"; };
		43785E952120E4010057DED1 /* INRelevantShortcutStore+Loop.swift */ = {isa = PBXFileReference; lastKnownFileType = sourcecode.swift; path = "INRelevantShortcutStore+Loop.swift"; sourceTree = "<group>"; };
		43785E9A2120E7060057DED1 /* Base */ = {isa = PBXFileReference; lastKnownFileType = file.intentdefinition; name = Base; path = Base.lproj/Intents.intentdefinition; sourceTree = "<group>"; };
		43785E9F2122774A0057DED1 /* es */ = {isa = PBXFileReference; lastKnownFileType = text.plist.strings; name = es; path = es.lproj/Intents.strings; sourceTree = "<group>"; };
		43785EA12122774B0057DED1 /* ru */ = {isa = PBXFileReference; lastKnownFileType = text.plist.strings; name = ru; path = ru.lproj/Intents.strings; sourceTree = "<group>"; };
		4379CFEF21112CF700AADC79 /* ShareClientUI.framework */ = {isa = PBXFileReference; explicitFileType = wrapper.framework; path = ShareClientUI.framework; sourceTree = BUILT_PRODUCTS_DIR; };
		437AFEE6203688CF008C4892 /* LoopKitUI.framework */ = {isa = PBXFileReference; explicitFileType = wrapper.framework; path = LoopKitUI.framework; sourceTree = BUILT_PRODUCTS_DIR; };
		437CEEBD1CD6E0CB003C8C80 /* LoopCompletionHUDView.swift */ = {isa = PBXFileReference; fileEncoding = 4; lastKnownFileType = sourcecode.swift; path = LoopCompletionHUDView.swift; sourceTree = "<group>"; };
		437CEEBF1CD6FCD8003C8C80 /* BasalRateHUDView.swift */ = {isa = PBXFileReference; fileEncoding = 4; lastKnownFileType = sourcecode.swift; path = BasalRateHUDView.swift; sourceTree = "<group>"; };
		437CEEE31CDE5C0A003C8C80 /* UIImage.swift */ = {isa = PBXFileReference; fileEncoding = 4; lastKnownFileType = sourcecode.swift; path = UIImage.swift; sourceTree = "<group>"; };
		437D9BA11D7B5203007245E8 /* Loop.xcconfig */ = {isa = PBXFileReference; lastKnownFileType = text.xcconfig; path = Loop.xcconfig; sourceTree = "<group>"; };
		437D9BA21D7BC977007245E8 /* PredictionTableViewController.swift */ = {isa = PBXFileReference; fileEncoding = 4; lastKnownFileType = sourcecode.swift; path = PredictionTableViewController.swift; sourceTree = "<group>"; };
		438172D81F4E9E37003C3328 /* NewPumpEvent.swift */ = {isa = PBXFileReference; lastKnownFileType = sourcecode.swift; path = NewPumpEvent.swift; sourceTree = "<group>"; };
		438991661E91B563000EEF90 /* ChartPoint.swift */ = {isa = PBXFileReference; fileEncoding = 4; lastKnownFileType = sourcecode.swift; path = ChartPoint.swift; sourceTree = "<group>"; };
		4389916A1E91B689000EEF90 /* ChartSettings+Loop.swift */ = {isa = PBXFileReference; fileEncoding = 4; lastKnownFileType = sourcecode.swift; path = "ChartSettings+Loop.swift"; sourceTree = "<group>"; };
		438A95A71D8B9B24009D12E1 /* CGMBLEKit.framework */ = {isa = PBXFileReference; explicitFileType = wrapper.framework; path = CGMBLEKit.framework; sourceTree = BUILT_PRODUCTS_DIR; };
		438D42F81D7C88BC003244B0 /* PredictionInputEffect.swift */ = {isa = PBXFileReference; fileEncoding = 4; lastKnownFileType = sourcecode.swift; path = PredictionInputEffect.swift; sourceTree = "<group>"; };
		438D42FA1D7D11A4003244B0 /* PredictionInputEffectTableViewCell.swift */ = {isa = PBXFileReference; fileEncoding = 4; lastKnownFileType = sourcecode.swift; path = PredictionInputEffectTableViewCell.swift; sourceTree = "<group>"; };
		438DADC71CDE8F8B007697A5 /* LoopStateView.swift */ = {isa = PBXFileReference; fileEncoding = 4; lastKnownFileType = sourcecode.swift; path = LoopStateView.swift; sourceTree = "<group>"; };
		439706E522D2E84900C81566 /* PredictionSettingTableViewCell.swift */ = {isa = PBXFileReference; lastKnownFileType = sourcecode.swift; path = PredictionSettingTableViewCell.swift; sourceTree = "<group>"; };
		439897341CD2F7DE00223065 /* NSTimeInterval.swift */ = {isa = PBXFileReference; fileEncoding = 4; lastKnownFileType = sourcecode.swift; path = NSTimeInterval.swift; sourceTree = "<group>"; };
		439897361CD2F80600223065 /* AnalyticsServicesManager.swift */ = {isa = PBXFileReference; fileEncoding = 4; lastKnownFileType = sourcecode.swift; lineEnding = 0; path = AnalyticsServicesManager.swift; sourceTree = "<group>"; xcLanguageSpecificationIdentifier = xcode.lang.swift; };
		439A7941211F631C0041B75F /* RootNavigationController.swift */ = {isa = PBXFileReference; lastKnownFileType = sourcecode.swift; path = RootNavigationController.swift; sourceTree = "<group>"; };
		439A7943211FE22F0041B75F /* NSUserActivity.swift */ = {isa = PBXFileReference; lastKnownFileType = sourcecode.swift; path = NSUserActivity.swift; sourceTree = "<group>"; };
		439BED291E76093C00B0AED5 /* CGMManager.swift */ = {isa = PBXFileReference; fileEncoding = 4; lastKnownFileType = sourcecode.swift; path = CGMManager.swift; sourceTree = "<group>"; };
		43A51E1E1EB6D62A000736CC /* CarbAbsorptionViewController.swift */ = {isa = PBXFileReference; fileEncoding = 4; lastKnownFileType = sourcecode.swift; path = CarbAbsorptionViewController.swift; sourceTree = "<group>"; };
		43A51E201EB6DBDD000736CC /* LoopChartsTableViewController.swift */ = {isa = PBXFileReference; fileEncoding = 4; lastKnownFileType = sourcecode.swift; path = LoopChartsTableViewController.swift; sourceTree = "<group>"; };
		43A567681C94880B00334FAC /* LoopDataManager.swift */ = {isa = PBXFileReference; fileEncoding = 4; lastKnownFileType = sourcecode.swift; lineEnding = 0; path = LoopDataManager.swift; sourceTree = "<group>"; xcLanguageSpecificationIdentifier = xcode.lang.swift; };
		43A8EC6E210E622600A81379 /* CGMBLEKitUI.framework */ = {isa = PBXFileReference; explicitFileType = wrapper.framework; path = CGMBLEKitUI.framework; sourceTree = BUILT_PRODUCTS_DIR; };
		43A943721B926B7B0051FA24 /* WatchApp.app */ = {isa = PBXFileReference; explicitFileType = wrapper.application; includeInIndex = 0; path = WatchApp.app; sourceTree = BUILT_PRODUCTS_DIR; };
		43A943751B926B7B0051FA24 /* Base */ = {isa = PBXFileReference; lastKnownFileType = file.storyboard; name = Base; path = Base.lproj/Interface.storyboard; sourceTree = "<group>"; };
		43A9437E1B926B7B0051FA24 /* WatchApp Extension.appex */ = {isa = PBXFileReference; explicitFileType = "wrapper.app-extension"; includeInIndex = 0; path = "WatchApp Extension.appex"; sourceTree = BUILT_PRODUCTS_DIR; };
		43A943841B926B7B0051FA24 /* PushNotificationPayload.apns */ = {isa = PBXFileReference; lastKnownFileType = text; path = PushNotificationPayload.apns; sourceTree = "<group>"; };
		43A943871B926B7B0051FA24 /* ExtensionDelegate.swift */ = {isa = PBXFileReference; lastKnownFileType = sourcecode.swift; path = ExtensionDelegate.swift; sourceTree = "<group>"; };
		43A943891B926B7B0051FA24 /* NotificationController.swift */ = {isa = PBXFileReference; lastKnownFileType = sourcecode.swift; path = NotificationController.swift; sourceTree = "<group>"; };
		43A9438D1B926B7B0051FA24 /* ComplicationController.swift */ = {isa = PBXFileReference; lastKnownFileType = sourcecode.swift; path = ComplicationController.swift; sourceTree = "<group>"; };
		43A9438F1B926B7B0051FA24 /* Assets.xcassets */ = {isa = PBXFileReference; lastKnownFileType = folder.assetcatalog; path = Assets.xcassets; sourceTree = "<group>"; };
		43A943911B926B7B0051FA24 /* Info.plist */ = {isa = PBXFileReference; lastKnownFileType = text.plist.xml; path = Info.plist; sourceTree = "<group>"; };
		43B260481ED248FB008CAA77 /* CarbEntryTableViewCell.swift */ = {isa = PBXFileReference; fileEncoding = 4; lastKnownFileType = sourcecode.swift; path = CarbEntryTableViewCell.swift; sourceTree = "<group>"; };
		43B371851CE583890013C5A6 /* BasalStateView.swift */ = {isa = PBXFileReference; fileEncoding = 4; lastKnownFileType = sourcecode.swift; path = BasalStateView.swift; sourceTree = "<group>"; };
		43B371871CE597D10013C5A6 /* ShareClient.framework */ = {isa = PBXFileReference; explicitFileType = wrapper.framework; path = ShareClient.framework; sourceTree = BUILT_PRODUCTS_DIR; };
		43BFF0B11E45C18400FF19A9 /* UIColor.swift */ = {isa = PBXFileReference; fileEncoding = 4; lastKnownFileType = sourcecode.swift; path = UIColor.swift; sourceTree = "<group>"; };
		43BFF0B31E45C1BE00FF19A9 /* NumberFormatter.swift */ = {isa = PBXFileReference; fileEncoding = 4; lastKnownFileType = sourcecode.swift; path = NumberFormatter.swift; sourceTree = "<group>"; };
		43BFF0C31E4659E700FF19A9 /* UIColor+HIG.swift */ = {isa = PBXFileReference; fileEncoding = 4; lastKnownFileType = sourcecode.swift; path = "UIColor+HIG.swift"; sourceTree = "<group>"; };
		43BFF0CC1E466C8400FF19A9 /* StateColorPalette.swift */ = {isa = PBXFileReference; fileEncoding = 4; lastKnownFileType = sourcecode.swift; path = StateColorPalette.swift; sourceTree = "<group>"; };
		43C05CB021EBBDB9006FB252 /* TimeInRangeLesson.swift */ = {isa = PBXFileReference; lastKnownFileType = sourcecode.swift; path = TimeInRangeLesson.swift; sourceTree = "<group>"; };
		43C05CB421EBE274006FB252 /* Date.swift */ = {isa = PBXFileReference; lastKnownFileType = sourcecode.swift; path = Date.swift; sourceTree = "<group>"; };
		43C05CB721EBEA54006FB252 /* HKUnit.swift */ = {isa = PBXFileReference; lastKnownFileType = sourcecode.swift; path = HKUnit.swift; sourceTree = "<group>"; };
		43C05CBC21EBF77D006FB252 /* LessonsViewController.swift */ = {isa = PBXFileReference; lastKnownFileType = sourcecode.swift; path = LessonsViewController.swift; sourceTree = "<group>"; };
		43C05CBF21EBFFA4006FB252 /* Lesson.swift */ = {isa = PBXFileReference; lastKnownFileType = sourcecode.swift; path = Lesson.swift; sourceTree = "<group>"; };
		43C05CC121EC06E4006FB252 /* LessonConfigurationViewController.swift */ = {isa = PBXFileReference; lastKnownFileType = sourcecode.swift; path = LessonConfigurationViewController.swift; sourceTree = "<group>"; };
		43C05CC921EC382B006FB252 /* NumberEntry.swift */ = {isa = PBXFileReference; lastKnownFileType = sourcecode.swift; path = NumberEntry.swift; sourceTree = "<group>"; };
		43C094491CACCC73001F6403 /* NotificationManager.swift */ = {isa = PBXFileReference; fileEncoding = 4; lastKnownFileType = sourcecode.swift; path = NotificationManager.swift; sourceTree = "<group>"; };
		43C246A71D89990F0031F8D1 /* Crypto.framework */ = {isa = PBXFileReference; explicitFileType = wrapper.framework; path = Crypto.framework; sourceTree = BUILT_PRODUCTS_DIR; };
		43C2FAE01EB656A500364AFF /* GlucoseEffectVelocity.swift */ = {isa = PBXFileReference; fileEncoding = 4; lastKnownFileType = sourcecode.swift; path = GlucoseEffectVelocity.swift; sourceTree = "<group>"; };
		43C3B6F620BBCAA30026CAFA /* PumpManager.swift */ = {isa = PBXFileReference; lastKnownFileType = sourcecode.swift; path = PumpManager.swift; sourceTree = "<group>"; };
		43C513181E864C4E001547C7 /* GlucoseRangeSchedule.swift */ = {isa = PBXFileReference; fileEncoding = 4; lastKnownFileType = sourcecode.swift; path = GlucoseRangeSchedule.swift; sourceTree = "<group>"; };
		43C5F256222C7B7200905D10 /* TimeComponents.swift */ = {isa = PBXFileReference; lastKnownFileType = sourcecode.swift; path = TimeComponents.swift; sourceTree = "<group>"; };
		43C5F259222C921B00905D10 /* OSLog.swift */ = {isa = PBXFileReference; lastKnownFileType = sourcecode.swift; path = OSLog.swift; sourceTree = "<group>"; };
		43C728F4222266F000C62969 /* ModalDayLesson.swift */ = {isa = PBXFileReference; lastKnownFileType = sourcecode.swift; path = ModalDayLesson.swift; sourceTree = "<group>"; };
		43C728F62222700000C62969 /* DateIntervalEntry.swift */ = {isa = PBXFileReference; lastKnownFileType = sourcecode.swift; path = DateIntervalEntry.swift; sourceTree = "<group>"; };
		43C728F8222A448700C62969 /* DayCalculator.swift */ = {isa = PBXFileReference; lastKnownFileType = sourcecode.swift; path = DayCalculator.swift; sourceTree = "<group>"; };
		43C98058212A799E003B5D17 /* en */ = {isa = PBXFileReference; lastKnownFileType = text.plist.strings; name = en; path = en.lproj/Intents.strings; sourceTree = "<group>"; };
		43CB2B2A1D924D450079823D /* WCSession.swift */ = {isa = PBXFileReference; fileEncoding = 4; lastKnownFileType = sourcecode.swift; path = WCSession.swift; sourceTree = "<group>"; };
		43CE7CDD1CA8B63E003CC1B0 /* Data.swift */ = {isa = PBXFileReference; fileEncoding = 4; lastKnownFileType = sourcecode.swift; path = Data.swift; sourceTree = "<group>"; };
		43D381611EBD9759007F8C8F /* HeaderValuesTableViewCell.swift */ = {isa = PBXFileReference; fileEncoding = 4; lastKnownFileType = sourcecode.swift; path = HeaderValuesTableViewCell.swift; sourceTree = "<group>"; };
		43D533BB1CFD1DD7009E3085 /* WatchApp Extension.entitlements */ = {isa = PBXFileReference; lastKnownFileType = text.xml; path = "WatchApp Extension.entitlements"; sourceTree = "<group>"; };
		43D848AF1E7DCBE100DADCBC /* Result.swift */ = {isa = PBXFileReference; fileEncoding = 4; lastKnownFileType = sourcecode.swift; path = Result.swift; sourceTree = "<group>"; };
		43D9002A21EB209400AF44BF /* LoopCore.framework */ = {isa = PBXFileReference; explicitFileType = wrapper.framework; includeInIndex = 0; path = LoopCore.framework; sourceTree = BUILT_PRODUCTS_DIR; };
		43D9002C21EB225D00AF44BF /* HealthKit.framework */ = {isa = PBXFileReference; lastKnownFileType = wrapper.framework; name = HealthKit.framework; path = Platforms/WatchOS.platform/Developer/SDKs/WatchOS.sdk/System/Library/Frameworks/HealthKit.framework; sourceTree = DEVELOPER_DIR; };
		43D9F81721EC51CC000578CD /* DateEntry.swift */ = {isa = PBXFileReference; lastKnownFileType = sourcecode.swift; path = DateEntry.swift; sourceTree = "<group>"; };
		43D9F81921EC593C000578CD /* UITableViewCell.swift */ = {isa = PBXFileReference; lastKnownFileType = sourcecode.swift; path = UITableViewCell.swift; sourceTree = "<group>"; };
		43D9F81D21EF0609000578CD /* NumberRangeEntry.swift */ = {isa = PBXFileReference; lastKnownFileType = sourcecode.swift; path = NumberRangeEntry.swift; sourceTree = "<group>"; };
		43D9F81F21EF0906000578CD /* NSNumber.swift */ = {isa = PBXFileReference; lastKnownFileType = sourcecode.swift; path = NSNumber.swift; sourceTree = "<group>"; };
		43D9F82121EF0A7A000578CD /* QuantityRangeEntry.swift */ = {isa = PBXFileReference; lastKnownFileType = sourcecode.swift; path = QuantityRangeEntry.swift; sourceTree = "<group>"; };
		43D9F82321EFF1AB000578CD /* LessonResultsViewController.swift */ = {isa = PBXFileReference; lastKnownFileType = sourcecode.swift; path = LessonResultsViewController.swift; sourceTree = "<group>"; };
		43D9FFA221EA9A0C00AF44BF /* Learn.app */ = {isa = PBXFileReference; explicitFileType = wrapper.application; includeInIndex = 0; path = Learn.app; sourceTree = BUILT_PRODUCTS_DIR; };
		43D9FFA421EA9A0C00AF44BF /* AppDelegate.swift */ = {isa = PBXFileReference; lastKnownFileType = sourcecode.swift; path = AppDelegate.swift; sourceTree = "<group>"; };
		43D9FFA921EA9A0C00AF44BF /* Base */ = {isa = PBXFileReference; lastKnownFileType = file.storyboard; name = Base; path = Base.lproj/Main.storyboard; sourceTree = "<group>"; };
		43D9FFAB21EA9A0F00AF44BF /* Assets.xcassets */ = {isa = PBXFileReference; lastKnownFileType = folder.assetcatalog; path = Assets.xcassets; sourceTree = "<group>"; };
		43D9FFAE21EA9A0F00AF44BF /* Base */ = {isa = PBXFileReference; lastKnownFileType = file.storyboard; name = Base; path = Base.lproj/LaunchScreen.storyboard; sourceTree = "<group>"; };
		43D9FFB021EA9A0F00AF44BF /* Info.plist */ = {isa = PBXFileReference; lastKnownFileType = text.plist.xml; path = Info.plist; sourceTree = "<group>"; };
		43D9FFB521EA9B0100AF44BF /* Learn.entitlements */ = {isa = PBXFileReference; lastKnownFileType = text.plist.entitlements; path = Learn.entitlements; sourceTree = "<group>"; };
		43D9FFBF21EAB22E00AF44BF /* DataManager.swift */ = {isa = PBXFileReference; lastKnownFileType = sourcecode.swift; path = DataManager.swift; sourceTree = "<group>"; };
		43D9FFCF21EAE05D00AF44BF /* LoopCore.framework */ = {isa = PBXFileReference; explicitFileType = wrapper.framework; includeInIndex = 0; path = LoopCore.framework; sourceTree = BUILT_PRODUCTS_DIR; };
		43D9FFD121EAE05D00AF44BF /* LoopCore.h */ = {isa = PBXFileReference; lastKnownFileType = sourcecode.c.h; path = LoopCore.h; sourceTree = "<group>"; };
		43D9FFD221EAE05D00AF44BF /* Info.plist */ = {isa = PBXFileReference; lastKnownFileType = text.plist.xml; path = Info.plist; sourceTree = "<group>"; };
		43DBF0521C93EC8200B3C386 /* DeviceDataManager.swift */ = {isa = PBXFileReference; fileEncoding = 4; lastKnownFileType = sourcecode.swift; lineEnding = 0; path = DeviceDataManager.swift; sourceTree = "<group>"; xcLanguageSpecificationIdentifier = xcode.lang.swift; };
		43DBF0581C93F73800B3C386 /* CarbEntryTableViewController.swift */ = {isa = PBXFileReference; fileEncoding = 4; lastKnownFileType = sourcecode.swift; path = CarbEntryTableViewController.swift; sourceTree = "<group>"; };
		43DE92581C5479E4001FFDE1 /* PotentialCarbEntryUserInfo.swift */ = {isa = PBXFileReference; fileEncoding = 4; lastKnownFileType = sourcecode.swift; path = PotentialCarbEntryUserInfo.swift; sourceTree = "<group>"; };
		43E2D8D11D20BF42004DA55F /* DoseMathTests.xctest */ = {isa = PBXFileReference; explicitFileType = wrapper.cfbundle; includeInIndex = 0; path = DoseMathTests.xctest; sourceTree = BUILT_PRODUCTS_DIR; };
		43E2D8D31D20BF42004DA55F /* DoseMathTests.swift */ = {isa = PBXFileReference; lastKnownFileType = sourcecode.swift; path = DoseMathTests.swift; sourceTree = "<group>"; };
		43E2D8D51D20BF42004DA55F /* Info.plist */ = {isa = PBXFileReference; lastKnownFileType = text.plist.xml; path = Info.plist; sourceTree = "<group>"; };
		43E2D8E11D20C0DB004DA55F /* read_selected_basal_profile.json */ = {isa = PBXFileReference; fileEncoding = 4; lastKnownFileType = text.json; path = read_selected_basal_profile.json; sourceTree = "<group>"; };
		43E2D8E21D20C0DB004DA55F /* recommend_temp_basal_correct_low_at_min.json */ = {isa = PBXFileReference; fileEncoding = 4; lastKnownFileType = text.json; path = recommend_temp_basal_correct_low_at_min.json; sourceTree = "<group>"; };
		43E2D8E31D20C0DB004DA55F /* recommend_temp_basal_flat_and_high.json */ = {isa = PBXFileReference; fileEncoding = 4; lastKnownFileType = text.json; path = recommend_temp_basal_flat_and_high.json; sourceTree = "<group>"; };
		43E2D8E41D20C0DB004DA55F /* recommend_temp_basal_high_and_falling.json */ = {isa = PBXFileReference; fileEncoding = 4; lastKnownFileType = text.json; path = recommend_temp_basal_high_and_falling.json; sourceTree = "<group>"; };
		43E2D8E51D20C0DB004DA55F /* recommend_temp_basal_high_and_rising.json */ = {isa = PBXFileReference; fileEncoding = 4; lastKnownFileType = text.json; path = recommend_temp_basal_high_and_rising.json; sourceTree = "<group>"; };
		43E2D8E61D20C0DB004DA55F /* recommend_temp_basal_in_range_and_rising.json */ = {isa = PBXFileReference; fileEncoding = 4; lastKnownFileType = text.json; path = recommend_temp_basal_in_range_and_rising.json; sourceTree = "<group>"; };
		43E2D8E71D20C0DB004DA55F /* recommend_temp_basal_no_change_glucose.json */ = {isa = PBXFileReference; fileEncoding = 4; lastKnownFileType = text.json; path = recommend_temp_basal_no_change_glucose.json; sourceTree = "<group>"; };
		43E2D8E81D20C0DB004DA55F /* recommend_temp_basal_start_high_end_in_range.json */ = {isa = PBXFileReference; fileEncoding = 4; lastKnownFileType = text.json; path = recommend_temp_basal_start_high_end_in_range.json; sourceTree = "<group>"; };
		43E2D8E91D20C0DB004DA55F /* recommend_temp_basal_start_high_end_low.json */ = {isa = PBXFileReference; fileEncoding = 4; lastKnownFileType = text.json; path = recommend_temp_basal_start_high_end_low.json; sourceTree = "<group>"; };
		43E2D8EA1D20C0DB004DA55F /* recommend_temp_basal_start_low_end_high.json */ = {isa = PBXFileReference; fileEncoding = 4; lastKnownFileType = text.json; path = recommend_temp_basal_start_low_end_high.json; sourceTree = "<group>"; };
		43E2D8EB1D20C0DB004DA55F /* recommend_temp_basal_start_low_end_in_range.json */ = {isa = PBXFileReference; fileEncoding = 4; lastKnownFileType = text.json; path = recommend_temp_basal_start_low_end_in_range.json; sourceTree = "<group>"; };
		43E2D90B1D20C581004DA55F /* LoopTests.xctest */ = {isa = PBXFileReference; explicitFileType = wrapper.cfbundle; includeInIndex = 0; path = LoopTests.xctest; sourceTree = BUILT_PRODUCTS_DIR; };
		43E2D90F1D20C581004DA55F /* Info.plist */ = {isa = PBXFileReference; lastKnownFileType = text.plist.xml; path = Info.plist; sourceTree = "<group>"; };
		43E3449E1B9D68E900C85C07 /* StatusTableViewController.swift */ = {isa = PBXFileReference; fileEncoding = 4; lastKnownFileType = sourcecode.swift; lineEnding = 0; path = StatusTableViewController.swift; sourceTree = "<group>"; xcLanguageSpecificationIdentifier = xcode.lang.swift; };
		43EDEE6B1CF2E12A00393BE3 /* Loop.entitlements */ = {isa = PBXFileReference; fileEncoding = 4; lastKnownFileType = text.xml; path = Loop.entitlements; sourceTree = "<group>"; };
		43F41C361D3BF32400C11ED6 /* UIAlertController.swift */ = {isa = PBXFileReference; fileEncoding = 4; lastKnownFileType = sourcecode.swift; path = UIAlertController.swift; sourceTree = "<group>"; };
		43F5C2C81B929C09003EB13D /* HealthKit.framework */ = {isa = PBXFileReference; lastKnownFileType = wrapper.framework; name = HealthKit.framework; path = System/Library/Frameworks/HealthKit.framework; sourceTree = SDKROOT; };
		43F5C2D41B92A4A6003EB13D /* Info.plist */ = {isa = PBXFileReference; fileEncoding = 4; lastKnownFileType = text.plist.xml; path = Info.plist; sourceTree = "<group>"; };
		43F5C2D61B92A4DC003EB13D /* Info.plist */ = {isa = PBXFileReference; fileEncoding = 4; lastKnownFileType = text.plist.xml; path = Info.plist; sourceTree = "<group>"; };
		43F64DD81D9C92C900D24DC6 /* TitleSubtitleTableViewCell.swift */ = {isa = PBXFileReference; fileEncoding = 4; lastKnownFileType = sourcecode.swift; path = TitleSubtitleTableViewCell.swift; sourceTree = "<group>"; };
		43F78D251C8FC000002152D1 /* DoseMath.swift */ = {isa = PBXFileReference; fileEncoding = 4; lastKnownFileType = sourcecode.swift; path = DoseMath.swift; sourceTree = "<group>"; };
		43F78D4B1C914197002152D1 /* LoopKit.framework */ = {isa = PBXFileReference; explicitFileType = wrapper.framework; path = LoopKit.framework; sourceTree = BUILT_PRODUCTS_DIR; };
		43F89CA222BDFBBC006BB54E /* UIActivityIndicatorView.swift */ = {isa = PBXFileReference; lastKnownFileType = sourcecode.swift; path = UIActivityIndicatorView.swift; sourceTree = "<group>"; };
		43FCEEA8221A615B0013DD30 /* StatusChartsManager.swift */ = {isa = PBXFileReference; lastKnownFileType = sourcecode.swift; path = StatusChartsManager.swift; sourceTree = "<group>"; };
		43FCEEAA221A61B40013DD30 /* IOBChart.swift */ = {isa = PBXFileReference; lastKnownFileType = sourcecode.swift; path = IOBChart.swift; sourceTree = "<group>"; };
		43FCEEAC221A66780013DD30 /* DateFormatter.swift */ = {isa = PBXFileReference; lastKnownFileType = sourcecode.swift; path = DateFormatter.swift; sourceTree = "<group>"; };
		43FCEEAE221A67A70013DD30 /* NumberFormatter+Charts.swift */ = {isa = PBXFileReference; lastKnownFileType = sourcecode.swift; path = "NumberFormatter+Charts.swift"; sourceTree = "<group>"; };
		43FCEEB0221A863E0013DD30 /* StatusChartsManager.swift */ = {isa = PBXFileReference; lastKnownFileType = sourcecode.swift; path = StatusChartsManager.swift; sourceTree = "<group>"; };
		43FCEEB2221BC3B60013DD30 /* DoseChart.swift */ = {isa = PBXFileReference; lastKnownFileType = sourcecode.swift; path = DoseChart.swift; sourceTree = "<group>"; };
		43FCEEB4221BCA020013DD30 /* COBChart.swift */ = {isa = PBXFileReference; lastKnownFileType = sourcecode.swift; path = COBChart.swift; sourceTree = "<group>"; };
		43FCEEBA22211C860013DD30 /* CarbEffectChart.swift */ = {isa = PBXFileReference; lastKnownFileType = sourcecode.swift; path = CarbEffectChart.swift; sourceTree = "<group>"; };
		43FCEEBC22212DD50013DD30 /* PredictedGlucoseChart.swift */ = {isa = PBXFileReference; lastKnownFileType = sourcecode.swift; path = PredictedGlucoseChart.swift; sourceTree = "<group>"; };
		4D3B40021D4A9DFE00BC6334 /* G4ShareSpy.framework */ = {isa = PBXFileReference; explicitFileType = wrapper.framework; path = G4ShareSpy.framework; sourceTree = BUILT_PRODUCTS_DIR; };
		4F08DE7C1E7BB6E5006741EA /* ChartAxisValueDoubleLog.swift */ = {isa = PBXFileReference; fileEncoding = 4; lastKnownFileType = sourcecode.swift; path = ChartAxisValueDoubleLog.swift; sourceTree = "<group>"; };
		4F08DE801E7BB6F1006741EA /* CGPoint.swift */ = {isa = PBXFileReference; fileEncoding = 4; lastKnownFileType = sourcecode.swift; path = CGPoint.swift; sourceTree = "<group>"; };
		4F08DE831E7BB70B006741EA /* ChartPointsScatterDownTrianglesLayer.swift */ = {isa = PBXFileReference; fileEncoding = 4; lastKnownFileType = sourcecode.swift; path = ChartPointsScatterDownTrianglesLayer.swift; sourceTree = "<group>"; };
		4F08DE841E7BB70B006741EA /* ChartPointsTouchHighlightLayerViewCache.swift */ = {isa = PBXFileReference; fileEncoding = 4; lastKnownFileType = sourcecode.swift; path = ChartPointsTouchHighlightLayerViewCache.swift; sourceTree = "<group>"; };
		4F08DE8E1E7BB871006741EA /* CollectionType+Loop.swift */ = {isa = PBXFileReference; fileEncoding = 4; lastKnownFileType = sourcecode.swift; path = "CollectionType+Loop.swift"; sourceTree = "<group>"; };
		4F11D3BF20DCBEEC006E072C /* GlucoseBackfillRequestUserInfo.swift */ = {isa = PBXFileReference; lastKnownFileType = sourcecode.swift; path = GlucoseBackfillRequestUserInfo.swift; sourceTree = "<group>"; };
		4F11D3C120DD80B3006E072C /* WatchHistoricalGlucose.swift */ = {isa = PBXFileReference; lastKnownFileType = sourcecode.swift; path = WatchHistoricalGlucose.swift; sourceTree = "<group>"; };
		4F2C15801E0495B200E160D4 /* WatchContext+WatchApp.swift */ = {isa = PBXFileReference; fileEncoding = 4; lastKnownFileType = sourcecode.swift; path = "WatchContext+WatchApp.swift"; sourceTree = "<group>"; };
		4F2C15921E09BF2C00E160D4 /* HUDView.swift */ = {isa = PBXFileReference; fileEncoding = 4; lastKnownFileType = sourcecode.swift; path = HUDView.swift; sourceTree = "<group>"; };
		4F2C15941E09BF3C00E160D4 /* HUDView.xib */ = {isa = PBXFileReference; fileEncoding = 4; lastKnownFileType = file.xib; path = HUDView.xib; sourceTree = "<group>"; };
		4F2C15961E09E94E00E160D4 /* HUDAssets.xcassets */ = {isa = PBXFileReference; lastKnownFileType = folder.assetcatalog; path = HUDAssets.xcassets; sourceTree = "<group>"; };
		4F526D5E1DF2459000A04910 /* HKUnit.swift */ = {isa = PBXFileReference; fileEncoding = 4; lastKnownFileType = sourcecode.swift; path = HKUnit.swift; sourceTree = "<group>"; };
		4F526D601DF8D9A900A04910 /* NetBasal.swift */ = {isa = PBXFileReference; fileEncoding = 4; lastKnownFileType = sourcecode.swift; path = NetBasal.swift; sourceTree = "<group>"; };
		4F6663931E905FD2009E74FC /* ChartColorPalette+Loop.swift */ = {isa = PBXFileReference; fileEncoding = 4; lastKnownFileType = sourcecode.swift; path = "ChartColorPalette+Loop.swift"; sourceTree = "<group>"; };
		4F70C1DC1DE8DCA7006380B7 /* Loop Status Extension.appex */ = {isa = PBXFileReference; explicitFileType = "wrapper.app-extension"; includeInIndex = 0; path = "Loop Status Extension.appex"; sourceTree = BUILT_PRODUCTS_DIR; };
		4F70C1DD1DE8DCA7006380B7 /* NotificationCenter.framework */ = {isa = PBXFileReference; lastKnownFileType = wrapper.framework; name = NotificationCenter.framework; path = System/Library/Frameworks/NotificationCenter.framework; sourceTree = SDKROOT; };
		4F70C1E01DE8DCA7006380B7 /* StatusViewController.swift */ = {isa = PBXFileReference; lastKnownFileType = sourcecode.swift; lineEnding = 0; path = StatusViewController.swift; sourceTree = "<group>"; xcLanguageSpecificationIdentifier = xcode.lang.swift; };
		4F70C1E31DE8DCA7006380B7 /* Base */ = {isa = PBXFileReference; lastKnownFileType = file.storyboard; name = Base; path = Base.lproj/MainInterface.storyboard; sourceTree = "<group>"; };
		4F70C1E51DE8DCA7006380B7 /* Info.plist */ = {isa = PBXFileReference; lastKnownFileType = text.plist.xml; path = Info.plist; sourceTree = "<group>"; };
		4F70C1FD1DE8E662006380B7 /* Loop Status Extension.entitlements */ = {isa = PBXFileReference; lastKnownFileType = text.plist.entitlements; path = "Loop Status Extension.entitlements"; sourceTree = "<group>"; };
		4F70C20F1DE8FAC5006380B7 /* ExtensionDataManager.swift */ = {isa = PBXFileReference; fileEncoding = 4; lastKnownFileType = sourcecode.swift; path = ExtensionDataManager.swift; sourceTree = "<group>"; };
		4F70C2111DE900EA006380B7 /* StatusExtensionContext.swift */ = {isa = PBXFileReference; fileEncoding = 4; lastKnownFileType = sourcecode.swift; path = StatusExtensionContext.swift; sourceTree = "<group>"; };
		4F75288B1DFE1DC600C322D6 /* LoopUI.framework */ = {isa = PBXFileReference; explicitFileType = wrapper.framework; includeInIndex = 0; path = LoopUI.framework; sourceTree = BUILT_PRODUCTS_DIR; };
		4F75288D1DFE1DC600C322D6 /* LoopUI.h */ = {isa = PBXFileReference; lastKnownFileType = sourcecode.c.h; path = LoopUI.h; sourceTree = "<group>"; };
		4F75288E1DFE1DC600C322D6 /* Info.plist */ = {isa = PBXFileReference; lastKnownFileType = text.plist.xml; path = Info.plist; sourceTree = "<group>"; };
		4F75F00120FCFE8C00B5570E /* GlucoseChartScene.swift */ = {isa = PBXFileReference; lastKnownFileType = sourcecode.swift; path = GlucoseChartScene.swift; sourceTree = "<group>"; };
		4F7E8AC420E2AB9600AEA65E /* Date.swift */ = {isa = PBXFileReference; lastKnownFileType = sourcecode.swift; path = Date.swift; sourceTree = "<group>"; };
		4F7E8AC620E2AC0300AEA65E /* WatchPredictedGlucose.swift */ = {isa = PBXFileReference; lastKnownFileType = sourcecode.swift; path = WatchPredictedGlucose.swift; sourceTree = "<group>"; };
		4F82654F20E69F9A0031A8F5 /* HUDInterfaceController.swift */ = {isa = PBXFileReference; lastKnownFileType = sourcecode.swift; path = HUDInterfaceController.swift; sourceTree = "<group>"; };
		4FC8C8001DEB93E400A1452E /* NSUserDefaults+StatusExtension.swift */ = {isa = PBXFileReference; fileEncoding = 4; lastKnownFileType = sourcecode.swift; path = "NSUserDefaults+StatusExtension.swift"; sourceTree = "<group>"; };
		4FDDD23620DC51DF00D04B16 /* LoopDataManager.swift */ = {isa = PBXFileReference; lastKnownFileType = sourcecode.swift; path = LoopDataManager.swift; sourceTree = "<group>"; };
		4FF4D0FF1E18374700846527 /* WatchContext.swift */ = {isa = PBXFileReference; fileEncoding = 4; lastKnownFileType = sourcecode.swift; path = WatchContext.swift; sourceTree = "<group>"; };
		4FFEDFBE20E5CF22000BFC58 /* ChartHUDController.swift */ = {isa = PBXFileReference; fileEncoding = 4; lastKnownFileType = sourcecode.swift; path = ChartHUDController.swift; sourceTree = "<group>"; };
		7D199D93212A067600241026 /* pl */ = {isa = PBXFileReference; lastKnownFileType = text.plist.strings; name = pl; path = pl.lproj/Main.strings; sourceTree = "<group>"; };
		7D199D94212A067600241026 /* pl */ = {isa = PBXFileReference; lastKnownFileType = text.plist.strings; name = pl; path = pl.lproj/MainInterface.strings; sourceTree = "<group>"; };
		7D199D95212A067600241026 /* pl */ = {isa = PBXFileReference; lastKnownFileType = text.plist.strings; name = pl; path = pl.lproj/Interface.strings; sourceTree = "<group>"; };
		7D199D96212A067600241026 /* pl */ = {isa = PBXFileReference; lastKnownFileType = text.plist.strings; name = pl; path = pl.lproj/Localizable.strings; sourceTree = "<group>"; };
		7D199D97212A067600241026 /* pl */ = {isa = PBXFileReference; lastKnownFileType = text.plist.strings; name = pl; path = pl.lproj/InfoPlist.strings; sourceTree = "<group>"; };
		7D199D99212A067600241026 /* pl */ = {isa = PBXFileReference; lastKnownFileType = text.plist.strings; name = pl; path = pl.lproj/Localizable.strings; sourceTree = "<group>"; };
		7D199D9A212A067600241026 /* pl */ = {isa = PBXFileReference; lastKnownFileType = text.plist.strings; name = pl; path = pl.lproj/Localizable.strings; sourceTree = "<group>"; };
		7D199D9D212A067700241026 /* pl */ = {isa = PBXFileReference; lastKnownFileType = text.plist.strings; name = pl; path = pl.lproj/Localizable.strings; sourceTree = "<group>"; };
		7D199DA2212A067700241026 /* pl */ = {isa = PBXFileReference; lastKnownFileType = text.plist.strings; name = pl; path = pl.lproj/Localizable.strings; sourceTree = "<group>"; };
		7D23667521250BE30028B67D /* Base */ = {isa = PBXFileReference; lastKnownFileType = text.plist.strings; name = Base; path = Base.lproj/Localizable.strings; sourceTree = "<group>"; };
		7D23667621250BF70028B67D /* Base */ = {isa = PBXFileReference; lastKnownFileType = text.plist.strings; name = Base; path = Base.lproj/InfoPlist.strings; sourceTree = "<group>"; };
		7D23667821250C2D0028B67D /* Base */ = {isa = PBXFileReference; lastKnownFileType = text.plist.strings; name = Base; path = Base.lproj/Localizable.strings; sourceTree = "<group>"; };
		7D23667921250C440028B67D /* Base */ = {isa = PBXFileReference; lastKnownFileType = text.plist.strings; name = Base; path = Base.lproj/Localizable.strings; sourceTree = "<group>"; };
		7D23667A21250C480028B67D /* Base */ = {isa = PBXFileReference; lastKnownFileType = text.plist.strings; name = Base; path = Base.lproj/InfoPlist.strings; sourceTree = "<group>"; };
		7D23667C21250C7E0028B67D /* LocalizedString.swift */ = {isa = PBXFileReference; fileEncoding = 4; lastKnownFileType = sourcecode.swift; name = LocalizedString.swift; path = LoopUI/Common/LocalizedString.swift; sourceTree = SOURCE_ROOT; };
		7D23667E21250CAC0028B67D /* Base */ = {isa = PBXFileReference; lastKnownFileType = text.plist.strings; name = Base; path = Base.lproj/InfoPlist.strings; sourceTree = "<group>"; };
		7D23667F21250CB80028B67D /* Base */ = {isa = PBXFileReference; lastKnownFileType = text.plist.strings; name = Base; path = Base.lproj/Localizable.strings; sourceTree = "<group>"; };
		7D23668321250CFB0028B67D /* Base */ = {isa = PBXFileReference; lastKnownFileType = text.plist.strings; name = Base; path = Base.lproj/Localizable.strings; sourceTree = "<group>"; };
		7D23668521250D180028B67D /* fr */ = {isa = PBXFileReference; lastKnownFileType = text.plist.strings; name = fr; path = fr.lproj/Main.strings; sourceTree = "<group>"; };
		7D23668621250D180028B67D /* fr */ = {isa = PBXFileReference; lastKnownFileType = text.plist.strings; name = fr; path = fr.lproj/MainInterface.strings; sourceTree = "<group>"; };
		7D23668721250D180028B67D /* fr */ = {isa = PBXFileReference; lastKnownFileType = text.plist.strings; name = fr; path = fr.lproj/Interface.strings; sourceTree = "<group>"; };
		7D23668821250D180028B67D /* fr */ = {isa = PBXFileReference; lastKnownFileType = text.plist.strings; name = fr; path = fr.lproj/Localizable.strings; sourceTree = "<group>"; };
		7D23668921250D180028B67D /* fr */ = {isa = PBXFileReference; lastKnownFileType = text.plist.strings; name = fr; path = fr.lproj/InfoPlist.strings; sourceTree = "<group>"; };
		7D23668B21250D180028B67D /* fr */ = {isa = PBXFileReference; lastKnownFileType = text.plist.strings; name = fr; path = fr.lproj/Localizable.strings; sourceTree = "<group>"; };
		7D23668C21250D190028B67D /* fr */ = {isa = PBXFileReference; lastKnownFileType = text.plist.strings; name = fr; path = fr.lproj/Localizable.strings; sourceTree = "<group>"; };
		7D23668F21250D190028B67D /* fr */ = {isa = PBXFileReference; lastKnownFileType = text.plist.strings; name = fr; path = fr.lproj/Localizable.strings; sourceTree = "<group>"; };
		7D23669321250D190028B67D /* fr */ = {isa = PBXFileReference; lastKnownFileType = text.plist.strings; name = fr; path = fr.lproj/Localizable.strings; sourceTree = "<group>"; };
		7D23669521250D220028B67D /* de */ = {isa = PBXFileReference; lastKnownFileType = text.plist.strings; name = de; path = de.lproj/Main.strings; sourceTree = "<group>"; };
		7D23669621250D230028B67D /* de */ = {isa = PBXFileReference; lastKnownFileType = text.plist.strings; name = de; path = de.lproj/MainInterface.strings; sourceTree = "<group>"; };
		7D23669721250D230028B67D /* de */ = {isa = PBXFileReference; lastKnownFileType = text.plist.strings; name = de; path = de.lproj/Interface.strings; sourceTree = "<group>"; };
		7D23669821250D230028B67D /* de */ = {isa = PBXFileReference; lastKnownFileType = text.plist.strings; name = de; path = de.lproj/Localizable.strings; sourceTree = "<group>"; };
		7D23669921250D230028B67D /* de */ = {isa = PBXFileReference; lastKnownFileType = text.plist.strings; name = de; path = de.lproj/InfoPlist.strings; sourceTree = "<group>"; };
		7D23669B21250D230028B67D /* de */ = {isa = PBXFileReference; lastKnownFileType = text.plist.strings; name = de; path = de.lproj/Localizable.strings; sourceTree = "<group>"; };
		7D23669C21250D230028B67D /* de */ = {isa = PBXFileReference; lastKnownFileType = text.plist.strings; name = de; path = de.lproj/Localizable.strings; sourceTree = "<group>"; };
		7D23669F21250D240028B67D /* de */ = {isa = PBXFileReference; lastKnownFileType = text.plist.strings; name = de; path = de.lproj/Localizable.strings; sourceTree = "<group>"; };
		7D2366A321250D240028B67D /* de */ = {isa = PBXFileReference; lastKnownFileType = text.plist.strings; name = de; path = de.lproj/Localizable.strings; sourceTree = "<group>"; };
		7D2366A521250D2C0028B67D /* zh-Hans */ = {isa = PBXFileReference; lastKnownFileType = text.plist.strings; name = "zh-Hans"; path = "zh-Hans.lproj/Main.strings"; sourceTree = "<group>"; };
		7D2366A621250D2C0028B67D /* zh-Hans */ = {isa = PBXFileReference; lastKnownFileType = text.plist.strings; name = "zh-Hans"; path = "zh-Hans.lproj/MainInterface.strings"; sourceTree = "<group>"; };
		7D2366A721250D2C0028B67D /* zh-Hans */ = {isa = PBXFileReference; lastKnownFileType = text.plist.strings; name = "zh-Hans"; path = "zh-Hans.lproj/Interface.strings"; sourceTree = "<group>"; };
		7D2366A821250D2C0028B67D /* zh-Hans */ = {isa = PBXFileReference; lastKnownFileType = text.plist.strings; name = "zh-Hans"; path = "zh-Hans.lproj/Localizable.strings"; sourceTree = "<group>"; };
		7D2366A921250D2C0028B67D /* zh-Hans */ = {isa = PBXFileReference; lastKnownFileType = text.plist.strings; name = "zh-Hans"; path = "zh-Hans.lproj/InfoPlist.strings"; sourceTree = "<group>"; };
		7D2366AB21250D2D0028B67D /* zh-Hans */ = {isa = PBXFileReference; lastKnownFileType = text.plist.strings; name = "zh-Hans"; path = "zh-Hans.lproj/Localizable.strings"; sourceTree = "<group>"; };
		7D2366AC21250D2D0028B67D /* zh-Hans */ = {isa = PBXFileReference; lastKnownFileType = text.plist.strings; name = "zh-Hans"; path = "zh-Hans.lproj/Localizable.strings"; sourceTree = "<group>"; };
		7D2366AF21250D2D0028B67D /* zh-Hans */ = {isa = PBXFileReference; lastKnownFileType = text.plist.strings; name = "zh-Hans"; path = "zh-Hans.lproj/Localizable.strings"; sourceTree = "<group>"; };
		7D2366B321250D2D0028B67D /* zh-Hans */ = {isa = PBXFileReference; lastKnownFileType = text.plist.strings; name = "zh-Hans"; path = "zh-Hans.lproj/Localizable.strings"; sourceTree = "<group>"; };
		7D2366B421250D350028B67D /* it */ = {isa = PBXFileReference; lastKnownFileType = text.plist.strings; name = it; path = it.lproj/Interface.strings; sourceTree = "<group>"; };
		7D2366B721250D360028B67D /* it */ = {isa = PBXFileReference; lastKnownFileType = text.plist.strings; name = it; path = it.lproj/Main.strings; sourceTree = "<group>"; };
		7D2366B821250D360028B67D /* it */ = {isa = PBXFileReference; lastKnownFileType = text.plist.strings; name = it; path = it.lproj/MainInterface.strings; sourceTree = "<group>"; };
		7D2366B921250D360028B67D /* it */ = {isa = PBXFileReference; lastKnownFileType = text.plist.strings; name = it; path = it.lproj/Localizable.strings; sourceTree = "<group>"; };
		7D2366BA21250D360028B67D /* it */ = {isa = PBXFileReference; lastKnownFileType = text.plist.strings; name = it; path = it.lproj/InfoPlist.strings; sourceTree = "<group>"; };
		7D2366BC21250D360028B67D /* it */ = {isa = PBXFileReference; lastKnownFileType = text.plist.strings; name = it; path = it.lproj/Localizable.strings; sourceTree = "<group>"; };
		7D2366BD21250D360028B67D /* it */ = {isa = PBXFileReference; lastKnownFileType = text.plist.strings; name = it; path = it.lproj/Localizable.strings; sourceTree = "<group>"; };
		7D2366BF21250D370028B67D /* it */ = {isa = PBXFileReference; lastKnownFileType = text.plist.strings; name = it; path = it.lproj/Localizable.strings; sourceTree = "<group>"; };
		7D2366C321250D370028B67D /* it */ = {isa = PBXFileReference; lastKnownFileType = text.plist.strings; name = it; path = it.lproj/Localizable.strings; sourceTree = "<group>"; };
		7D2366C521250D3F0028B67D /* nl */ = {isa = PBXFileReference; lastKnownFileType = text.plist.strings; name = nl; path = nl.lproj/Main.strings; sourceTree = "<group>"; };
		7D2366C621250D3F0028B67D /* nl */ = {isa = PBXFileReference; lastKnownFileType = text.plist.strings; name = nl; path = nl.lproj/MainInterface.strings; sourceTree = "<group>"; };
		7D2366C721250D3F0028B67D /* nl */ = {isa = PBXFileReference; lastKnownFileType = text.plist.strings; name = nl; path = nl.lproj/Interface.strings; sourceTree = "<group>"; };
		7D2366C821250D400028B67D /* nl */ = {isa = PBXFileReference; lastKnownFileType = text.plist.strings; name = nl; path = nl.lproj/Localizable.strings; sourceTree = "<group>"; };
		7D2366C921250D400028B67D /* nl */ = {isa = PBXFileReference; lastKnownFileType = text.plist.strings; name = nl; path = nl.lproj/InfoPlist.strings; sourceTree = "<group>"; };
		7D2366CB21250D400028B67D /* nl */ = {isa = PBXFileReference; lastKnownFileType = text.plist.strings; name = nl; path = nl.lproj/Localizable.strings; sourceTree = "<group>"; };
		7D2366CC21250D400028B67D /* nl */ = {isa = PBXFileReference; lastKnownFileType = text.plist.strings; name = nl; path = nl.lproj/Localizable.strings; sourceTree = "<group>"; };
		7D2366CF21250D400028B67D /* nl */ = {isa = PBXFileReference; lastKnownFileType = text.plist.strings; name = nl; path = nl.lproj/Localizable.strings; sourceTree = "<group>"; };
		7D2366D321250D410028B67D /* nl */ = {isa = PBXFileReference; lastKnownFileType = text.plist.strings; name = nl; path = nl.lproj/Localizable.strings; sourceTree = "<group>"; };
		7D2366D521250D4A0028B67D /* nb */ = {isa = PBXFileReference; lastKnownFileType = text.plist.strings; name = nb; path = nb.lproj/Main.strings; sourceTree = "<group>"; };
		7D2366D621250D4A0028B67D /* nb */ = {isa = PBXFileReference; lastKnownFileType = text.plist.strings; name = nb; path = nb.lproj/MainInterface.strings; sourceTree = "<group>"; };
		7D2366D721250D4A0028B67D /* nb */ = {isa = PBXFileReference; lastKnownFileType = text.plist.strings; name = nb; path = nb.lproj/Interface.strings; sourceTree = "<group>"; };
		7D2366D821250D4A0028B67D /* nb */ = {isa = PBXFileReference; lastKnownFileType = text.plist.strings; name = nb; path = nb.lproj/Localizable.strings; sourceTree = "<group>"; };
		7D2366D921250D4A0028B67D /* nb */ = {isa = PBXFileReference; lastKnownFileType = text.plist.strings; name = nb; path = nb.lproj/InfoPlist.strings; sourceTree = "<group>"; };
		7D2366DB21250D4A0028B67D /* nb */ = {isa = PBXFileReference; lastKnownFileType = text.plist.strings; name = nb; path = nb.lproj/Localizable.strings; sourceTree = "<group>"; };
		7D2366DC21250D4B0028B67D /* nb */ = {isa = PBXFileReference; lastKnownFileType = text.plist.strings; name = nb; path = nb.lproj/Localizable.strings; sourceTree = "<group>"; };
		7D2366DF21250D4B0028B67D /* nb */ = {isa = PBXFileReference; lastKnownFileType = text.plist.strings; name = nb; path = nb.lproj/Localizable.strings; sourceTree = "<group>"; };
		7D2366E321250D4B0028B67D /* nb */ = {isa = PBXFileReference; lastKnownFileType = text.plist.strings; name = nb; path = nb.lproj/Localizable.strings; sourceTree = "<group>"; };
		7D68AAAA1FE2DB0A00522C49 /* ru */ = {isa = PBXFileReference; lastKnownFileType = text.plist.strings; name = ru; path = ru.lproj/Main.strings; sourceTree = "<group>"; };
		7D68AAAB1FE2DB0A00522C49 /* ru */ = {isa = PBXFileReference; lastKnownFileType = text.plist.strings; name = ru; path = ru.lproj/MainInterface.strings; sourceTree = "<group>"; };
		7D68AAAC1FE2DB0A00522C49 /* ru */ = {isa = PBXFileReference; lastKnownFileType = text.plist.strings; name = ru; path = ru.lproj/Interface.strings; sourceTree = "<group>"; };
		7D68AAAD1FE2E8D400522C49 /* ru */ = {isa = PBXFileReference; lastKnownFileType = text.plist.strings; name = ru; path = ru.lproj/Localizable.strings; sourceTree = "<group>"; };
		7D68AAB31FE2E8D500522C49 /* ru */ = {isa = PBXFileReference; lastKnownFileType = text.plist.strings; name = ru; path = ru.lproj/Localizable.strings; sourceTree = "<group>"; };
		7D68AAB41FE2E8D600522C49 /* ru */ = {isa = PBXFileReference; lastKnownFileType = text.plist.strings; name = ru; path = ru.lproj/InfoPlist.strings; sourceTree = "<group>"; };
		7D68AAB61FE2E8D600522C49 /* ru */ = {isa = PBXFileReference; lastKnownFileType = text.plist.strings; name = ru; path = ru.lproj/Localizable.strings; sourceTree = "<group>"; };
		7D68AAB71FE2E8D600522C49 /* ru */ = {isa = PBXFileReference; lastKnownFileType = text.plist.strings; name = ru; path = ru.lproj/Localizable.strings; sourceTree = "<group>"; };
		7D68AAB81FE2E8D700522C49 /* ru */ = {isa = PBXFileReference; lastKnownFileType = text.plist.strings; name = ru; path = ru.lproj/Localizable.strings; sourceTree = "<group>"; };
		7D7076361FE06EDE004AC8EA /* es */ = {isa = PBXFileReference; lastKnownFileType = text.plist.strings; name = es; path = es.lproj/Localizable.strings; sourceTree = "<group>"; };
		7D70764B1FE06EE1004AC8EA /* es */ = {isa = PBXFileReference; lastKnownFileType = text.plist.strings; name = es; path = es.lproj/Localizable.strings; sourceTree = "<group>"; };
		7D70765A1FE06EE2004AC8EA /* es */ = {isa = PBXFileReference; lastKnownFileType = text.plist.strings; name = es; path = es.lproj/Localizable.strings; sourceTree = "<group>"; };
		7D70765F1FE06EE3004AC8EA /* es */ = {isa = PBXFileReference; lastKnownFileType = text.plist.strings; name = es; path = es.lproj/Localizable.strings; sourceTree = "<group>"; };
		7D7076641FE06EE4004AC8EA /* es */ = {isa = PBXFileReference; lastKnownFileType = text.plist.strings; name = es; path = es.lproj/Localizable.strings; sourceTree = "<group>"; };
		7D9BEED52335A3CB005DCFD6 /* en */ = {isa = PBXFileReference; lastKnownFileType = text.plist.strings; name = en; path = en.lproj/InfoPlist.strings; sourceTree = "<group>"; };
		7D9BEED72335A489005DCFD6 /* en */ = {isa = PBXFileReference; lastKnownFileType = text.plist.strings; name = en; path = en.lproj/Main.strings; sourceTree = "<group>"; };
		7D9BEED82335A4F7005DCFD6 /* en */ = {isa = PBXFileReference; lastKnownFileType = text.plist.strings; name = en; path = en.lproj/Localizable.strings; sourceTree = "<group>"; };
		7D9BEEDA2335A522005DCFD6 /* en */ = {isa = PBXFileReference; lastKnownFileType = text.plist.strings; name = en; path = en.lproj/MainInterface.strings; sourceTree = "<group>"; };
		7D9BEEDB2335A587005DCFD6 /* en */ = {isa = PBXFileReference; lastKnownFileType = text.plist.strings; name = en; path = en.lproj/Localizable.strings; sourceTree = "<group>"; };
		7D9BEEDD2335A5CC005DCFD6 /* en */ = {isa = PBXFileReference; lastKnownFileType = text.plist.strings; name = en; path = en.lproj/Interface.strings; sourceTree = "<group>"; };
		7D9BEEDE2335A5F7005DCFD6 /* en */ = {isa = PBXFileReference; lastKnownFileType = text.plist.strings; name = en; path = en.lproj/Localizable.strings; sourceTree = "<group>"; };
		7D9BEEE62335A6B3005DCFD6 /* en */ = {isa = PBXFileReference; lastKnownFileType = text.plist.strings; name = en; path = en.lproj/Localizable.strings; sourceTree = "<group>"; };
		7D9BEEE82335A6B9005DCFD6 /* zh-Hans */ = {isa = PBXFileReference; lastKnownFileType = text.plist.strings; name = "zh-Hans"; path = "zh-Hans.lproj/Localizable.strings"; sourceTree = "<group>"; };
		7D9BEEE92335A6BB005DCFD6 /* nl */ = {isa = PBXFileReference; lastKnownFileType = text.plist.strings; name = nl; path = nl.lproj/Localizable.strings; sourceTree = "<group>"; };
		7D9BEEEA2335A6BC005DCFD6 /* fr */ = {isa = PBXFileReference; lastKnownFileType = text.plist.strings; name = fr; path = fr.lproj/Localizable.strings; sourceTree = "<group>"; };
		7D9BEEEB2335A6BD005DCFD6 /* de */ = {isa = PBXFileReference; lastKnownFileType = text.plist.strings; name = de; path = de.lproj/Localizable.strings; sourceTree = "<group>"; };
		7D9BEEEC2335A6BE005DCFD6 /* it */ = {isa = PBXFileReference; lastKnownFileType = text.plist.strings; name = it; path = it.lproj/Localizable.strings; sourceTree = "<group>"; };
		7D9BEEED2335A6BF005DCFD6 /* nb */ = {isa = PBXFileReference; lastKnownFileType = text.plist.strings; name = nb; path = nb.lproj/Localizable.strings; sourceTree = "<group>"; };
		7D9BEEEE2335A6BF005DCFD6 /* pl */ = {isa = PBXFileReference; lastKnownFileType = text.plist.strings; name = pl; path = pl.lproj/Localizable.strings; sourceTree = "<group>"; };
		7D9BEEEF2335A6C0005DCFD6 /* ru */ = {isa = PBXFileReference; lastKnownFileType = text.plist.strings; name = ru; path = ru.lproj/Localizable.strings; sourceTree = "<group>"; };
		7D9BEEF02335A6C1005DCFD6 /* es */ = {isa = PBXFileReference; lastKnownFileType = text.plist.strings; name = es; path = es.lproj/Localizable.strings; sourceTree = "<group>"; };
		7D9BEEF42335CF8D005DCFD6 /* en */ = {isa = PBXFileReference; lastKnownFileType = text.plist.strings; name = en; path = en.lproj/Localizable.strings; sourceTree = "<group>"; };
		7D9BEEF62335CF90005DCFD6 /* zh-Hans */ = {isa = PBXFileReference; lastKnownFileType = text.plist.strings; name = "zh-Hans"; path = "zh-Hans.lproj/Localizable.strings"; sourceTree = "<group>"; };
		7D9BEEF72335CF91005DCFD6 /* nl */ = {isa = PBXFileReference; lastKnownFileType = text.plist.strings; name = nl; path = nl.lproj/Localizable.strings; sourceTree = "<group>"; };
		7D9BEEF82335CF93005DCFD6 /* fr */ = {isa = PBXFileReference; lastKnownFileType = text.plist.strings; name = fr; path = fr.lproj/Localizable.strings; sourceTree = "<group>"; };
		7D9BEEF92335CF93005DCFD6 /* de */ = {isa = PBXFileReference; lastKnownFileType = text.plist.strings; name = de; path = de.lproj/Localizable.strings; sourceTree = "<group>"; };
		7D9BEEFA2335CF94005DCFD6 /* it */ = {isa = PBXFileReference; lastKnownFileType = text.plist.strings; name = it; path = it.lproj/Localizable.strings; sourceTree = "<group>"; };
		7D9BEEFB2335CF95005DCFD6 /* nb */ = {isa = PBXFileReference; lastKnownFileType = text.plist.strings; name = nb; path = nb.lproj/Localizable.strings; sourceTree = "<group>"; };
		7D9BEEFC2335CF96005DCFD6 /* pl */ = {isa = PBXFileReference; lastKnownFileType = text.plist.strings; name = pl; path = pl.lproj/Localizable.strings; sourceTree = "<group>"; };
		7D9BEEFD2335CF97005DCFD6 /* ru */ = {isa = PBXFileReference; lastKnownFileType = text.plist.strings; name = ru; path = ru.lproj/Localizable.strings; sourceTree = "<group>"; };
		7D9BEEFE2335CF97005DCFD6 /* es */ = {isa = PBXFileReference; lastKnownFileType = text.plist.strings; name = es; path = es.lproj/Localizable.strings; sourceTree = "<group>"; };
		7D9BEF002335D67D005DCFD6 /* en */ = {isa = PBXFileReference; lastKnownFileType = text.plist.strings; name = en; path = en.lproj/Main.strings; sourceTree = "<group>"; };
		7D9BEF022335D687005DCFD6 /* zh-Hans */ = {isa = PBXFileReference; lastKnownFileType = text.plist.strings; name = "zh-Hans"; path = "zh-Hans.lproj/Main.strings"; sourceTree = "<group>"; };
		7D9BEF042335D68A005DCFD6 /* nl */ = {isa = PBXFileReference; lastKnownFileType = text.plist.strings; name = nl; path = nl.lproj/Main.strings; sourceTree = "<group>"; };
		7D9BEF062335D68C005DCFD6 /* fr */ = {isa = PBXFileReference; lastKnownFileType = text.plist.strings; name = fr; path = fr.lproj/Main.strings; sourceTree = "<group>"; };
		7D9BEF082335D68D005DCFD6 /* de */ = {isa = PBXFileReference; lastKnownFileType = text.plist.strings; name = de; path = de.lproj/Main.strings; sourceTree = "<group>"; };
		7D9BEF0A2335D68F005DCFD6 /* it */ = {isa = PBXFileReference; lastKnownFileType = text.plist.strings; name = it; path = it.lproj/Main.strings; sourceTree = "<group>"; };
		7D9BEF0C2335D690005DCFD6 /* nb */ = {isa = PBXFileReference; lastKnownFileType = text.plist.strings; name = nb; path = nb.lproj/Main.strings; sourceTree = "<group>"; };
		7D9BEF0E2335D691005DCFD6 /* pl */ = {isa = PBXFileReference; lastKnownFileType = text.plist.strings; name = pl; path = pl.lproj/Main.strings; sourceTree = "<group>"; };
		7D9BEF102335D693005DCFD6 /* ru */ = {isa = PBXFileReference; lastKnownFileType = text.plist.strings; name = ru; path = ru.lproj/Main.strings; sourceTree = "<group>"; };
		7D9BEF122335D694005DCFD6 /* es */ = {isa = PBXFileReference; lastKnownFileType = text.plist.strings; name = es; path = es.lproj/Main.strings; sourceTree = "<group>"; };
		7D9BEF132335EC4B005DCFD6 /* ja */ = {isa = PBXFileReference; lastKnownFileType = text.plist.strings; name = ja; path = ja.lproj/Intents.strings; sourceTree = "<group>"; };
		7D9BEF152335EC4B005DCFD6 /* ja */ = {isa = PBXFileReference; lastKnownFileType = text.plist.strings; name = ja; path = ja.lproj/Main.strings; sourceTree = "<group>"; };
		7D9BEF162335EC4B005DCFD6 /* ja */ = {isa = PBXFileReference; lastKnownFileType = text.plist.strings; name = ja; path = ja.lproj/MainInterface.strings; sourceTree = "<group>"; };
		7D9BEF172335EC4C005DCFD6 /* ja */ = {isa = PBXFileReference; lastKnownFileType = text.plist.strings; name = ja; path = ja.lproj/Interface.strings; sourceTree = "<group>"; };
		7D9BEF182335EC4C005DCFD6 /* ja */ = {isa = PBXFileReference; lastKnownFileType = text.plist.strings; name = ja; path = ja.lproj/Main.strings; sourceTree = "<group>"; };
		7D9BEF1A2335EC4C005DCFD6 /* ja */ = {isa = PBXFileReference; lastKnownFileType = text.plist.strings; name = ja; path = ja.lproj/Localizable.strings; sourceTree = "<group>"; };
		7D9BEF1B2335EC4C005DCFD6 /* ja */ = {isa = PBXFileReference; lastKnownFileType = text.plist.strings; name = ja; path = ja.lproj/Localizable.strings; sourceTree = "<group>"; };
		7D9BEF1C2335EC4C005DCFD6 /* ja */ = {isa = PBXFileReference; lastKnownFileType = text.plist.strings; name = ja; path = ja.lproj/InfoPlist.strings; sourceTree = "<group>"; };
		7D9BEF1E2335EC4D005DCFD6 /* ja */ = {isa = PBXFileReference; lastKnownFileType = text.plist.strings; name = ja; path = ja.lproj/Localizable.strings; sourceTree = "<group>"; };
		7D9BEF1F2335EC4D005DCFD6 /* ja */ = {isa = PBXFileReference; lastKnownFileType = text.plist.strings; name = ja; path = ja.lproj/Localizable.strings; sourceTree = "<group>"; };
		7D9BEF222335EC4D005DCFD6 /* ja */ = {isa = PBXFileReference; lastKnownFileType = text.plist.strings; name = ja; path = ja.lproj/Localizable.strings; sourceTree = "<group>"; };
		7D9BEF272335EC4E005DCFD6 /* ja */ = {isa = PBXFileReference; lastKnownFileType = text.plist.strings; name = ja; path = ja.lproj/Localizable.strings; sourceTree = "<group>"; };
		7D9BEF282335EC4E005DCFD6 /* ja */ = {isa = PBXFileReference; lastKnownFileType = text.plist.strings; name = ja; path = ja.lproj/Localizable.strings; sourceTree = "<group>"; };
		7D9BEF292335EC58005DCFD6 /* pt-BR */ = {isa = PBXFileReference; lastKnownFileType = text.plist.strings; name = "pt-BR"; path = "pt-BR.lproj/Intents.strings"; sourceTree = "<group>"; };
		7D9BEF2B2335EC59005DCFD6 /* pt-BR */ = {isa = PBXFileReference; lastKnownFileType = text.plist.strings; name = "pt-BR"; path = "pt-BR.lproj/Main.strings"; sourceTree = "<group>"; };
		7D9BEF2C2335EC59005DCFD6 /* pt-BR */ = {isa = PBXFileReference; lastKnownFileType = text.plist.strings; name = "pt-BR"; path = "pt-BR.lproj/MainInterface.strings"; sourceTree = "<group>"; };
		7D9BEF2D2335EC59005DCFD6 /* pt-BR */ = {isa = PBXFileReference; lastKnownFileType = text.plist.strings; name = "pt-BR"; path = "pt-BR.lproj/Interface.strings"; sourceTree = "<group>"; };
		7D9BEF2E2335EC59005DCFD6 /* pt-BR */ = {isa = PBXFileReference; lastKnownFileType = text.plist.strings; name = "pt-BR"; path = "pt-BR.lproj/Main.strings"; sourceTree = "<group>"; };
		7D9BEF302335EC59005DCFD6 /* pt-BR */ = {isa = PBXFileReference; lastKnownFileType = text.plist.strings; name = "pt-BR"; path = "pt-BR.lproj/Localizable.strings"; sourceTree = "<group>"; };
		7D9BEF312335EC59005DCFD6 /* pt-BR */ = {isa = PBXFileReference; lastKnownFileType = text.plist.strings; name = "pt-BR"; path = "pt-BR.lproj/Localizable.strings"; sourceTree = "<group>"; };
		7D9BEF322335EC59005DCFD6 /* pt-BR */ = {isa = PBXFileReference; lastKnownFileType = text.plist.strings; name = "pt-BR"; path = "pt-BR.lproj/InfoPlist.strings"; sourceTree = "<group>"; };
		7D9BEF342335EC59005DCFD6 /* pt-BR */ = {isa = PBXFileReference; lastKnownFileType = text.plist.strings; name = "pt-BR"; path = "pt-BR.lproj/Localizable.strings"; sourceTree = "<group>"; };
		7D9BEF352335EC59005DCFD6 /* pt-BR */ = {isa = PBXFileReference; lastKnownFileType = text.plist.strings; name = "pt-BR"; path = "pt-BR.lproj/Localizable.strings"; sourceTree = "<group>"; };
		7D9BEF382335EC5A005DCFD6 /* pt-BR */ = {isa = PBXFileReference; lastKnownFileType = text.plist.strings; name = "pt-BR"; path = "pt-BR.lproj/Localizable.strings"; sourceTree = "<group>"; };
		7D9BEF3D2335EC5A005DCFD6 /* pt-BR */ = {isa = PBXFileReference; lastKnownFileType = text.plist.strings; name = "pt-BR"; path = "pt-BR.lproj/Localizable.strings"; sourceTree = "<group>"; };
		7D9BEF3E2335EC5A005DCFD6 /* pt-BR */ = {isa = PBXFileReference; lastKnownFileType = text.plist.strings; name = "pt-BR"; path = "pt-BR.lproj/Localizable.strings"; sourceTree = "<group>"; };
		7D9BEF3F2335EC62005DCFD6 /* vi */ = {isa = PBXFileReference; lastKnownFileType = text.plist.strings; name = vi; path = vi.lproj/Intents.strings; sourceTree = "<group>"; };
		7D9BEF412335EC62005DCFD6 /* vi */ = {isa = PBXFileReference; lastKnownFileType = text.plist.strings; name = vi; path = vi.lproj/Main.strings; sourceTree = "<group>"; };
		7D9BEF422335EC62005DCFD6 /* vi */ = {isa = PBXFileReference; lastKnownFileType = text.plist.strings; name = vi; path = vi.lproj/MainInterface.strings; sourceTree = "<group>"; };
		7D9BEF432335EC62005DCFD6 /* vi */ = {isa = PBXFileReference; lastKnownFileType = text.plist.strings; name = vi; path = vi.lproj/Interface.strings; sourceTree = "<group>"; };
		7D9BEF442335EC62005DCFD6 /* vi */ = {isa = PBXFileReference; lastKnownFileType = text.plist.strings; name = vi; path = vi.lproj/Main.strings; sourceTree = "<group>"; };
		7D9BEF462335EC62005DCFD6 /* vi */ = {isa = PBXFileReference; lastKnownFileType = text.plist.strings; name = vi; path = vi.lproj/Localizable.strings; sourceTree = "<group>"; };
		7D9BEF472335EC62005DCFD6 /* vi */ = {isa = PBXFileReference; lastKnownFileType = text.plist.strings; name = vi; path = vi.lproj/Localizable.strings; sourceTree = "<group>"; };
		7D9BEF4A2335EC63005DCFD6 /* vi */ = {isa = PBXFileReference; lastKnownFileType = text.plist.strings; name = vi; path = vi.lproj/Localizable.strings; sourceTree = "<group>"; };
		7D9BEF4B2335EC63005DCFD6 /* vi */ = {isa = PBXFileReference; lastKnownFileType = text.plist.strings; name = vi; path = vi.lproj/Localizable.strings; sourceTree = "<group>"; };
		7D9BEF4E2335EC63005DCFD6 /* vi */ = {isa = PBXFileReference; lastKnownFileType = text.plist.strings; name = vi; path = vi.lproj/Localizable.strings; sourceTree = "<group>"; };
		7D9BEF532335EC63005DCFD6 /* vi */ = {isa = PBXFileReference; lastKnownFileType = text.plist.strings; name = vi; path = vi.lproj/Localizable.strings; sourceTree = "<group>"; };
		7D9BEF542335EC64005DCFD6 /* vi */ = {isa = PBXFileReference; lastKnownFileType = text.plist.strings; name = vi; path = vi.lproj/Localizable.strings; sourceTree = "<group>"; };
		7D9BEF552335EC6E005DCFD6 /* da */ = {isa = PBXFileReference; lastKnownFileType = text.plist.strings; name = da; path = da.lproj/Intents.strings; sourceTree = "<group>"; };
		7D9BEF572335EC6E005DCFD6 /* da */ = {isa = PBXFileReference; lastKnownFileType = text.plist.strings; name = da; path = da.lproj/Main.strings; sourceTree = "<group>"; };
		7D9BEF582335EC6E005DCFD6 /* da */ = {isa = PBXFileReference; lastKnownFileType = text.plist.strings; name = da; path = da.lproj/MainInterface.strings; sourceTree = "<group>"; };
		7D9BEF592335EC6E005DCFD6 /* da */ = {isa = PBXFileReference; lastKnownFileType = text.plist.strings; name = da; path = da.lproj/Interface.strings; sourceTree = "<group>"; };
		7D9BEF5A2335EC6E005DCFD6 /* da */ = {isa = PBXFileReference; lastKnownFileType = text.plist.strings; name = da; path = da.lproj/Main.strings; sourceTree = "<group>"; };
		7D9BEF5C2335EC6F005DCFD6 /* da */ = {isa = PBXFileReference; lastKnownFileType = text.plist.strings; name = da; path = da.lproj/Localizable.strings; sourceTree = "<group>"; };
		7D9BEF5D2335EC6F005DCFD6 /* da */ = {isa = PBXFileReference; lastKnownFileType = text.plist.strings; name = da; path = da.lproj/Localizable.strings; sourceTree = "<group>"; };
		7D9BEF5E2335EC6F005DCFD6 /* da */ = {isa = PBXFileReference; lastKnownFileType = text.plist.strings; name = da; path = da.lproj/InfoPlist.strings; sourceTree = "<group>"; };
		7D9BEF602335EC6F005DCFD6 /* da */ = {isa = PBXFileReference; lastKnownFileType = text.plist.strings; name = da; path = da.lproj/Localizable.strings; sourceTree = "<group>"; };
		7D9BEF612335EC6F005DCFD6 /* da */ = {isa = PBXFileReference; lastKnownFileType = text.plist.strings; name = da; path = da.lproj/Localizable.strings; sourceTree = "<group>"; };
		7D9BEF642335EC6F005DCFD6 /* da */ = {isa = PBXFileReference; lastKnownFileType = text.plist.strings; name = da; path = da.lproj/Localizable.strings; sourceTree = "<group>"; };
		7D9BEF692335EC70005DCFD6 /* da */ = {isa = PBXFileReference; lastKnownFileType = text.plist.strings; name = da; path = da.lproj/Localizable.strings; sourceTree = "<group>"; };
		7D9BEF6A2335EC70005DCFD6 /* da */ = {isa = PBXFileReference; lastKnownFileType = text.plist.strings; name = da; path = da.lproj/Localizable.strings; sourceTree = "<group>"; };
		7D9BEF6B2335EC7D005DCFD6 /* sv */ = {isa = PBXFileReference; lastKnownFileType = text.plist.strings; name = sv; path = sv.lproj/Intents.strings; sourceTree = "<group>"; };
		7D9BEF6D2335EC7D005DCFD6 /* sv */ = {isa = PBXFileReference; lastKnownFileType = text.plist.strings; name = sv; path = sv.lproj/Main.strings; sourceTree = "<group>"; };
		7D9BEF6E2335EC7D005DCFD6 /* sv */ = {isa = PBXFileReference; lastKnownFileType = text.plist.strings; name = sv; path = sv.lproj/MainInterface.strings; sourceTree = "<group>"; };
		7D9BEF6F2335EC7D005DCFD6 /* sv */ = {isa = PBXFileReference; lastKnownFileType = text.plist.strings; name = sv; path = sv.lproj/Interface.strings; sourceTree = "<group>"; };
		7D9BEF702335EC7D005DCFD6 /* sv */ = {isa = PBXFileReference; lastKnownFileType = text.plist.strings; name = sv; path = sv.lproj/Main.strings; sourceTree = "<group>"; };
		7D9BEF722335EC7D005DCFD6 /* sv */ = {isa = PBXFileReference; lastKnownFileType = text.plist.strings; name = sv; path = sv.lproj/Localizable.strings; sourceTree = "<group>"; };
		7D9BEF732335EC7D005DCFD6 /* sv */ = {isa = PBXFileReference; lastKnownFileType = text.plist.strings; name = sv; path = sv.lproj/Localizable.strings; sourceTree = "<group>"; };
		7D9BEF762335EC7D005DCFD6 /* sv */ = {isa = PBXFileReference; lastKnownFileType = text.plist.strings; name = sv; path = sv.lproj/Localizable.strings; sourceTree = "<group>"; };
		7D9BEF772335EC7E005DCFD6 /* sv */ = {isa = PBXFileReference; lastKnownFileType = text.plist.strings; name = sv; path = sv.lproj/Localizable.strings; sourceTree = "<group>"; };
		7D9BEF7A2335EC7E005DCFD6 /* sv */ = {isa = PBXFileReference; lastKnownFileType = text.plist.strings; name = sv; path = sv.lproj/Localizable.strings; sourceTree = "<group>"; };
		7D9BEF7F2335EC7E005DCFD6 /* sv */ = {isa = PBXFileReference; lastKnownFileType = text.plist.strings; name = sv; path = sv.lproj/Localizable.strings; sourceTree = "<group>"; };
		7D9BEF802335EC7E005DCFD6 /* sv */ = {isa = PBXFileReference; lastKnownFileType = text.plist.strings; name = sv; path = sv.lproj/Localizable.strings; sourceTree = "<group>"; };
		7D9BEF812335EC8B005DCFD6 /* fi */ = {isa = PBXFileReference; lastKnownFileType = text.plist.strings; name = fi; path = fi.lproj/Intents.strings; sourceTree = "<group>"; };
		7D9BEF832335EC8B005DCFD6 /* fi */ = {isa = PBXFileReference; lastKnownFileType = text.plist.strings; name = fi; path = fi.lproj/Main.strings; sourceTree = "<group>"; };
		7D9BEF842335EC8B005DCFD6 /* fi */ = {isa = PBXFileReference; lastKnownFileType = text.plist.strings; name = fi; path = fi.lproj/MainInterface.strings; sourceTree = "<group>"; };
		7D9BEF852335EC8B005DCFD6 /* fi */ = {isa = PBXFileReference; lastKnownFileType = text.plist.strings; name = fi; path = fi.lproj/Interface.strings; sourceTree = "<group>"; };
		7D9BEF862335EC8B005DCFD6 /* fi */ = {isa = PBXFileReference; lastKnownFileType = text.plist.strings; name = fi; path = fi.lproj/Main.strings; sourceTree = "<group>"; };
		7D9BEF882335EC8C005DCFD6 /* fi */ = {isa = PBXFileReference; lastKnownFileType = text.plist.strings; name = fi; path = fi.lproj/Localizable.strings; sourceTree = "<group>"; };
		7D9BEF892335EC8C005DCFD6 /* fi */ = {isa = PBXFileReference; lastKnownFileType = text.plist.strings; name = fi; path = fi.lproj/Localizable.strings; sourceTree = "<group>"; };
		7D9BEF8A2335EC8C005DCFD6 /* fi */ = {isa = PBXFileReference; lastKnownFileType = text.plist.strings; name = fi; path = fi.lproj/InfoPlist.strings; sourceTree = "<group>"; };
		7D9BEF8C2335EC8C005DCFD6 /* fi */ = {isa = PBXFileReference; lastKnownFileType = text.plist.strings; name = fi; path = fi.lproj/Localizable.strings; sourceTree = "<group>"; };
		7D9BEF8D2335EC8C005DCFD6 /* fi */ = {isa = PBXFileReference; lastKnownFileType = text.plist.strings; name = fi; path = fi.lproj/Localizable.strings; sourceTree = "<group>"; };
		7D9BEF902335EC8C005DCFD6 /* fi */ = {isa = PBXFileReference; lastKnownFileType = text.plist.strings; name = fi; path = fi.lproj/Localizable.strings; sourceTree = "<group>"; };
		7D9BEF952335EC8D005DCFD6 /* fi */ = {isa = PBXFileReference; lastKnownFileType = text.plist.strings; name = fi; path = fi.lproj/Localizable.strings; sourceTree = "<group>"; };
		7D9BEF962335EC8D005DCFD6 /* fi */ = {isa = PBXFileReference; lastKnownFileType = text.plist.strings; name = fi; path = fi.lproj/Localizable.strings; sourceTree = "<group>"; };
		7D9BEF972335F667005DCFD6 /* en */ = {isa = PBXFileReference; lastKnownFileType = text.plist.strings; name = en; path = en.lproj/Localizable.strings; sourceTree = "<group>"; };
		7D9BEF98233600D6005DCFD6 /* es */ = {isa = PBXFileReference; lastKnownFileType = text.plist.strings; name = es; path = es.lproj/InfoPlist.strings; sourceTree = "<group>"; };
		7D9BEF99233600D8005DCFD6 /* sv */ = {isa = PBXFileReference; lastKnownFileType = text.plist.strings; name = sv; path = sv.lproj/InfoPlist.strings; sourceTree = "<group>"; };
		7D9BEF9A233600D9005DCFD6 /* vi */ = {isa = PBXFileReference; lastKnownFileType = text.plist.strings; name = vi; path = vi.lproj/InfoPlist.strings; sourceTree = "<group>"; };
		7D9BF13A23370E8B005DCFD6 /* ro */ = {isa = PBXFileReference; lastKnownFileType = text.plist.strings; name = ro; path = ro.lproj/Intents.strings; sourceTree = "<group>"; };
		7D9BF13B23370E8B005DCFD6 /* ro */ = {isa = PBXFileReference; lastKnownFileType = text.plist.strings; name = ro; path = ro.lproj/Main.strings; sourceTree = "<group>"; };
		7D9BF13C23370E8B005DCFD6 /* ro */ = {isa = PBXFileReference; lastKnownFileType = text.plist.strings; name = ro; path = ro.lproj/MainInterface.strings; sourceTree = "<group>"; };
		7D9BF13D23370E8B005DCFD6 /* ro */ = {isa = PBXFileReference; lastKnownFileType = text.plist.strings; name = ro; path = ro.lproj/Interface.strings; sourceTree = "<group>"; };
		7D9BF13E23370E8C005DCFD6 /* ro */ = {isa = PBXFileReference; lastKnownFileType = text.plist.strings; name = ro; path = ro.lproj/Main.strings; sourceTree = "<group>"; };
		7D9BF13F23370E8C005DCFD6 /* ro */ = {isa = PBXFileReference; lastKnownFileType = text.plist.strings; name = ro; path = ro.lproj/Localizable.strings; sourceTree = "<group>"; };
		7D9BF14023370E8C005DCFD6 /* ro */ = {isa = PBXFileReference; lastKnownFileType = text.plist.strings; name = ro; path = ro.lproj/Localizable.strings; sourceTree = "<group>"; };
		7D9BF14123370E8C005DCFD6 /* ro */ = {isa = PBXFileReference; lastKnownFileType = text.plist.strings; name = ro; path = ro.lproj/InfoPlist.strings; sourceTree = "<group>"; };
		7D9BF14223370E8C005DCFD6 /* ro */ = {isa = PBXFileReference; lastKnownFileType = text.plist.strings; name = ro; path = ro.lproj/Localizable.strings; sourceTree = "<group>"; };
		7D9BF14323370E8C005DCFD6 /* ro */ = {isa = PBXFileReference; lastKnownFileType = text.plist.strings; name = ro; path = ro.lproj/Localizable.strings; sourceTree = "<group>"; };
		7D9BF14423370E8D005DCFD6 /* ro */ = {isa = PBXFileReference; lastKnownFileType = text.plist.strings; name = ro; path = ro.lproj/Localizable.strings; sourceTree = "<group>"; };
		7D9BF14523370E8D005DCFD6 /* ro */ = {isa = PBXFileReference; lastKnownFileType = text.plist.strings; name = ro; path = ro.lproj/Localizable.strings; sourceTree = "<group>"; };
		7D9BF14623370E8D005DCFD6 /* ro */ = {isa = PBXFileReference; lastKnownFileType = text.plist.strings; name = ro; path = ro.lproj/Localizable.strings; sourceTree = "<group>"; };
		7DD382771F8DBFC60071272B /* es */ = {isa = PBXFileReference; lastKnownFileType = text.plist.strings; name = es; path = es.lproj/Main.strings; sourceTree = "<group>"; };
		7DD382781F8DBFC60071272B /* es */ = {isa = PBXFileReference; lastKnownFileType = text.plist.strings; name = es; path = es.lproj/MainInterface.strings; sourceTree = "<group>"; };
		7DD382791F8DBFC60071272B /* es */ = {isa = PBXFileReference; lastKnownFileType = text.plist.strings; name = es; path = es.lproj/Interface.strings; sourceTree = "<group>"; };
		80F864E52433BF5D0026EC26 /* fi */ = {isa = PBXFileReference; lastKnownFileType = text.plist.strings; name = fi; path = fi.lproj/InfoPlist.strings; sourceTree = "<group>"; };
		891B508424342BE1005DA578 /* CarbAndBolusFlowViewModel.swift */ = {isa = PBXFileReference; lastKnownFileType = sourcecode.swift; path = CarbAndBolusFlowViewModel.swift; sourceTree = "<group>"; };
		892A5D29222EF60A008961AB /* MockKit.framework */ = {isa = PBXFileReference; explicitFileType = wrapper.framework; name = MockKit.framework; path = Carthage/Build/iOS/MockKit.framework; sourceTree = SOURCE_ROOT; };
		892A5D2B222EF60A008961AB /* MockKitUI.framework */ = {isa = PBXFileReference; explicitFileType = wrapper.framework; name = MockKitUI.framework; path = Carthage/Build/iOS/MockKitUI.framework; sourceTree = SOURCE_ROOT; };
		892A5D58222F0A27008961AB /* Debug.swift */ = {isa = PBXFileReference; lastKnownFileType = sourcecode.swift; path = Debug.swift; sourceTree = "<group>"; };
		892A5D5A222F0D7C008961AB /* LoopTestingKit.framework */ = {isa = PBXFileReference; explicitFileType = wrapper.framework; name = LoopTestingKit.framework; path = Carthage/Build/iOS/LoopTestingKit.framework; sourceTree = SOURCE_ROOT; };
		892A5D682230C41D008961AB /* RangeReplaceableCollection.swift */ = {isa = PBXFileReference; lastKnownFileType = sourcecode.swift; path = RangeReplaceableCollection.swift; sourceTree = "<group>"; };
		892D7C5023B54A14008A9656 /* CarbEntryViewController.swift */ = {isa = PBXFileReference; lastKnownFileType = sourcecode.swift; path = CarbEntryViewController.swift; sourceTree = "<group>"; };
		892FB4CC22040104005293EC /* OverridePresetRow.swift */ = {isa = PBXFileReference; lastKnownFileType = sourcecode.swift; path = OverridePresetRow.swift; sourceTree = "<group>"; };
		892FB4CE220402C0005293EC /* OverrideSelectionController.swift */ = {isa = PBXFileReference; lastKnownFileType = sourcecode.swift; path = OverrideSelectionController.swift; sourceTree = "<group>"; };
		894F6DD2243BCBDB00CCE676 /* Environment+SizeClass.swift */ = {isa = PBXFileReference; lastKnownFileType = sourcecode.swift; path = "Environment+SizeClass.swift"; sourceTree = "<group>"; };
		894F6DD6243C047300CCE676 /* View+Position.swift */ = {isa = PBXFileReference; lastKnownFileType = sourcecode.swift; name = "View+Position.swift"; path = "WatchApp Extension/Views/View+Position.swift"; sourceTree = SOURCE_ROOT; };
		894F6DD8243C060600CCE676 /* ScalablePositionedText.swift */ = {isa = PBXFileReference; lastKnownFileType = sourcecode.swift; path = ScalablePositionedText.swift; sourceTree = "<group>"; };
		894F6DDA243C07CF00CCE676 /* GramLabel.swift */ = {isa = PBXFileReference; lastKnownFileType = sourcecode.swift; path = GramLabel.swift; sourceTree = "<group>"; };
		894F6DDC243C0A2300CCE676 /* CarbAmountLabel.swift */ = {isa = PBXFileReference; lastKnownFileType = sourcecode.swift; path = CarbAmountLabel.swift; sourceTree = "<group>"; };
		895788A5242E69A1002CB114 /* AbsorptionTimeSelection.swift */ = {isa = PBXFileReference; fileEncoding = 4; lastKnownFileType = sourcecode.swift; path = AbsorptionTimeSelection.swift; sourceTree = "<group>"; };
		895788A6242E69A1002CB114 /* CarbAndBolusFlow.swift */ = {isa = PBXFileReference; fileEncoding = 4; lastKnownFileType = sourcecode.swift; path = CarbAndBolusFlow.swift; sourceTree = "<group>"; };
		895788A7242E69A1002CB114 /* BolusInput.swift */ = {isa = PBXFileReference; fileEncoding = 4; lastKnownFileType = sourcecode.swift; path = BolusInput.swift; sourceTree = "<group>"; };
		895788A9242E69A1002CB114 /* Color.swift */ = {isa = PBXFileReference; fileEncoding = 4; lastKnownFileType = sourcecode.swift; path = Color.swift; sourceTree = "<group>"; };
		895788AA242E69A1002CB114 /* CircularAccessoryButtonStyle.swift */ = {isa = PBXFileReference; fileEncoding = 4; lastKnownFileType = sourcecode.swift; path = CircularAccessoryButtonStyle.swift; sourceTree = "<group>"; };
		895788AB242E69A2002CB114 /* ActionButton.swift */ = {isa = PBXFileReference; fileEncoding = 4; lastKnownFileType = sourcecode.swift; path = ActionButton.swift; sourceTree = "<group>"; };
		895FE0942201234000FCF18A /* OverrideSelectionViewController.swift */ = {isa = PBXFileReference; fileEncoding = 4; lastKnownFileType = sourcecode.swift; path = OverrideSelectionViewController.swift; sourceTree = "<group>"; };
		8968B1112408B3520074BB48 /* UIFont.swift */ = {isa = PBXFileReference; lastKnownFileType = sourcecode.swift; path = UIFont.swift; sourceTree = "<group>"; };
		8968B113240C55F10074BB48 /* LoopSettingsTests.swift */ = {isa = PBXFileReference; lastKnownFileType = sourcecode.swift; path = LoopSettingsTests.swift; sourceTree = "<group>"; };
		897A5A9524C2175B00C4E71D /* BolusEntryView.swift */ = {isa = PBXFileReference; lastKnownFileType = sourcecode.swift; path = BolusEntryView.swift; sourceTree = "<group>"; };
		897A5A9824C22DE800C4E71D /* BolusEntryViewModel.swift */ = {isa = PBXFileReference; lastKnownFileType = sourcecode.swift; path = BolusEntryViewModel.swift; sourceTree = "<group>"; };
		898ECA5E218ABD17001E9D35 /* GlucoseChartScaler.swift */ = {isa = PBXFileReference; fileEncoding = 4; lastKnownFileType = sourcecode.swift; path = GlucoseChartScaler.swift; sourceTree = "<group>"; };
		898ECA5F218ABD17001E9D35 /* GlucoseChartData.swift */ = {isa = PBXFileReference; fileEncoding = 4; lastKnownFileType = sourcecode.swift; path = GlucoseChartData.swift; sourceTree = "<group>"; };
		898ECA62218ABD21001E9D35 /* ComplicationChartManager.swift */ = {isa = PBXFileReference; fileEncoding = 4; lastKnownFileType = sourcecode.swift; path = ComplicationChartManager.swift; sourceTree = "<group>"; };
		898ECA64218ABD9A001E9D35 /* CGRect.swift */ = {isa = PBXFileReference; fileEncoding = 4; lastKnownFileType = sourcecode.swift; path = CGRect.swift; sourceTree = "<group>"; };
		898ECA66218ABDA8001E9D35 /* WatchApp Extension-Bridging-Header.h */ = {isa = PBXFileReference; lastKnownFileType = sourcecode.c.h; path = "WatchApp Extension-Bridging-Header.h"; sourceTree = "<group>"; };
		898ECA67218ABDA8001E9D35 /* CLKTextProvider+Compound.m */ = {isa = PBXFileReference; fileEncoding = 4; lastKnownFileType = sourcecode.c.objc; path = "CLKTextProvider+Compound.m"; sourceTree = "<group>"; };
		898ECA68218ABDA9001E9D35 /* CLKTextProvider+Compound.h */ = {isa = PBXFileReference; fileEncoding = 4; lastKnownFileType = sourcecode.c.h; path = "CLKTextProvider+Compound.h"; sourceTree = "<group>"; };
		899433B723FE129700FA4BEA /* OverrideBadgeView.swift */ = {isa = PBXFileReference; lastKnownFileType = sourcecode.swift; path = OverrideBadgeView.swift; sourceTree = "<group>"; };
		89A1B66D24ABFDF800117AC2 /* SupportedBolusVolumesUserInfo.swift */ = {isa = PBXFileReference; lastKnownFileType = sourcecode.swift; path = SupportedBolusVolumesUserInfo.swift; sourceTree = "<group>"; };
		89A605E224327DFE009C1096 /* CarbAmountInput.swift */ = {isa = PBXFileReference; lastKnownFileType = sourcecode.swift; path = CarbAmountInput.swift; sourceTree = "<group>"; };
		89A605E424327F45009C1096 /* DoseVolumeInput.swift */ = {isa = PBXFileReference; lastKnownFileType = sourcecode.swift; path = DoseVolumeInput.swift; sourceTree = "<group>"; };
		89A605E62432860C009C1096 /* PeriodicPublisher.swift */ = {isa = PBXFileReference; lastKnownFileType = sourcecode.swift; path = PeriodicPublisher.swift; sourceTree = "<group>"; };
		89A605E824328862009C1096 /* Checkmark.swift */ = {isa = PBXFileReference; lastKnownFileType = sourcecode.swift; path = Checkmark.swift; sourceTree = "<group>"; };
		89A605EA243288E4009C1096 /* TopDownTriangle.swift */ = {isa = PBXFileReference; lastKnownFileType = sourcecode.swift; path = TopDownTriangle.swift; sourceTree = "<group>"; };
		89A605EC24328972009C1096 /* BolusArrow.swift */ = {isa = PBXFileReference; lastKnownFileType = sourcecode.swift; path = BolusArrow.swift; sourceTree = "<group>"; };
		89A605EE2432925D009C1096 /* CompletionCheckmark.swift */ = {isa = PBXFileReference; lastKnownFileType = sourcecode.swift; path = CompletionCheckmark.swift; sourceTree = "<group>"; };
		89A605F02432BD18009C1096 /* BolusConfirmationVisual.swift */ = {isa = PBXFileReference; lastKnownFileType = sourcecode.swift; path = BolusConfirmationVisual.swift; sourceTree = "<group>"; };
		89ADE13A226BFA0F0067222B /* TestingScenariosManager.swift */ = {isa = PBXFileReference; lastKnownFileType = sourcecode.swift; path = TestingScenariosManager.swift; sourceTree = "<group>"; };
		89CA2B2F226C0161004D9350 /* DirectoryObserver.swift */ = {isa = PBXFileReference; lastKnownFileType = sourcecode.swift; path = DirectoryObserver.swift; sourceTree = "<group>"; };
		89CA2B31226C18B8004D9350 /* TestingScenariosTableViewController.swift */ = {isa = PBXFileReference; lastKnownFileType = sourcecode.swift; path = TestingScenariosTableViewController.swift; sourceTree = "<group>"; };
		89CA2B3C226E6B13004D9350 /* LocalTestingScenariosManager.swift */ = {isa = PBXFileReference; lastKnownFileType = sourcecode.swift; path = LocalTestingScenariosManager.swift; sourceTree = "<group>"; };
		89CAB36224C8FE95009EE3CE /* PredictedGlucoseChartView.swift */ = {isa = PBXFileReference; lastKnownFileType = sourcecode.swift; path = PredictedGlucoseChartView.swift; sourceTree = "<group>"; };
		89D1503D24B506EB00EDE253 /* Dictionary.swift */ = {isa = PBXFileReference; lastKnownFileType = sourcecode.swift; path = Dictionary.swift; sourceTree = "<group>"; };
		89D6953D23B6DF8A002B3066 /* PotentialCarbEntryTableViewCell.swift */ = {isa = PBXFileReference; lastKnownFileType = sourcecode.swift; path = PotentialCarbEntryTableViewCell.swift; sourceTree = "<group>"; };
		89E08FC1242E73DC000D719B /* CarbAmountPositionKey.swift */ = {isa = PBXFileReference; lastKnownFileType = sourcecode.swift; path = CarbAmountPositionKey.swift; sourceTree = "<group>"; };
		89E08FC3242E73F0000D719B /* GramLabelPositionKey.swift */ = {isa = PBXFileReference; lastKnownFileType = sourcecode.swift; path = GramLabelPositionKey.swift; sourceTree = "<group>"; };
		89E08FC5242E7506000D719B /* CarbAndDateInput.swift */ = {isa = PBXFileReference; lastKnownFileType = sourcecode.swift; path = CarbAndDateInput.swift; sourceTree = "<group>"; };
		89E08FC7242E76E9000D719B /* AnyTransition.swift */ = {isa = PBXFileReference; lastKnownFileType = sourcecode.swift; path = AnyTransition.swift; sourceTree = "<group>"; };
		89E08FC9242E7714000D719B /* UIFont.swift */ = {isa = PBXFileReference; lastKnownFileType = sourcecode.swift; path = UIFont.swift; sourceTree = "<group>"; };
		89E08FCB242E790C000D719B /* Comparable.swift */ = {isa = PBXFileReference; lastKnownFileType = sourcecode.swift; path = Comparable.swift; sourceTree = "<group>"; };
		89E08FCF242E8B2B000D719B /* BolusConfirmationView.swift */ = {isa = PBXFileReference; lastKnownFileType = sourcecode.swift; path = BolusConfirmationView.swift; sourceTree = "<group>"; };
		89E267FB2292456700A3F2AF /* FeatureFlags.swift */ = {isa = PBXFileReference; lastKnownFileType = sourcecode.swift; path = FeatureFlags.swift; sourceTree = "<group>"; };
		89E267FE229267DF00A3F2AF /* Optional.swift */ = {isa = PBXFileReference; lastKnownFileType = sourcecode.swift; path = Optional.swift; sourceTree = "<group>"; };
		89F9118E24352F1600ECCAF3 /* DigitalCrownRotation.swift */ = {isa = PBXFileReference; lastKnownFileType = sourcecode.swift; path = DigitalCrownRotation.swift; sourceTree = "<group>"; };
		89F9119124358E2B00ECCAF3 /* CarbEntryInputMode.swift */ = {isa = PBXFileReference; lastKnownFileType = sourcecode.swift; path = CarbEntryInputMode.swift; sourceTree = "<group>"; };
		89F9119324358E4500ECCAF3 /* CarbAbsorptionTime.swift */ = {isa = PBXFileReference; lastKnownFileType = sourcecode.swift; path = CarbAbsorptionTime.swift; sourceTree = "<group>"; };
		89F9119524358E6900ECCAF3 /* BolusPickerValues.swift */ = {isa = PBXFileReference; lastKnownFileType = sourcecode.swift; path = BolusPickerValues.swift; sourceTree = "<group>"; };
		89FE21AC24AC57E30033F501 /* Collection.swift */ = {isa = PBXFileReference; lastKnownFileType = sourcecode.swift; path = Collection.swift; sourceTree = "<group>"; };
<<<<<<< HEAD
		A9122E8526D1506E00CDF0F5 /* Base32.framework */ = {isa = PBXFileReference; explicitFileType = wrapper.framework; path = Base32.framework; sourceTree = BUILT_PRODUCTS_DIR; };
=======
		A91D2A3E26CF0FF80023B075 /* IconTitleSubtitleTableViewCell.swift */ = {isa = PBXFileReference; lastKnownFileType = sourcecode.swift; path = IconTitleSubtitleTableViewCell.swift; sourceTree = "<group>"; };
>>>>>>> 75db2fed
		A91E4C2024F867A700BE9213 /* StoredAlertTests.swift */ = {isa = PBXFileReference; lastKnownFileType = sourcecode.swift; path = StoredAlertTests.swift; sourceTree = "<group>"; };
		A91E4C2224F86F1000BE9213 /* CriticalEventLogExportManagerTests.swift */ = {isa = PBXFileReference; lastKnownFileType = sourcecode.swift; path = CriticalEventLogExportManagerTests.swift; sourceTree = "<group>"; };
		A92E557D2464DFFD00DB93BB /* DosingDecisionStore.swift */ = {isa = PBXFileReference; lastKnownFileType = sourcecode.swift; name = DosingDecisionStore.swift; path = ../Stores/DosingDecisionStore.swift; sourceTree = "<group>"; };
		A9347F2E24E7508A00C99C34 /* WatchHistoricalCarbs.swift */ = {isa = PBXFileReference; lastKnownFileType = sourcecode.swift; path = WatchHistoricalCarbs.swift; sourceTree = "<group>"; };
		A9347F3024E7521800C99C34 /* CarbBackfillRequestUserInfo.swift */ = {isa = PBXFileReference; lastKnownFileType = sourcecode.swift; path = CarbBackfillRequestUserInfo.swift; sourceTree = "<group>"; };
		A951C5FF23E8AB51003E26DC /* Version.xcconfig */ = {isa = PBXFileReference; lastKnownFileType = text.xcconfig; path = Version.xcconfig; sourceTree = "<group>"; };
		A963B279252CEBAE0062AA12 /* SetBolusUserInfoTests.swift */ = {isa = PBXFileReference; lastKnownFileType = sourcecode.swift; path = SetBolusUserInfoTests.swift; sourceTree = "<group>"; };
		A966152423EA5A25005D8B29 /* DefaultAssets.xcassets */ = {isa = PBXFileReference; lastKnownFileType = folder.assetcatalog; path = DefaultAssets.xcassets; sourceTree = "<group>"; };
		A966152523EA5A25005D8B29 /* DerivedAssets.xcassets */ = {isa = PBXFileReference; lastKnownFileType = folder.assetcatalog; path = DerivedAssets.xcassets; sourceTree = "<group>"; };
		A966152823EA5A37005D8B29 /* DefaultAssets.xcassets */ = {isa = PBXFileReference; lastKnownFileType = folder.assetcatalog; path = DefaultAssets.xcassets; sourceTree = "<group>"; };
		A966152923EA5A37005D8B29 /* DerivedAssets.xcassets */ = {isa = PBXFileReference; lastKnownFileType = folder.assetcatalog; path = DerivedAssets.xcassets; sourceTree = "<group>"; };
		A967D94B24F99B9300CDDF8A /* OutputStream.swift */ = {isa = PBXFileReference; lastKnownFileType = sourcecode.swift; path = OutputStream.swift; sourceTree = "<group>"; };
		A977A2F324ACFECF0059C207 /* CriticalEventLogExportManager.swift */ = {isa = PBXFileReference; lastKnownFileType = sourcecode.swift; path = CriticalEventLogExportManager.swift; sourceTree = "<group>"; };
		A97F250725E056D500F0EE19 /* OnboardingManager.swift */ = {isa = PBXFileReference; lastKnownFileType = sourcecode.swift; path = OnboardingManager.swift; sourceTree = "<group>"; };
		A985464C251448300099C1A6 /* OutputStreamTests.swift */ = {isa = PBXFileReference; lastKnownFileType = sourcecode.swift; path = OutputStreamTests.swift; sourceTree = "<group>"; };
		A98556842493F901000FD662 /* AlertStore+SimulatedCoreData.swift */ = {isa = PBXFileReference; lastKnownFileType = sourcecode.swift; path = "AlertStore+SimulatedCoreData.swift"; sourceTree = "<group>"; };
		A987CD4824A58A0100439ADC /* ZipArchive.swift */ = {isa = PBXFileReference; lastKnownFileType = sourcecode.swift; path = ZipArchive.swift; sourceTree = "<group>"; };
		A999D40324663CE1004C89D4 /* DoseStore.swift */ = {isa = PBXFileReference; lastKnownFileType = sourcecode.swift; path = DoseStore.swift; sourceTree = "<group>"; };
		A999D40524663D18004C89D4 /* PumpManagerError.swift */ = {isa = PBXFileReference; lastKnownFileType = sourcecode.swift; path = PumpManagerError.swift; sourceTree = "<group>"; };
		A999D40924663DC7004C89D4 /* CarbStore.swift */ = {isa = PBXFileReference; lastKnownFileType = sourcecode.swift; path = CarbStore.swift; sourceTree = "<group>"; };
		A9A056B224B93C62007CF06D /* CriticalEventLogExportView.swift */ = {isa = PBXFileReference; lastKnownFileType = sourcecode.swift; path = CriticalEventLogExportView.swift; sourceTree = "<group>"; };
		A9A056B424B94123007CF06D /* CriticalEventLogExportViewModel.swift */ = {isa = PBXFileReference; lastKnownFileType = sourcecode.swift; path = CriticalEventLogExportViewModel.swift; sourceTree = "<group>"; };
		A9A63F8C246B261100588D5B /* DosingDecisionStoreTests.swift */ = {isa = PBXFileReference; lastKnownFileType = sourcecode.swift; path = DosingDecisionStoreTests.swift; sourceTree = "<group>"; };
		A9B607AF247F000F00792BE4 /* UserNotifications+Loop.swift */ = {isa = PBXFileReference; lastKnownFileType = sourcecode.swift; path = "UserNotifications+Loop.swift"; sourceTree = "<group>"; };
		A9C1719625366F780053BCBD /* WatchHistoricalGlucoseTest.swift */ = {isa = PBXFileReference; lastKnownFileType = sourcecode.swift; path = WatchHistoricalGlucoseTest.swift; sourceTree = "<group>"; };
		A9C62D8123316FF500535612 /* UserDefaults+Services.swift */ = {isa = PBXFileReference; fileEncoding = 4; lastKnownFileType = sourcecode.swift; path = "UserDefaults+Services.swift"; sourceTree = "<group>"; };
		A9C62D832331700D00535612 /* DiagnosticLog+Subsystem.swift */ = {isa = PBXFileReference; fileEncoding = 4; lastKnownFileType = sourcecode.swift; path = "DiagnosticLog+Subsystem.swift"; sourceTree = "<group>"; };
		A9C62D852331703000535612 /* Service.swift */ = {isa = PBXFileReference; fileEncoding = 4; lastKnownFileType = sourcecode.swift; path = Service.swift; sourceTree = "<group>"; };
		A9C62D862331703000535612 /* LoggingServicesManager.swift */ = {isa = PBXFileReference; fileEncoding = 4; lastKnownFileType = sourcecode.swift; path = LoggingServicesManager.swift; sourceTree = "<group>"; };
		A9C62D872331703000535612 /* ServicesManager.swift */ = {isa = PBXFileReference; fileEncoding = 4; lastKnownFileType = sourcecode.swift; path = ServicesManager.swift; sourceTree = "<group>"; };
		A9C62D8D2331708700535612 /* AuthenticationTableViewCell+NibLoadable.swift */ = {isa = PBXFileReference; fileEncoding = 4; lastKnownFileType = sourcecode.swift; path = "AuthenticationTableViewCell+NibLoadable.swift"; sourceTree = "<group>"; };
		A9CBE457248AB564008E7BA2 /* DoseStore+SimulatedCoreData.swift */ = {isa = PBXFileReference; lastKnownFileType = sourcecode.swift; path = "DoseStore+SimulatedCoreData.swift"; sourceTree = "<group>"; };
		A9CBE459248ACBE1008E7BA2 /* DosingDecisionStore+SimulatedCoreData.swift */ = {isa = PBXFileReference; lastKnownFileType = sourcecode.swift; path = "DosingDecisionStore+SimulatedCoreData.swift"; sourceTree = "<group>"; };
		A9CBE45B248ACC03008E7BA2 /* SettingsStore+SimulatedCoreData.swift */ = {isa = PBXFileReference; lastKnownFileType = sourcecode.swift; path = "SettingsStore+SimulatedCoreData.swift"; sourceTree = "<group>"; };
		A9D5C5B525DC6C6A00534873 /* LoopAppManager.swift */ = {isa = PBXFileReference; lastKnownFileType = sourcecode.swift; path = LoopAppManager.swift; sourceTree = "<group>"; };
		A9DAE7CF2332D77F006AE942 /* LoopTests.swift */ = {isa = PBXFileReference; fileEncoding = 4; lastKnownFileType = sourcecode.swift; path = LoopTests.swift; sourceTree = "<group>"; };
		A9DCF2D525B0F3C500C89088 /* LoopUIColorPalette+Default.swift */ = {isa = PBXFileReference; lastKnownFileType = sourcecode.swift; path = "LoopUIColorPalette+Default.swift"; sourceTree = "<group>"; };
		A9DF02CA24F72B9E00B7C988 /* CriticalEventLogTests.swift */ = {isa = PBXFileReference; lastKnownFileType = sourcecode.swift; path = CriticalEventLogTests.swift; sourceTree = "<group>"; };
		A9DFAFB224F0415E00950D1E /* CarbBackfillRequestUserInfoTests.swift */ = {isa = PBXFileReference; lastKnownFileType = sourcecode.swift; path = CarbBackfillRequestUserInfoTests.swift; sourceTree = "<group>"; };
		A9DFAFB424F048A000950D1E /* WatchHistoricalCarbsTests.swift */ = {isa = PBXFileReference; lastKnownFileType = sourcecode.swift; path = WatchHistoricalCarbsTests.swift; sourceTree = "<group>"; };
		A9E2DA7F262325E500AB8C89 /* OneTimePassword.framework */ = {isa = PBXFileReference; explicitFileType = wrapper.framework; path = OneTimePassword.framework; sourceTree = BUILT_PRODUCTS_DIR; };
		A9E2DA81262325F700AB8C89 /* Base32.xcframework */ = {isa = PBXFileReference; lastKnownFileType = wrapper.xcframework; name = Base32.xcframework; path = ../OneTimePassword/Carthage/Build/Base32.xcframework; sourceTree = "<group>"; };
		A9E6DFE5246A042E005B1A1C /* CarbStoreTests.swift */ = {isa = PBXFileReference; lastKnownFileType = sourcecode.swift; path = CarbStoreTests.swift; sourceTree = "<group>"; };
		A9E6DFE7246A043C005B1A1C /* DoseStoreTests.swift */ = {isa = PBXFileReference; lastKnownFileType = sourcecode.swift; path = DoseStoreTests.swift; sourceTree = "<group>"; };
		A9E6DFE9246A0448005B1A1C /* PumpManagerErrorTests.swift */ = {isa = PBXFileReference; lastKnownFileType = sourcecode.swift; path = PumpManagerErrorTests.swift; sourceTree = "<group>"; };
		A9E6DFEE246A0474005B1A1C /* LoopErrorTests.swift */ = {isa = PBXFileReference; lastKnownFileType = sourcecode.swift; path = LoopErrorTests.swift; sourceTree = "<group>"; };
		A9F5F1F4251050EC00E7C8A4 /* ZipArchiveTests.swift */ = {isa = PBXFileReference; lastKnownFileType = sourcecode.swift; path = ZipArchiveTests.swift; sourceTree = "<group>"; };
		A9F66FC2247F451500096EA7 /* UIDevice+Loop.swift */ = {isa = PBXFileReference; lastKnownFileType = sourcecode.swift; path = "UIDevice+Loop.swift"; sourceTree = "<group>"; };
		A9F703722489BC8500C98AD8 /* CarbStore+SimulatedCoreData.swift */ = {isa = PBXFileReference; lastKnownFileType = sourcecode.swift; path = "CarbStore+SimulatedCoreData.swift"; sourceTree = "<group>"; };
		A9F703742489C9A000C98AD8 /* GlucoseStore+SimulatedCoreData.swift */ = {isa = PBXFileReference; lastKnownFileType = sourcecode.swift; path = "GlucoseStore+SimulatedCoreData.swift"; sourceTree = "<group>"; };
		A9F703762489D8AA00C98AD8 /* PersistentDeviceLog+SimulatedCoreData.swift */ = {isa = PBXFileReference; lastKnownFileType = sourcecode.swift; path = "PersistentDeviceLog+SimulatedCoreData.swift"; sourceTree = "<group>"; };
		A9FB75F0252BE320004C7D3F /* BolusDosingDecision.swift */ = {isa = PBXFileReference; lastKnownFileType = sourcecode.swift; path = BolusDosingDecision.swift; sourceTree = "<group>"; };
		B40D07C6251A89D500C1C6D7 /* GlucoseDisplay.swift */ = {isa = PBXFileReference; lastKnownFileType = sourcecode.swift; path = GlucoseDisplay.swift; sourceTree = "<group>"; };
		B42C951324A3C76000857C73 /* CGMStatusHUDViewModel.swift */ = {isa = PBXFileReference; fileEncoding = 4; lastKnownFileType = sourcecode.swift; path = CGMStatusHUDViewModel.swift; sourceTree = "<group>"; };
		B42C951624A3CAF200857C73 /* NotificationsCriticalAlertPermissionsViewModel.swift */ = {isa = PBXFileReference; fileEncoding = 4; lastKnownFileType = sourcecode.swift; path = NotificationsCriticalAlertPermissionsViewModel.swift; sourceTree = "<group>"; };
		B43DA44024D9C12100CAFF4E /* DismissibleHostingController.swift */ = {isa = PBXFileReference; lastKnownFileType = sourcecode.swift; path = DismissibleHostingController.swift; sourceTree = "<group>"; };
		B44251B2252350CE00605937 /* ChartAxisValuesStaticGeneratorTests.swift */ = {isa = PBXFileReference; lastKnownFileType = sourcecode.swift; path = ChartAxisValuesStaticGeneratorTests.swift; sourceTree = "<group>"; };
		B44251B52523578300605937 /* PredictedGlucoseChartTests.swift */ = {isa = PBXFileReference; lastKnownFileType = sourcecode.swift; path = PredictedGlucoseChartTests.swift; sourceTree = "<group>"; };
		B47A791B2508009E006C0E11 /* ChartAxisValuesStaticGenerator.swift */ = {isa = PBXFileReference; lastKnownFileType = sourcecode.swift; path = ChartAxisValuesStaticGenerator.swift; sourceTree = "<group>"; };
		B48B0BAB24900093009A48DE /* PumpStatusHUDView.swift */ = {isa = PBXFileReference; lastKnownFileType = sourcecode.swift; path = PumpStatusHUDView.swift; sourceTree = "<group>"; };
		B490A03C24D04F9400F509FA /* Color.swift */ = {isa = PBXFileReference; lastKnownFileType = sourcecode.swift; path = Color.swift; sourceTree = "<group>"; };
		B490A03E24D0550F00F509FA /* GlucoseRangeCategory.swift */ = {isa = PBXFileReference; lastKnownFileType = sourcecode.swift; path = GlucoseRangeCategory.swift; sourceTree = "<group>"; };
		B490A04024D0559D00F509FA /* DeviceLifecycleProgressState.swift */ = {isa = PBXFileReference; lastKnownFileType = sourcecode.swift; path = DeviceLifecycleProgressState.swift; sourceTree = "<group>"; };
		B490A04224D055D900F509FA /* DeviceStatusHighlight.swift */ = {isa = PBXFileReference; lastKnownFileType = sourcecode.swift; path = DeviceStatusHighlight.swift; sourceTree = "<group>"; };
		B4BC56372518DEA900373647 /* CGMStatusHUDViewModelTests.swift */ = {isa = PBXFileReference; lastKnownFileType = sourcecode.swift; path = CGMStatusHUDViewModelTests.swift; sourceTree = "<group>"; };
		B4C9859325D5A3BB009FD9CA /* StatusBadgeHUDView.swift */ = {isa = PBXFileReference; lastKnownFileType = sourcecode.swift; path = StatusBadgeHUDView.swift; sourceTree = "<group>"; };
		B4CAD8502549D02D0057946B /* LoopSettingsAlerter.swift */ = {isa = PBXFileReference; lastKnownFileType = sourcecode.swift; path = LoopSettingsAlerter.swift; sourceTree = "<group>"; };
		B4CAD8782549D2540057946B /* LoopCompletionFreshnessTests.swift */ = {isa = PBXFileReference; lastKnownFileType = sourcecode.swift; path = LoopCompletionFreshnessTests.swift; sourceTree = "<group>"; };
		B4D620D324D9EDB900043B3C /* GuidanceColors.swift */ = {isa = PBXFileReference; lastKnownFileType = sourcecode.swift; path = GuidanceColors.swift; sourceTree = "<group>"; };
		B4E2022F2661063E009421B5 /* ClosedLoopStatus.swift */ = {isa = PBXFileReference; lastKnownFileType = sourcecode.swift; path = ClosedLoopStatus.swift; sourceTree = "<group>"; };
		B4E96D4A248A6B6E002DABAD /* DeviceStatusHUDView.swift */ = {isa = PBXFileReference; lastKnownFileType = sourcecode.swift; path = DeviceStatusHUDView.swift; sourceTree = "<group>"; };
		B4E96D4E248A6E20002DABAD /* CGMStatusHUDView.swift */ = {isa = PBXFileReference; lastKnownFileType = sourcecode.swift; path = CGMStatusHUDView.swift; sourceTree = "<group>"; };
		B4E96D52248A7386002DABAD /* GlucoseValueHUDView.swift */ = {isa = PBXFileReference; lastKnownFileType = sourcecode.swift; path = GlucoseValueHUDView.swift; sourceTree = "<group>"; };
		B4E96D54248A7509002DABAD /* GlucoseTrendHUDView.swift */ = {isa = PBXFileReference; lastKnownFileType = sourcecode.swift; path = GlucoseTrendHUDView.swift; sourceTree = "<group>"; };
		B4E96D56248A7B0F002DABAD /* StatusHighlightHUDView.swift */ = {isa = PBXFileReference; lastKnownFileType = sourcecode.swift; path = StatusHighlightHUDView.swift; sourceTree = "<group>"; };
		B4E96D58248A7F9A002DABAD /* StatusHighlightHUDView.xib */ = {isa = PBXFileReference; lastKnownFileType = file.xib; path = StatusHighlightHUDView.xib; sourceTree = "<group>"; };
		B4E96D5A248A8229002DABAD /* StatusBarHUDView.swift */ = {isa = PBXFileReference; lastKnownFileType = sourcecode.swift; path = StatusBarHUDView.swift; sourceTree = "<group>"; };
		B4E96D5C248A82A2002DABAD /* StatusBarHUDView.xib */ = {isa = PBXFileReference; lastKnownFileType = file.xib; path = StatusBarHUDView.xib; sourceTree = "<group>"; };
		B4F3D25024AF890C0095CE44 /* BluetoothStateManager.swift */ = {isa = PBXFileReference; lastKnownFileType = sourcecode.swift; path = BluetoothStateManager.swift; sourceTree = "<group>"; };
		B4FACBB02541FAB700199981 /* LoopSettingsAlerterTests.swift */ = {isa = PBXFileReference; lastKnownFileType = sourcecode.swift; path = LoopSettingsAlerterTests.swift; sourceTree = "<group>"; };
		B4FEEF7C24B8A71F00A8DF9B /* DeviceDataManager+DeviceStatus.swift */ = {isa = PBXFileReference; lastKnownFileType = sourcecode.swift; path = "DeviceDataManager+DeviceStatus.swift"; sourceTree = "<group>"; };
		C10B28451EA9BA5E006EA1FC /* far_future_high_bg_forecast.json */ = {isa = PBXFileReference; fileEncoding = 4; lastKnownFileType = text.json; path = far_future_high_bg_forecast.json; sourceTree = "<group>"; };
		C11AA5C7258736CF00BDE12F /* DerivedAssetsBase.xcassets */ = {isa = PBXFileReference; lastKnownFileType = folder.assetcatalog; path = DerivedAssetsBase.xcassets; sourceTree = "<group>"; };
		C11BD0542523CFED00236B08 /* SimpleBolusViewModel.swift */ = {isa = PBXFileReference; lastKnownFileType = sourcecode.swift; path = SimpleBolusViewModel.swift; sourceTree = "<group>"; };
		C1201E2B23ECDBD0002DA84A /* WatchContextRequestUserInfo.swift */ = {isa = PBXFileReference; lastKnownFileType = sourcecode.swift; path = WatchContextRequestUserInfo.swift; sourceTree = "<group>"; };
		C125F31A22FE7CE200FD0545 /* copy-frameworks.sh */ = {isa = PBXFileReference; fileEncoding = 4; lastKnownFileType = text.script.sh; path = "copy-frameworks.sh"; sourceTree = "<group>"; };
		C12CB9AC23106A3C00F84978 /* it */ = {isa = PBXFileReference; lastKnownFileType = text.plist.strings; name = it; path = it.lproj/Intents.strings; sourceTree = "<group>"; };
		C12CB9AE23106A5C00F84978 /* fr */ = {isa = PBXFileReference; lastKnownFileType = text.plist.strings; name = fr; path = fr.lproj/Intents.strings; sourceTree = "<group>"; };
		C12CB9B023106A5F00F84978 /* de */ = {isa = PBXFileReference; lastKnownFileType = text.plist.strings; name = de; path = de.lproj/Intents.strings; sourceTree = "<group>"; };
		C12CB9B223106A6000F84978 /* zh-Hans */ = {isa = PBXFileReference; lastKnownFileType = text.plist.strings; name = "zh-Hans"; path = "zh-Hans.lproj/Intents.strings"; sourceTree = "<group>"; };
		C12CB9B423106A6100F84978 /* nl */ = {isa = PBXFileReference; lastKnownFileType = text.plist.strings; name = nl; path = nl.lproj/Intents.strings; sourceTree = "<group>"; };
		C12CB9B623106A6200F84978 /* nb */ = {isa = PBXFileReference; lastKnownFileType = text.plist.strings; name = nb; path = nb.lproj/Intents.strings; sourceTree = "<group>"; };
		C12CB9B823106A6300F84978 /* pl */ = {isa = PBXFileReference; lastKnownFileType = text.plist.strings; name = pl; path = pl.lproj/Intents.strings; sourceTree = "<group>"; };
		C12F21A61DFA79CB00748193 /* recommend_temp_basal_very_low_end_in_range.json */ = {isa = PBXFileReference; fileEncoding = 4; lastKnownFileType = text.json; path = recommend_temp_basal_very_low_end_in_range.json; sourceTree = "<group>"; };
		C13DA2AF24F6C7690098BB29 /* UIViewController.swift */ = {isa = PBXFileReference; lastKnownFileType = sourcecode.swift; path = UIViewController.swift; sourceTree = "<group>"; };
		C148CEE624FD91BD00711B3B /* DeliveryUncertaintyAlertManager.swift */ = {isa = PBXFileReference; lastKnownFileType = sourcecode.swift; path = DeliveryUncertaintyAlertManager.swift; sourceTree = "<group>"; };
		C165756E2534C468004AE16E /* SimpleBolusViewModelTests.swift */ = {isa = PBXFileReference; lastKnownFileType = sourcecode.swift; path = SimpleBolusViewModelTests.swift; sourceTree = "<group>"; };
		C16575702538A36B004AE16E /* CGMStalenessMonitor.swift */ = {isa = PBXFileReference; lastKnownFileType = sourcecode.swift; path = CGMStalenessMonitor.swift; sourceTree = "<group>"; };
		C16575722538AFF6004AE16E /* CGMStalenessMonitorTests.swift */ = {isa = PBXFileReference; lastKnownFileType = sourcecode.swift; path = CGMStalenessMonitorTests.swift; sourceTree = "<group>"; };
		C16575742539FD60004AE16E /* LoopCoreConstants.swift */ = {isa = PBXFileReference; lastKnownFileType = sourcecode.swift; path = LoopCoreConstants.swift; sourceTree = "<group>"; };
		C1657577253A0021004AE16E /* ChartConstants.swift */ = {isa = PBXFileReference; lastKnownFileType = sourcecode.swift; path = ChartConstants.swift; sourceTree = "<group>"; };
		C165B8CD23302C5D0004112E /* RemoteCommand.swift */ = {isa = PBXFileReference; lastKnownFileType = sourcecode.swift; path = RemoteCommand.swift; sourceTree = "<group>"; };
		C16B983D26B4893300256B05 /* DoseEnactor.swift */ = {isa = PBXFileReference; lastKnownFileType = sourcecode.swift; path = DoseEnactor.swift; sourceTree = "<group>"; };
		C16B983F26B4898800256B05 /* DoseEnactorTests.swift */ = {isa = PBXFileReference; lastKnownFileType = sourcecode.swift; path = DoseEnactorTests.swift; sourceTree = "<group>"; };
		C16DA84122E8E112008624C2 /* PluginManager.swift */ = {isa = PBXFileReference; lastKnownFileType = sourcecode.swift; path = PluginManager.swift; sourceTree = "<group>"; };
		C1742331259BEADC00399C9D /* ManualEntryDoseView.swift */ = {isa = PBXFileReference; lastKnownFileType = sourcecode.swift; path = ManualEntryDoseView.swift; sourceTree = "<group>"; };
		C174233B259BEB0F00399C9D /* ManualEntryDoseViewModel.swift */ = {isa = PBXFileReference; lastKnownFileType = sourcecode.swift; path = ManualEntryDoseViewModel.swift; sourceTree = "<group>"; };
		C1750AEB255B013300B8011C /* Minizip.framework */ = {isa = PBXFileReference; explicitFileType = wrapper.framework; path = Minizip.framework; sourceTree = BUILT_PRODUCTS_DIR; };
		C1777A6525A125F100595963 /* ManualEntryDoseViewModelTests.swift */ = {isa = PBXFileReference; lastKnownFileType = sourcecode.swift; path = ManualEntryDoseViewModelTests.swift; sourceTree = "<group>"; };
		C17824991E1999FA00D9D25C /* CaseCountable.swift */ = {isa = PBXFileReference; fileEncoding = 4; lastKnownFileType = sourcecode.swift; path = CaseCountable.swift; sourceTree = "<group>"; };
		C178249F1E19CF9800D9D25C /* GlucoseThresholdTableViewController.swift */ = {isa = PBXFileReference; fileEncoding = 4; lastKnownFileType = sourcecode.swift; path = GlucoseThresholdTableViewController.swift; sourceTree = "<group>"; };
		C17824A21E19EAB600D9D25C /* recommend_temp_basal_start_very_low_end_high.json */ = {isa = PBXFileReference; fileEncoding = 4; lastKnownFileType = text.json; path = recommend_temp_basal_start_very_low_end_high.json; sourceTree = "<group>"; };
		C17824A41E1AD4D100D9D25C /* ManualBolusRecommendation.swift */ = {isa = PBXFileReference; fileEncoding = 4; lastKnownFileType = sourcecode.swift; path = ManualBolusRecommendation.swift; sourceTree = "<group>"; };
		C17E500B25C672D3004829E3 /* carthage.sh */ = {isa = PBXFileReference; lastKnownFileType = text.script.sh; path = carthage.sh; sourceTree = "<group>"; };
		C1814B85225E507C008D2D8E /* Sequence.swift */ = {isa = PBXFileReference; lastKnownFileType = sourcecode.swift; path = Sequence.swift; sourceTree = "<group>"; };
		C18913B42524F24C007B0683 /* DeviceDataManager+SimpleBolusViewModelDelegate.swift */ = {isa = PBXFileReference; lastKnownFileType = sourcecode.swift; path = "DeviceDataManager+SimpleBolusViewModelDelegate.swift"; sourceTree = "<group>"; };
		C18A491222FCC22800FDA733 /* build-derived-assets.sh */ = {isa = PBXFileReference; fileEncoding = 4; lastKnownFileType = text.script.sh; path = "build-derived-assets.sh"; sourceTree = "<group>"; };
		C18A491322FCC22900FDA733 /* make_scenario.py */ = {isa = PBXFileReference; fileEncoding = 4; lastKnownFileType = text.script.python; path = make_scenario.py; sourceTree = "<group>"; };
		C18A491522FCC22900FDA733 /* copy-plugins.sh */ = {isa = PBXFileReference; fileEncoding = 4; lastKnownFileType = text.script.sh; path = "copy-plugins.sh"; sourceTree = "<group>"; };
		C19008FD25225D3900721625 /* SimpleBolusCalculator.swift */ = {isa = PBXFileReference; lastKnownFileType = sourcecode.swift; path = SimpleBolusCalculator.swift; sourceTree = "<group>"; };
		C19008FF252271BB00721625 /* SimpleBolusCalculatorTests.swift */ = {isa = PBXFileReference; lastKnownFileType = sourcecode.swift; path = SimpleBolusCalculatorTests.swift; sourceTree = "<group>"; };
		C191D2A025B3ACAA00C26C0B /* DosingStrategySelectionView.swift */ = {isa = PBXFileReference; lastKnownFileType = sourcecode.swift; path = DosingStrategySelectionView.swift; sourceTree = "<group>"; };
		C19E96DD23D2733F003F79B0 /* LoopCompletionFreshness.swift */ = {isa = PBXFileReference; lastKnownFileType = sourcecode.swift; path = LoopCompletionFreshness.swift; sourceTree = "<group>"; };
		C19F496225630504003632D7 /* Minizip.framework */ = {isa = PBXFileReference; explicitFileType = wrapper.framework; path = Minizip.framework; sourceTree = BUILT_PRODUCTS_DIR; };
		C1AD41FF256D61E500164DDD /* Comparable.swift */ = {isa = PBXFileReference; lastKnownFileType = sourcecode.swift; path = Comparable.swift; sourceTree = "<group>"; };
		C1C6591B1E1B1FDA0025CC58 /* recommend_temp_basal_dropping_then_rising.json */ = {isa = PBXFileReference; fileEncoding = 4; lastKnownFileType = text.json; path = recommend_temp_basal_dropping_then_rising.json; sourceTree = "<group>"; };
		C1C660D0252E4DD5009B5C32 /* LoopConstants.swift */ = {isa = PBXFileReference; lastKnownFileType = sourcecode.swift; path = LoopConstants.swift; sourceTree = "<group>"; };
		C1D197FE232CF92D0096D646 /* capture-build-details.sh */ = {isa = PBXFileReference; fileEncoding = 4; lastKnownFileType = text.script.sh; path = "capture-build-details.sh"; sourceTree = "<group>"; };
		C1D289B422F90A52003FFBD9 /* BasalDeliveryState.swift */ = {isa = PBXFileReference; lastKnownFileType = sourcecode.swift; path = BasalDeliveryState.swift; sourceTree = "<group>"; };
		C1DE5D22251BFC4D00439E49 /* SimpleBolusView.swift */ = {isa = PBXFileReference; fileEncoding = 4; lastKnownFileType = sourcecode.swift; path = SimpleBolusView.swift; sourceTree = "<group>"; };
		C1E2773D224177C000354103 /* ClockKit.framework */ = {isa = PBXFileReference; lastKnownFileType = wrapper.framework; name = ClockKit.framework; path = Platforms/WatchOS.platform/Developer/SDKs/WatchOS.sdk/System/Library/Frameworks/ClockKit.framework; sourceTree = DEVELOPER_DIR; };
		C1E2774722433D7A00354103 /* MKRingProgressView.framework */ = {isa = PBXFileReference; explicitFileType = wrapper.framework; path = MKRingProgressView.framework; sourceTree = BUILT_PRODUCTS_DIR; };
		C1F2075B26D6F9B0007AB7EB /* ProfileExpirationAlerter.swift */ = {isa = PBXFileReference; lastKnownFileType = sourcecode.swift; path = ProfileExpirationAlerter.swift; sourceTree = "<group>"; };
		C1F8B1D122375E4200DD66CF /* BolusProgressTableViewCell.swift */ = {isa = PBXFileReference; lastKnownFileType = sourcecode.swift; path = BolusProgressTableViewCell.swift; sourceTree = "<group>"; };
		C1F8B1DB223862D500DD66CF /* BolusProgressTableViewCell.xib */ = {isa = PBXFileReference; lastKnownFileType = file.xib; path = BolusProgressTableViewCell.xib; sourceTree = "<group>"; };
		C1FB428B217806A300FAB378 /* StateColorPalette.swift */ = {isa = PBXFileReference; fileEncoding = 4; lastKnownFileType = sourcecode.swift; path = StateColorPalette.swift; sourceTree = "<group>"; };
		C1FB428E217921D600FAB378 /* PumpManagerUI.swift */ = {isa = PBXFileReference; lastKnownFileType = sourcecode.swift; path = PumpManagerUI.swift; sourceTree = "<group>"; };
		E90909CC24E34AC500F963D2 /* high_and_rising_with_cob_momentum_effect.json */ = {isa = PBXFileReference; fileEncoding = 4; lastKnownFileType = text.json; path = high_and_rising_with_cob_momentum_effect.json; sourceTree = "<group>"; };
		E90909CD24E34AC500F963D2 /* high_and_rising_with_cob_insulin_effect.json */ = {isa = PBXFileReference; fileEncoding = 4; lastKnownFileType = text.json; path = high_and_rising_with_cob_insulin_effect.json; sourceTree = "<group>"; };
		E90909CE24E34AC500F963D2 /* high_and_rising_with_cob_predicted_glucose.json */ = {isa = PBXFileReference; fileEncoding = 4; lastKnownFileType = text.json; path = high_and_rising_with_cob_predicted_glucose.json; sourceTree = "<group>"; };
		E90909CF24E34AC500F963D2 /* high_and_rising_with_cob_carb_effect.json */ = {isa = PBXFileReference; fileEncoding = 4; lastKnownFileType = text.json; path = high_and_rising_with_cob_carb_effect.json; sourceTree = "<group>"; };
		E90909D024E34AC500F963D2 /* high_and_rising_with_cob_counteraction_effect.json */ = {isa = PBXFileReference; fileEncoding = 4; lastKnownFileType = text.json; path = high_and_rising_with_cob_counteraction_effect.json; sourceTree = "<group>"; };
		E90909D724E34F1500F963D2 /* low_and_falling_predicted_glucose.json */ = {isa = PBXFileReference; fileEncoding = 4; lastKnownFileType = text.json; path = low_and_falling_predicted_glucose.json; sourceTree = "<group>"; };
		E90909D824E34F1500F963D2 /* low_and_falling_carb_effect.json */ = {isa = PBXFileReference; fileEncoding = 4; lastKnownFileType = text.json; path = low_and_falling_carb_effect.json; sourceTree = "<group>"; };
		E90909D924E34F1500F963D2 /* low_and_falling_counteraction_effect.json */ = {isa = PBXFileReference; fileEncoding = 4; lastKnownFileType = text.json; path = low_and_falling_counteraction_effect.json; sourceTree = "<group>"; };
		E90909DA24E34F1600F963D2 /* low_and_falling_insulin_effect.json */ = {isa = PBXFileReference; fileEncoding = 4; lastKnownFileType = text.json; path = low_and_falling_insulin_effect.json; sourceTree = "<group>"; };
		E90909DB24E34F1600F963D2 /* low_and_falling_momentum_effect.json */ = {isa = PBXFileReference; fileEncoding = 4; lastKnownFileType = text.json; path = low_and_falling_momentum_effect.json; sourceTree = "<group>"; };
		E90909E224E3530200F963D2 /* low_with_low_treatment_carb_effect.json */ = {isa = PBXFileReference; fileEncoding = 4; lastKnownFileType = text.json; path = low_with_low_treatment_carb_effect.json; sourceTree = "<group>"; };
		E90909E324E3530200F963D2 /* low_with_low_treatment_insulin_effect.json */ = {isa = PBXFileReference; fileEncoding = 4; lastKnownFileType = text.json; path = low_with_low_treatment_insulin_effect.json; sourceTree = "<group>"; };
		E90909E424E3530200F963D2 /* low_with_low_treatment_predicted_glucose.json */ = {isa = PBXFileReference; fileEncoding = 4; lastKnownFileType = text.json; path = low_with_low_treatment_predicted_glucose.json; sourceTree = "<group>"; };
		E90909E524E3530200F963D2 /* low_with_low_treatment_momentum_effect.json */ = {isa = PBXFileReference; fileEncoding = 4; lastKnownFileType = text.json; path = low_with_low_treatment_momentum_effect.json; sourceTree = "<group>"; };
		E90909E624E3530200F963D2 /* low_with_low_treatment_counteraction_effect.json */ = {isa = PBXFileReference; fileEncoding = 4; lastKnownFileType = text.json; path = low_with_low_treatment_counteraction_effect.json; sourceTree = "<group>"; };
		E90909ED24E35B4000F963D2 /* high_and_falling_predicted_glucose.json */ = {isa = PBXFileReference; fileEncoding = 4; lastKnownFileType = text.json; path = high_and_falling_predicted_glucose.json; sourceTree = "<group>"; };
		E90909EF24E35B4C00F963D2 /* high_and_falling_counteraction_effect.json */ = {isa = PBXFileReference; fileEncoding = 4; lastKnownFileType = text.json; path = high_and_falling_counteraction_effect.json; sourceTree = "<group>"; };
		E90909F024E35B4C00F963D2 /* high_and_falling_carb_effect.json */ = {isa = PBXFileReference; fileEncoding = 4; lastKnownFileType = text.json; path = high_and_falling_carb_effect.json; sourceTree = "<group>"; };
		E90909F124E35B4C00F963D2 /* high_and_falling_insulin_effect.json */ = {isa = PBXFileReference; fileEncoding = 4; lastKnownFileType = text.json; path = high_and_falling_insulin_effect.json; sourceTree = "<group>"; };
		E90909F524E35B7C00F963D2 /* high_and_falling_momentum_effect.json */ = {isa = PBXFileReference; fileEncoding = 4; lastKnownFileType = text.json; path = high_and_falling_momentum_effect.json; sourceTree = "<group>"; };
		E93E865324DB6CBA00FF40C8 /* retrospective_output.json */ = {isa = PBXFileReference; fileEncoding = 4; lastKnownFileType = text.json; path = retrospective_output.json; sourceTree = "<group>"; };
		E93E865524DB731900FF40C8 /* predicted_glucose_without_retrospective.json */ = {isa = PBXFileReference; fileEncoding = 4; lastKnownFileType = text.json; path = predicted_glucose_without_retrospective.json; sourceTree = "<group>"; };
		E93E865724DB75BD00FF40C8 /* predicted_glucose_very_negative.json */ = {isa = PBXFileReference; fileEncoding = 4; lastKnownFileType = text.json; path = predicted_glucose_very_negative.json; sourceTree = "<group>"; };
		E93E86A724DDCC4400FF40C8 /* MockDoseStore.swift */ = {isa = PBXFileReference; lastKnownFileType = sourcecode.swift; path = MockDoseStore.swift; sourceTree = "<group>"; };
		E93E86AF24DDE1BD00FF40C8 /* MockGlucoseStore.swift */ = {isa = PBXFileReference; lastKnownFileType = sourcecode.swift; path = MockGlucoseStore.swift; sourceTree = "<group>"; };
		E93E86B124DDE21D00FF40C8 /* MockCarbStore.swift */ = {isa = PBXFileReference; lastKnownFileType = sourcecode.swift; path = MockCarbStore.swift; sourceTree = "<group>"; };
		E93E86B424E1FDC400FF40C8 /* flat_and_stable_insulin_effect.json */ = {isa = PBXFileReference; fileEncoding = 4; lastKnownFileType = text.json; path = flat_and_stable_insulin_effect.json; sourceTree = "<group>"; };
		E93E86B524E1FDC400FF40C8 /* flat_and_stable_momentum_effect.json */ = {isa = PBXFileReference; fileEncoding = 4; lastKnownFileType = text.json; path = flat_and_stable_momentum_effect.json; sourceTree = "<group>"; };
		E93E86B624E1FDC400FF40C8 /* flat_and_stable_predicted_glucose.json */ = {isa = PBXFileReference; fileEncoding = 4; lastKnownFileType = text.json; path = flat_and_stable_predicted_glucose.json; sourceTree = "<group>"; };
		E93E86B824E1FDC400FF40C8 /* flat_and_stable_carb_effect.json */ = {isa = PBXFileReference; fileEncoding = 4; lastKnownFileType = text.json; path = flat_and_stable_carb_effect.json; sourceTree = "<group>"; };
		E93E86C224E1FE6100FF40C8 /* flat_and_stable_counteraction_effect.json */ = {isa = PBXFileReference; fileEncoding = 4; lastKnownFileType = text.json; path = flat_and_stable_counteraction_effect.json; sourceTree = "<group>"; };
		E93E86C524E2E02200FF40C8 /* high_and_stable_insulin_effect.json */ = {isa = PBXFileReference; fileEncoding = 4; lastKnownFileType = text.json; path = high_and_stable_insulin_effect.json; sourceTree = "<group>"; };
		E93E86C624E2E02200FF40C8 /* high_and_stable_carb_effect.json */ = {isa = PBXFileReference; fileEncoding = 4; lastKnownFileType = text.json; path = high_and_stable_carb_effect.json; sourceTree = "<group>"; };
		E93E86C724E2E02200FF40C8 /* high_and_stable_predicted_glucose.json */ = {isa = PBXFileReference; fileEncoding = 4; lastKnownFileType = text.json; path = high_and_stable_predicted_glucose.json; sourceTree = "<group>"; };
		E93E86C824E2E02200FF40C8 /* high_and_stable_counteraction_effect.json */ = {isa = PBXFileReference; fileEncoding = 4; lastKnownFileType = text.json; path = high_and_stable_counteraction_effect.json; sourceTree = "<group>"; };
		E93E86C924E2E02200FF40C8 /* high_and_stable_momentum_effect.json */ = {isa = PBXFileReference; fileEncoding = 4; lastKnownFileType = text.json; path = high_and_stable_momentum_effect.json; sourceTree = "<group>"; };
		E942DE6D253BE5E100AC532D /* Loop Intent Extension.entitlements */ = {isa = PBXFileReference; lastKnownFileType = text.plist.entitlements; path = "Loop Intent Extension.entitlements"; sourceTree = "<group>"; };
		E95D380024EADE7C005E2F50 /* DoseStoreProtocol.swift */ = {isa = PBXFileReference; lastKnownFileType = sourcecode.swift; path = DoseStoreProtocol.swift; sourceTree = "<group>"; };
		E95D380224EADF36005E2F50 /* CarbStoreProtocol.swift */ = {isa = PBXFileReference; lastKnownFileType = sourcecode.swift; path = CarbStoreProtocol.swift; sourceTree = "<group>"; };
		E95D380424EADF78005E2F50 /* GlucoseStoreProtocol.swift */ = {isa = PBXFileReference; lastKnownFileType = sourcecode.swift; path = GlucoseStoreProtocol.swift; sourceTree = "<group>"; };
		E98A55EC24EDD6380008715D /* SettingsStoreProtocol.swift */ = {isa = PBXFileReference; lastKnownFileType = sourcecode.swift; path = SettingsStoreProtocol.swift; sourceTree = "<group>"; };
		E98A55EE24EDD6E60008715D /* DosingDecisionStoreProtocol.swift */ = {isa = PBXFileReference; lastKnownFileType = sourcecode.swift; path = DosingDecisionStoreProtocol.swift; sourceTree = "<group>"; };
		E98A55F024EDD85E0008715D /* MockDosingDecisionStore.swift */ = {isa = PBXFileReference; lastKnownFileType = sourcecode.swift; path = MockDosingDecisionStore.swift; sourceTree = "<group>"; };
		E98A55F224EDD9530008715D /* MockSettingsStore.swift */ = {isa = PBXFileReference; lastKnownFileType = sourcecode.swift; path = MockSettingsStore.swift; sourceTree = "<group>"; };
		E98A55F424EEE15A0008715D /* OnOffSelectionController.swift */ = {isa = PBXFileReference; lastKnownFileType = sourcecode.swift; path = OnOffSelectionController.swift; sourceTree = "<group>"; };
		E98A55F624EEE1E10008715D /* OnOffSelectionView.swift */ = {isa = PBXFileReference; lastKnownFileType = sourcecode.swift; path = OnOffSelectionView.swift; sourceTree = "<group>"; };
		E98A55F824EEFC200008715D /* OnOffSelectionViewModel.swift */ = {isa = PBXFileReference; lastKnownFileType = sourcecode.swift; path = OnOffSelectionViewModel.swift; sourceTree = "<group>"; };
		E9B07F7C253BBA6500BAD8F8 /* Loop Intent Extension.appex */ = {isa = PBXFileReference; explicitFileType = "wrapper.app-extension"; includeInIndex = 0; path = "Loop Intent Extension.appex"; sourceTree = BUILT_PRODUCTS_DIR; };
		E9B07F7E253BBA6500BAD8F8 /* IntentHandler.swift */ = {isa = PBXFileReference; lastKnownFileType = sourcecode.swift; path = IntentHandler.swift; sourceTree = "<group>"; };
		E9B07F80253BBA6500BAD8F8 /* Info.plist */ = {isa = PBXFileReference; lastKnownFileType = text.plist.xml; path = Info.plist; sourceTree = "<group>"; };
		E9B07F86253BBA6500BAD8F8 /* IntentsUI.framework */ = {isa = PBXFileReference; lastKnownFileType = wrapper.framework; name = IntentsUI.framework; path = System/Library/Frameworks/IntentsUI.framework; sourceTree = SDKROOT; };
		E9B07FED253BBC7100BAD8F8 /* OverrideIntentHandler.swift */ = {isa = PBXFileReference; lastKnownFileType = sourcecode.swift; path = OverrideIntentHandler.swift; sourceTree = "<group>"; };
		E9B08015253BBD7300BAD8F8 /* UserDefaults+LoopIntents.swift */ = {isa = PBXFileReference; lastKnownFileType = sourcecode.swift; path = "UserDefaults+LoopIntents.swift"; sourceTree = "<group>"; };
		E9B08020253BBDE900BAD8F8 /* IntentExtensionInfo.swift */ = {isa = PBXFileReference; lastKnownFileType = sourcecode.swift; path = IntentExtensionInfo.swift; sourceTree = "<group>"; };
		E9BB27AA23B85C3500FB4987 /* SleepStore.swift */ = {isa = PBXFileReference; lastKnownFileType = sourcecode.swift; path = SleepStore.swift; sourceTree = "<group>"; };
		E9C00EEF24C620EF00628F35 /* LoopSettings.swift */ = {isa = PBXFileReference; lastKnownFileType = sourcecode.swift; path = LoopSettings.swift; sourceTree = "<group>"; };
		E9C00EF424C623EF00628F35 /* LoopSettings+Loop.swift */ = {isa = PBXFileReference; lastKnownFileType = sourcecode.swift; path = "LoopSettings+Loop.swift"; sourceTree = "<group>"; };
		E9C58A7124DB489100487A17 /* LoopDataManagerTests.swift */ = {isa = PBXFileReference; lastKnownFileType = sourcecode.swift; path = LoopDataManagerTests.swift; sourceTree = "<group>"; };
		E9C58A7724DB529A00487A17 /* momentum_effect_bouncing.json */ = {isa = PBXFileReference; fileEncoding = 4; lastKnownFileType = text.json; path = momentum_effect_bouncing.json; sourceTree = "<group>"; };
		E9C58A7824DB529A00487A17 /* basal_profile.json */ = {isa = PBXFileReference; fileEncoding = 4; lastKnownFileType = text.json; path = basal_profile.json; sourceTree = "<group>"; };
		E9C58A7924DB529A00487A17 /* dynamic_glucose_effect_partially_observed.json */ = {isa = PBXFileReference; fileEncoding = 4; lastKnownFileType = text.json; path = dynamic_glucose_effect_partially_observed.json; sourceTree = "<group>"; };
		E9C58A7A24DB529A00487A17 /* counteraction_effect_falling_glucose.json */ = {isa = PBXFileReference; fileEncoding = 4; lastKnownFileType = text.json; path = counteraction_effect_falling_glucose.json; sourceTree = "<group>"; };
		E9C58A7B24DB529A00487A17 /* insulin_effect.json */ = {isa = PBXFileReference; fileEncoding = 4; lastKnownFileType = text.json; path = insulin_effect.json; sourceTree = "<group>"; };
		E9E5E55F24D3519700B5DFFE /* far_future_high_bg_forecast_after_6_hours.json */ = {isa = PBXFileReference; fileEncoding = 4; lastKnownFileType = text.json; path = far_future_high_bg_forecast_after_6_hours.json; sourceTree = "<group>"; };
/* End PBXFileReference section */

/* Begin PBXFrameworksBuildPhase section */
		43105EF81BADC8F9009CD81E /* Frameworks */ = {
			isa = PBXFrameworksBuildPhase;
			buildActionMask = 2147483647;
			files = (
			);
			runOnlyForDeploymentPostprocessing = 0;
		};
		43776F891B8022E90074EA36 /* Frameworks */ = {
			isa = PBXFrameworksBuildPhase;
			buildActionMask = 2147483647;
			files = (
				43F5C2C91B929C09003EB13D /* HealthKit.framework in Frameworks */,
				1DC63E7425351BDF004605DA /* TrueTime.framework in Frameworks */,
				A9BCFA5E267F9BE7009394BE /* OneTimePassword.framework in Frameworks */,
				C1750AEC255B013300B8011C /* Minizip.framework in Frameworks */,
				43D9FFD621EAE05D00AF44BF /* LoopCore.framework in Frameworks */,
				43F78D4F1C914197002152D1 /* LoopKit.framework in Frameworks */,
				892A5D5B222F0D7C008961AB /* LoopTestingKit.framework in Frameworks */,
				4F7528941DFE1E9500C322D6 /* LoopUI.framework in Frameworks */,
				C1E2774822433D7A00354103 /* MKRingProgressView.framework in Frameworks */,
				892A5D2A222EF60A008961AB /* MockKit.framework in Frameworks */,
				A9122E8826D17B6B00CDF0F5 /* Base32.framework in Frameworks */,
				892A5D2C222EF60A008961AB /* MockKitUI.framework in Frameworks */,
				4F08DE9B1E7BC4ED006741EA /* SwiftCharts.framework in Frameworks */,
			);
			runOnlyForDeploymentPostprocessing = 0;
		};
		43A9437B1B926B7B0051FA24 /* Frameworks */ = {
			isa = PBXFrameworksBuildPhase;
			buildActionMask = 2147483647;
			files = (
				43D9002F21EB234400AF44BF /* LoopCore.framework in Frameworks */,
				C1E2773E224177C000354103 /* ClockKit.framework in Frameworks */,
				4344628220A7A37F00C4BE6F /* CoreBluetooth.framework in Frameworks */,
				4344628520A7A3BE00C4BE6F /* LoopKit.framework in Frameworks */,
				4396BD50225159C0005AA4D3 /* HealthKit.framework in Frameworks */,
			);
			runOnlyForDeploymentPostprocessing = 0;
		};
		43D9002321EB209400AF44BF /* Frameworks */ = {
			isa = PBXFrameworksBuildPhase;
			buildActionMask = 2147483647;
			files = (
				43D9002D21EB225D00AF44BF /* HealthKit.framework in Frameworks */,
				43D9002E21EB226F00AF44BF /* LoopKit.framework in Frameworks */,
			);
			runOnlyForDeploymentPostprocessing = 0;
		};
		43D9FF9F21EA9A0C00AF44BF /* Frameworks */ = {
			isa = PBXFrameworksBuildPhase;
			buildActionMask = 2147483647;
			files = (
				43D9FFDE21EAE3AE00AF44BF /* LoopCore.framework in Frameworks */,
				43D9FFBD21EA9CD700AF44BF /* SwiftCharts.framework in Frameworks */,
				43D9FFB421EA9AD800AF44BF /* LoopUI.framework in Frameworks */,
				43D9FFBB21EA9CC900AF44BF /* LoopKit.framework in Frameworks */,
				43D9FFB621EA9B2F00AF44BF /* HealthKit.framework in Frameworks */,
				43D9FFBC21EA9CCD00AF44BF /* LoopKitUI.framework in Frameworks */,
			);
			runOnlyForDeploymentPostprocessing = 0;
		};
		43D9FFCC21EAE05D00AF44BF /* Frameworks */ = {
			isa = PBXFrameworksBuildPhase;
			buildActionMask = 2147483647;
			files = (
				43D9FFFA21EAF35900AF44BF /* HealthKit.framework in Frameworks */,
				43D9FFF821EAF2EF00AF44BF /* LoopKit.framework in Frameworks */,
			);
			runOnlyForDeploymentPostprocessing = 0;
		};
		43E2D8CE1D20BF42004DA55F /* Frameworks */ = {
			isa = PBXFrameworksBuildPhase;
			buildActionMask = 2147483647;
			files = (
				4345E3FF21F051C6009E00E5 /* LoopCore.framework in Frameworks */,
				43E2D9191D222759004DA55F /* LoopKit.framework in Frameworks */,
			);
			runOnlyForDeploymentPostprocessing = 0;
		};
		43E2D9081D20C581004DA55F /* Frameworks */ = {
			isa = PBXFrameworksBuildPhase;
			buildActionMask = 2147483647;
			files = (
			);
			runOnlyForDeploymentPostprocessing = 0;
		};
		4F70C1D91DE8DCA7006380B7 /* Frameworks */ = {
			isa = PBXFrameworksBuildPhase;
			buildActionMask = 2147483647;
			files = (
				43D9000B21EB0BE000AF44BF /* LoopCore.framework in Frameworks */,
				43FCEEC022220D1F0013DD30 /* LoopKit.framework in Frameworks */,
				43FCEEBF22220CF30013DD30 /* LoopKitUI.framework in Frameworks */,
				4F7528951DFE1E9B00C322D6 /* LoopUI.framework in Frameworks */,
				437AFEE520352591008C4892 /* NotificationCenter.framework in Frameworks */,
				C1C0BE2A224C0FA000C03B4D /* SwiftCharts.framework in Frameworks */,
			);
			runOnlyForDeploymentPostprocessing = 0;
		};
		4F7528871DFE1DC600C322D6 /* Frameworks */ = {
			isa = PBXFrameworksBuildPhase;
			buildActionMask = 2147483647;
			files = (
				437AFEE8203689FE008C4892 /* LoopKit.framework in Frameworks */,
				4FB76FB01E8C3E8000B39636 /* SwiftCharts.framework in Frameworks */,
				43C05CBA21EBEAD8006FB252 /* LoopCore.framework in Frameworks */,
				43FCEEBE22220CE70013DD30 /* LoopKitUI.framework in Frameworks */,
			);
			runOnlyForDeploymentPostprocessing = 0;
		};
		E9B07F79253BBA6500BAD8F8 /* Frameworks */ = {
			isa = PBXFrameworksBuildPhase;
			buildActionMask = 2147483647;
			files = (
			);
			runOnlyForDeploymentPostprocessing = 0;
		};
/* End PBXFrameworksBuildPhase section */

/* Begin PBXGroup section */
		1DA6499D2441266400F61E75 /* Alerts */ = {
			isa = PBXGroup;
			children = (
				1DB1065024467E18005542BD /* AlertManager.swift */,
				1D05219C2469F1F5000EBBDE /* AlertStore.swift */,
				1D080CBB2473214A00356610 /* AlertStore.xcdatamodeld */,
				1DA649A8244126DA00F61E75 /* InAppModalAlertIssuer.swift */,
				B4CAD8502549D02D0057946B /* LoopSettingsAlerter.swift */,
				1D05219A2469E9DF000EBBDE /* StoredAlert.swift */,
				1D4A3E2B2478628500FD601B /* StoredAlert+CoreDataClass.swift */,
				1D4A3E2C2478628500FD601B /* StoredAlert+CoreDataProperties.swift */,
				1DA649A6244126CD00F61E75 /* UserNotificationAlertIssuer.swift */,
			);
			path = Alerts;
			sourceTree = "<group>";
		};
		1DA7A83F24476E8C008257F0 /* Managers */ = {
			isa = PBXGroup;
			children = (
				1DA7A84024476E98008257F0 /* Alerts */,
				C16575722538AFF6004AE16E /* CGMStalenessMonitorTests.swift */,
				A91E4C2224F86F1000BE9213 /* CriticalEventLogExportManagerTests.swift */,
				C16B983F26B4898800256B05 /* DoseEnactorTests.swift */,
				E9C58A7124DB489100487A17 /* LoopDataManagerTests.swift */,
				1D70C40026EC0F9D00C62570 /* VersionCheckServicesManagerTests.swift */,
				A9F5F1F4251050EC00E7C8A4 /* ZipArchiveTests.swift */,
			);
			path = Managers;
			sourceTree = "<group>";
		};
		1DA7A84024476E98008257F0 /* Alerts */ = {
			isa = PBXGroup;
			children = (
				1D80313C24746274002810DF /* AlertStoreTests.swift */,
				1DA7A84124476EAD008257F0 /* AlertManagerTests.swift */,
				1DA7A84324477698008257F0 /* InAppModalAlertIssuerTests.swift */,
				1DFE9E162447B6270082C280 /* UserNotificationAlertIssuerTests.swift */,
				A91E4C2024F867A700BE9213 /* StoredAlertTests.swift */,
			);
			path = Alerts;
			sourceTree = "<group>";
		};
		4328E0121CFBE1B700E199AA /* Controllers */ = {
			isa = PBXGroup;
			children = (
				4328E0151CFBE1DA00E199AA /* ActionHUDController.swift */,
				4328E01D1CFBE25F00E199AA /* CarbAndBolusFlowController.swift */,
				4345E40521F68E18009E00E5 /* CarbEntryListController.swift */,
				4FFEDFBE20E5CF22000BFC58 /* ChartHUDController.swift */,
				4F82654F20E69F9A0031A8F5 /* HUDInterfaceController.swift */,
				43511CED220FC61700566C63 /* HUDRowController.swift */,
				43A943891B926B7B0051FA24 /* NotificationController.swift */,
				892FB4CE220402C0005293EC /* OverrideSelectionController.swift */,
				4345E40321F68AD9009E00E5 /* TextRowController.swift */,
				E98A55F424EEE15A0008715D /* OnOffSelectionController.swift */,
			);
			path = Controllers;
			sourceTree = "<group>";
		};
		4328E01F1CFBE2B100E199AA /* Extensions */ = {
			isa = PBXGroup;
			children = (
				898ECA68218ABDA9001E9D35 /* CLKTextProvider+Compound.h */,
				898ECA66218ABDA8001E9D35 /* WatchApp Extension-Bridging-Header.h */,
				898ECA67218ABDA8001E9D35 /* CLKTextProvider+Compound.m */,
				4344629120A7C19800C4BE6F /* ButtonGroup.swift */,
				898ECA64218ABD9A001E9D35 /* CGRect.swift */,
				4328E0221CFBE2C500E199AA /* CLKComplicationTemplate.swift */,
				89FE21AC24AC57E30033F501 /* Collection.swift */,
				89E08FCB242E790C000D719B /* Comparable.swift */,
				4F7E8AC420E2AB9600AEA65E /* Date.swift */,
				43785E952120E4010057DED1 /* INRelevantShortcutStore+Loop.swift */,
				4328E0231CFBE2C500E199AA /* NSUserDefaults+WatchApp.swift */,
				4328E0241CFBE2C500E199AA /* UIColor.swift */,
				4F2C15801E0495B200E160D4 /* WatchContext+WatchApp.swift */,
				43CB2B2A1D924D450079823D /* WCSession.swift */,
				4328E0251CFBE2C500E199AA /* WKAlertAction.swift */,
				4328E02E1CFBF81800E199AA /* WKInterfaceImage.swift */,
				43517916230A0E1A0072ECC0 /* WKInterfaceLabel.swift */,
			);
			path = Extensions;
			sourceTree = "<group>";
		};
		4345E3F621F03C2E009E00E5 /* Display */ = {
			isa = PBXGroup;
			children = (
				4345E3F721F03D2A009E00E5 /* DatesAndNumberCell.swift */,
				4345E3F921F0473B009E00E5 /* TextCell.swift */,
			);
			path = Display;
			sourceTree = "<group>";
		};
		43511CDD21FD80AD00566C63 /* RetrospectiveCorrection */ = {
			isa = PBXGroup;
			children = (
				43511CDF21FD80E400566C63 /* RetrospectiveCorrection.swift */,
				43511CE021FD80E400566C63 /* StandardRetrospectiveCorrection.swift */,
			);
			path = RetrospectiveCorrection;
			sourceTree = "<group>";
		};
		43757D131C06F26C00910CB9 /* Models */ = {
			isa = PBXGroup;
			children = (
				43511CDD21FD80AD00566C63 /* RetrospectiveCorrection */,
				A9FB75F0252BE320004C7D3F /* BolusDosingDecision.swift */,
				C17824A41E1AD4D100D9D25C /* ManualBolusRecommendation.swift */,
				B4E2022F2661063E009421B5 /* ClosedLoopStatus.swift */,
				B40D07C6251A89D500C1C6D7 /* GlucoseDisplay.swift */,
				43C2FAE01EB656A500364AFF /* GlucoseEffectVelocity.swift */,
				436A0DA41D236A2A00104B24 /* LoopError.swift */,
				4F526D601DF8D9A900A04910 /* NetBasal.swift */,
				438D42F81D7C88BC003244B0 /* PredictionInputEffect.swift */,
				C165B8CD23302C5D0004112E /* RemoteCommand.swift */,
				4328E0311CFC068900E199AA /* WatchContext+LoopKit.swift */,
				E9C00EF424C623EF00628F35 /* LoopSettings+Loop.swift */,
				A987CD4824A58A0100439ADC /* ZipArchive.swift */,
				C19008FD25225D3900721625 /* SimpleBolusCalculator.swift */,
				C1C660D0252E4DD5009B5C32 /* LoopConstants.swift */,
			);
			path = Models;
			sourceTree = "<group>";
		};
		43776F831B8022E90074EA36 = {
			isa = PBXGroup;
			children = (
				C18A491122FCC20B00FDA733 /* Scripts */,
				4FF4D0FA1E1834BD00846527 /* Common */,
				43776F8E1B8022E90074EA36 /* Loop */,
				4F70C1DF1DE8DCA7006380B7 /* Loop Status Extension */,
				43D9FFD021EAE05D00AF44BF /* LoopCore */,
				4F75288C1DFE1DC600C322D6 /* LoopUI */,
				43A943731B926B7B0051FA24 /* WatchApp */,
				43A943821B926B7B0051FA24 /* WatchApp Extension */,
				43F78D2C1C8FC58F002152D1 /* LoopTests */,
				43E2D8D21D20BF42004DA55F /* DoseMathTests */,
				43D9FFA321EA9A0C00AF44BF /* Learn */,
				E9B07F7D253BBA6500BAD8F8 /* Loop Intent Extension */,
				968DCD53F724DE56FFE51920 /* Frameworks */,
				43776F8D1B8022E90074EA36 /* Products */,
				437D9BA11D7B5203007245E8 /* Loop.xcconfig */,
				A951C5FF23E8AB51003E26DC /* Version.xcconfig */,
			);
			sourceTree = "<group>";
		};
		43776F8D1B8022E90074EA36 /* Products */ = {
			isa = PBXGroup;
			children = (
				43776F8C1B8022E90074EA36 /* Loop.app */,
				43A943721B926B7B0051FA24 /* WatchApp.app */,
				43A9437E1B926B7B0051FA24 /* WatchApp Extension.appex */,
				43E2D8D11D20BF42004DA55F /* DoseMathTests.xctest */,
				43E2D90B1D20C581004DA55F /* LoopTests.xctest */,
				4F70C1DC1DE8DCA7006380B7 /* Loop Status Extension.appex */,
				4F75288B1DFE1DC600C322D6 /* LoopUI.framework */,
				43D9FFA221EA9A0C00AF44BF /* Learn.app */,
				43D9FFCF21EAE05D00AF44BF /* LoopCore.framework */,
				43D9002A21EB209400AF44BF /* LoopCore.framework */,
				E9B07F7C253BBA6500BAD8F8 /* Loop Intent Extension.appex */,
			);
			name = Products;
			sourceTree = "<group>";
		};
		43776F8E1B8022E90074EA36 /* Loop */ = {
			isa = PBXGroup;
			children = (
				C16DA84022E8E104008624C2 /* Plugins */,
				7D7076651FE06EE4004AC8EA /* Localizable.strings */,
				7D7076511FE06EE1004AC8EA /* InfoPlist.strings */,
				43EDEE6B1CF2E12A00393BE3 /* Loop.entitlements */,
				43F5C2D41B92A4A6003EB13D /* Info.plist */,
				43776F8F1B8022E90074EA36 /* AppDelegate.swift */,
				1D12D3B82548EFDD00B53E8B /* main.swift */,
				43776F9A1B8022E90074EA36 /* LaunchScreen.storyboard */,
				43776F951B8022E90074EA36 /* Main.storyboard */,
				A966152423EA5A25005D8B29 /* DefaultAssets.xcassets */,
				A966152523EA5A25005D8B29 /* DerivedAssets.xcassets */,
				C11AA5C7258736CF00BDE12F /* DerivedAssetsBase.xcassets */,
				43E344A01B9E144300C85C07 /* Extensions */,
				43F5C2E41B93C5D4003EB13D /* Managers */,
				43757D131C06F26C00910CB9 /* Models */,
				43F5C2CE1B92A2A0003EB13D /* View Controllers */,
				43F5C2CF1B92A2ED003EB13D /* Views */,
				897A5A9724C22DCE00C4E71D /* View Models */,
			);
			path = Loop;
			sourceTree = "<group>";
		};
		43A943731B926B7B0051FA24 /* WatchApp */ = {
			isa = PBXGroup;
			children = (
				C1C73F0F1DE3D0270022FC89 /* InfoPlist.strings */,
				43F5C2D61B92A4DC003EB13D /* Info.plist */,
				43A943741B926B7B0051FA24 /* Interface.storyboard */,
				A966152823EA5A37005D8B29 /* DefaultAssets.xcassets */,
				A966152923EA5A37005D8B29 /* DerivedAssets.xcassets */,
			);
			path = WatchApp;
			sourceTree = "<group>";
		};
		43A943821B926B7B0051FA24 /* WatchApp Extension */ = {
			isa = PBXGroup;
			children = (
				7D7076601FE06EE3004AC8EA /* Localizable.strings */,
				43D533BB1CFD1DD7009E3085 /* WatchApp Extension.entitlements */,
				43A943911B926B7B0051FA24 /* Info.plist */,
				43A9438D1B926B7B0051FA24 /* ComplicationController.swift */,
				43A943871B926B7B0051FA24 /* ExtensionDelegate.swift */,
				43A9438F1B926B7B0051FA24 /* Assets.xcassets */,
				4328E0121CFBE1B700E199AA /* Controllers */,
				4328E01F1CFBE2B100E199AA /* Extensions */,
				4FE3475F20D5D7FA00A86D03 /* Managers */,
				898ECA5D218ABD17001E9D35 /* Models */,
				4F75F0052100146B00B5570E /* Scenes */,
				43A943831B926B7B0051FA24 /* Supporting Files */,
				891B508324342BCA005DA578 /* View Models */,
				895788A3242E6947002CB114 /* Views */,
			);
			path = "WatchApp Extension";
			sourceTree = "<group>";
		};
		43A943831B926B7B0051FA24 /* Supporting Files */ = {
			isa = PBXGroup;
			children = (
				43A943841B926B7B0051FA24 /* PushNotificationPayload.apns */,
			);
			name = "Supporting Files";
			sourceTree = "<group>";
		};
		43C05CB321EBE268006FB252 /* Extensions */ = {
			isa = PBXGroup;
			children = (
				43C05CB421EBE274006FB252 /* Date.swift */,
				4345E3FD21F04A50009E00E5 /* DateIntervalFormatter.swift */,
				43D9F81F21EF0906000578CD /* NSNumber.swift */,
				43C5F259222C921B00905D10 /* OSLog.swift */,
				43D9F81921EC593C000578CD /* UITableViewCell.swift */,
				C1814B85225E507C008D2D8E /* Sequence.swift */,
			);
			path = Extensions;
			sourceTree = "<group>";
		};
		43C05CBB21EBF743006FB252 /* View Controllers */ = {
			isa = PBXGroup;
			children = (
				43C05CC121EC06E4006FB252 /* LessonConfigurationViewController.swift */,
				43D9F82321EFF1AB000578CD /* LessonResultsViewController.swift */,
				43C05CBC21EBF77D006FB252 /* LessonsViewController.swift */,
			);
			path = "View Controllers";
			sourceTree = "<group>";
		};
		43C05CBE21EBFF66006FB252 /* Lessons */ = {
			isa = PBXGroup;
			children = (
				43C728F4222266F000C62969 /* ModalDayLesson.swift */,
				43C05CB021EBBDB9006FB252 /* TimeInRangeLesson.swift */,
			);
			path = Lessons;
			sourceTree = "<group>";
		};
		43C05CC321EC0868006FB252 /* Configuration */ = {
			isa = PBXGroup;
			children = (
				43D9F81721EC51CC000578CD /* DateEntry.swift */,
				43C05CC921EC382B006FB252 /* NumberEntry.swift */,
				43D9F81D21EF0609000578CD /* NumberRangeEntry.swift */,
				43D9F82121EF0A7A000578CD /* QuantityRangeEntry.swift */,
				43C728F62222700000C62969 /* DateIntervalEntry.swift */,
			);
			path = Configuration;
			sourceTree = "<group>";
		};
		43C5F255222C7B6300905D10 /* Models */ = {
			isa = PBXGroup;
			children = (
				43C5F256222C7B7200905D10 /* TimeComponents.swift */,
			);
			path = Models;
			sourceTree = "<group>";
		};
		43D9FFA321EA9A0C00AF44BF /* Learn */ = {
			isa = PBXGroup;
			children = (
				43D9FFA421EA9A0C00AF44BF /* AppDelegate.swift */,
				43C05CBF21EBFFA4006FB252 /* Lesson.swift */,
				43C05CC321EC0868006FB252 /* Configuration */,
				4345E3F621F03C2E009E00E5 /* Display */,
				43C05CB321EBE268006FB252 /* Extensions */,
				43C05CBE21EBFF66006FB252 /* Lessons */,
				43D9FFBE21EAB20B00AF44BF /* Managers */,
				43C5F255222C7B6300905D10 /* Models */,
				43C05CBB21EBF743006FB252 /* View Controllers */,
				43D9FFB521EA9B0100AF44BF /* Learn.entitlements */,
				43D9FFA821EA9A0C00AF44BF /* Main.storyboard */,
				43D9FFAB21EA9A0F00AF44BF /* Assets.xcassets */,
				43D9FFAD21EA9A0F00AF44BF /* LaunchScreen.storyboard */,
				43D9FFB021EA9A0F00AF44BF /* Info.plist */,
				80F864E42433BF5D0026EC26 /* InfoPlist.strings */,
				7D9BEEE72335A6B3005DCFD6 /* Localizable.strings */,
			);
			path = Learn;
			sourceTree = "<group>";
		};
		43D9FFBE21EAB20B00AF44BF /* Managers */ = {
			isa = PBXGroup;
			children = (
				43D9FFBF21EAB22E00AF44BF /* DataManager.swift */,
				43C728F8222A448700C62969 /* DayCalculator.swift */,
			);
			path = Managers;
			sourceTree = "<group>";
		};
		43D9FFD021EAE05D00AF44BF /* LoopCore */ = {
			isa = PBXGroup;
			children = (
				43DE92581C5479E4001FFDE1 /* PotentialCarbEntryUserInfo.swift */,
				43C05CB721EBEA54006FB252 /* HKUnit.swift */,
				434FF1E91CF26C29000DB779 /* IdentifiableClass.swift */,
				C19E96DD23D2733F003F79B0 /* LoopCompletionFreshness.swift */,
				430B29892041F54A00BA9F93 /* NSUserDefaults.swift */,
				431E73471FF95A900069B5F7 /* PersistenceController.swift */,
				43D848AF1E7DCBE100DADCBC /* Result.swift */,
				43D9FFD121EAE05D00AF44BF /* LoopCore.h */,
				43D9FFD221EAE05D00AF44BF /* Info.plist */,
				E9C00EEF24C620EF00628F35 /* LoopSettings.swift */,
				C16575742539FD60004AE16E /* LoopCoreConstants.swift */,
			);
			path = LoopCore;
			sourceTree = "<group>";
		};
		43E2D8D21D20BF42004DA55F /* DoseMathTests */ = {
			isa = PBXGroup;
			children = (
				7D70765B1FE06EE2004AC8EA /* Localizable.strings */,
				43E2D8E01D20C0CB004DA55F /* Fixtures */,
				43E2D8D31D20BF42004DA55F /* DoseMathTests.swift */,
				43E2D8D51D20BF42004DA55F /* Info.plist */,
			);
			path = DoseMathTests;
			sourceTree = "<group>";
		};
		43E2D8E01D20C0CB004DA55F /* Fixtures */ = {
			isa = PBXGroup;
			children = (
				E9E5E55F24D3519700B5DFFE /* far_future_high_bg_forecast_after_6_hours.json */,
				C10B28451EA9BA5E006EA1FC /* far_future_high_bg_forecast.json */,
				43E2D8E11D20C0DB004DA55F /* read_selected_basal_profile.json */,
				43E2D8E21D20C0DB004DA55F /* recommend_temp_basal_correct_low_at_min.json */,
				C1C6591B1E1B1FDA0025CC58 /* recommend_temp_basal_dropping_then_rising.json */,
				43E2D8E31D20C0DB004DA55F /* recommend_temp_basal_flat_and_high.json */,
				43E2D8E41D20C0DB004DA55F /* recommend_temp_basal_high_and_falling.json */,
				43E2D8E51D20C0DB004DA55F /* recommend_temp_basal_high_and_rising.json */,
				43E2D8E61D20C0DB004DA55F /* recommend_temp_basal_in_range_and_rising.json */,
				43E2D8E71D20C0DB004DA55F /* recommend_temp_basal_no_change_glucose.json */,
				43E2D8E81D20C0DB004DA55F /* recommend_temp_basal_start_high_end_in_range.json */,
				43E2D8E91D20C0DB004DA55F /* recommend_temp_basal_start_high_end_low.json */,
				43E2D8EA1D20C0DB004DA55F /* recommend_temp_basal_start_low_end_high.json */,
				43E2D8EB1D20C0DB004DA55F /* recommend_temp_basal_start_low_end_in_range.json */,
				C17824A21E19EAB600D9D25C /* recommend_temp_basal_start_very_low_end_high.json */,
				C12F21A61DFA79CB00748193 /* recommend_temp_basal_very_low_end_in_range.json */,
				436D9BF71F6F4EA100CFA75F /* recommended_temp_start_low_end_just_above_range.json */,
			);
			path = Fixtures;
			sourceTree = "<group>";
		};
		43E344A01B9E144300C85C07 /* Extensions */ = {
			isa = PBXGroup;
			children = (
				A98556842493F901000FD662 /* AlertStore+SimulatedCoreData.swift */,
				C1D289B422F90A52003FFBD9 /* BasalDeliveryState.swift */,
				A999D40924663DC7004C89D4 /* CarbStore.swift */,
				A9F703722489BC8500C98AD8 /* CarbStore+SimulatedCoreData.swift */,
				C17824991E1999FA00D9D25C /* CaseCountable.swift */,
				4F6663931E905FD2009E74FC /* ChartColorPalette+Loop.swift */,
				4389916A1E91B689000EEF90 /* ChartSettings+Loop.swift */,
				4F08DE8E1E7BB871006741EA /* CollectionType+Loop.swift */,
				43CE7CDD1CA8B63E003CC1B0 /* Data.swift */,
				892A5D58222F0A27008961AB /* Debug.swift */,
				1D9650C72523FBA100A1370B /* DeviceDataManager+BolusEntryViewModelDelegate.swift */,
				B4FEEF7C24B8A71F00A8DF9B /* DeviceDataManager+DeviceStatus.swift */,
				A9C62D832331700D00535612 /* DiagnosticLog+Subsystem.swift */,
				89D1503D24B506EB00EDE253 /* Dictionary.swift */,
				89CA2B2F226C0161004D9350 /* DirectoryObserver.swift */,
				A999D40324663CE1004C89D4 /* DoseStore.swift */,
				A9CBE457248AB564008E7BA2 /* DoseStore+SimulatedCoreData.swift */,
				A92E557D2464DFFD00DB93BB /* DosingDecisionStore.swift */,
				A9CBE459248ACBE1008E7BA2 /* DosingDecisionStore+SimulatedCoreData.swift */,
				A9F703742489C9A000C98AD8 /* GlucoseStore+SimulatedCoreData.swift */,
				A9DCF2D525B0F3C500C89088 /* LoopUIColorPalette+Default.swift */,
				438172D81F4E9E37003C3328 /* NewPumpEvent.swift */,
				89E267FE229267DF00A3F2AF /* Optional.swift */,
				A967D94B24F99B9300CDDF8A /* OutputStream.swift */,
				895FE0942201234000FCF18A /* OverrideSelectionViewController.swift */,
				A9F703762489D8AA00C98AD8 /* PersistentDeviceLog+SimulatedCoreData.swift */,
				A999D40524663D18004C89D4 /* PumpManagerError.swift */,
				892A5D682230C41D008961AB /* RangeReplaceableCollection.swift */,
				A9CBE45B248ACC03008E7BA2 /* SettingsStore+SimulatedCoreData.swift */,
				C1FB428B217806A300FAB378 /* StateColorPalette.swift */,
				43F89CA222BDFBBC006BB54E /* UIActivityIndicatorView.swift */,
				43F41C361D3BF32400C11ED6 /* UIAlertController.swift */,
				A9F66FC2247F451500096EA7 /* UIDevice+Loop.swift */,
				8968B1112408B3520074BB48 /* UIFont.swift */,
				437CEEE31CDE5C0A003C8C80 /* UIImage.swift */,
				434FF1ED1CF27EEF000DB779 /* UITableViewCell.swift */,
				C13DA2AF24F6C7690098BB29 /* UIViewController.swift */,
				430B29922041F5B200BA9F93 /* UserDefaults+Loop.swift */,
				A9B607AF247F000F00792BE4 /* UserNotifications+Loop.swift */,
				C18913B42524F24C007B0683 /* DeviceDataManager+SimpleBolusViewModelDelegate.swift */,
			);
			path = Extensions;
			sourceTree = "<group>";
		};
		43F5C2CE1B92A2A0003EB13D /* View Controllers */ = {
			isa = PBXGroup;
			children = (
				43A51E1E1EB6D62A000736CC /* CarbAbsorptionViewController.swift */,
				43DBF0581C93F73800B3C386 /* CarbEntryTableViewController.swift */,
				892D7C5023B54A14008A9656 /* CarbEntryViewController.swift */,
				43A51E201EB6DBDD000736CC /* LoopChartsTableViewController.swift */,
				433EA4C31D9F71C800CD78FB /* CommandResponseViewController.swift */,
				C178249F1E19CF9800D9D25C /* GlucoseThresholdTableViewController.swift */,
				4302F4E21D4EA54200F0FCAF /* InsulinDeliveryTableViewController.swift */,
				437D9BA21D7BC977007245E8 /* PredictionTableViewController.swift */,
				439A7941211F631C0041B75F /* RootNavigationController.swift */,
				43E3449E1B9D68E900C85C07 /* StatusTableViewController.swift */,
				89CA2B31226C18B8004D9350 /* TestingScenariosTableViewController.swift */,
				4302F4E01D4E9C8900F0FCAF /* TextFieldTableViewController.swift */,
			);
			path = "View Controllers";
			sourceTree = "<group>";
		};
		43F5C2CF1B92A2ED003EB13D /* Views */ = {
			isa = PBXGroup;
			children = (
				C1DE5D22251BFC4D00439E49 /* SimpleBolusView.swift */,
				897A5A9524C2175B00C4E71D /* BolusEntryView.swift */,
				C1F8B1D122375E4200DD66CF /* BolusProgressTableViewCell.swift */,
				C1F8B1DB223862D500DD66CF /* BolusProgressTableViewCell.xib */,
				43B260481ED248FB008CAA77 /* CarbEntryTableViewCell.swift */,
				431A8C3F1EC6E8AB00823B9C /* CircleMaskView.swift */,
				A9A056B224B93C62007CF06D /* CriticalEventLogExportView.swift */,
				43D381611EBD9759007F8C8F /* HeaderValuesTableViewCell.swift */,
				430D85881F44037000AF2D4F /* HUDViewTableViewCell.swift */,
				A91D2A3E26CF0FF80023B075 /* IconTitleSubtitleTableViewCell.swift */,
				1DA46B5F2492E2E300D71A63 /* NotificationsCriticalAlertPermissionsView.swift */,
				899433B723FE129700FA4BEA /* OverrideBadgeView.swift */,
				89D6953D23B6DF8A002B3066 /* PotentialCarbEntryTableViewCell.swift */,
				89CAB36224C8FE95009EE3CE /* PredictedGlucoseChartView.swift */,
				438D42FA1D7D11A4003244B0 /* PredictionInputEffectTableViewCell.swift */,
				439706E522D2E84900C81566 /* PredictionSettingTableViewCell.swift */,
				1DE09BA824A3E23F009EE9F9 /* SettingsView.swift */,
				1DD0B76624EC77AC008A2DC3 /* SupportScreenView.swift */,
				43F64DD81D9C92C900D24DC6 /* TitleSubtitleTableViewCell.swift */,
				4311FB9A1F37FE1B00D4C0A7 /* TitleSubtitleTextFieldTableViewCell.swift */,
				C1742331259BEADC00399C9D /* ManualEntryDoseView.swift */,
				C191D2A025B3ACAA00C26C0B /* DosingStrategySelectionView.swift */,
			);
			path = Views;
			sourceTree = "<group>";
		};
		43F5C2E41B93C5D4003EB13D /* Managers */ = {
			isa = PBXGroup;
			children = (
				1D6B1B6626866D89009AC446 /* AlertPermissionsChecker.swift */,
				439897361CD2F80600223065 /* AnalyticsServicesManager.swift */,
				B4F3D25024AF890C0095CE44 /* BluetoothStateManager.swift */,
				439BED291E76093C00B0AED5 /* CGMManager.swift */,
				C16575702538A36B004AE16E /* CGMStalenessMonitor.swift */,
				A977A2F324ACFECF0059C207 /* CriticalEventLogExportManager.swift */,
				C148CEE624FD91BD00711B3B /* DeliveryUncertaintyAlertManager.swift */,
				43DBF0521C93EC8200B3C386 /* DeviceDataManager.swift */,
				C16B983D26B4893300256B05 /* DoseEnactor.swift */,
				43F78D251C8FC000002152D1 /* DoseMath.swift */,
				89CA2B3C226E6B13004D9350 /* LocalTestingScenariosManager.swift */,
				A9C62D862331703000535612 /* LoggingServicesManager.swift */,
				1D2609AC248EEB9900A6F258 /* LoopAlertsManager.swift */,
				A9D5C5B525DC6C6A00534873 /* LoopAppManager.swift */,
				43A567681C94880B00334FAC /* LoopDataManager.swift */,
				43C094491CACCC73001F6403 /* NotificationManager.swift */,
				A97F250725E056D500F0EE19 /* OnboardingManager.swift */,
				432E73CA1D24B3D6009AD15D /* RemoteDataServicesManager.swift */,
				A9C62D852331703000535612 /* Service.swift */,
				A9C62D872331703000535612 /* ServicesManager.swift */,
				E9BB27AA23B85C3500FB4987 /* SleepStore.swift */,
				43FCEEA8221A615B0013DD30 /* StatusChartsManager.swift */,
				4F70C20F1DE8FAC5006380B7 /* ExtensionDataManager.swift */,
				89ADE13A226BFA0F0067222B /* TestingScenariosManager.swift */,
				1D82E69F25377C6B009131FB /* TrustedTimeChecker.swift */,
				1D63DEA426E950D400F46FA5 /* VersionCheckServicesManager.swift */,
				4328E0341CFC0AE100E199AA /* WatchDataManager.swift */,
				1DA6499D2441266400F61E75 /* Alerts */,
				E95D37FF24EADE68005E2F50 /* Store Protocols */,
				C1F2075B26D6F9B0007AB7EB /* ProfileExpirationAlerter.swift */,
			);
			path = Managers;
			sourceTree = "<group>";
		};
		43F78D2C1C8FC58F002152D1 /* LoopTests */ = {
			isa = PBXGroup;
			children = (
				B44251B42523576B00605937 /* Charts */,
				A9E6DFE4246A0418005B1A1C /* Extensions */,
				E9C58A7624DB510500487A17 /* Fixtures */,
				B4CAD8772549D2330057946B /* LoopCore */,
				1DA7A83F24476E8C008257F0 /* Managers */,
				A9E6DFED246A0460005B1A1C /* Models */,
				B4BC56362518DE8800373647 /* ViewModels */,
				43E2D90F1D20C581004DA55F /* Info.plist */,
				A9DF02CA24F72B9E00B7C988 /* CriticalEventLogTests.swift */,
				A9DAE7CF2332D77F006AE942 /* LoopTests.swift */,
				B4FACBB02541FAB700199981 /* LoopSettingsAlerterTests.swift */,
				8968B113240C55F10074BB48 /* LoopSettingsTests.swift */,
				E93E86AC24DDE02C00FF40C8 /* Mock Stores */,
			);
			path = LoopTests;
			sourceTree = "<group>";
		};
		4F70C1DF1DE8DCA7006380B7 /* Loop Status Extension */ = {
			isa = PBXGroup;
			children = (
				7D7076371FE06EDE004AC8EA /* Localizable.strings */,
				4F70C1FD1DE8E662006380B7 /* Loop Status Extension.entitlements */,
				4F70C1E51DE8DCA7006380B7 /* Info.plist */,
				43BFF0CC1E466C8400FF19A9 /* StateColorPalette.swift */,
				43FCEEB0221A863E0013DD30 /* StatusChartsManager.swift */,
				4F70C1E01DE8DCA7006380B7 /* StatusViewController.swift */,
				4F70C1E21DE8DCA7006380B7 /* MainInterface.storyboard */,
			);
			path = "Loop Status Extension";
			sourceTree = "<group>";
		};
		4F75288C1DFE1DC600C322D6 /* LoopUI */ = {
			isa = PBXGroup;
			children = (
				7D23667B21250C5A0028B67D /* Common */,
				7D70764C1FE06EE1004AC8EA /* Localizable.strings */,
				7D7076471FE06EE0004AC8EA /* InfoPlist.strings */,
				4FB76FC41E8C576800B39636 /* Extensions */,
				4FB76FC31E8C575900B39636 /* Charts */,
				4F7528A61DFE20AE00C322D6 /* Models */,
				B42C950F24A3C44F00857C73 /* ViewModel */,
				4F7528931DFE1E1600C322D6 /* Views */,
				4F75288D1DFE1DC600C322D6 /* LoopUI.h */,
				4F75288E1DFE1DC600C322D6 /* Info.plist */,
				4F2C15941E09BF3C00E160D4 /* HUDView.xib */,
				4F2C15961E09E94E00E160D4 /* HUDAssets.xcassets */,
				B4E96D58248A7F9A002DABAD /* StatusHighlightHUDView.xib */,
				B4E96D5C248A82A2002DABAD /* StatusBarHUDView.xib */,
			);
			path = LoopUI;
			sourceTree = "<group>";
		};
		4F7528931DFE1E1600C322D6 /* Views */ = {
			isa = PBXGroup;
			children = (
				437CEEBF1CD6FCD8003C8C80 /* BasalRateHUDView.swift */,
				43B371851CE583890013C5A6 /* BasalStateView.swift */,
				B4E96D4E248A6E20002DABAD /* CGMStatusHUDView.swift */,
				4369618F1F19C86400447E89 /* ChartPointsContextFillLayer.swift */,
				4F08DE831E7BB70B006741EA /* ChartPointsScatterDownTrianglesLayer.swift */,
				4F08DE841E7BB70B006741EA /* ChartPointsTouchHighlightLayerViewCache.swift */,
				B4C9859325D5A3BB009FD9CA /* StatusBadgeHUDView.swift */,
				B4E96D4A248A6B6E002DABAD /* DeviceStatusHUDView.swift */,
				4337615E1D52F487004A3647 /* GlucoseHUDView.swift */,
				B4E96D54248A7509002DABAD /* GlucoseTrendHUDView.swift */,
				B4E96D52248A7386002DABAD /* GlucoseValueHUDView.swift */,
				4F2C15921E09BF2C00E160D4 /* HUDView.swift */,
				437CEEBD1CD6E0CB003C8C80 /* LoopCompletionHUDView.swift */,
				438DADC71CDE8F8B007697A5 /* LoopStateView.swift */,
				B48B0BAB24900093009A48DE /* PumpStatusHUDView.swift */,
				B4E96D5A248A8229002DABAD /* StatusBarHUDView.swift */,
				B4E96D56248A7B0F002DABAD /* StatusHighlightHUDView.swift */,
			);
			path = Views;
			sourceTree = "<group>";
		};
		4F7528A61DFE20AE00C322D6 /* Models */ = {
			isa = PBXGroup;
			children = (
				4F08DE7C1E7BB6E5006741EA /* ChartAxisValueDoubleLog.swift */,
				4326BA631F3A44D9007CCAD4 /* ChartLineModel.swift */,
			);
			path = Models;
			sourceTree = "<group>";
		};
		4F75F0052100146B00B5570E /* Scenes */ = {
			isa = PBXGroup;
			children = (
				4F75F00120FCFE8C00B5570E /* GlucoseChartScene.swift */,
				4372E495213DCDD30068E043 /* GlucoseChartValueHashable.swift */,
			);
			path = Scenes;
			sourceTree = "<group>";
		};
		4FB76FC31E8C575900B39636 /* Charts */ = {
			isa = PBXGroup;
			children = (
				43FCEEBA22211C860013DD30 /* CarbEffectChart.swift */,
				43FCEEB4221BCA020013DD30 /* COBChart.swift */,
				43FCEEB2221BC3B60013DD30 /* DoseChart.swift */,
				43FCEEAA221A61B40013DD30 /* IOBChart.swift */,
				43FCEEBC22212DD50013DD30 /* PredictedGlucoseChart.swift */,
				C1657577253A0021004AE16E /* ChartConstants.swift */,
			);
			path = Charts;
			sourceTree = "<group>";
		};
		4FB76FC41E8C576800B39636 /* Extensions */ = {
			isa = PBXGroup;
			children = (
				A9C62D8D2331708700535612 /* AuthenticationTableViewCell+NibLoadable.swift */,
				4F08DE801E7BB6F1006741EA /* CGPoint.swift */,
				B47A791B2508009E006C0E11 /* ChartAxisValuesStaticGenerator.swift */,
				438991661E91B563000EEF90 /* ChartPoint.swift */,
				43649A621C7A347F00523D7F /* CollectionType.swift */,
				B490A03C24D04F9400F509FA /* Color.swift */,
				43FCEEAC221A66780013DD30 /* DateFormatter.swift */,
				B490A04024D0559D00F509FA /* DeviceLifecycleProgressState.swift */,
				B490A04224D055D900F509FA /* DeviceStatusHighlight.swift */,
				B43DA44024D9C12100CAFF4E /* DismissibleHostingController.swift */,
				B490A03E24D0550F00F509FA /* GlucoseRangeCategory.swift */,
				B4D620D324D9EDB900043B3C /* GuidanceColors.swift */,
				1DB1CA4C24A55F0000B3B94C /* Image.swift */,
				434F54561D287FDB002A9274 /* NibLoadable.swift */,
				43FCEEAE221A67A70013DD30 /* NumberFormatter+Charts.swift */,
				43BFF0B11E45C18400FF19A9 /* UIColor.swift */,
				C1AD41FF256D61E500164DDD /* Comparable.swift */,
			);
			path = Extensions;
			sourceTree = "<group>";
		};
		4FE3475F20D5D7FA00A86D03 /* Managers */ = {
			isa = PBXGroup;
			children = (
				4FDDD23620DC51DF00D04B16 /* LoopDataManager.swift */,
				898ECA62218ABD21001E9D35 /* ComplicationChartManager.swift */,
			);
			path = Managers;
			sourceTree = "<group>";
		};
		4FF4D0FA1E1834BD00846527 /* Common */ = {
			isa = PBXGroup;
			children = (
				4FF4D0FC1E1834CC00846527 /* Extensions */,
				4FF4D0FB1E1834C400846527 /* Models */,
				43785E9B2120E7060057DED1 /* Intents.intentdefinition */,
				89E267FB2292456700A3F2AF /* FeatureFlags.swift */,
				7D9BEEF52335CF8D005DCFD6 /* Localizable.strings */,
			);
			path = Common;
			sourceTree = "<group>";
		};
		4FF4D0FB1E1834C400846527 /* Models */ = {
			isa = PBXGroup;
			children = (
				89F9119324358E4500ECCAF3 /* CarbAbsorptionTime.swift */,
				A9347F3024E7521800C99C34 /* CarbBackfillRequestUserInfo.swift */,
				4F11D3BF20DCBEEC006E072C /* GlucoseBackfillRequestUserInfo.swift */,
				4372E48F213CFCE70068E043 /* LoopSettingsUserInfo.swift */,
				43C3B6F620BBCAA30026CAFA /* PumpManager.swift */,
				C1FB428E217921D600FAB378 /* PumpManagerUI.swift */,
				435400331C9F878D00D5819C /* SetBolusUserInfo.swift */,
				4F70C2111DE900EA006380B7 /* StatusExtensionContext.swift */,
				89A1B66D24ABFDF800117AC2 /* SupportedBolusVolumesUserInfo.swift */,
				4FF4D0FF1E18374700846527 /* WatchContext.swift */,
				C1201E2B23ECDBD0002DA84A /* WatchContextRequestUserInfo.swift */,
				A9347F2E24E7508A00C99C34 /* WatchHistoricalCarbs.swift */,
				4F11D3C120DD80B3006E072C /* WatchHistoricalGlucose.swift */,
				4F7E8AC620E2AC0300AEA65E /* WatchPredictedGlucose.swift */,
				E9B08020253BBDE900BAD8F8 /* IntentExtensionInfo.swift */,
			);
			path = Models;
			sourceTree = "<group>";
		};
		4FF4D0FC1E1834CC00846527 /* Extensions */ = {
			isa = PBXGroup;
			children = (
				4372E48A213CB5F00068E043 /* Double.swift */,
				4F526D5E1DF2459000A04910 /* HKUnit.swift */,
				43C513181E864C4E001547C7 /* GlucoseRangeSchedule.swift */,
				43785E922120A01B0057DED1 /* NewCarbEntryIntent+Loop.swift */,
				430DA58D1D4AEC230097D1CA /* NSBundle.swift */,
				439897341CD2F7DE00223065 /* NSTimeInterval.swift */,
				439A7943211FE22F0041B75F /* NSUserActivity.swift */,
				4FC8C8001DEB93E400A1452E /* NSUserDefaults+StatusExtension.swift */,
				43BFF0B31E45C1BE00FF19A9 /* NumberFormatter.swift */,
				4374B5EE209D84BE00D17AA8 /* OSLog.swift */,
				4372E486213C86240068E043 /* SampleValue.swift */,
				4374B5F3209D89A900D17AA8 /* TextFieldTableViewCell.swift */,
				43BFF0C31E4659E700FF19A9 /* UIColor+HIG.swift */,
				4344628D20A7ADD100C4BE6F /* UserDefaults+CGM.swift */,
				A9C62D8123316FF500535612 /* UserDefaults+Services.swift */,
				E9B08015253BBD7300BAD8F8 /* UserDefaults+LoopIntents.swift */,
			);
			path = Extensions;
			sourceTree = "<group>";
		};
		7D23667B21250C5A0028B67D /* Common */ = {
			isa = PBXGroup;
			children = (
				7D23667C21250C7E0028B67D /* LocalizedString.swift */,
			);
			path = Common;
			sourceTree = "<group>";
		};
		891B508324342BCA005DA578 /* View Models */ = {
			isa = PBXGroup;
			children = (
				891B508424342BE1005DA578 /* CarbAndBolusFlowViewModel.swift */,
				E98A55F824EEFC200008715D /* OnOffSelectionViewModel.swift */,
			);
			path = "View Models";
			sourceTree = "<group>";
		};
		895788A3242E6947002CB114 /* Views */ = {
			isa = PBXGroup;
			children = (
				895788B5242E6A25002CB114 /* Carb Entry & Bolus */,
				895788B4242E69C8002CB114 /* Extensions */,
				895788AB242E69A2002CB114 /* ActionButton.swift */,
				895788AA242E69A1002CB114 /* CircularAccessoryButtonStyle.swift */,
				89A605E824328862009C1096 /* Checkmark.swift */,
				89A605EE2432925D009C1096 /* CompletionCheckmark.swift */,
				894F6DD8243C060600CCE676 /* ScalablePositionedText.swift */,
				89A605EA243288E4009C1096 /* TopDownTriangle.swift */,
				E98A55F624EEE1E10008715D /* OnOffSelectionView.swift */,
			);
			path = Views;
			sourceTree = "<group>";
		};
		895788B4242E69C8002CB114 /* Extensions */ = {
			isa = PBXGroup;
			children = (
				89E08FC7242E76E9000D719B /* AnyTransition.swift */,
				895788A9242E69A1002CB114 /* Color.swift */,
				89F9118E24352F1600ECCAF3 /* DigitalCrownRotation.swift */,
				894F6DD2243BCBDB00CCE676 /* Environment+SizeClass.swift */,
				89A605E62432860C009C1096 /* PeriodicPublisher.swift */,
				89E08FC9242E7714000D719B /* UIFont.swift */,
				894F6DD6243C047300CCE676 /* View+Position.swift */,
			);
			path = Extensions;
			sourceTree = "<group>";
		};
		895788B5242E6A25002CB114 /* Carb Entry & Bolus */ = {
			isa = PBXGroup;
			children = (
				895788A5242E69A1002CB114 /* AbsorptionTimeSelection.swift */,
				89A605EC24328972009C1096 /* BolusArrow.swift */,
				89E08FCF242E8B2B000D719B /* BolusConfirmationView.swift */,
				89A605F02432BD18009C1096 /* BolusConfirmationVisual.swift */,
				895788A7242E69A1002CB114 /* BolusInput.swift */,
				89A605E224327DFE009C1096 /* CarbAmountInput.swift */,
				894F6DDC243C0A2300CCE676 /* CarbAmountLabel.swift */,
				895788A6242E69A1002CB114 /* CarbAndBolusFlow.swift */,
				89E08FC5242E7506000D719B /* CarbAndDateInput.swift */,
				89A605E424327F45009C1096 /* DoseVolumeInput.swift */,
				894F6DDA243C07CF00CCE676 /* GramLabel.swift */,
				89F9119024358DED00ECCAF3 /* Models */,
				89E08FC0242E73CA000D719B /* Preference Keys */,
			);
			path = "Carb Entry & Bolus";
			sourceTree = "<group>";
		};
		897A5A9724C22DCE00C4E71D /* View Models */ = {
			isa = PBXGroup;
			children = (
				897A5A9824C22DE800C4E71D /* BolusEntryViewModel.swift */,
				A9A056B424B94123007CF06D /* CriticalEventLogExportViewModel.swift */,
				C11BD0542523CFED00236B08 /* SimpleBolusViewModel.swift */,
				B42C951624A3CAF200857C73 /* NotificationsCriticalAlertPermissionsViewModel.swift */,
				1DB1CA4E24A56D7600B3B94C /* SettingsViewModel.swift */,
				1D49795724E7289700948F05 /* ServicesViewModel.swift */,
				C174233B259BEB0F00399C9D /* ManualEntryDoseViewModel.swift */,
			);
			path = "View Models";
			sourceTree = "<group>";
		};
		898ECA5D218ABD17001E9D35 /* Models */ = {
			isa = PBXGroup;
			children = (
				898ECA5E218ABD17001E9D35 /* GlucoseChartScaler.swift */,
				898ECA5F218ABD17001E9D35 /* GlucoseChartData.swift */,
				892FB4CC22040104005293EC /* OverridePresetRow.swift */,
			);
			path = Models;
			sourceTree = "<group>";
		};
		89E08FC0242E73CA000D719B /* Preference Keys */ = {
			isa = PBXGroup;
			children = (
				89E08FC1242E73DC000D719B /* CarbAmountPositionKey.swift */,
				89E08FC3242E73F0000D719B /* GramLabelPositionKey.swift */,
			);
			path = "Preference Keys";
			sourceTree = "<group>";
		};
		89F9119024358DED00ECCAF3 /* Models */ = {
			isa = PBXGroup;
			children = (
				89F9119524358E6900ECCAF3 /* BolusPickerValues.swift */,
				89F9119124358E2B00ECCAF3 /* CarbEntryInputMode.swift */,
			);
			path = Models;
			sourceTree = "<group>";
		};
		968DCD53F724DE56FFE51920 /* Frameworks */ = {
			isa = PBXGroup;
			children = (
				A9122E8526D1506E00CDF0F5 /* Base32.framework */,
				A9E2DA81262325F700AB8C89 /* Base32.xcframework */,
				A9E2DA7F262325E500AB8C89 /* OneTimePassword.framework */,
				1DC63E7325351BDF004605DA /* TrueTime.framework */,
				4344628420A7A3BE00C4BE6F /* CGMBLEKit.framework */,
				C1750AEB255B013300B8011C /* Minizip.framework */,
				C19F496225630504003632D7 /* Minizip.framework */,
				43A8EC6E210E622600A81379 /* CGMBLEKitUI.framework */,
				C1E2773D224177C000354103 /* ClockKit.framework */,
				4344628120A7A37E00C4BE6F /* CoreBluetooth.framework */,
				43C246A71D89990F0031F8D1 /* Crypto.framework */,
				4D3B40021D4A9DFE00BC6334 /* G4ShareSpy.framework */,
				43D9002C21EB225D00AF44BF /* HealthKit.framework */,
				43F5C2C81B929C09003EB13D /* HealthKit.framework */,
				4344628320A7A3BE00C4BE6F /* LoopKit.framework */,
				437AFEE6203688CF008C4892 /* LoopKitUI.framework */,
				892A5D5A222F0D7C008961AB /* LoopTestingKit.framework */,
				C1E2774722433D7A00354103 /* MKRingProgressView.framework */,
				892A5D29222EF60A008961AB /* MockKit.framework */,
				892A5D2B222EF60A008961AB /* MockKitUI.framework */,
				4F70C1DD1DE8DCA7006380B7 /* NotificationCenter.framework */,
				43B371871CE597D10013C5A6 /* ShareClient.framework */,
				4379CFEF21112CF700AADC79 /* ShareClientUI.framework */,
				4346D1EF1C781BEA00ABAFE3 /* SwiftCharts.framework */,
				438A95A71D8B9B24009D12E1 /* CGMBLEKit.framework */,
				43F78D4B1C914197002152D1 /* LoopKit.framework */,
				E9B07F86253BBA6500BAD8F8 /* IntentsUI.framework */,
			);
			name = Frameworks;
			sourceTree = "<group>";
		};
		A9E6DFE4246A0418005B1A1C /* Extensions */ = {
			isa = PBXGroup;
			children = (
				A9E6DFE5246A042E005B1A1C /* CarbStoreTests.swift */,
				B44251B2252350CE00605937 /* ChartAxisValuesStaticGeneratorTests.swift */,
				A9E6DFE7246A043C005B1A1C /* DoseStoreTests.swift */,
				A9A63F8C246B261100588D5B /* DosingDecisionStoreTests.swift */,
				A985464C251448300099C1A6 /* OutputStreamTests.swift */,
				A9E6DFE9246A0448005B1A1C /* PumpManagerErrorTests.swift */,
			);
			path = Extensions;
			sourceTree = "<group>";
		};
		A9E6DFED246A0460005B1A1C /* Models */ = {
			isa = PBXGroup;
			children = (
				A9DFAFB224F0415E00950D1E /* CarbBackfillRequestUserInfoTests.swift */,
				A9E6DFEE246A0474005B1A1C /* LoopErrorTests.swift */,
				A963B279252CEBAE0062AA12 /* SetBolusUserInfoTests.swift */,
				A9DFAFB424F048A000950D1E /* WatchHistoricalCarbsTests.swift */,
				C19008FF252271BB00721625 /* SimpleBolusCalculatorTests.swift */,
				A9C1719625366F780053BCBD /* WatchHistoricalGlucoseTest.swift */,
			);
			path = Models;
			sourceTree = "<group>";
		};
		B42C950F24A3C44F00857C73 /* ViewModel */ = {
			isa = PBXGroup;
			children = (
				B42C951324A3C76000857C73 /* CGMStatusHUDViewModel.swift */,
			);
			path = ViewModel;
			sourceTree = "<group>";
		};
		B44251B42523576B00605937 /* Charts */ = {
			isa = PBXGroup;
			children = (
				B44251B52523578300605937 /* PredictedGlucoseChartTests.swift */,
			);
			path = Charts;
			sourceTree = "<group>";
		};
		B4BC56362518DE8800373647 /* ViewModels */ = {
			isa = PBXGroup;
			children = (
				1D8D55BB252274650044DBB6 /* BolusEntryViewModelTests.swift */,
				B4BC56372518DEA900373647 /* CGMStatusHUDViewModelTests.swift */,
				C165756E2534C468004AE16E /* SimpleBolusViewModelTests.swift */,
				C1777A6525A125F100595963 /* ManualEntryDoseViewModelTests.swift */,
			);
			path = ViewModels;
			sourceTree = "<group>";
		};
		B4CAD8772549D2330057946B /* LoopCore */ = {
			isa = PBXGroup;
			children = (
				B4CAD8782549D2540057946B /* LoopCompletionFreshnessTests.swift */,
			);
			path = LoopCore;
			sourceTree = "<group>";
		};
		C16DA84022E8E104008624C2 /* Plugins */ = {
			isa = PBXGroup;
			children = (
				C16DA84122E8E112008624C2 /* PluginManager.swift */,
			);
			path = Plugins;
			sourceTree = "<group>";
		};
		C18A491122FCC20B00FDA733 /* Scripts */ = {
			isa = PBXGroup;
			children = (
				C17E500B25C672D3004829E3 /* carthage.sh */,
				C1D197FE232CF92D0096D646 /* capture-build-details.sh */,
				C125F31A22FE7CE200FD0545 /* copy-frameworks.sh */,
				C18A491222FCC22800FDA733 /* build-derived-assets.sh */,
				C18A491522FCC22900FDA733 /* copy-plugins.sh */,
				C18A491322FCC22900FDA733 /* make_scenario.py */,
			);
			path = Scripts;
			sourceTree = "<group>";
		};
		E90909CB24E34A7A00F963D2 /* high_and_rising_with_cob */ = {
			isa = PBXGroup;
			children = (
				E90909CF24E34AC500F963D2 /* high_and_rising_with_cob_carb_effect.json */,
				E90909D024E34AC500F963D2 /* high_and_rising_with_cob_counteraction_effect.json */,
				E90909CD24E34AC500F963D2 /* high_and_rising_with_cob_insulin_effect.json */,
				E90909CC24E34AC500F963D2 /* high_and_rising_with_cob_momentum_effect.json */,
				E90909CE24E34AC500F963D2 /* high_and_rising_with_cob_predicted_glucose.json */,
			);
			path = high_and_rising_with_cob;
			sourceTree = "<group>";
		};
		E90909D624E34EC200F963D2 /* low_and_falling */ = {
			isa = PBXGroup;
			children = (
				E90909D824E34F1500F963D2 /* low_and_falling_carb_effect.json */,
				E90909D924E34F1500F963D2 /* low_and_falling_counteraction_effect.json */,
				E90909DA24E34F1600F963D2 /* low_and_falling_insulin_effect.json */,
				E90909DB24E34F1600F963D2 /* low_and_falling_momentum_effect.json */,
				E90909D724E34F1500F963D2 /* low_and_falling_predicted_glucose.json */,
			);
			path = low_and_falling;
			sourceTree = "<group>";
		};
		E90909E124E352C300F963D2 /* low_with_low_treatment */ = {
			isa = PBXGroup;
			children = (
				E90909E224E3530200F963D2 /* low_with_low_treatment_carb_effect.json */,
				E90909E624E3530200F963D2 /* low_with_low_treatment_counteraction_effect.json */,
				E90909E324E3530200F963D2 /* low_with_low_treatment_insulin_effect.json */,
				E90909E524E3530200F963D2 /* low_with_low_treatment_momentum_effect.json */,
				E90909E424E3530200F963D2 /* low_with_low_treatment_predicted_glucose.json */,
			);
			path = low_with_low_treatment;
			sourceTree = "<group>";
		};
		E90909EC24E35B3400F963D2 /* high_and_falling */ = {
			isa = PBXGroup;
			children = (
				E90909F524E35B7C00F963D2 /* high_and_falling_momentum_effect.json */,
				E90909F024E35B4C00F963D2 /* high_and_falling_carb_effect.json */,
				E90909EF24E35B4C00F963D2 /* high_and_falling_counteraction_effect.json */,
				E90909F124E35B4C00F963D2 /* high_and_falling_insulin_effect.json */,
				E90909ED24E35B4000F963D2 /* high_and_falling_predicted_glucose.json */,
			);
			path = high_and_falling;
			sourceTree = "<group>";
		};
		E93E86AC24DDE02C00FF40C8 /* Mock Stores */ = {
			isa = PBXGroup;
			children = (
				E93E86A724DDCC4400FF40C8 /* MockDoseStore.swift */,
				E93E86AF24DDE1BD00FF40C8 /* MockGlucoseStore.swift */,
				E93E86B124DDE21D00FF40C8 /* MockCarbStore.swift */,
				E98A55F024EDD85E0008715D /* MockDosingDecisionStore.swift */,
				E98A55F224EDD9530008715D /* MockSettingsStore.swift */,
			);
			path = "Mock Stores";
			sourceTree = "<group>";
		};
		E93E86B324E1FD8700FF40C8 /* flat_and_stable */ = {
			isa = PBXGroup;
			children = (
				E93E86C224E1FE6100FF40C8 /* flat_and_stable_counteraction_effect.json */,
				E93E86B824E1FDC400FF40C8 /* flat_and_stable_carb_effect.json */,
				E93E86B424E1FDC400FF40C8 /* flat_and_stable_insulin_effect.json */,
				E93E86B524E1FDC400FF40C8 /* flat_and_stable_momentum_effect.json */,
				E93E86B624E1FDC400FF40C8 /* flat_and_stable_predicted_glucose.json */,
			);
			path = flat_and_stable;
			sourceTree = "<group>";
		};
		E93E86C424E2DF6700FF40C8 /* high_and_stable */ = {
			isa = PBXGroup;
			children = (
				E93E86C624E2E02200FF40C8 /* high_and_stable_carb_effect.json */,
				E93E86C824E2E02200FF40C8 /* high_and_stable_counteraction_effect.json */,
				E93E86C524E2E02200FF40C8 /* high_and_stable_insulin_effect.json */,
				E93E86C924E2E02200FF40C8 /* high_and_stable_momentum_effect.json */,
				E93E86C724E2E02200FF40C8 /* high_and_stable_predicted_glucose.json */,
			);
			path = high_and_stable;
			sourceTree = "<group>";
		};
		E95D37FF24EADE68005E2F50 /* Store Protocols */ = {
			isa = PBXGroup;
			children = (
				E95D380024EADE7C005E2F50 /* DoseStoreProtocol.swift */,
				E95D380224EADF36005E2F50 /* CarbStoreProtocol.swift */,
				E95D380424EADF78005E2F50 /* GlucoseStoreProtocol.swift */,
				E98A55EC24EDD6380008715D /* SettingsStoreProtocol.swift */,
				E98A55EE24EDD6E60008715D /* DosingDecisionStoreProtocol.swift */,
			);
			path = "Store Protocols";
			sourceTree = "<group>";
		};
		E9B07F7D253BBA6500BAD8F8 /* Loop Intent Extension */ = {
			isa = PBXGroup;
			children = (
				E942DE6D253BE5E100AC532D /* Loop Intent Extension.entitlements */,
				E9B07F7E253BBA6500BAD8F8 /* IntentHandler.swift */,
				E9B07F80253BBA6500BAD8F8 /* Info.plist */,
				E9B07FED253BBC7100BAD8F8 /* OverrideIntentHandler.swift */,
			);
			path = "Loop Intent Extension";
			sourceTree = "<group>";
		};
		E9C58A7624DB510500487A17 /* Fixtures */ = {
			isa = PBXGroup;
			children = (
				E90909EC24E35B3400F963D2 /* high_and_falling */,
				E90909E124E352C300F963D2 /* low_with_low_treatment */,
				E90909D624E34EC200F963D2 /* low_and_falling */,
				E90909CB24E34A7A00F963D2 /* high_and_rising_with_cob */,
				E93E86C424E2DF6700FF40C8 /* high_and_stable */,
				E93E86B324E1FD8700FF40C8 /* flat_and_stable */,
				E93E865724DB75BD00FF40C8 /* predicted_glucose_very_negative.json */,
				E93E865524DB731900FF40C8 /* predicted_glucose_without_retrospective.json */,
				E9C58A7824DB529A00487A17 /* basal_profile.json */,
				E93E865324DB6CBA00FF40C8 /* retrospective_output.json */,
				E9C58A7A24DB529A00487A17 /* counteraction_effect_falling_glucose.json */,
				E9C58A7924DB529A00487A17 /* dynamic_glucose_effect_partially_observed.json */,
				E9C58A7B24DB529A00487A17 /* insulin_effect.json */,
				E9C58A7724DB529A00487A17 /* momentum_effect_bouncing.json */,
			);
			path = Fixtures;
			sourceTree = "<group>";
		};
/* End PBXGroup section */

/* Begin PBXHeadersBuildPhase section */
		43D9001D21EB209400AF44BF /* Headers */ = {
			isa = PBXHeadersBuildPhase;
			buildActionMask = 2147483647;
			files = (
				43D9001E21EB209400AF44BF /* LoopCore.h in Headers */,
			);
			runOnlyForDeploymentPostprocessing = 0;
		};
		43D9FFCA21EAE05D00AF44BF /* Headers */ = {
			isa = PBXHeadersBuildPhase;
			buildActionMask = 2147483647;
			files = (
				43D9FFD321EAE05D00AF44BF /* LoopCore.h in Headers */,
			);
			runOnlyForDeploymentPostprocessing = 0;
		};
		4F7528881DFE1DC600C322D6 /* Headers */ = {
			isa = PBXHeadersBuildPhase;
			buildActionMask = 2147483647;
			files = (
				4F2C15851E075B8700E160D4 /* LoopUI.h in Headers */,
			);
			runOnlyForDeploymentPostprocessing = 0;
		};
/* End PBXHeadersBuildPhase section */

/* Begin PBXNativeTarget section */
		43776F8B1B8022E90074EA36 /* Loop */ = {
			isa = PBXNativeTarget;
			buildConfigurationList = 43776FB61B8022E90074EA36 /* Build configuration list for PBXNativeTarget "Loop" */;
			buildPhases = (
				C1D1405722FB66DF00DA6242 /* Build Derived Assets */,
				43776F881B8022E90074EA36 /* Sources */,
				43776F891B8022E90074EA36 /* Frameworks */,
				43776F8A1B8022E90074EA36 /* Resources */,
				43A9439C1B926B7B0051FA24 /* Embed Watch Content */,
				43A943AE1B928D400051FA24 /* Embed Frameworks */,
				43EDDBEF1C361BCE007D89B5 /* Copy Frameworks with Carthage */,
				C16DA84322E8E5FF008624C2 /* Install Plugins */,
				C1D19800232CFA2A0096D646 /* Capture Build Details */,
				4F70C1EC1DE8DCA8006380B7 /* Embed App Extensions */,
			);
			buildRules = (
			);
			dependencies = (
				4F7528971DFE1ED400C322D6 /* PBXTargetDependency */,
				43A943931B926B7B0051FA24 /* PBXTargetDependency */,
				4F70C1E71DE8DCA7006380B7 /* PBXTargetDependency */,
				43D9FFD521EAE05D00AF44BF /* PBXTargetDependency */,
				E9B07F93253BBA6500BAD8F8 /* PBXTargetDependency */,
			);
			name = Loop;
			productName = Loop;
			productReference = 43776F8C1B8022E90074EA36 /* Loop.app */;
			productType = "com.apple.product-type.application";
		};
		43A943711B926B7B0051FA24 /* WatchApp */ = {
			isa = PBXNativeTarget;
			buildConfigurationList = 43A943991B926B7B0051FA24 /* Build configuration list for PBXNativeTarget "WatchApp" */;
			buildPhases = (
				C1D1406222FB7ED200DA6242 /* Build Derived Assets */,
				43A943701B926B7B0051FA24 /* Resources */,
				43A943981B926B7B0051FA24 /* Embed App Extensions */,
				43105EF81BADC8F9009CD81E /* Frameworks */,
			);
			buildRules = (
			);
			dependencies = (
				43A943811B926B7B0051FA24 /* PBXTargetDependency */,
			);
			name = WatchApp;
			productName = WatchApp;
			productReference = 43A943721B926B7B0051FA24 /* WatchApp.app */;
			productType = "com.apple.product-type.application.watchapp2";
		};
		43A9437D1B926B7B0051FA24 /* WatchApp Extension */ = {
			isa = PBXNativeTarget;
			buildConfigurationList = 43A943951B926B7B0051FA24 /* Build configuration list for PBXNativeTarget "WatchApp Extension" */;
			buildPhases = (
				43A9437A1B926B7B0051FA24 /* Sources */,
				43A9437B1B926B7B0051FA24 /* Frameworks */,
				43A9437C1B926B7B0051FA24 /* Resources */,
				43C667D71C5577280050C674 /* Embed Frameworks */,
				43FF3DF620A8EFE800F8E62C /* Copy Frameworks with Carthage */,
			);
			buildRules = (
			);
			dependencies = (
				C117ED71232EDB3200DA57CD /* PBXTargetDependency */,
			);
			name = "WatchApp Extension";
			productName = "WatchApp Extension";
			productReference = 43A9437E1B926B7B0051FA24 /* WatchApp Extension.appex */;
			productType = "com.apple.product-type.watchkit2-extension";
		};
		43D9001A21EB209400AF44BF /* LoopCore-watchOS */ = {
			isa = PBXNativeTarget;
			buildConfigurationList = 43D9002721EB209400AF44BF /* Build configuration list for PBXNativeTarget "LoopCore-watchOS" */;
			buildPhases = (
				43D9001D21EB209400AF44BF /* Headers */,
				43D9001F21EB209400AF44BF /* Sources */,
				43D9002321EB209400AF44BF /* Frameworks */,
				43D9002621EB209400AF44BF /* Resources */,
			);
			buildRules = (
			);
			dependencies = (
			);
			name = "LoopCore-watchOS";
			productName = LoopCore;
			productReference = 43D9002A21EB209400AF44BF /* LoopCore.framework */;
			productType = "com.apple.product-type.framework";
		};
		43D9FFA121EA9A0C00AF44BF /* Learn */ = {
			isa = PBXNativeTarget;
			buildConfigurationList = 43D9FFB321EA9A0F00AF44BF /* Build configuration list for PBXNativeTarget "Learn" */;
			buildPhases = (
				43D9FF9E21EA9A0C00AF44BF /* Sources */,
				43D9FF9F21EA9A0C00AF44BF /* Frameworks */,
				43D9FFA021EA9A0C00AF44BF /* Resources */,
				43D9FFDF21EAE3C600AF44BF /* Embed Frameworks */,
				43D9FFE221EAE40600AF44BF /* Copy Frameworks with Carthage */,
			);
			buildRules = (
			);
			dependencies = (
				43D9FFBA21EA9CA400AF44BF /* PBXTargetDependency */,
				A942E447225FD9A300DD4980 /* PBXTargetDependency */,
			);
			name = Learn;
			productName = Learn;
			productReference = 43D9FFA221EA9A0C00AF44BF /* Learn.app */;
			productType = "com.apple.product-type.application";
		};
		43D9FFCE21EAE05D00AF44BF /* LoopCore */ = {
			isa = PBXNativeTarget;
			buildConfigurationList = 43D9FFD821EAE05D00AF44BF /* Build configuration list for PBXNativeTarget "LoopCore" */;
			buildPhases = (
				43D9FFCA21EAE05D00AF44BF /* Headers */,
				43D9FFCB21EAE05D00AF44BF /* Sources */,
				43D9FFCC21EAE05D00AF44BF /* Frameworks */,
				43D9FFCD21EAE05D00AF44BF /* Resources */,
			);
			buildRules = (
			);
			dependencies = (
			);
			name = LoopCore;
			productName = LoopCore;
			productReference = 43D9FFCF21EAE05D00AF44BF /* LoopCore.framework */;
			productType = "com.apple.product-type.framework";
		};
		43E2D8D01D20BF42004DA55F /* DoseMathTests */ = {
			isa = PBXNativeTarget;
			buildConfigurationList = 43E2D8D61D20BF42004DA55F /* Build configuration list for PBXNativeTarget "DoseMathTests" */;
			buildPhases = (
				43E2D8CD1D20BF42004DA55F /* Sources */,
				43E2D8CE1D20BF42004DA55F /* Frameworks */,
				43E2D8CF1D20BF42004DA55F /* Resources */,
				43E2D8DD1D20C072004DA55F /* CopyFiles */,
				A942E448225FD9D500DD4980 /* Copy Frameworks with Carthage */,
			);
			buildRules = (
			);
			dependencies = (
				A942E445225FD97F00DD4980 /* PBXTargetDependency */,
			);
			name = DoseMathTests;
			productName = DoseMathTests;
			productReference = 43E2D8D11D20BF42004DA55F /* DoseMathTests.xctest */;
			productType = "com.apple.product-type.bundle.unit-test";
		};
		43E2D90A1D20C581004DA55F /* LoopTests */ = {
			isa = PBXNativeTarget;
			buildConfigurationList = 43E2D9121D20C581004DA55F /* Build configuration list for PBXNativeTarget "LoopTests" */;
			buildPhases = (
				43E2D9071D20C581004DA55F /* Sources */,
				43E2D9081D20C581004DA55F /* Frameworks */,
				43E2D9091D20C581004DA55F /* Resources */,
			);
			buildRules = (
			);
			dependencies = (
				43E2D9111D20C581004DA55F /* PBXTargetDependency */,
			);
			name = LoopTests;
			productName = LoopTests;
			productReference = 43E2D90B1D20C581004DA55F /* LoopTests.xctest */;
			productType = "com.apple.product-type.bundle.unit-test";
		};
		4F70C1DB1DE8DCA7006380B7 /* Loop Status Extension */ = {
			isa = PBXNativeTarget;
			buildConfigurationList = 4F70C1EB1DE8DCA8006380B7 /* Build configuration list for PBXNativeTarget "Loop Status Extension" */;
			buildPhases = (
				4F70C1D81DE8DCA7006380B7 /* Sources */,
				4F70C1D91DE8DCA7006380B7 /* Frameworks */,
				4F70C1DA1DE8DCA7006380B7 /* Resources */,
			);
			buildRules = (
			);
			dependencies = (
				43D9000D21EB0BEA00AF44BF /* PBXTargetDependency */,
				4F7528991DFE1ED800C322D6 /* PBXTargetDependency */,
			);
			name = "Loop Status Extension";
			productName = "Loop Status Extension";
			productReference = 4F70C1DC1DE8DCA7006380B7 /* Loop Status Extension.appex */;
			productType = "com.apple.product-type.app-extension";
		};
		4F75288A1DFE1DC600C322D6 /* LoopUI */ = {
			isa = PBXNativeTarget;
			buildConfigurationList = 4F7528921DFE1DC600C322D6 /* Build configuration list for PBXNativeTarget "LoopUI" */;
			buildPhases = (
				4F7528861DFE1DC600C322D6 /* Sources */,
				4F7528871DFE1DC600C322D6 /* Frameworks */,
				4F7528881DFE1DC600C322D6 /* Headers */,
				4F7528891DFE1DC600C322D6 /* Resources */,
			);
			buildRules = (
			);
			dependencies = (
				43D9001321EB137A00AF44BF /* PBXTargetDependency */,
			);
			name = LoopUI;
			productName = LoopUI;
			productReference = 4F75288B1DFE1DC600C322D6 /* LoopUI.framework */;
			productType = "com.apple.product-type.framework";
		};
		E9B07F7B253BBA6500BAD8F8 /* Loop Intent Extension */ = {
			isa = PBXNativeTarget;
			buildConfigurationList = E9B07F9A253BBA6500BAD8F8 /* Build configuration list for PBXNativeTarget "Loop Intent Extension" */;
			buildPhases = (
				E9B07F78253BBA6500BAD8F8 /* Sources */,
				E9B07F79253BBA6500BAD8F8 /* Frameworks */,
				E9B07F7A253BBA6500BAD8F8 /* Resources */,
			);
			buildRules = (
			);
			dependencies = (
			);
			name = "Loop Intent Extension";
			productName = "Loop Intent Extension";
			productReference = E9B07F7C253BBA6500BAD8F8 /* Loop Intent Extension.appex */;
			productType = "com.apple.product-type.app-extension";
		};
/* End PBXNativeTarget section */

/* Begin PBXProject section */
		43776F841B8022E90074EA36 /* Project object */ = {
			isa = PBXProject;
			attributes = {
				LastSwiftUpdateCheck = 1200;
				LastUpgradeCheck = 1010;
				ORGANIZATIONNAME = "LoopKit Authors";
				TargetAttributes = {
					432CF87720D8B8380066B889 = {
						CreatedOnToolsVersion = 9.4;
						ProvisioningStyle = Automatic;
					};
					43776F8B1B8022E90074EA36 = {
						CreatedOnToolsVersion = 7.0;
						LastSwiftMigration = 1020;
						ProvisioningStyle = Manual;
						SystemCapabilities = {
							com.apple.ApplicationGroups.iOS = {
								enabled = 1;
							};
							com.apple.BackgroundModes = {
								enabled = 1;
							};
							com.apple.HealthKit = {
								enabled = 1;
							};
							com.apple.Keychain = {
								enabled = 0;
							};
							com.apple.Siri = {
								enabled = 1;
							};
						};
					};
					43A943711B926B7B0051FA24 = {
						CreatedOnToolsVersion = 7.0;
						LastSwiftMigration = 0800;
						ProvisioningStyle = Manual;
						SystemCapabilities = {
							com.apple.ApplicationGroups.iOS = {
								enabled = 0;
							};
							com.apple.BackgroundModes.watchos.app = {
								enabled = 0;
							};
						};
					};
					43A9437D1B926B7B0051FA24 = {
						CreatedOnToolsVersion = 7.0;
						LastSwiftMigration = 1020;
						ProvisioningStyle = Manual;
						SystemCapabilities = {
							com.apple.ApplicationGroups.iOS = {
								enabled = 0;
							};
							com.apple.HealthKit = {
								enabled = 0;
							};
							com.apple.HealthKit.watchos = {
								enabled = 1;
							};
							com.apple.Keychain = {
								enabled = 0;
							};
							com.apple.Siri = {
								enabled = 1;
							};
						};
					};
					43D9001A21EB209400AF44BF = {
						LastSwiftMigration = 1020;
						ProvisioningStyle = Automatic;
					};
					43D9FFA121EA9A0C00AF44BF = {
						CreatedOnToolsVersion = 10.1;
						LastSwiftMigration = 1020;
						ProvisioningStyle = Automatic;
						SystemCapabilities = {
							com.apple.ApplicationGroups.iOS = {
								enabled = 1;
							};
							com.apple.HealthKit = {
								enabled = 1;
							};
						};
					};
					43D9FFCE21EAE05D00AF44BF = {
						CreatedOnToolsVersion = 10.1;
						LastSwiftMigration = 1020;
						ProvisioningStyle = Automatic;
					};
					43E2D8D01D20BF42004DA55F = {
						CreatedOnToolsVersion = 7.3.1;
						LastSwiftMigration = 0800;
						ProvisioningStyle = Automatic;
					};
					43E2D90A1D20C581004DA55F = {
						CreatedOnToolsVersion = 7.3.1;
						LastSwiftMigration = 0800;
						ProvisioningStyle = Automatic;
						TestTargetID = 43776F8B1B8022E90074EA36;
					};
					4F70C1DB1DE8DCA7006380B7 = {
						CreatedOnToolsVersion = 8.1;
						LastSwiftMigration = 1020;
						ProvisioningStyle = Manual;
						SystemCapabilities = {
							com.apple.ApplicationGroups.iOS = {
								enabled = 1;
							};
						};
					};
					4F75288A1DFE1DC600C322D6 = {
						CreatedOnToolsVersion = 8.1;
						LastSwiftMigration = 1020;
						ProvisioningStyle = Automatic;
					};
					E9B07F7B253BBA6500BAD8F8 = {
						ProvisioningStyle = Manual;
					};
				};
			};
			buildConfigurationList = 43776F871B8022E90074EA36 /* Build configuration list for PBXProject "Loop" */;
			compatibilityVersion = "Xcode 8.0";
			developmentRegion = en;
			hasScannedForEncodings = 0;
			knownRegions = (
				en,
				Base,
				fr,
				de,
				"zh-Hans",
				it,
				nl,
				nb,
				es,
				pl,
				ru,
				ja,
				"pt-BR",
				vi,
				da,
				sv,
				fi,
				ro,
			);
			mainGroup = 43776F831B8022E90074EA36;
			productRefGroup = 43776F8D1B8022E90074EA36 /* Products */;
			projectDirPath = "";
			projectRoot = "";
			targets = (
				43776F8B1B8022E90074EA36 /* Loop */,
				4F70C1DB1DE8DCA7006380B7 /* Loop Status Extension */,
				43A943711B926B7B0051FA24 /* WatchApp */,
				43A9437D1B926B7B0051FA24 /* WatchApp Extension */,
				E9B07F7B253BBA6500BAD8F8 /* Loop Intent Extension */,
				43D9FFA121EA9A0C00AF44BF /* Learn */,
				43D9FFCE21EAE05D00AF44BF /* LoopCore */,
				43D9001A21EB209400AF44BF /* LoopCore-watchOS */,
				4F75288A1DFE1DC600C322D6 /* LoopUI */,
				43E2D8D01D20BF42004DA55F /* DoseMathTests */,
				43E2D90A1D20C581004DA55F /* LoopTests */,
				432CF87720D8B8380066B889 /* Cartfile */,
			);
		};
/* End PBXProject section */

/* Begin PBXResourcesBuildPhase section */
		43776F8A1B8022E90074EA36 /* Resources */ = {
			isa = PBXResourcesBuildPhase;
			buildActionMask = 2147483647;
			files = (
				C13255D6223E7BE2008AF50C /* BolusProgressTableViewCell.xib in Resources */,
				43FCBBC21E51710B00343C1B /* LaunchScreen.storyboard in Resources */,
				B405E35A24D2B1A400DD058D /* HUDAssets.xcassets in Resources */,
				A966152623EA5A26005D8B29 /* DefaultAssets.xcassets in Resources */,
				A966152723EA5A26005D8B29 /* DerivedAssets.xcassets in Resources */,
				7D70764F1FE06EE1004AC8EA /* InfoPlist.strings in Resources */,
				7D7076631FE06EE4004AC8EA /* Localizable.strings in Resources */,
				43776F971B8022E90074EA36 /* Main.storyboard in Resources */,
			);
			runOnlyForDeploymentPostprocessing = 0;
		};
		43A943701B926B7B0051FA24 /* Resources */ = {
			isa = PBXResourcesBuildPhase;
			buildActionMask = 2147483647;
			files = (
				A966152B23EA5A37005D8B29 /* DerivedAssets.xcassets in Resources */,
				C1C73F0D1DE3D0270022FC89 /* InfoPlist.strings in Resources */,
				43A943761B926B7B0051FA24 /* Interface.storyboard in Resources */,
				A966152A23EA5A37005D8B29 /* DefaultAssets.xcassets in Resources */,
			);
			runOnlyForDeploymentPostprocessing = 0;
		};
		43A9437C1B926B7B0051FA24 /* Resources */ = {
			isa = PBXResourcesBuildPhase;
			buildActionMask = 2147483647;
			files = (
				7D70765E1FE06EE3004AC8EA /* Localizable.strings in Resources */,
				43A943901B926B7B0051FA24 /* Assets.xcassets in Resources */,
				B405E35924D2A75B00DD058D /* DerivedAssets.xcassets in Resources */,
			);
			runOnlyForDeploymentPostprocessing = 0;
		};
		43D9002621EB209400AF44BF /* Resources */ = {
			isa = PBXResourcesBuildPhase;
			buildActionMask = 2147483647;
			files = (
			);
			runOnlyForDeploymentPostprocessing = 0;
		};
		43D9FFA021EA9A0C00AF44BF /* Resources */ = {
			isa = PBXResourcesBuildPhase;
			buildActionMask = 2147483647;
			files = (
				7D9BEEF32335CF8D005DCFD6 /* Localizable.strings in Resources */,
				43D9FFAF21EA9A0F00AF44BF /* LaunchScreen.storyboard in Resources */,
				43D9FFAC21EA9A0F00AF44BF /* Assets.xcassets in Resources */,
				43D9FFAA21EA9A0C00AF44BF /* Main.storyboard in Resources */,
				80F864E62433BF5D0026EC26 /* InfoPlist.strings in Resources */,
			);
			runOnlyForDeploymentPostprocessing = 0;
		};
		43D9FFCD21EAE05D00AF44BF /* Resources */ = {
			isa = PBXResourcesBuildPhase;
			buildActionMask = 2147483647;
			files = (
			);
			runOnlyForDeploymentPostprocessing = 0;
		};
		43E2D8CF1D20BF42004DA55F /* Resources */ = {
			isa = PBXResourcesBuildPhase;
			buildActionMask = 2147483647;
			files = (
				7D7076591FE06EE2004AC8EA /* Localizable.strings in Resources */,
				43E2D8F21D20C0DB004DA55F /* recommend_temp_basal_no_change_glucose.json in Resources */,
				43E2D8F61D20C0DB004DA55F /* recommend_temp_basal_start_low_end_in_range.json in Resources */,
				C17824A31E19EAB600D9D25C /* recommend_temp_basal_start_very_low_end_high.json in Resources */,
				43E2D8F41D20C0DB004DA55F /* recommend_temp_basal_start_high_end_low.json in Resources */,
				43E2D8EF1D20C0DB004DA55F /* recommend_temp_basal_high_and_falling.json in Resources */,
				436D9BF81F6F4EA100CFA75F /* recommended_temp_start_low_end_just_above_range.json in Resources */,
				43E2D8ED1D20C0DB004DA55F /* recommend_temp_basal_correct_low_at_min.json in Resources */,
				43E2D8F01D20C0DB004DA55F /* recommend_temp_basal_high_and_rising.json in Resources */,
				C12F21A71DFA79CB00748193 /* recommend_temp_basal_very_low_end_in_range.json in Resources */,
				E9E5E56024D3519700B5DFFE /* far_future_high_bg_forecast_after_6_hours.json in Resources */,
				43E2D8F11D20C0DB004DA55F /* recommend_temp_basal_in_range_and_rising.json in Resources */,
				43E2D8EE1D20C0DB004DA55F /* recommend_temp_basal_flat_and_high.json in Resources */,
				C1C6591C1E1B1FDA0025CC58 /* recommend_temp_basal_dropping_then_rising.json in Resources */,
				43E2D8F31D20C0DB004DA55F /* recommend_temp_basal_start_high_end_in_range.json in Resources */,
				43E2D8F51D20C0DB004DA55F /* recommend_temp_basal_start_low_end_high.json in Resources */,
				C10B28461EA9BA5E006EA1FC /* far_future_high_bg_forecast.json in Resources */,
				43E2D8EC1D20C0DB004DA55F /* read_selected_basal_profile.json in Resources */,
			);
			runOnlyForDeploymentPostprocessing = 0;
		};
		43E2D9091D20C581004DA55F /* Resources */ = {
			isa = PBXResourcesBuildPhase;
			buildActionMask = 2147483647;
			files = (
				E93E86CE24E2E02200FF40C8 /* high_and_stable_momentum_effect.json in Resources */,
				E93E865424DB6CBA00FF40C8 /* retrospective_output.json in Resources */,
				E9C58A7F24DB529A00487A17 /* counteraction_effect_falling_glucose.json in Resources */,
				E93E865624DB731900FF40C8 /* predicted_glucose_without_retrospective.json in Resources */,
				E90909D424E34AC500F963D2 /* high_and_rising_with_cob_carb_effect.json in Resources */,
				E93E86CC24E2E02200FF40C8 /* high_and_stable_predicted_glucose.json in Resources */,
				E90909DC24E34F1600F963D2 /* low_and_falling_predicted_glucose.json in Resources */,
				E90909DE24E34F1600F963D2 /* low_and_falling_counteraction_effect.json in Resources */,
				E90909D224E34AC500F963D2 /* high_and_rising_with_cob_insulin_effect.json in Resources */,
				E90909F224E35B4D00F963D2 /* high_and_falling_counteraction_effect.json in Resources */,
				E90909EE24E35B4000F963D2 /* high_and_falling_predicted_glucose.json in Resources */,
				E90909DD24E34F1600F963D2 /* low_and_falling_carb_effect.json in Resources */,
				E90909E924E3530200F963D2 /* low_with_low_treatment_predicted_glucose.json in Resources */,
				E90909D124E34AC500F963D2 /* high_and_rising_with_cob_momentum_effect.json in Resources */,
				E9C58A8024DB529A00487A17 /* insulin_effect.json in Resources */,
				E90909DF24E34F1600F963D2 /* low_and_falling_insulin_effect.json in Resources */,
				E93E86BE24E1FDC400FF40C8 /* flat_and_stable_carb_effect.json in Resources */,
				E90909E824E3530200F963D2 /* low_with_low_treatment_insulin_effect.json in Resources */,
				E93E865824DB75BE00FF40C8 /* predicted_glucose_very_negative.json in Resources */,
				E93E86BC24E1FDC400FF40C8 /* flat_and_stable_predicted_glucose.json in Resources */,
				E90909EB24E3530200F963D2 /* low_with_low_treatment_counteraction_effect.json in Resources */,
				E90909F424E35B4D00F963D2 /* high_and_falling_insulin_effect.json in Resources */,
				E90909F624E35B7C00F963D2 /* high_and_falling_momentum_effect.json in Resources */,
				E93E86BA24E1FDC400FF40C8 /* flat_and_stable_insulin_effect.json in Resources */,
				E90909E724E3530200F963D2 /* low_with_low_treatment_carb_effect.json in Resources */,
				E90909EA24E3530200F963D2 /* low_with_low_treatment_momentum_effect.json in Resources */,
				E90909D324E34AC500F963D2 /* high_and_rising_with_cob_predicted_glucose.json in Resources */,
				E90909D524E34AC500F963D2 /* high_and_rising_with_cob_counteraction_effect.json in Resources */,
				E9C58A7D24DB529A00487A17 /* basal_profile.json in Resources */,
				E93E86CD24E2E02200FF40C8 /* high_and_stable_counteraction_effect.json in Resources */,
				E93E86C324E1FE6100FF40C8 /* flat_and_stable_counteraction_effect.json in Resources */,
				E9C58A7E24DB529A00487A17 /* dynamic_glucose_effect_partially_observed.json in Resources */,
				E90909F324E35B4D00F963D2 /* high_and_falling_carb_effect.json in Resources */,
				E93E86CA24E2E02200FF40C8 /* high_and_stable_insulin_effect.json in Resources */,
				E93E86BB24E1FDC400FF40C8 /* flat_and_stable_momentum_effect.json in Resources */,
				E93E86CB24E2E02200FF40C8 /* high_and_stable_carb_effect.json in Resources */,
				E9C58A7C24DB529A00487A17 /* momentum_effect_bouncing.json in Resources */,
				E90909E024E34F1600F963D2 /* low_and_falling_momentum_effect.json in Resources */,
			);
			runOnlyForDeploymentPostprocessing = 0;
		};
		4F70C1DA1DE8DCA7006380B7 /* Resources */ = {
			isa = PBXResourcesBuildPhase;
			buildActionMask = 2147483647;
			files = (
				B491B09E24D0B600004CBE8F /* DerivedAssets.xcassets in Resources */,
				4F70C1E41DE8DCA7006380B7 /* MainInterface.storyboard in Resources */,
				B405E35B24D2E05600DD058D /* HUDAssets.xcassets in Resources */,
				7D7076351FE06EDE004AC8EA /* Localizable.strings in Resources */,
			);
			runOnlyForDeploymentPostprocessing = 0;
		};
		4F7528891DFE1DC600C322D6 /* Resources */ = {
			isa = PBXResourcesBuildPhase;
			buildActionMask = 2147483647;
			files = (
				4F2C15971E09E94E00E160D4 /* HUDAssets.xcassets in Resources */,
				7D70764A1FE06EE1004AC8EA /* Localizable.strings in Resources */,
				7D7076451FE06EE0004AC8EA /* InfoPlist.strings in Resources */,
				4F2C15951E09BF3C00E160D4 /* HUDView.xib in Resources */,
				B4E96D5D248A82A2002DABAD /* StatusBarHUDView.xib in Resources */,
				B4E96D59248A7F9A002DABAD /* StatusHighlightHUDView.xib in Resources */,
			);
			runOnlyForDeploymentPostprocessing = 0;
		};
		E9B07F7A253BBA6500BAD8F8 /* Resources */ = {
			isa = PBXResourcesBuildPhase;
			buildActionMask = 2147483647;
			files = (
			);
			runOnlyForDeploymentPostprocessing = 0;
		};
/* End PBXResourcesBuildPhase section */

/* Begin PBXShellScriptBuildPhase section */
		432CF87B20D8B8490066B889 /* Build Carthage Dependencies */ = {
			isa = PBXShellScriptBuildPhase;
			buildActionMask = 2147483647;
			files = (
			);
			inputPaths = (
			);
			name = "Build Carthage Dependencies";
			outputPaths = (
			);
			runOnlyForDeploymentPostprocessing = 0;
			shellPath = /bin/sh;
			shellScript = "if [ -f $PROJECT_DIR/.gitmodules ]; then\n    echo \"Skipping checkout due to presence of .gitmodules file\"\n    if [ $ACTION = \"install\" ]; then\n        echo \"You're installing: Make sure to keep all submodules up-to-date and run carthage build after changes.\"\n    fi\nelse\n    echo \"Bootstrapping Carthage dependencies...\"\n    unset LLVM_TARGET_TRIPLE_SUFFIX\n\n    if ! cmp -s Cartfile.Resolved Carthage/Cartfile.resolved; then\n        time ./Scripts/carthage.sh bootstrap --project-directory \"$SRCROOT\" --platform ios,watchos --cache-builds --verbose || exit 1\n        cp Cartfile.resolved Carthage\n    else\n        echo \"Carthage: not bootstrapping\"\n    fi\nfi\n";
			showEnvVarsInLog = 0;
		};
		43D9FFE221EAE40600AF44BF /* Copy Frameworks with Carthage */ = {
			isa = PBXShellScriptBuildPhase;
			buildActionMask = 2147483647;
			files = (
			);
			inputFileListPaths = (
			);
			inputPaths = (
				"$(BUILT_PRODUCTS_DIR)/LoopKit.framework/LoopKit",
				"$(BUILT_PRODUCTS_DIR)/LoopKitUI.framework/LoopKitUI",
				"$(BUILT_PRODUCTS_DIR)/SwiftCharts.framework/SwiftCharts",
			);
			name = "Copy Frameworks with Carthage";
			outputFileListPaths = (
			);
			outputPaths = (
				"$(BUILT_PRODUCTS_DIR)/$(FRAMEWORKS_FOLDER_PATH)/LoopKit.framework",
				"$(BUILT_PRODUCTS_DIR)/$(FRAMEWORKS_FOLDER_PATH)/LoopKitUI.framework",
				"$(BUILT_PRODUCTS_DIR)/$(FRAMEWORKS_FOLDER_PATH)/SwiftCharts.framework",
			);
			runOnlyForDeploymentPostprocessing = 0;
			shellPath = /bin/sh;
			shellScript = "\"${SRCROOT}/Scripts/copy-frameworks.sh\"\n\n";
		};
		43EDDBEF1C361BCE007D89B5 /* Copy Frameworks with Carthage */ = {
			isa = PBXShellScriptBuildPhase;
			buildActionMask = 2147483647;
			files = (
			);
			inputPaths = (
				"$(BUILT_PRODUCTS_DIR)/LoopKit.framework/LoopKit",
				"$(BUILT_PRODUCTS_DIR)/SwiftCharts.framework/SwiftCharts",
				"$(BUILT_PRODUCTS_DIR)/LoopKitUI.framework/LoopKitUI",
				"$(BUILT_PRODUCTS_DIR)/LoopTestingKit.framework/LoopTestingKit",
				"$(BUILT_PRODUCTS_DIR)/MockKit.framework/MockKit",
				"$(BUILT_PRODUCTS_DIR)/MockKitUI.framework/MockKitUI",
				"$(BUILT_PRODUCTS_DIR)/MKRingProgressView.framework/MKRingProgressView",
				"$(BUILT_PRODUCTS_DIR)/Minizip.framework/Minizip",
				"$(BUILT_PRODUCTS_DIR)/TrueTime.framework/TrueTime",
			);
			name = "Copy Frameworks with Carthage";
			outputPaths = (
				"$(BUILT_PRODUCTS_DIR)/$(FRAMEWORKS_FOLDER_PATH)/LoopKit.framework",
				"$(BUILT_PRODUCTS_DIR)/$(FRAMEWORKS_FOLDER_PATH)/SwiftCharts.framework",
				"$(BUILT_PRODUCTS_DIR)/$(FRAMEWORKS_FOLDER_PATH)/LoopKitUI.framework",
				"$(BUILT_PRODUCTS_DIR)/$(FRAMEWORKS_FOLDER_PATH)/LoopTestingKit.framework",
				"$(BUILT_PRODUCTS_DIR)/$(FRAMEWORKS_FOLDER_PATH)/MockKit.framework",
				"$(BUILT_PRODUCTS_DIR)/$(FRAMEWORKS_FOLDER_PATH)/MockKitUI.framework",
				"$(BUILT_PRODUCTS_DIR)/$(FRAMEWORKS_FOLDER_PATH)/MKRingProgressView.framework",
				"$(BUILT_PRODUCTS_DIR)/$(FRAMEWORKS_FOLDER_PATH)/Minizip.framework",
				"$(BUILT_PRODUCTS_DIR)/$(FRAMEWORKS_FOLDER_PATH)/TrueTime.framework",
			);
			runOnlyForDeploymentPostprocessing = 0;
			shellPath = /bin/sh;
			shellScript = "\"${SRCROOT}/Scripts/copy-frameworks.sh\"\n";
		};
		43FF3DF620A8EFE800F8E62C /* Copy Frameworks with Carthage */ = {
			isa = PBXShellScriptBuildPhase;
			buildActionMask = 2147483647;
			files = (
			);
			inputPaths = (
				"$(BUILT_PRODUCTS_DIR)/LoopKit.framework/LoopKit",
			);
			name = "Copy Frameworks with Carthage";
			outputPaths = (
				"$(BUILT_PRODUCTS_DIR)/$(FRAMEWORKS_FOLDER_PATH)/LoopKit.framework",
			);
			runOnlyForDeploymentPostprocessing = 0;
			shellPath = /bin/sh;
			shellScript = "\"${SRCROOT}/Scripts/copy-frameworks.sh\"\n";
		};
		A942E448225FD9D500DD4980 /* Copy Frameworks with Carthage */ = {
			isa = PBXShellScriptBuildPhase;
			buildActionMask = 2147483647;
			files = (
			);
			inputFileListPaths = (
			);
			inputPaths = (
				"$(BUILT_PRODUCTS_DIR)/LoopKit.framework/LoopKit",
			);
			name = "Copy Frameworks with Carthage";
			outputFileListPaths = (
			);
			outputPaths = (
				"$(BUILT_PRODUCTS_DIR)/$(FRAMEWORKS_FOLDER_PATH)/LoopKit.framework",
			);
			runOnlyForDeploymentPostprocessing = 0;
			shellPath = /bin/sh;
			shellScript = "\"${SRCROOT}/Scripts/copy-frameworks.sh\"\n\n";
		};
		C16DA84322E8E5FF008624C2 /* Install Plugins */ = {
			isa = PBXShellScriptBuildPhase;
			buildActionMask = 2147483647;
			files = (
			);
			inputFileListPaths = (
			);
			inputPaths = (
			);
			name = "Install Plugins";
			outputFileListPaths = (
			);
			outputPaths = (
			);
			runOnlyForDeploymentPostprocessing = 0;
			shellPath = /bin/sh;
			shellScript = "\"${SRCROOT}/Scripts/copy-plugins.sh\"\n";
		};
		C1D1405722FB66DF00DA6242 /* Build Derived Assets */ = {
			isa = PBXShellScriptBuildPhase;
			buildActionMask = 2147483647;
			files = (
			);
			inputFileListPaths = (
			);
			inputPaths = (
			);
			name = "Build Derived Assets";
			outputFileListPaths = (
			);
			outputPaths = (
			);
			runOnlyForDeploymentPostprocessing = 0;
			shellPath = /bin/sh;
			shellScript = "\"${SRCROOT}/Scripts/build-derived-assets.sh\" \"${SRCROOT}/Loop\"\n";
		};
		C1D1406222FB7ED200DA6242 /* Build Derived Assets */ = {
			isa = PBXShellScriptBuildPhase;
			buildActionMask = 2147483647;
			files = (
			);
			inputFileListPaths = (
			);
			inputPaths = (
			);
			name = "Build Derived Assets";
			outputFileListPaths = (
			);
			outputPaths = (
			);
			runOnlyForDeploymentPostprocessing = 0;
			shellPath = /bin/sh;
			shellScript = "\"${SRCROOT}/Scripts/build-derived-assets.sh\" \"${SRCROOT}/WatchApp\"\n";
		};
		C1D19800232CFA2A0096D646 /* Capture Build Details */ = {
			isa = PBXShellScriptBuildPhase;
			buildActionMask = 2147483647;
			files = (
			);
			inputFileListPaths = (
			);
			inputPaths = (
				"${BUILT_PRODUCTS_DIR}/${INFOPLIST_PATH}",
			);
			name = "Capture Build Details";
			outputFileListPaths = (
			);
			outputPaths = (
			);
			runOnlyForDeploymentPostprocessing = 0;
			shellPath = /bin/sh;
			shellScript = "\"${SRCROOT}/Scripts/capture-build-details.sh\"\n";
		};
/* End PBXShellScriptBuildPhase section */

/* Begin PBXSourcesBuildPhase section */
		43776F881B8022E90074EA36 /* Sources */ = {
			isa = PBXSourcesBuildPhase;
			buildActionMask = 2147483647;
			files = (
				C17824A51E1AD4D100D9D25C /* ManualBolusRecommendation.swift in Sources */,
				897A5A9624C2175B00C4E71D /* BolusEntryView.swift in Sources */,
				4F70C2131DE90339006380B7 /* StatusExtensionContext.swift in Sources */,
				A9A056B324B93C62007CF06D /* CriticalEventLogExportView.swift in Sources */,
				43C05CC521EC29E3006FB252 /* TextFieldTableViewCell.swift in Sources */,
				4FF4D1001E18374700846527 /* WatchContext.swift in Sources */,
				C1D289B522F90A52003FFBD9 /* BasalDeliveryState.swift in Sources */,
				4F2C15821E074FC600E160D4 /* NSTimeInterval.swift in Sources */,
				4311FB9B1F37FE1B00D4C0A7 /* TitleSubtitleTextFieldTableViewCell.swift in Sources */,
				C1F2075C26D6F9B0007AB7EB /* ProfileExpirationAlerter.swift in Sources */,
				B4FEEF7D24B8A71F00A8DF9B /* DeviceDataManager+DeviceStatus.swift in Sources */,
				E95D380324EADF36005E2F50 /* CarbStoreProtocol.swift in Sources */,
				E98A55ED24EDD6380008715D /* SettingsStoreProtocol.swift in Sources */,
				C1FB428F217921D600FAB378 /* PumpManagerUI.swift in Sources */,
				43C513191E864C4E001547C7 /* GlucoseRangeSchedule.swift in Sources */,
				43A51E1F1EB6D62A000736CC /* CarbAbsorptionViewController.swift in Sources */,
				43776F901B8022E90074EA36 /* AppDelegate.swift in Sources */,
				4372E48B213CB5F00068E043 /* Double.swift in Sources */,
				430B29932041F5B300BA9F93 /* UserDefaults+Loop.swift in Sources */,
				43CE7CDE1CA8B63E003CC1B0 /* Data.swift in Sources */,
				E9BB27AB23B85C3500FB4987 /* SleepStore.swift in Sources */,
				C16575712538A36B004AE16E /* CGMStalenessMonitor.swift in Sources */,
				B4CAD8612549D1530057946B /* LoopSettingsAlerter.swift in Sources */,
				1D080CBD2473214A00356610 /* AlertStore.xcdatamodeld in Sources */,
				C11BD0552523CFED00236B08 /* SimpleBolusViewModel.swift in Sources */,
				C19008FE25225D3900721625 /* SimpleBolusCalculator.swift in Sources */,
				A999D40A24663DC7004C89D4 /* CarbStore.swift in Sources */,
				C1F8B243223E73FD00DD66CF /* BolusProgressTableViewCell.swift in Sources */,
				89D6953E23B6DF8A002B3066 /* PotentialCarbEntryTableViewCell.swift in Sources */,
				89CA2B30226C0161004D9350 /* DirectoryObserver.swift in Sources */,
				1DA649A7244126CD00F61E75 /* UserNotificationAlertIssuer.swift in Sources */,
				1DDE273F24AEA4F200796622 /* NotificationsCriticalAlertPermissionsViewModel.swift in Sources */,
				439A7942211F631C0041B75F /* RootNavigationController.swift in Sources */,
				4F11D3C020DCBEEC006E072C /* GlucoseBackfillRequestUserInfo.swift in Sources */,
				89E267FC2292456700A3F2AF /* FeatureFlags.swift in Sources */,
				43A567691C94880B00334FAC /* LoopDataManager.swift in Sources */,
				1DA649A9244126DA00F61E75 /* InAppModalAlertIssuer.swift in Sources */,
				43B260491ED248FB008CAA77 /* CarbEntryTableViewCell.swift in Sources */,
				A9D5C5B625DC6C6A00534873 /* LoopAppManager.swift in Sources */,
				4302F4E11D4E9C8900F0FCAF /* TextFieldTableViewController.swift in Sources */,
				C1742332259BEADC00399C9D /* ManualEntryDoseView.swift in Sources */,
				43F64DD91D9C92C900D24DC6 /* TitleSubtitleTableViewCell.swift in Sources */,
				43FCEEA9221A615B0013DD30 /* StatusChartsManager.swift in Sources */,
				A9F703752489C9A000C98AD8 /* GlucoseStore+SimulatedCoreData.swift in Sources */,
				43511CE321FD80E400566C63 /* StandardRetrospectiveCorrection.swift in Sources */,
				E95D380524EADF78005E2F50 /* GlucoseStoreProtocol.swift in Sources */,
				43E3449F1B9D68E900C85C07 /* StatusTableViewController.swift in Sources */,
				A9CBE45A248ACBE1008E7BA2 /* DosingDecisionStore+SimulatedCoreData.swift in Sources */,
				A9C62D8A2331703100535612 /* ServicesManager.swift in Sources */,
				43DBF0531C93EC8200B3C386 /* DeviceDataManager.swift in Sources */,
				A9347F2F24E7508A00C99C34 /* WatchHistoricalCarbs.swift in Sources */,
				C17824A01E19CF9800D9D25C /* GlucoseThresholdTableViewController.swift in Sources */,
				4372E487213C86240068E043 /* SampleValue.swift in Sources */,
				437CEEE41CDE5C0A003C8C80 /* UIImage.swift in Sources */,
				C1201E2C23ECDBD0002DA84A /* WatchContextRequestUserInfo.swift in Sources */,
				1D49795824E7289700948F05 /* ServicesViewModel.swift in Sources */,
				1D4A3E2D2478628500FD601B /* StoredAlert+CoreDataClass.swift in Sources */,
				892D7C5123B54A15008A9656 /* CarbEntryViewController.swift in Sources */,
				B4E202302661063E009421B5 /* ClosedLoopStatus.swift in Sources */,
				A999D40424663CE1004C89D4 /* DoseStore.swift in Sources */,
				C191D2A125B3ACAA00C26C0B /* DosingStrategySelectionView.swift in Sources */,
				43DBF0591C93F73800B3C386 /* CarbEntryTableViewController.swift in Sources */,
				A977A2F424ACFECF0059C207 /* CriticalEventLogExportManager.swift in Sources */,
				89CA2B32226C18B8004D9350 /* TestingScenariosTableViewController.swift in Sources */,
				43E93FB71E469A5100EAB8DB /* HKUnit.swift in Sources */,
				43C05CAF21EB2C24006FB252 /* NSBundle.swift in Sources */,
				A91D2A3F26CF0FF80023B075 /* IconTitleSubtitleTableViewCell.swift in Sources */,
				A967D94C24F99B9300CDDF8A /* OutputStream.swift in Sources */,
				1DB1065124467E18005542BD /* AlertManager.swift in Sources */,
				1D9650C82523FBA100A1370B /* DeviceDataManager+BolusEntryViewModelDelegate.swift in Sources */,
				43C0944A1CACCC73001F6403 /* NotificationManager.swift in Sources */,
				1DDE274024AEA4F200796622 /* NotificationsCriticalAlertPermissionsView.swift in Sources */,
				A9A056B524B94123007CF06D /* CriticalEventLogExportViewModel.swift in Sources */,
				434FF1EE1CF27EEF000DB779 /* UITableViewCell.swift in Sources */,
				439BED2A1E76093C00B0AED5 /* CGMManager.swift in Sources */,
				C16B983E26B4893300256B05 /* DoseEnactor.swift in Sources */,
				E98A55EF24EDD6E60008715D /* DosingDecisionStoreProtocol.swift in Sources */,
				C165B8CE23302C5D0004112E /* RemoteCommand.swift in Sources */,
				E9C00EF524C623EF00628F35 /* LoopSettings+Loop.swift in Sources */,
				438172D91F4E9E37003C3328 /* NewPumpEvent.swift in Sources */,
				4389916B1E91B689000EEF90 /* ChartSettings+Loop.swift in Sources */,
				C178249A1E1999FA00D9D25C /* CaseCountable.swift in Sources */,
				B4F3D25124AF890C0095CE44 /* BluetoothStateManager.swift in Sources */,
				1DDE273D24AEA4B000796622 /* SettingsViewModel.swift in Sources */,
				A9347F3124E7521800C99C34 /* CarbBackfillRequestUserInfo.swift in Sources */,
				A9CBE458248AB564008E7BA2 /* DoseStore+SimulatedCoreData.swift in Sources */,
				897A5A9924C22DE800C4E71D /* BolusEntryViewModel.swift in Sources */,
				4374B5EF209D84BF00D17AA8 /* OSLog.swift in Sources */,
				A9C62D882331703100535612 /* Service.swift in Sources */,
				89CAB36324C8FE96009EE3CE /* PredictedGlucoseChartView.swift in Sources */,
				4F6663941E905FD2009E74FC /* ChartColorPalette+Loop.swift in Sources */,
				A9F703732489BC8500C98AD8 /* CarbStore+SimulatedCoreData.swift in Sources */,
				4328E0351CFC0AE100E199AA /* WatchDataManager.swift in Sources */,
				4345E3FC21F04911009E00E5 /* UIColor+HIG.swift in Sources */,
				1D4A3E2E2478628500FD601B /* StoredAlert+CoreDataProperties.swift in Sources */,
				E95D380124EADE7C005E2F50 /* DoseStoreProtocol.swift in Sources */,
				43D381621EBD9759007F8C8F /* HeaderValuesTableViewCell.swift in Sources */,
				C13DA2B024F6C7690098BB29 /* UIViewController.swift in Sources */,
				A9C62D892331703100535612 /* LoggingServicesManager.swift in Sources */,
				89E267FF229267DF00A3F2AF /* Optional.swift in Sources */,
				43785E982120E7060057DED1 /* Intents.intentdefinition in Sources */,
				1D82E6A025377C6B009131FB /* TrustedTimeChecker.swift in Sources */,
				A98556852493F901000FD662 /* AlertStore+SimulatedCoreData.swift in Sources */,
				899433B823FE129800FA4BEA /* OverrideBadgeView.swift in Sources */,
				89D1503E24B506EB00EDE253 /* Dictionary.swift in Sources */,
				4302F4E31D4EA54200F0FCAF /* InsulinDeliveryTableViewController.swift in Sources */,
				1D63DEA526E950D400F46FA5 /* VersionCheckServicesManager.swift in Sources */,
				4FC8C8011DEB93E400A1452E /* NSUserDefaults+StatusExtension.swift in Sources */,
				43E93FB61E469A4000EAB8DB /* NumberFormatter.swift in Sources */,
				C1FB428C217806A400FAB378 /* StateColorPalette.swift in Sources */,
				1D6B1B6726866D89009AC446 /* AlertPermissionsChecker.swift in Sources */,
				4F08DE8F1E7BB871006741EA /* CollectionType+Loop.swift in Sources */,
				A9F703772489D8AA00C98AD8 /* PersistentDeviceLog+SimulatedCoreData.swift in Sources */,
				E9B080B1253BDA6300BAD8F8 /* UserDefaults+LoopIntents.swift in Sources */,
				C148CEE724FD91BD00711B3B /* DeliveryUncertaintyAlertManager.swift in Sources */,
				1D12D3B92548EFDD00B53E8B /* main.swift in Sources */,
				435400341C9F878D00D5819C /* SetBolusUserInfo.swift in Sources */,
				A9DCF32A25B0FABF00C89088 /* LoopUIColorPalette+Default.swift in Sources */,
				1DDE273E24AEA4B000796622 /* SettingsView.swift in Sources */,
				A9B607B0247F000F00792BE4 /* UserNotifications+Loop.swift in Sources */,
				43F89CA322BDFBBD006BB54E /* UIActivityIndicatorView.swift in Sources */,
				A999D40624663D18004C89D4 /* PumpManagerError.swift in Sources */,
				437D9BA31D7BC977007245E8 /* PredictionTableViewController.swift in Sources */,
				4344628F20A7ADD500C4BE6F /* UserDefaults+CGM.swift in Sources */,
				A987CD4924A58A0100439ADC /* ZipArchive.swift in Sources */,
				43F41C371D3BF32400C11ED6 /* UIAlertController.swift in Sources */,
				1D2609AD248EEB9900A6F258 /* LoopAlertsManager.swift in Sources */,
				A9CBE45C248ACC03008E7BA2 /* SettingsStore+SimulatedCoreData.swift in Sources */,
				433EA4C41D9F71C800CD78FB /* CommandResponseViewController.swift in Sources */,
				C16DA84222E8E112008624C2 /* PluginManager.swift in Sources */,
				43785E932120A01B0057DED1 /* NewCarbEntryIntent+Loop.swift in Sources */,
				439A7944211FE22F0041B75F /* NSUserActivity.swift in Sources */,
				4328E0331CFC091100E199AA /* WatchContext+LoopKit.swift in Sources */,
				4F526D611DF8D9A900A04910 /* NetBasal.swift in Sources */,
				C1DE5D23251BFC4D00439E49 /* SimpleBolusView.swift in Sources */,
				A92E557E2464DFFD00DB93BB /* DosingDecisionStore.swift in Sources */,
				89ADE13B226BFA0F0067222B /* TestingScenariosManager.swift in Sources */,
				4F7E8ACB20E2ACB500AEA65E /* WatchPredictedGlucose.swift in Sources */,
				436A0DA51D236A2A00104B24 /* LoopError.swift in Sources */,
				4F11D3C220DD80B3006E072C /* WatchHistoricalGlucose.swift in Sources */,
				4372E490213CFCE70068E043 /* LoopSettingsUserInfo.swift in Sources */,
				C174233C259BEB0F00399C9D /* ManualEntryDoseViewModel.swift in Sources */,
				89CA2B3D226E6B13004D9350 /* LocalTestingScenariosManager.swift in Sources */,
				43F78D261C8FC000002152D1 /* DoseMath.swift in Sources */,
				43511CE221FD80E400566C63 /* RetrospectiveCorrection.swift in Sources */,
				1D05219B2469E9DF000EBBDE /* StoredAlert.swift in Sources */,
				E9B0802B253BBDFF00BAD8F8 /* IntentExtensionInfo.swift in Sources */,
				A97F250825E056D500F0EE19 /* OnboardingManager.swift in Sources */,
				438D42F91D7C88BC003244B0 /* PredictionInputEffect.swift in Sources */,
				A9C62D8223316FF600535612 /* UserDefaults+Services.swift in Sources */,
				892A5D692230C41D008961AB /* RangeReplaceableCollection.swift in Sources */,
				4F70C2101DE8FAC5006380B7 /* ExtensionDataManager.swift in Sources */,
				43DFB62320D4CAE7008A7BAE /* PumpManager.swift in Sources */,
				A9FB75F1252BE320004C7D3F /* BolusDosingDecision.swift in Sources */,
				892A5D59222F0A27008961AB /* Debug.swift in Sources */,
				1DD0B76724EC77AC008A2DC3 /* SupportScreenView.swift in Sources */,
				431A8C401EC6E8AB00823B9C /* CircleMaskView.swift in Sources */,
				1D05219D2469F1F5000EBBDE /* AlertStore.swift in Sources */,
				439897371CD2F80600223065 /* AnalyticsServicesManager.swift in Sources */,
				A9C62D842331700E00535612 /* DiagnosticLog+Subsystem.swift in Sources */,
				895FE0952201234000FCF18A /* OverrideSelectionViewController.swift in Sources */,
				A9F66FC3247F451500096EA7 /* UIDevice+Loop.swift in Sources */,
				439706E622D2E84900C81566 /* PredictionSettingTableViewCell.swift in Sources */,
				430D85891F44037000AF2D4F /* HUDViewTableViewCell.swift in Sources */,
				43A51E211EB6DBDD000736CC /* LoopChartsTableViewController.swift in Sources */,
				8968B1122408B3520074BB48 /* UIFont.swift in Sources */,
				438D42FB1D7D11A4003244B0 /* PredictionInputEffectTableViewCell.swift in Sources */,
				89A1B66E24ABFDF800117AC2 /* SupportedBolusVolumesUserInfo.swift in Sources */,
				C1C660D1252E4DD5009B5C32 /* LoopConstants.swift in Sources */,
				432E73CB1D24B3D6009AD15D /* RemoteDataServicesManager.swift in Sources */,
				C18913B52524F24C007B0683 /* DeviceDataManager+SimpleBolusViewModelDelegate.swift in Sources */,
				B40D07C7251A89D500C1C6D7 /* GlucoseDisplay.swift in Sources */,
				43C2FAE11EB656A500364AFF /* GlucoseEffectVelocity.swift in Sources */,
			);
			runOnlyForDeploymentPostprocessing = 0;
		};
		43A9437A1B926B7B0051FA24 /* Sources */ = {
			isa = PBXSourcesBuildPhase;
			buildActionMask = 2147483647;
			files = (
				894F6DDD243C0A2300CCE676 /* CarbAmountLabel.swift in Sources */,
				89A605E524327F45009C1096 /* DoseVolumeInput.swift in Sources */,
				4372E488213C862B0068E043 /* SampleValue.swift in Sources */,
				89A605EB243288E4009C1096 /* TopDownTriangle.swift in Sources */,
				4F2C15741E0209F500E160D4 /* NSTimeInterval.swift in Sources */,
				89F9119224358E2B00ECCAF3 /* CarbEntryInputMode.swift in Sources */,
				4FF4D1011E18375000846527 /* WatchContext.swift in Sources */,
				89FE21AD24AC57E30033F501 /* Collection.swift in Sources */,
				898ECA63218ABD21001E9D35 /* ComplicationChartManager.swift in Sources */,
				43A9438A1B926B7B0051FA24 /* NotificationController.swift in Sources */,
				439A7945211FE23A0041B75F /* NSUserActivity.swift in Sources */,
				43A943881B926B7B0051FA24 /* ExtensionDelegate.swift in Sources */,
				43511CEE220FC61700566C63 /* HUDRowController.swift in Sources */,
				1D3F0F7526D59B6C004A5960 /* Debug.swift in Sources */,
				892FB4CD22040104005293EC /* OverridePresetRow.swift in Sources */,
				4F75F00220FCFE8C00B5570E /* GlucoseChartScene.swift in Sources */,
				89E26800229267DF00A3F2AF /* Optional.swift in Sources */,
				4328E02F1CFBF81800E199AA /* WKInterfaceImage.swift in Sources */,
				89F9118F24352F1600ECCAF3 /* DigitalCrownRotation.swift in Sources */,
				4F2C15811E0495B200E160D4 /* WatchContext+WatchApp.swift in Sources */,
				4372E496213DCDD30068E043 /* GlucoseChartValueHashable.swift in Sources */,
				89E08FC6242E7506000D719B /* CarbAndDateInput.swift in Sources */,
				89E08FC8242E76E9000D719B /* AnyTransition.swift in Sources */,
				89A605E324327DFE009C1096 /* CarbAmountInput.swift in Sources */,
				898ECA61218ABD17001E9D35 /* GlucoseChartData.swift in Sources */,
				4344629820A8B2D700C4BE6F /* OSLog.swift in Sources */,
				4328E02A1CFBE2C500E199AA /* UIColor.swift in Sources */,
				4372E484213A63FB0068E043 /* ChartHUDController.swift in Sources */,
				895788AF242E69A2002CB114 /* BolusInput.swift in Sources */,
				894F6DDB243C07CF00CCE676 /* GramLabel.swift in Sources */,
				4345E40621F68E18009E00E5 /* CarbEntryListController.swift in Sources */,
				4FDDD23720DC51DF00D04B16 /* LoopDataManager.swift in Sources */,
				89E267FD2292456700A3F2AF /* FeatureFlags.swift in Sources */,
				898ECA60218ABD17001E9D35 /* GlucoseChartScaler.swift in Sources */,
				894F6DD9243C060600CCE676 /* ScalablePositionedText.swift in Sources */,
				89E08FC4242E73F0000D719B /* GramLabelPositionKey.swift in Sources */,
				4F82655020E69F9A0031A8F5 /* HUDInterfaceController.swift in Sources */,
				4372E492213D956C0068E043 /* GlucoseRangeSchedule.swift in Sources */,
				A9347F3324E7522900C99C34 /* WatchHistoricalCarbs.swift in Sources */,
				895788AD242E69A2002CB114 /* AbsorptionTimeSelection.swift in Sources */,
				89A605EF2432925D009C1096 /* CompletionCheckmark.swift in Sources */,
				89F9119624358E6900ECCAF3 /* BolusPickerValues.swift in Sources */,
				4328E02B1CFBE2C500E199AA /* WKAlertAction.swift in Sources */,
				4F7E8AC720E2AC0300AEA65E /* WatchPredictedGlucose.swift in Sources */,
				4344628E20A7ADD100C4BE6F /* UserDefaults+CGM.swift in Sources */,
				4F7E8AC520E2AB9600AEA65E /* Date.swift in Sources */,
				89F9119424358E4500ECCAF3 /* CarbAbsorptionTime.swift in Sources */,
				895788B1242E69A2002CB114 /* Color.swift in Sources */,
				89E08FC2242E73DC000D719B /* CarbAmountPositionKey.swift in Sources */,
				4F11D3C420DD881A006E072C /* WatchHistoricalGlucose.swift in Sources */,
				E98A55F724EEE1E10008715D /* OnOffSelectionView.swift in Sources */,
				89E08FCA242E7714000D719B /* UIFont.swift in Sources */,
				4328E0281CFBE2C500E199AA /* CLKComplicationTemplate.swift in Sources */,
				4328E01E1CFBE25F00E199AA /* CarbAndBolusFlowController.swift in Sources */,
				89E08FCC242E790C000D719B /* Comparable.swift in Sources */,
				432CF87520D8AC950066B889 /* NSUserDefaults+WatchApp.swift in Sources */,
				89A1B66F24ABFDF800117AC2 /* SupportedBolusVolumesUserInfo.swift in Sources */,
				43027F0F1DFE0EC900C51989 /* HKUnit.swift in Sources */,
				4344629220A7C19800C4BE6F /* ButtonGroup.swift in Sources */,
				89A605E924328862009C1096 /* Checkmark.swift in Sources */,
				891B508524342BE1005DA578 /* CarbAndBolusFlowViewModel.swift in Sources */,
				894F6DD7243C047300CCE676 /* View+Position.swift in Sources */,
				898ECA69218ABDA9001E9D35 /* CLKTextProvider+Compound.m in Sources */,
				4372E48C213CB6750068E043 /* Double.swift in Sources */,
				89A605ED24328972009C1096 /* BolusArrow.swift in Sources */,
				E98A55F924EEFC200008715D /* OnOffSelectionViewModel.swift in Sources */,
				892FB4CF220402C0005293EC /* OverrideSelectionController.swift in Sources */,
				89E08FD0242E8B2B000D719B /* BolusConfirmationView.swift in Sources */,
				43785E972120E4500057DED1 /* INRelevantShortcutStore+Loop.swift in Sources */,
				89A605E72432860C009C1096 /* PeriodicPublisher.swift in Sources */,
				895788AE242E69A2002CB114 /* CarbAndBolusFlow.swift in Sources */,
				89A605F12432BD18009C1096 /* BolusConfirmationVisual.swift in Sources */,
				898ECA65218ABD9B001E9D35 /* CGRect.swift in Sources */,
				43CB2B2B1D924D450079823D /* WCSession.swift in Sources */,
				4372E491213D05F90068E043 /* LoopSettingsUserInfo.swift in Sources */,
				4345E40421F68AD9009E00E5 /* TextRowController.swift in Sources */,
				43BFF0B51E45C1E700FF19A9 /* NumberFormatter.swift in Sources */,
				C1201E2D23ECDF3D002DA84A /* WatchContextRequestUserInfo.swift in Sources */,
				43A9438E1B926B7B0051FA24 /* ComplicationController.swift in Sources */,
				43517917230A0E1A0072ECC0 /* WKInterfaceLabel.swift in Sources */,
				A9347F3224E7522400C99C34 /* CarbBackfillRequestUserInfo.swift in Sources */,
				895788B3242E69A2002CB114 /* ActionButton.swift in Sources */,
				894F6DD3243BCBDB00CCE676 /* Environment+SizeClass.swift in Sources */,
				E98A55F524EEE15A0008715D /* OnOffSelectionController.swift in Sources */,
				4328E01A1CFBE1DA00E199AA /* ActionHUDController.swift in Sources */,
				4F11D3C320DD84DB006E072C /* GlucoseBackfillRequestUserInfo.swift in Sources */,
				435400351C9F878D00D5819C /* SetBolusUserInfo.swift in Sources */,
				895788B2242E69A2002CB114 /* CircularAccessoryButtonStyle.swift in Sources */,
			);
			runOnlyForDeploymentPostprocessing = 0;
		};
		43D9001F21EB209400AF44BF /* Sources */ = {
			isa = PBXSourcesBuildPhase;
			buildActionMask = 2147483647;
			files = (
				E9C00EF324C6222400628F35 /* LoopSettings.swift in Sources */,
				43C05CB821EBEA54006FB252 /* HKUnit.swift in Sources */,
				4345E3F421F036FC009E00E5 /* Result.swift in Sources */,
				C19E96E023D275FA003F79B0 /* LoopCompletionFreshness.swift in Sources */,
				43D9002021EB209400AF44BF /* NSTimeInterval.swift in Sources */,
				C16575762539FEF3004AE16E /* LoopCoreConstants.swift in Sources */,
				43C05CA921EB2B26006FB252 /* PersistenceController.swift in Sources */,
				A9CE912224CA032E00302A40 /* NSUserDefaults.swift in Sources */,
				43C05CAB21EB2B4A006FB252 /* NSBundle.swift in Sources */,
				43C05CC721EC2ABC006FB252 /* IdentifiableClass.swift in Sources */,
				4345E40221F67300009E00E5 /* PotentialCarbEntryUserInfo.swift in Sources */,
			);
			runOnlyForDeploymentPostprocessing = 0;
		};
		43D9FF9E21EA9A0C00AF44BF /* Sources */ = {
			isa = PBXSourcesBuildPhase;
			buildActionMask = 2147483647;
			files = (
				43C05CBD21EBF77D006FB252 /* LessonsViewController.swift in Sources */,
				43C05CB621EBE321006FB252 /* NSTimeInterval.swift in Sources */,
				43C5F25A222C921B00905D10 /* OSLog.swift in Sources */,
				43C05CB521EBE274006FB252 /* Date.swift in Sources */,
				43D9F82421EFF1AB000578CD /* LessonResultsViewController.swift in Sources */,
				43C728F9222A448700C62969 /* DayCalculator.swift in Sources */,
				4345E3FA21F0473B009E00E5 /* TextCell.swift in Sources */,
				43C728F5222266F000C62969 /* ModalDayLesson.swift in Sources */,
				43D9F81821EC51CC000578CD /* DateEntry.swift in Sources */,
				43D9FFC021EAB22E00AF44BF /* DataManager.swift in Sources */,
				43C05CB121EBBDB9006FB252 /* TimeInRangeLesson.swift in Sources */,
				43C728F72222700000C62969 /* DateIntervalEntry.swift in Sources */,
				43D9F81E21EF0609000578CD /* NumberRangeEntry.swift in Sources */,
				43C05CCA21EC382B006FB252 /* NumberEntry.swift in Sources */,
				4345E3FE21F04A50009E00E5 /* DateIntervalFormatter.swift in Sources */,
				43C5F257222C7B7200905D10 /* TimeComponents.swift in Sources */,
				4345E3F821F03D2A009E00E5 /* DatesAndNumberCell.swift in Sources */,
				43D9F82221EF0A7A000578CD /* QuantityRangeEntry.swift in Sources */,
				43D9F81A21EC593C000578CD /* UITableViewCell.swift in Sources */,
				43D9F82021EF0906000578CD /* NSNumber.swift in Sources */,
				43C05CC221EC06E4006FB252 /* LessonConfigurationViewController.swift in Sources */,
				43C05CC621EC29E7006FB252 /* TextFieldTableViewCell.swift in Sources */,
				43C05CC021EBFFA4006FB252 /* Lesson.swift in Sources */,
				C1814B86225E507C008D2D8E /* Sequence.swift in Sources */,
				43C5F258222C7BD400905D10 /* AppDelegate.swift in Sources */,
			);
			runOnlyForDeploymentPostprocessing = 0;
		};
		43D9FFCB21EAE05D00AF44BF /* Sources */ = {
			isa = PBXSourcesBuildPhase;
			buildActionMask = 2147483647;
			files = (
				E9C00EF224C6221B00628F35 /* LoopSettings.swift in Sources */,
				43C05CB921EBEA54006FB252 /* HKUnit.swift in Sources */,
				4345E3F521F036FC009E00E5 /* Result.swift in Sources */,
				C19E96DF23D275F8003F79B0 /* LoopCompletionFreshness.swift in Sources */,
				43D9FFFB21EAF3D300AF44BF /* NSTimeInterval.swift in Sources */,
				C16575752539FD60004AE16E /* LoopCoreConstants.swift in Sources */,
				43C05CA821EB2B26006FB252 /* PersistenceController.swift in Sources */,
				43C05CAA21EB2B49006FB252 /* NSBundle.swift in Sources */,
				43C05CC821EC2ABC006FB252 /* IdentifiableClass.swift in Sources */,
				43C05CAD21EB2BBF006FB252 /* NSUserDefaults.swift in Sources */,
				4345E40121F67300009E00E5 /* PotentialCarbEntryUserInfo.swift in Sources */,
			);
			runOnlyForDeploymentPostprocessing = 0;
		};
		43E2D8CD1D20BF42004DA55F /* Sources */ = {
			isa = PBXSourcesBuildPhase;
			buildActionMask = 2147483647;
			files = (
				43947D731F529FAA00A07D31 /* GlucoseRangeSchedule.swift in Sources */,
				43E2D8DC1D20C049004DA55F /* DoseMath.swift in Sources */,
				43E2D8DB1D20C03B004DA55F /* NSTimeInterval.swift in Sources */,
				43E2D8D41D20BF42004DA55F /* DoseMathTests.swift in Sources */,
				C11C87DE1E21EAAD00BB71D3 /* HKUnit.swift in Sources */,
				C13BAD941E8009B000050CB5 /* NumberFormatter.swift in Sources */,
				C17824A61E1AF91F00D9D25C /* ManualBolusRecommendation.swift in Sources */,
			);
			runOnlyForDeploymentPostprocessing = 0;
		};
		43E2D9071D20C581004DA55F /* Sources */ = {
			isa = PBXSourcesBuildPhase;
			buildActionMask = 2147483647;
			files = (
				A9DF02CB24F72B9E00B7C988 /* CriticalEventLogTests.swift in Sources */,
				B44251B3252350CE00605937 /* ChartAxisValuesStaticGeneratorTests.swift in Sources */,
				1D80313D24746274002810DF /* AlertStoreTests.swift in Sources */,
				C1777A6625A125F100595963 /* ManualEntryDoseViewModelTests.swift in Sources */,
				C16B984026B4898800256B05 /* DoseEnactorTests.swift in Sources */,
				A9A63F8E246B271600588D5B /* NSTimeInterval.swift in Sources */,
				A9DFAFB324F0415E00950D1E /* CarbBackfillRequestUserInfoTests.swift in Sources */,
				A963B27A252CEBAE0062AA12 /* SetBolusUserInfoTests.swift in Sources */,
				A985464D251448300099C1A6 /* OutputStreamTests.swift in Sources */,
				A9A63F8D246B261100588D5B /* DosingDecisionStoreTests.swift in Sources */,
				A9E6DFEF246A0474005B1A1C /* LoopErrorTests.swift in Sources */,
				B44251B62523578300605937 /* PredictedGlucoseChartTests.swift in Sources */,
				A9DFAFB524F048A000950D1E /* WatchHistoricalCarbsTests.swift in Sources */,
				C16575732538AFF6004AE16E /* CGMStalenessMonitorTests.swift in Sources */,
				A9E6DFEA246A0448005B1A1C /* PumpManagerErrorTests.swift in Sources */,
				1DA7A84424477698008257F0 /* InAppModalAlertIssuerTests.swift in Sources */,
				1D70C40126EC0F9D00C62570 /* VersionCheckServicesManagerTests.swift in Sources */,
				E93E86A824DDCC4400FF40C8 /* MockDoseStore.swift in Sources */,
				E98A55F124EDD85E0008715D /* MockDosingDecisionStore.swift in Sources */,
				8968B114240C55F10074BB48 /* LoopSettingsTests.swift in Sources */,
				A9F5F1F5251050EC00E7C8A4 /* ZipArchiveTests.swift in Sources */,
				B4CAD8792549D2540057946B /* LoopCompletionFreshnessTests.swift in Sources */,
				1D8D55BC252274650044DBB6 /* BolusEntryViewModelTests.swift in Sources */,
				A91E4C2124F867A700BE9213 /* StoredAlertTests.swift in Sources */,
				1DA7A84224476EAD008257F0 /* AlertManagerTests.swift in Sources */,
				A91E4C2324F86F1000BE9213 /* CriticalEventLogExportManagerTests.swift in Sources */,
				E9C58A7324DB4A2700487A17 /* LoopDataManagerTests.swift in Sources */,
				E98A55F324EDD9530008715D /* MockSettingsStore.swift in Sources */,
				C165756F2534C468004AE16E /* SimpleBolusViewModelTests.swift in Sources */,
				A9E6DFE6246A042E005B1A1C /* CarbStoreTests.swift in Sources */,
				A9DAE7D02332D77F006AE942 /* LoopTests.swift in Sources */,
				B4FACBB12541FAB700199981 /* LoopSettingsAlerterTests.swift in Sources */,
				E93E86B024DDE1BD00FF40C8 /* MockGlucoseStore.swift in Sources */,
				1DFE9E172447B6270082C280 /* UserNotificationAlertIssuerTests.swift in Sources */,
				B4BC56382518DEA900373647 /* CGMStatusHUDViewModelTests.swift in Sources */,
				A9E6DFE8246A043D005B1A1C /* DoseStoreTests.swift in Sources */,
				C1900900252271BB00721625 /* SimpleBolusCalculatorTests.swift in Sources */,
				A9C1719725366F780053BCBD /* WatchHistoricalGlucoseTest.swift in Sources */,
				E93E86B224DDE21D00FF40C8 /* MockCarbStore.swift in Sources */,
			);
			runOnlyForDeploymentPostprocessing = 0;
		};
		4F70C1D81DE8DCA7006380B7 /* Sources */ = {
			isa = PBXSourcesBuildPhase;
			buildActionMask = 2147483647;
			files = (
				43FCEEB1221A863E0013DD30 /* StatusChartsManager.swift in Sources */,
				43C05CAC21EB2B8B006FB252 /* NSBundle.swift in Sources */,
				4FAC02541E22F6B20087A773 /* NSTimeInterval.swift in Sources */,
				4F2C15831E0757E600E160D4 /* HKUnit.swift in Sources */,
				C1FB4290217922A100FAB378 /* PumpManagerUI.swift in Sources */,
				1D4990E824A25931005CC357 /* FeatureFlags.swift in Sources */,
				A90EF53C25DEF06200F32D61 /* PluginManager.swift in Sources */,
				C1FB428D21791D2500FAB378 /* PumpManager.swift in Sources */,
				43E93FB51E4675E800EAB8DB /* NumberFormatter.swift in Sources */,
				4345E3FB21F04911009E00E5 /* UIColor+HIG.swift in Sources */,
				43BFF0CD1E466C8400FF19A9 /* StateColorPalette.swift in Sources */,
				4FC8C8021DEB943800A1452E /* NSUserDefaults+StatusExtension.swift in Sources */,
				4F70C2121DE900EA006380B7 /* StatusExtensionContext.swift in Sources */,
				1D3F0F7626D59DCD004A5960 /* Debug.swift in Sources */,
				4F70C1E11DE8DCA7006380B7 /* StatusViewController.swift in Sources */,
				A90EF54425DEF0A000F32D61 /* OSLog.swift in Sources */,
			);
			runOnlyForDeploymentPostprocessing = 0;
		};
		4F7528861DFE1DC600C322D6 /* Sources */ = {
			isa = PBXSourcesBuildPhase;
			buildActionMask = 2147483647;
			files = (
				4FB76FB91E8C42B000B39636 /* CollectionType.swift in Sources */,
				B47A791C2508009E006C0E11 /* ChartAxisValuesStaticGenerator.swift in Sources */,
				7D23667D21250C7E0028B67D /* LocalizedString.swift in Sources */,
				43FCEEBD22212DD50013DD30 /* PredictedGlucoseChart.swift in Sources */,
				436961911F19D11E00447E89 /* ChartPointsContextFillLayer.swift in Sources */,
				4FF4D0F81E1725B000846527 /* NibLoadable.swift in Sources */,
				4326BA641F3A44D9007CCAD4 /* ChartLineModel.swift in Sources */,
				4374B5F0209D857E00D17AA8 /* OSLog.swift in Sources */,
				B4E96D4F248A6E20002DABAD /* CGMStatusHUDView.swift in Sources */,
				B4E96D4B248A6B6E002DABAD /* DeviceStatusHUDView.swift in Sources */,
				43FCEEB3221BC3B60013DD30 /* DoseChart.swift in Sources */,
				4F7528AA1DFE215100C322D6 /* HKUnit.swift in Sources */,
				4FB76FB61E8C426900B39636 /* ChartPointsTouchHighlightLayerViewCache.swift in Sources */,
				B490A03F24D0550F00F509FA /* GlucoseRangeCategory.swift in Sources */,
				4F2C15931E09BF2C00E160D4 /* HUDView.swift in Sources */,
				43BFF0B71E45C20C00FF19A9 /* NumberFormatter.swift in Sources */,
				B43DA44124D9C12100CAFF4E /* DismissibleHostingController.swift in Sources */,
				4F7528A51DFE208C00C322D6 /* NSTimeInterval.swift in Sources */,
				A9C62D8E2331708700535612 /* AuthenticationTableViewCell+NibLoadable.swift in Sources */,
				B490A04324D055D900F509FA /* DeviceStatusHighlight.swift in Sources */,
				B4AC0D3F24B9005300CDB0A1 /* UIImage.swift in Sources */,
				4FB76FB31E8C3EE400B39636 /* ChartAxisValueDoubleLog.swift in Sources */,
				43F1C31A1F5DC87700395429 /* ChartPoint.swift in Sources */,
				B4E96D5B248A8229002DABAD /* StatusBarHUDView.swift in Sources */,
				4F7528A11DFE200B00C322D6 /* BasalStateView.swift in Sources */,
				43FCEEAB221A61B40013DD30 /* IOBChart.swift in Sources */,
				43BFF0C61E465A4400FF19A9 /* UIColor+HIG.swift in Sources */,
				43FCEEBB22211C860013DD30 /* CarbEffectChart.swift in Sources */,
				4F7528A01DFE1F9D00C322D6 /* LoopStateView.swift in Sources */,
				B491B0A324D0B66D004CBE8F /* Color.swift in Sources */,
				B4D620D424D9EDB900043B3C /* GuidanceColors.swift in Sources */,
				B48B0BAC24900093009A48DE /* PumpStatusHUDView.swift in Sources */,
				B4C9859425D5A3BB009FD9CA /* StatusBadgeHUDView.swift in Sources */,
				B491B0A424D0B675004CBE8F /* UIColor.swift in Sources */,
				C1AD4200256D61E500164DDD /* Comparable.swift in Sources */,
				43FCEEAD221A66780013DD30 /* DateFormatter.swift in Sources */,
				1DB1CA4D24A55F0000B3B94C /* Image.swift in Sources */,
				B4E96D55248A7509002DABAD /* GlucoseTrendHUDView.swift in Sources */,
				C19F48742560ABFB003632D7 /* NSBundle.swift in Sources */,
				4FB76FB51E8C41E200B39636 /* ChartPointsScatterDownTrianglesLayer.swift in Sources */,
				43FCEEAF221A67A70013DD30 /* NumberFormatter+Charts.swift in Sources */,
				4F75289A1DFE1F6000C322D6 /* BasalRateHUDView.swift in Sources */,
				B490A04124D0559D00F509FA /* DeviceLifecycleProgressState.swift in Sources */,
				4F75289C1DFE1F6000C322D6 /* GlucoseHUDView.swift in Sources */,
				B4E96D53248A7386002DABAD /* GlucoseValueHUDView.swift in Sources */,
				4FB76FB81E8C429D00B39636 /* CGPoint.swift in Sources */,
				B4E96D57248A7B0F002DABAD /* StatusHighlightHUDView.swift in Sources */,
				43FCEEB5221BCA020013DD30 /* COBChart.swift in Sources */,
				B42C951424A3C76000857C73 /* CGMStatusHUDViewModel.swift in Sources */,
				C1657578253A0021004AE16E /* ChartConstants.swift in Sources */,
				4F75289E1DFE1F6000C322D6 /* LoopCompletionHUDView.swift in Sources */,
			);
			runOnlyForDeploymentPostprocessing = 0;
		};
		E9B07F78253BBA6500BAD8F8 /* Sources */ = {
			isa = PBXSourcesBuildPhase;
			buildActionMask = 2147483647;
			files = (
				E942DE96253BE68F00AC532D /* NSBundle.swift in Sources */,
				E9B08021253BBDE900BAD8F8 /* IntentExtensionInfo.swift in Sources */,
				E9B07FEE253BBC7100BAD8F8 /* OverrideIntentHandler.swift in Sources */,
				E942DE9F253BE6A900AC532D /* NSTimeInterval.swift in Sources */,
				E9B08016253BBD7300BAD8F8 /* UserDefaults+LoopIntents.swift in Sources */,
				1D3F0F7726D59DCE004A5960 /* Debug.swift in Sources */,
				E942DF34253BF87F00AC532D /* Intents.intentdefinition in Sources */,
				E9B07F7F253BBA6500BAD8F8 /* IntentHandler.swift in Sources */,
			);
			runOnlyForDeploymentPostprocessing = 0;
		};
/* End PBXSourcesBuildPhase section */

/* Begin PBXTargetDependency section */
		43A943811B926B7B0051FA24 /* PBXTargetDependency */ = {
			isa = PBXTargetDependency;
			target = 43A9437D1B926B7B0051FA24 /* WatchApp Extension */;
			targetProxy = 43A943801B926B7B0051FA24 /* PBXContainerItemProxy */;
		};
		43A943931B926B7B0051FA24 /* PBXTargetDependency */ = {
			isa = PBXTargetDependency;
			target = 43A943711B926B7B0051FA24 /* WatchApp */;
			targetProxy = 43A943921B926B7B0051FA24 /* PBXContainerItemProxy */;
		};
		43D9000D21EB0BEA00AF44BF /* PBXTargetDependency */ = {
			isa = PBXTargetDependency;
			target = 43D9FFCE21EAE05D00AF44BF /* LoopCore */;
			targetProxy = 43D9000C21EB0BEA00AF44BF /* PBXContainerItemProxy */;
		};
		43D9001321EB137A00AF44BF /* PBXTargetDependency */ = {
			isa = PBXTargetDependency;
			target = 43D9FFCE21EAE05D00AF44BF /* LoopCore */;
			targetProxy = 43D9001221EB137A00AF44BF /* PBXContainerItemProxy */;
		};
		43D9FFBA21EA9CA400AF44BF /* PBXTargetDependency */ = {
			isa = PBXTargetDependency;
			target = 4F75288A1DFE1DC600C322D6 /* LoopUI */;
			targetProxy = 43D9FFB921EA9CA400AF44BF /* PBXContainerItemProxy */;
		};
		43D9FFD521EAE05D00AF44BF /* PBXTargetDependency */ = {
			isa = PBXTargetDependency;
			target = 43D9FFCE21EAE05D00AF44BF /* LoopCore */;
			targetProxy = 43D9FFD421EAE05D00AF44BF /* PBXContainerItemProxy */;
		};
		43E2D9111D20C581004DA55F /* PBXTargetDependency */ = {
			isa = PBXTargetDependency;
			target = 43776F8B1B8022E90074EA36 /* Loop */;
			targetProxy = 43E2D9101D20C581004DA55F /* PBXContainerItemProxy */;
		};
		4F70C1E71DE8DCA7006380B7 /* PBXTargetDependency */ = {
			isa = PBXTargetDependency;
			target = 4F70C1DB1DE8DCA7006380B7 /* Loop Status Extension */;
			targetProxy = 4F70C1E61DE8DCA7006380B7 /* PBXContainerItemProxy */;
		};
		4F7528971DFE1ED400C322D6 /* PBXTargetDependency */ = {
			isa = PBXTargetDependency;
			target = 4F75288A1DFE1DC600C322D6 /* LoopUI */;
			targetProxy = 4F7528961DFE1ED400C322D6 /* PBXContainerItemProxy */;
		};
		4F7528991DFE1ED800C322D6 /* PBXTargetDependency */ = {
			isa = PBXTargetDependency;
			target = 4F75288A1DFE1DC600C322D6 /* LoopUI */;
			targetProxy = 4F7528981DFE1ED800C322D6 /* PBXContainerItemProxy */;
		};
		A942E445225FD97F00DD4980 /* PBXTargetDependency */ = {
			isa = PBXTargetDependency;
			target = 43D9FFCE21EAE05D00AF44BF /* LoopCore */;
			targetProxy = A942E444225FD97F00DD4980 /* PBXContainerItemProxy */;
		};
		A942E447225FD9A300DD4980 /* PBXTargetDependency */ = {
			isa = PBXTargetDependency;
			target = 43D9FFCE21EAE05D00AF44BF /* LoopCore */;
			targetProxy = A942E446225FD9A300DD4980 /* PBXContainerItemProxy */;
		};
		C117ED71232EDB3200DA57CD /* PBXTargetDependency */ = {
			isa = PBXTargetDependency;
			target = 43D9001A21EB209400AF44BF /* LoopCore-watchOS */;
			targetProxy = C117ED70232EDB3200DA57CD /* PBXContainerItemProxy */;
		};
		E9B07F93253BBA6500BAD8F8 /* PBXTargetDependency */ = {
			isa = PBXTargetDependency;
			target = E9B07F7B253BBA6500BAD8F8 /* Loop Intent Extension */;
			targetProxy = E9B07F92253BBA6500BAD8F8 /* PBXContainerItemProxy */;
		};
/* End PBXTargetDependency section */

/* Begin PBXVariantGroup section */
		43776F951B8022E90074EA36 /* Main.storyboard */ = {
			isa = PBXVariantGroup;
			children = (
				43776F961B8022E90074EA36 /* Base */,
				7DD382771F8DBFC60071272B /* es */,
				7D68AAAA1FE2DB0A00522C49 /* ru */,
				7D23668521250D180028B67D /* fr */,
				7D23669521250D220028B67D /* de */,
				7D2366A521250D2C0028B67D /* zh-Hans */,
				7D2366B721250D360028B67D /* it */,
				7D2366C521250D3F0028B67D /* nl */,
				7D2366D521250D4A0028B67D /* nb */,
				7D199D93212A067600241026 /* pl */,
				7D9BEED72335A489005DCFD6 /* en */,
				7D9BEF152335EC4B005DCFD6 /* ja */,
				7D9BEF2B2335EC59005DCFD6 /* pt-BR */,
				7D9BEF412335EC62005DCFD6 /* vi */,
				7D9BEF572335EC6E005DCFD6 /* da */,
				7D9BEF6D2335EC7D005DCFD6 /* sv */,
				7D9BEF832335EC8B005DCFD6 /* fi */,
				7D9BF13B23370E8B005DCFD6 /* ro */,
			);
			name = Main.storyboard;
			sourceTree = "<group>";
		};
		43776F9A1B8022E90074EA36 /* LaunchScreen.storyboard */ = {
			isa = PBXVariantGroup;
			children = (
				43776F9B1B8022E90074EA36 /* Base */,
			);
			name = LaunchScreen.storyboard;
			sourceTree = "<group>";
		};
		43785E9B2120E7060057DED1 /* Intents.intentdefinition */ = {
			isa = PBXVariantGroup;
			children = (
				43785E9A2120E7060057DED1 /* Base */,
				43785E9F2122774A0057DED1 /* es */,
				43785EA12122774B0057DED1 /* ru */,
				43C98058212A799E003B5D17 /* en */,
				C12CB9AC23106A3C00F84978 /* it */,
				C12CB9AE23106A5C00F84978 /* fr */,
				C12CB9B023106A5F00F84978 /* de */,
				C12CB9B223106A6000F84978 /* zh-Hans */,
				C12CB9B423106A6100F84978 /* nl */,
				C12CB9B623106A6200F84978 /* nb */,
				C12CB9B823106A6300F84978 /* pl */,
				7D9BEF132335EC4B005DCFD6 /* ja */,
				7D9BEF292335EC58005DCFD6 /* pt-BR */,
				7D9BEF3F2335EC62005DCFD6 /* vi */,
				7D9BEF552335EC6E005DCFD6 /* da */,
				7D9BEF6B2335EC7D005DCFD6 /* sv */,
				7D9BEF812335EC8B005DCFD6 /* fi */,
				7D9BF13A23370E8B005DCFD6 /* ro */,
			);
			name = Intents.intentdefinition;
			sourceTree = "<group>";
		};
		43A943741B926B7B0051FA24 /* Interface.storyboard */ = {
			isa = PBXVariantGroup;
			children = (
				43A943751B926B7B0051FA24 /* Base */,
				7DD382791F8DBFC60071272B /* es */,
				7D68AAAC1FE2DB0A00522C49 /* ru */,
				7D23668721250D180028B67D /* fr */,
				7D23669721250D230028B67D /* de */,
				7D2366A721250D2C0028B67D /* zh-Hans */,
				7D2366B421250D350028B67D /* it */,
				7D2366C721250D3F0028B67D /* nl */,
				7D2366D721250D4A0028B67D /* nb */,
				7D199D95212A067600241026 /* pl */,
				7D9BEEDD2335A5CC005DCFD6 /* en */,
				7D9BEF172335EC4C005DCFD6 /* ja */,
				7D9BEF2D2335EC59005DCFD6 /* pt-BR */,
				7D9BEF432335EC62005DCFD6 /* vi */,
				7D9BEF592335EC6E005DCFD6 /* da */,
				7D9BEF6F2335EC7D005DCFD6 /* sv */,
				7D9BEF852335EC8B005DCFD6 /* fi */,
				7D9BF13D23370E8B005DCFD6 /* ro */,
			);
			name = Interface.storyboard;
			sourceTree = "<group>";
		};
		43D9FFA821EA9A0C00AF44BF /* Main.storyboard */ = {
			isa = PBXVariantGroup;
			children = (
				43D9FFA921EA9A0C00AF44BF /* Base */,
				7D9BEF002335D67D005DCFD6 /* en */,
				7D9BEF022335D687005DCFD6 /* zh-Hans */,
				7D9BEF042335D68A005DCFD6 /* nl */,
				7D9BEF062335D68C005DCFD6 /* fr */,
				7D9BEF082335D68D005DCFD6 /* de */,
				7D9BEF0A2335D68F005DCFD6 /* it */,
				7D9BEF0C2335D690005DCFD6 /* nb */,
				7D9BEF0E2335D691005DCFD6 /* pl */,
				7D9BEF102335D693005DCFD6 /* ru */,
				7D9BEF122335D694005DCFD6 /* es */,
				7D9BEF182335EC4C005DCFD6 /* ja */,
				7D9BEF2E2335EC59005DCFD6 /* pt-BR */,
				7D9BEF442335EC62005DCFD6 /* vi */,
				7D9BEF5A2335EC6E005DCFD6 /* da */,
				7D9BEF702335EC7D005DCFD6 /* sv */,
				7D9BEF862335EC8B005DCFD6 /* fi */,
				7D9BF13E23370E8C005DCFD6 /* ro */,
			);
			name = Main.storyboard;
			sourceTree = "<group>";
		};
		43D9FFAD21EA9A0F00AF44BF /* LaunchScreen.storyboard */ = {
			isa = PBXVariantGroup;
			children = (
				43D9FFAE21EA9A0F00AF44BF /* Base */,
			);
			name = LaunchScreen.storyboard;
			sourceTree = "<group>";
		};
		4F70C1E21DE8DCA7006380B7 /* MainInterface.storyboard */ = {
			isa = PBXVariantGroup;
			children = (
				4F70C1E31DE8DCA7006380B7 /* Base */,
				7DD382781F8DBFC60071272B /* es */,
				7D68AAAB1FE2DB0A00522C49 /* ru */,
				7D23668621250D180028B67D /* fr */,
				7D23669621250D230028B67D /* de */,
				7D2366A621250D2C0028B67D /* zh-Hans */,
				7D2366B821250D360028B67D /* it */,
				7D2366C621250D3F0028B67D /* nl */,
				7D2366D621250D4A0028B67D /* nb */,
				7D199D94212A067600241026 /* pl */,
				7D9BEEDA2335A522005DCFD6 /* en */,
				7D9BEF162335EC4B005DCFD6 /* ja */,
				7D9BEF2C2335EC59005DCFD6 /* pt-BR */,
				7D9BEF422335EC62005DCFD6 /* vi */,
				7D9BEF582335EC6E005DCFD6 /* da */,
				7D9BEF6E2335EC7D005DCFD6 /* sv */,
				7D9BEF842335EC8B005DCFD6 /* fi */,
				7D9BF13C23370E8B005DCFD6 /* ro */,
			);
			name = MainInterface.storyboard;
			sourceTree = "<group>";
		};
		7D7076371FE06EDE004AC8EA /* Localizable.strings */ = {
			isa = PBXVariantGroup;
			children = (
				7D7076361FE06EDE004AC8EA /* es */,
				7D68AAAD1FE2E8D400522C49 /* ru */,
				7D23667821250C2D0028B67D /* Base */,
				7D23668B21250D180028B67D /* fr */,
				7D23669B21250D230028B67D /* de */,
				7D2366AB21250D2D0028B67D /* zh-Hans */,
				7D2366BC21250D360028B67D /* it */,
				7D2366CB21250D400028B67D /* nl */,
				7D2366DB21250D4A0028B67D /* nb */,
				7D199D99212A067600241026 /* pl */,
				7D9BEED82335A4F7005DCFD6 /* en */,
				7D9BEF1E2335EC4D005DCFD6 /* ja */,
				7D9BEF342335EC59005DCFD6 /* pt-BR */,
				7D9BEF4A2335EC63005DCFD6 /* vi */,
				7D9BEF602335EC6F005DCFD6 /* da */,
				7D9BEF762335EC7D005DCFD6 /* sv */,
				7D9BEF8C2335EC8C005DCFD6 /* fi */,
				7D9BF14223370E8C005DCFD6 /* ro */,
			);
			name = Localizable.strings;
			sourceTree = "<group>";
		};
		7D7076471FE06EE0004AC8EA /* InfoPlist.strings */ = {
			isa = PBXVariantGroup;
			children = (
				7D23667A21250C480028B67D /* Base */,
			);
			name = InfoPlist.strings;
			sourceTree = "<group>";
		};
		7D70764C1FE06EE1004AC8EA /* Localizable.strings */ = {
			isa = PBXVariantGroup;
			children = (
				7D70764B1FE06EE1004AC8EA /* es */,
				7D68AAB31FE2E8D500522C49 /* ru */,
				7D23667921250C440028B67D /* Base */,
				7D23668C21250D190028B67D /* fr */,
				7D23669C21250D230028B67D /* de */,
				7D2366AC21250D2D0028B67D /* zh-Hans */,
				7D2366BD21250D360028B67D /* it */,
				7D2366CC21250D400028B67D /* nl */,
				7D2366DC21250D4B0028B67D /* nb */,
				7D199D9A212A067600241026 /* pl */,
				7D9BEEDB2335A587005DCFD6 /* en */,
				7D9BEF1F2335EC4D005DCFD6 /* ja */,
				7D9BEF352335EC59005DCFD6 /* pt-BR */,
				7D9BEF4B2335EC63005DCFD6 /* vi */,
				7D9BEF612335EC6F005DCFD6 /* da */,
				7D9BEF772335EC7E005DCFD6 /* sv */,
				7D9BEF8D2335EC8C005DCFD6 /* fi */,
				7D9BF14323370E8C005DCFD6 /* ro */,
			);
			name = Localizable.strings;
			sourceTree = "<group>";
		};
		7D7076511FE06EE1004AC8EA /* InfoPlist.strings */ = {
			isa = PBXVariantGroup;
			children = (
				7D68AAB41FE2E8D600522C49 /* ru */,
				7D23667621250BF70028B67D /* Base */,
				7D23668921250D180028B67D /* fr */,
				7D23669921250D230028B67D /* de */,
				7D2366A921250D2C0028B67D /* zh-Hans */,
				7D2366BA21250D360028B67D /* it */,
				7D2366C921250D400028B67D /* nl */,
				7D2366D921250D4A0028B67D /* nb */,
				7D199D97212A067600241026 /* pl */,
				7D9BEED52335A3CB005DCFD6 /* en */,
				7D9BEF1C2335EC4C005DCFD6 /* ja */,
				7D9BEF322335EC59005DCFD6 /* pt-BR */,
				7D9BEF5E2335EC6F005DCFD6 /* da */,
				7D9BEF8A2335EC8C005DCFD6 /* fi */,
				7D9BEF98233600D6005DCFD6 /* es */,
				7D9BEF99233600D8005DCFD6 /* sv */,
				7D9BEF9A233600D9005DCFD6 /* vi */,
				7D9BF14123370E8C005DCFD6 /* ro */,
			);
			name = InfoPlist.strings;
			sourceTree = "<group>";
		};
		7D70765B1FE06EE2004AC8EA /* Localizable.strings */ = {
			isa = PBXVariantGroup;
			children = (
				7D70765A1FE06EE2004AC8EA /* es */,
				7D68AAB61FE2E8D600522C49 /* ru */,
				7D23668321250CFB0028B67D /* Base */,
				7D23669321250D190028B67D /* fr */,
				7D2366A321250D240028B67D /* de */,
				7D2366B321250D2D0028B67D /* zh-Hans */,
				7D2366C321250D370028B67D /* it */,
				7D2366D321250D410028B67D /* nl */,
				7D2366E321250D4B0028B67D /* nb */,
				7D199DA2212A067700241026 /* pl */,
				7D9BEF272335EC4E005DCFD6 /* ja */,
				7D9BEF3D2335EC5A005DCFD6 /* pt-BR */,
				7D9BEF532335EC63005DCFD6 /* vi */,
				7D9BEF692335EC70005DCFD6 /* da */,
				7D9BEF7F2335EC7E005DCFD6 /* sv */,
				7D9BEF952335EC8D005DCFD6 /* fi */,
				7D9BF14523370E8D005DCFD6 /* ro */,
			);
			name = Localizable.strings;
			sourceTree = "<group>";
		};
		7D7076601FE06EE3004AC8EA /* Localizable.strings */ = {
			isa = PBXVariantGroup;
			children = (
				7D70765F1FE06EE3004AC8EA /* es */,
				7D68AAB71FE2E8D600522C49 /* ru */,
				7D23667F21250CB80028B67D /* Base */,
				7D23668F21250D190028B67D /* fr */,
				7D23669F21250D240028B67D /* de */,
				7D2366AF21250D2D0028B67D /* zh-Hans */,
				7D2366BF21250D370028B67D /* it */,
				7D2366CF21250D400028B67D /* nl */,
				7D2366DF21250D4B0028B67D /* nb */,
				7D199D9D212A067700241026 /* pl */,
				7D9BEEDE2335A5F7005DCFD6 /* en */,
				7D9BEF222335EC4D005DCFD6 /* ja */,
				7D9BEF382335EC5A005DCFD6 /* pt-BR */,
				7D9BEF4E2335EC63005DCFD6 /* vi */,
				7D9BEF642335EC6F005DCFD6 /* da */,
				7D9BEF7A2335EC7E005DCFD6 /* sv */,
				7D9BEF902335EC8C005DCFD6 /* fi */,
				7D9BF14423370E8D005DCFD6 /* ro */,
			);
			name = Localizable.strings;
			sourceTree = "<group>";
		};
		7D7076651FE06EE4004AC8EA /* Localizable.strings */ = {
			isa = PBXVariantGroup;
			children = (
				7D7076641FE06EE4004AC8EA /* es */,
				7D68AAB81FE2E8D700522C49 /* ru */,
				7D23667521250BE30028B67D /* Base */,
				7D23668821250D180028B67D /* fr */,
				7D23669821250D230028B67D /* de */,
				7D2366A821250D2C0028B67D /* zh-Hans */,
				7D2366B921250D360028B67D /* it */,
				7D2366C821250D400028B67D /* nl */,
				7D2366D821250D4A0028B67D /* nb */,
				7D199D96212A067600241026 /* pl */,
				7D9BEF1B2335EC4C005DCFD6 /* ja */,
				7D9BEF312335EC59005DCFD6 /* pt-BR */,
				7D9BEF472335EC62005DCFD6 /* vi */,
				7D9BEF5D2335EC6F005DCFD6 /* da */,
				7D9BEF732335EC7D005DCFD6 /* sv */,
				7D9BEF892335EC8C005DCFD6 /* fi */,
				7D9BEF972335F667005DCFD6 /* en */,
				7D9BF14023370E8C005DCFD6 /* ro */,
			);
			name = Localizable.strings;
			sourceTree = "<group>";
		};
		7D9BEEE72335A6B3005DCFD6 /* Localizable.strings */ = {
			isa = PBXVariantGroup;
			children = (
				7D9BEEE62335A6B3005DCFD6 /* en */,
				7D9BEEE82335A6B9005DCFD6 /* zh-Hans */,
				7D9BEEE92335A6BB005DCFD6 /* nl */,
				7D9BEEEA2335A6BC005DCFD6 /* fr */,
				7D9BEEEB2335A6BD005DCFD6 /* de */,
				7D9BEEEC2335A6BE005DCFD6 /* it */,
				7D9BEEED2335A6BF005DCFD6 /* nb */,
				7D9BEEEE2335A6BF005DCFD6 /* pl */,
				7D9BEEEF2335A6C0005DCFD6 /* ru */,
				7D9BEEF02335A6C1005DCFD6 /* es */,
				7D9BEF282335EC4E005DCFD6 /* ja */,
				7D9BEF3E2335EC5A005DCFD6 /* pt-BR */,
				7D9BEF542335EC64005DCFD6 /* vi */,
				7D9BEF6A2335EC70005DCFD6 /* da */,
				7D9BEF802335EC7E005DCFD6 /* sv */,
				7D9BEF962335EC8D005DCFD6 /* fi */,
				7D9BF14623370E8D005DCFD6 /* ro */,
			);
			name = Localizable.strings;
			sourceTree = "<group>";
		};
		7D9BEEF52335CF8D005DCFD6 /* Localizable.strings */ = {
			isa = PBXVariantGroup;
			children = (
				7D9BEEF42335CF8D005DCFD6 /* en */,
				7D9BEEF62335CF90005DCFD6 /* zh-Hans */,
				7D9BEEF72335CF91005DCFD6 /* nl */,
				7D9BEEF82335CF93005DCFD6 /* fr */,
				7D9BEEF92335CF93005DCFD6 /* de */,
				7D9BEEFA2335CF94005DCFD6 /* it */,
				7D9BEEFB2335CF95005DCFD6 /* nb */,
				7D9BEEFC2335CF96005DCFD6 /* pl */,
				7D9BEEFD2335CF97005DCFD6 /* ru */,
				7D9BEEFE2335CF97005DCFD6 /* es */,
				7D9BEF1A2335EC4C005DCFD6 /* ja */,
				7D9BEF302335EC59005DCFD6 /* pt-BR */,
				7D9BEF462335EC62005DCFD6 /* vi */,
				7D9BEF5C2335EC6F005DCFD6 /* da */,
				7D9BEF722335EC7D005DCFD6 /* sv */,
				7D9BEF882335EC8C005DCFD6 /* fi */,
				7D9BF13F23370E8C005DCFD6 /* ro */,
			);
			name = Localizable.strings;
			sourceTree = "<group>";
		};
		80F864E42433BF5D0026EC26 /* InfoPlist.strings */ = {
			isa = PBXVariantGroup;
			children = (
				80F864E52433BF5D0026EC26 /* fi */,
			);
			name = InfoPlist.strings;
			sourceTree = "<group>";
		};
		C1C73F0F1DE3D0270022FC89 /* InfoPlist.strings */ = {
			isa = PBXVariantGroup;
			children = (
				7D23667E21250CAC0028B67D /* Base */,
			);
			name = InfoPlist.strings;
			sourceTree = "<group>";
		};
/* End PBXVariantGroup section */

/* Begin XCBuildConfiguration section */
		432CF87920D8B8380066B889 /* Debug */ = {
			isa = XCBuildConfiguration;
			buildSettings = {
				PRODUCT_NAME = "$(TARGET_NAME)";
			};
			name = Debug;
		};
		432CF87A20D8B8380066B889 /* Release */ = {
			isa = XCBuildConfiguration;
			buildSettings = {
				PRODUCT_NAME = "$(TARGET_NAME)";
			};
			name = Release;
		};
		43776FB41B8022E90074EA36 /* Debug */ = {
			isa = XCBuildConfiguration;
			baseConfigurationReference = 437D9BA11D7B5203007245E8 /* Loop.xcconfig */;
			buildSettings = {
				ALWAYS_SEARCH_USER_PATHS = NO;
				APP_GROUP_IDENTIFIER = "group.$(MAIN_APP_BUNDLE_IDENTIFIER)Group";
				CLANG_ANALYZER_GCD_PERFORMANCE = YES;
				CLANG_ANALYZER_LOCALIZABILITY_EMPTY_CONTEXT = YES;
				CLANG_ANALYZER_LOCALIZABILITY_NONLOCALIZED = YES;
				CLANG_ANALYZER_NONNULL = YES;
				CLANG_ANALYZER_NUMBER_OBJECT_CONVERSION = YES_AGGRESSIVE;
				CLANG_ANALYZER_SECURITY_FLOATLOOPCOUNTER = YES;
				CLANG_ANALYZER_SECURITY_INSECUREAPI_RAND = YES;
				CLANG_ANALYZER_SECURITY_INSECUREAPI_STRCPY = YES;
				CLANG_CXX_LANGUAGE_STANDARD = "gnu++17";
				CLANG_CXX_LIBRARY = "libc++";
				CLANG_ENABLE_MODULES = YES;
				CLANG_ENABLE_OBJC_ARC = YES;
				CLANG_WARN_ASSIGN_ENUM = YES;
				CLANG_WARN_ATOMIC_IMPLICIT_SEQ_CST = YES;
				CLANG_WARN_BLOCK_CAPTURE_AUTORELEASING = YES_ERROR;
				CLANG_WARN_BOOL_CONVERSION = YES_ERROR;
				CLANG_WARN_COMMA = YES_ERROR;
				CLANG_WARN_CONSTANT_CONVERSION = YES_ERROR;
				CLANG_WARN_CXX0X_EXTENSIONS = YES;
				CLANG_WARN_DELETE_NON_VIRTUAL_DTOR = YES_ERROR;
				CLANG_WARN_DEPRECATED_OBJC_IMPLEMENTATIONS = YES;
				CLANG_WARN_DIRECT_OBJC_ISA_USAGE = YES_ERROR;
				CLANG_WARN_DOCUMENTATION_COMMENTS = YES;
				CLANG_WARN_EMPTY_BODY = YES;
				CLANG_WARN_ENUM_CONVERSION = YES_ERROR;
				CLANG_WARN_FLOAT_CONVERSION = YES_ERROR;
				CLANG_WARN_IMPLICIT_SIGN_CONVERSION = YES_ERROR;
				CLANG_WARN_INFINITE_RECURSION = YES;
				CLANG_WARN_INT_CONVERSION = YES_ERROR;
				CLANG_WARN_MISSING_NOESCAPE = YES_ERROR;
				CLANG_WARN_NON_LITERAL_NULL_CONVERSION = YES_ERROR;
				CLANG_WARN_OBJC_EXPLICIT_OWNERSHIP_TYPE = YES;
				CLANG_WARN_OBJC_IMPLICIT_ATOMIC_PROPERTIES = YES;
				CLANG_WARN_OBJC_IMPLICIT_RETAIN_SELF = YES;
				CLANG_WARN_OBJC_INTERFACE_IVARS = YES_ERROR;
				CLANG_WARN_OBJC_LITERAL_CONVERSION = YES_ERROR;
				CLANG_WARN_OBJC_MISSING_PROPERTY_SYNTHESIS = YES;
				CLANG_WARN_OBJC_REPEATED_USE_OF_WEAK = YES_AGGRESSIVE;
				CLANG_WARN_OBJC_ROOT_CLASS = YES_ERROR;
				CLANG_WARN_PRAGMA_PACK = YES_ERROR;
				CLANG_WARN_QUOTED_INCLUDE_IN_FRAMEWORK_HEADER = YES_ERROR;
				CLANG_WARN_RANGE_LOOP_ANALYSIS = YES;
				CLANG_WARN_SEMICOLON_BEFORE_METHOD_BODY = YES;
				CLANG_WARN_STRICT_PROTOTYPES = YES_ERROR;
				CLANG_WARN_SUSPICIOUS_IMPLICIT_CONVERSION = YES_ERROR;
				CLANG_WARN_SUSPICIOUS_MOVE = YES;
				CLANG_WARN_UNGUARDED_AVAILABILITY = YES_AGGRESSIVE;
				CLANG_WARN_UNREACHABLE_CODE = YES_AGGRESSIVE;
				CLANG_WARN_VEXING_PARSE = YES_ERROR;
				CLANG_WARN__DUPLICATE_METHOD_MATCH = YES;
				CLANG_WARN__EXIT_TIME_DESTRUCTORS = YES;
				CODE_SIGN_STYLE = Automatic;
				COPY_PHASE_STRIP = NO;
				DEBUG_INFORMATION_FORMAT = dwarf;
				DEVELOPMENT_TEAM = "";
				DYLIB_COMPATIBILITY_VERSION = 1;
				DYLIB_CURRENT_VERSION = "";
				ENABLE_STRICT_OBJC_MSGSEND = YES;
				ENABLE_TESTABILITY = YES;
				FRAMEWORK_SEARCH_PATHS = (
					"$(inherited)",
					"$(PROJECT_DIR)/Carthage/Build/iOS",
				);
				GCC_C_LANGUAGE_STANDARD = gnu11;
				GCC_NO_COMMON_BLOCKS = YES;
				GCC_OPTIMIZATION_LEVEL = 0;
				GCC_PREPROCESSOR_DEFINITIONS = (
					"DEBUG=1",
					"$(inherited)",
				);
				GCC_TREAT_IMPLICIT_FUNCTION_DECLARATIONS_AS_ERRORS = YES;
				GCC_TREAT_INCOMPATIBLE_POINTER_TYPE_WARNINGS_AS_ERRORS = YES;
				GCC_WARN_64_TO_32_BIT_CONVERSION = YES_ERROR;
				GCC_WARN_ABOUT_MISSING_FIELD_INITIALIZERS = YES;
				GCC_WARN_ABOUT_MISSING_NEWLINE = YES;
				GCC_WARN_ABOUT_MISSING_PROTOTYPES = YES;
				GCC_WARN_ABOUT_RETURN_TYPE = YES_ERROR;
				GCC_WARN_FOUR_CHARACTER_CONSTANTS = YES;
				GCC_WARN_HIDDEN_VIRTUAL_FUNCTIONS = YES;
				GCC_WARN_INITIALIZER_NOT_FULLY_BRACKETED = YES;
				GCC_WARN_NON_VIRTUAL_DESTRUCTOR = YES;
				GCC_WARN_SHADOW = YES;
				GCC_WARN_SIGN_COMPARE = YES;
				GCC_WARN_STRICT_SELECTOR_MATCH = YES;
				GCC_WARN_UNDECLARED_SELECTOR = YES;
				GCC_WARN_UNINITIALIZED_AUTOS = YES_AGGRESSIVE;
				GCC_WARN_UNKNOWN_PRAGMAS = YES;
				GCC_WARN_UNUSED_FUNCTION = YES;
				GCC_WARN_UNUSED_LABEL = YES;
				GCC_WARN_UNUSED_PARAMETER = YES;
				GCC_WARN_UNUSED_VARIABLE = YES;
				IPHONEOS_DEPLOYMENT_TARGET = 14.1;
				LOCALIZED_STRING_MACRO_NAMES = (
					NSLocalizedString,
					CFLocalizedString,
					LocalizedString,
				);
				MAIN_APP_BUNDLE_IDENTIFIER = "$(inherited).Loop";
				MTL_ENABLE_DEBUG_INFO = INCLUDE_SOURCE;
				MTL_FAST_MATH = YES;
				ONLY_ACTIVE_ARCH = YES;
				PROVISIONING_PROFILE = "";
				PROVISIONING_PROFILE_SPECIFIER = "";
				SDKROOT = iphoneos;
				SWIFT_ACTIVE_COMPILATION_CONDITIONS = "$(inherited) DEBUG";
				SWIFT_OPTIMIZATION_LEVEL = "-Onone";
				SWIFT_VERSION = 5.0;
				TARGETED_DEVICE_FAMILY = "1,2";
				VERSIONING_SYSTEM = "apple-generic";
				WARNING_CFLAGS = "-Wall";
				WATCHOS_DEPLOYMENT_TARGET = 4.1;
			};
			name = Debug;
		};
		43776FB51B8022E90074EA36 /* Release */ = {
			isa = XCBuildConfiguration;
			baseConfigurationReference = 437D9BA11D7B5203007245E8 /* Loop.xcconfig */;
			buildSettings = {
				ALWAYS_SEARCH_USER_PATHS = NO;
				APP_GROUP_IDENTIFIER = "group.$(MAIN_APP_BUNDLE_IDENTIFIER)Group";
				CLANG_ANALYZER_GCD_PERFORMANCE = YES;
				CLANG_ANALYZER_LOCALIZABILITY_EMPTY_CONTEXT = YES;
				CLANG_ANALYZER_LOCALIZABILITY_NONLOCALIZED = YES;
				CLANG_ANALYZER_NONNULL = YES;
				CLANG_ANALYZER_NUMBER_OBJECT_CONVERSION = YES_AGGRESSIVE;
				CLANG_ANALYZER_SECURITY_FLOATLOOPCOUNTER = YES;
				CLANG_ANALYZER_SECURITY_INSECUREAPI_RAND = YES;
				CLANG_ANALYZER_SECURITY_INSECUREAPI_STRCPY = YES;
				CLANG_CXX_LANGUAGE_STANDARD = "gnu++17";
				CLANG_CXX_LIBRARY = "libc++";
				CLANG_ENABLE_MODULES = YES;
				CLANG_ENABLE_OBJC_ARC = YES;
				CLANG_WARN_ASSIGN_ENUM = YES;
				CLANG_WARN_ATOMIC_IMPLICIT_SEQ_CST = YES;
				CLANG_WARN_BLOCK_CAPTURE_AUTORELEASING = YES_ERROR;
				CLANG_WARN_BOOL_CONVERSION = YES_ERROR;
				CLANG_WARN_COMMA = YES_ERROR;
				CLANG_WARN_CONSTANT_CONVERSION = YES_ERROR;
				CLANG_WARN_CXX0X_EXTENSIONS = YES;
				CLANG_WARN_DELETE_NON_VIRTUAL_DTOR = YES_ERROR;
				CLANG_WARN_DEPRECATED_OBJC_IMPLEMENTATIONS = YES;
				CLANG_WARN_DIRECT_OBJC_ISA_USAGE = YES_ERROR;
				CLANG_WARN_DOCUMENTATION_COMMENTS = YES;
				CLANG_WARN_EMPTY_BODY = YES;
				CLANG_WARN_ENUM_CONVERSION = YES_ERROR;
				CLANG_WARN_FLOAT_CONVERSION = YES_ERROR;
				CLANG_WARN_IMPLICIT_SIGN_CONVERSION = YES_ERROR;
				CLANG_WARN_INFINITE_RECURSION = YES;
				CLANG_WARN_INT_CONVERSION = YES_ERROR;
				CLANG_WARN_MISSING_NOESCAPE = YES_ERROR;
				CLANG_WARN_NON_LITERAL_NULL_CONVERSION = YES_ERROR;
				CLANG_WARN_OBJC_EXPLICIT_OWNERSHIP_TYPE = YES;
				CLANG_WARN_OBJC_IMPLICIT_ATOMIC_PROPERTIES = YES;
				CLANG_WARN_OBJC_IMPLICIT_RETAIN_SELF = YES;
				CLANG_WARN_OBJC_INTERFACE_IVARS = YES_ERROR;
				CLANG_WARN_OBJC_LITERAL_CONVERSION = YES_ERROR;
				CLANG_WARN_OBJC_MISSING_PROPERTY_SYNTHESIS = YES;
				CLANG_WARN_OBJC_REPEATED_USE_OF_WEAK = YES_AGGRESSIVE;
				CLANG_WARN_OBJC_ROOT_CLASS = YES_ERROR;
				CLANG_WARN_PRAGMA_PACK = YES_ERROR;
				CLANG_WARN_QUOTED_INCLUDE_IN_FRAMEWORK_HEADER = YES_ERROR;
				CLANG_WARN_RANGE_LOOP_ANALYSIS = YES;
				CLANG_WARN_SEMICOLON_BEFORE_METHOD_BODY = YES;
				CLANG_WARN_STRICT_PROTOTYPES = YES_ERROR;
				CLANG_WARN_SUSPICIOUS_IMPLICIT_CONVERSION = YES_ERROR;
				CLANG_WARN_SUSPICIOUS_MOVE = YES;
				CLANG_WARN_UNGUARDED_AVAILABILITY = YES_AGGRESSIVE;
				CLANG_WARN_UNREACHABLE_CODE = YES_AGGRESSIVE;
				CLANG_WARN_VEXING_PARSE = YES_ERROR;
				CLANG_WARN__DUPLICATE_METHOD_MATCH = YES;
				CLANG_WARN__EXIT_TIME_DESTRUCTORS = YES;
				CODE_SIGN_STYLE = Automatic;
				COPY_PHASE_STRIP = NO;
				DEVELOPMENT_TEAM = "";
				DYLIB_COMPATIBILITY_VERSION = 1;
				DYLIB_CURRENT_VERSION = "";
				ENABLE_NS_ASSERTIONS = NO;
				ENABLE_STRICT_OBJC_MSGSEND = YES;
				FRAMEWORK_SEARCH_PATHS = (
					"$(inherited)",
					"$(PROJECT_DIR)/Carthage/Build/iOS",
				);
				GCC_C_LANGUAGE_STANDARD = gnu11;
				GCC_NO_COMMON_BLOCKS = YES;
				GCC_TREAT_IMPLICIT_FUNCTION_DECLARATIONS_AS_ERRORS = YES;
				GCC_TREAT_INCOMPATIBLE_POINTER_TYPE_WARNINGS_AS_ERRORS = YES;
				GCC_WARN_64_TO_32_BIT_CONVERSION = YES_ERROR;
				GCC_WARN_ABOUT_MISSING_FIELD_INITIALIZERS = YES;
				GCC_WARN_ABOUT_MISSING_NEWLINE = YES;
				GCC_WARN_ABOUT_MISSING_PROTOTYPES = YES;
				GCC_WARN_ABOUT_RETURN_TYPE = YES_ERROR;
				GCC_WARN_FOUR_CHARACTER_CONSTANTS = YES;
				GCC_WARN_HIDDEN_VIRTUAL_FUNCTIONS = YES;
				GCC_WARN_INITIALIZER_NOT_FULLY_BRACKETED = YES;
				GCC_WARN_NON_VIRTUAL_DESTRUCTOR = YES;
				GCC_WARN_SHADOW = YES;
				GCC_WARN_SIGN_COMPARE = YES;
				GCC_WARN_STRICT_SELECTOR_MATCH = YES;
				GCC_WARN_UNDECLARED_SELECTOR = YES;
				GCC_WARN_UNINITIALIZED_AUTOS = YES_AGGRESSIVE;
				GCC_WARN_UNKNOWN_PRAGMAS = YES;
				GCC_WARN_UNUSED_FUNCTION = YES;
				GCC_WARN_UNUSED_LABEL = YES;
				GCC_WARN_UNUSED_PARAMETER = YES;
				GCC_WARN_UNUSED_VARIABLE = YES;
				IPHONEOS_DEPLOYMENT_TARGET = 14.1;
				LOCALIZED_STRING_MACRO_NAMES = (
					NSLocalizedString,
					CFLocalizedString,
					LocalizedString,
				);
				MAIN_APP_BUNDLE_IDENTIFIER = "$(inherited).Loop";
				MTL_ENABLE_DEBUG_INFO = NO;
				MTL_FAST_MATH = YES;
				PROVISIONING_PROFILE = "";
				PROVISIONING_PROFILE_SPECIFIER = "";
				SDKROOT = iphoneos;
				SWIFT_OPTIMIZATION_LEVEL = "-Owholemodule";
				SWIFT_VERSION = 5.0;
				TARGETED_DEVICE_FAMILY = "1,2";
				VALIDATE_PRODUCT = YES;
				VERSIONING_SYSTEM = "apple-generic";
				WARNING_CFLAGS = "-Wall";
				WATCHOS_DEPLOYMENT_TARGET = 4.1;
			};
			name = Release;
		};
		43776FB71B8022E90074EA36 /* Debug */ = {
			isa = XCBuildConfiguration;
			buildSettings = {
				ALWAYS_EMBED_SWIFT_STANDARD_LIBRARIES = YES;
				ASSETCATALOG_COMPILER_APPICON_NAME = "$(APPICON_NAME)";
				CODE_SIGN_ENTITLEMENTS = "$(LOOP_ENTITLEMENTS)";
				CODE_SIGN_IDENTITY = "$(LOOP_CODE_SIGN_IDENTITY_DEBUG)";
				CODE_SIGN_STYLE = "$(LOOP_CODE_SIGN_STYLE)";
				DEBUG_INFORMATION_FORMAT = "dwarf-with-dsym";
				DEVELOPMENT_TEAM = "$(LOOP_DEVELOPMENT_TEAM)";
				INFOPLIST_FILE = Loop/Info.plist;
				LD_RUNPATH_SEARCH_PATHS = "$(inherited) @executable_path/Frameworks";
				OTHER_LDFLAGS = "";
				"OTHER_SWIFT_FLAGS[arch=*]" = "-DDEBUG";
				"OTHER_SWIFT_FLAGS[sdk=iphonesimulator*]" = "-D IOS_SIMULATOR -D DEBUG";
				PRODUCT_BUNDLE_IDENTIFIER = "$(MAIN_APP_BUNDLE_IDENTIFIER)";
				PRODUCT_NAME = "$(TARGET_NAME)";
				PROVISIONING_PROFILE_SPECIFIER = "$(LOOP_PROVISIONING_PROFILE_SPECIFIER_DEBUG)";
				TARGETED_DEVICE_FAMILY = 1;
			};
			name = Debug;
		};
		43776FB81B8022E90074EA36 /* Release */ = {
			isa = XCBuildConfiguration;
			buildSettings = {
				ALWAYS_EMBED_SWIFT_STANDARD_LIBRARIES = YES;
				ASSETCATALOG_COMPILER_APPICON_NAME = "$(APPICON_NAME)";
				CODE_SIGN_ENTITLEMENTS = "$(LOOP_ENTITLEMENTS)";
				CODE_SIGN_IDENTITY = "$(LOOP_CODE_SIGN_IDENTITY_RELEASE)";
				CODE_SIGN_STYLE = "$(LOOP_CODE_SIGN_STYLE)";
				DEVELOPMENT_TEAM = "$(LOOP_DEVELOPMENT_TEAM)";
				INFOPLIST_FILE = Loop/Info.plist;
				LD_RUNPATH_SEARCH_PATHS = "$(inherited) @executable_path/Frameworks";
				OTHER_LDFLAGS = "";
				PRODUCT_BUNDLE_IDENTIFIER = "$(MAIN_APP_BUNDLE_IDENTIFIER)";
				PRODUCT_NAME = "$(TARGET_NAME)";
				PROVISIONING_PROFILE_SPECIFIER = "$(LOOP_PROVISIONING_PROFILE_SPECIFIER_RELEASE)";
				TARGETED_DEVICE_FAMILY = 1;
			};
			name = Release;
		};
		43A943961B926B7B0051FA24 /* Debug */ = {
			isa = XCBuildConfiguration;
			buildSettings = {
				ASSETCATALOG_COMPILER_COMPLICATION_NAME = Complication;
				CODE_SIGN_ENTITLEMENTS = "WatchApp Extension/WatchApp Extension.entitlements";
				CODE_SIGN_IDENTITY = "$(LOOP_CODE_SIGN_IDENTITY_DEBUG)";
				CODE_SIGN_STYLE = "$(LOOP_CODE_SIGN_STYLE)";
				DEVELOPMENT_TEAM = "$(LOOP_DEVELOPMENT_TEAM)";
				FRAMEWORK_SEARCH_PATHS = "$(PROJECT_DIR)/Carthage/Build/watchOS";
				INFOPLIST_FILE = "WatchApp Extension/Info.plist";
				LD_RUNPATH_SEARCH_PATHS = "$(inherited) @executable_path/Frameworks @executable_path/../../Frameworks";
				PRODUCT_BUNDLE_IDENTIFIER = "$(MAIN_APP_BUNDLE_IDENTIFIER).LoopWatch.watchkitextension";
				PRODUCT_NAME = "$(TARGET_NAME)";
				PROVISIONING_PROFILE_SPECIFIER = "$(LOOP_PROVISIONING_PROFILE_SPECIFIER_WATCHAPP_EXTENSION_DEBUG)";
				SDKROOT = watchos;
				SKIP_INSTALL = YES;
				SWIFT_OBJC_BRIDGING_HEADER = "WatchApp Extension/Extensions/WatchApp Extension-Bridging-Header.h";
				TARGETED_DEVICE_FAMILY = 4;
				WATCHOS_DEPLOYMENT_TARGET = 6.0;
			};
			name = Debug;
		};
		43A943971B926B7B0051FA24 /* Release */ = {
			isa = XCBuildConfiguration;
			buildSettings = {
				ASSETCATALOG_COMPILER_COMPLICATION_NAME = Complication;
				CODE_SIGN_ENTITLEMENTS = "WatchApp Extension/WatchApp Extension.entitlements";
				CODE_SIGN_IDENTITY = "$(LOOP_CODE_SIGN_IDENTITY_RELEASE)";
				CODE_SIGN_STYLE = "$(LOOP_CODE_SIGN_STYLE)";
				DEVELOPMENT_TEAM = "$(LOOP_DEVELOPMENT_TEAM)";
				FRAMEWORK_SEARCH_PATHS = "$(PROJECT_DIR)/Carthage/Build/watchOS";
				INFOPLIST_FILE = "WatchApp Extension/Info.plist";
				LD_RUNPATH_SEARCH_PATHS = "$(inherited) @executable_path/Frameworks @executable_path/../../Frameworks";
				PRODUCT_BUNDLE_IDENTIFIER = "$(MAIN_APP_BUNDLE_IDENTIFIER).LoopWatch.watchkitextension";
				PRODUCT_NAME = "$(TARGET_NAME)";
				PROVISIONING_PROFILE_SPECIFIER = "$(LOOP_PROVISIONING_PROFILE_SPECIFIER_WATCHAPP_EXTENSION_RELEASE)";
				SDKROOT = watchos;
				SKIP_INSTALL = YES;
				SWIFT_OBJC_BRIDGING_HEADER = "WatchApp Extension/Extensions/WatchApp Extension-Bridging-Header.h";
				TARGETED_DEVICE_FAMILY = 4;
				WATCHOS_DEPLOYMENT_TARGET = 6.0;
			};
			name = Release;
		};
		43A9439A1B926B7B0051FA24 /* Debug */ = {
			isa = XCBuildConfiguration;
			buildSettings = {
				ALWAYS_EMBED_SWIFT_STANDARD_LIBRARIES = YES;
				ASSETCATALOG_COMPILER_APPICON_NAME = "$(APPICON_NAME)";
				CODE_SIGN_IDENTITY = "$(LOOP_CODE_SIGN_IDENTITY_DEBUG)";
				CODE_SIGN_STYLE = "$(LOOP_CODE_SIGN_STYLE)";
				DEVELOPMENT_TEAM = "$(LOOP_DEVELOPMENT_TEAM)";
				FRAMEWORK_SEARCH_PATHS = "$(PROJECT_DIR)/Carthage/Build/watchOS";
				IBSC_MODULE = WatchApp_Extension;
				INFOPLIST_FILE = WatchApp/Info.plist;
				LD_RUNPATH_SEARCH_PATHS = "$(inherited) @executable_path/Frameworks";
				PRODUCT_BUNDLE_IDENTIFIER = "$(MAIN_APP_BUNDLE_IDENTIFIER).LoopWatch";
				PRODUCT_NAME = "$(TARGET_NAME)";
				PROVISIONING_PROFILE_SPECIFIER = "$(LOOP_PROVISIONING_PROFILE_SPECIFIER_WATCHAPP_DEBUG)";
				SDKROOT = watchos;
				SKIP_INSTALL = YES;
				TARGETED_DEVICE_FAMILY = 4;
				WATCHOS_DEPLOYMENT_TARGET = 6.0;
			};
			name = Debug;
		};
		43A9439B1B926B7B0051FA24 /* Release */ = {
			isa = XCBuildConfiguration;
			buildSettings = {
				ALWAYS_EMBED_SWIFT_STANDARD_LIBRARIES = YES;
				ASSETCATALOG_COMPILER_APPICON_NAME = "$(APPICON_NAME)";
				CODE_SIGN_IDENTITY = "$(LOOP_CODE_SIGN_IDENTITY_RELEASE)";
				CODE_SIGN_STYLE = "$(LOOP_CODE_SIGN_STYLE)";
				DEVELOPMENT_TEAM = "$(LOOP_DEVELOPMENT_TEAM)";
				FRAMEWORK_SEARCH_PATHS = "$(PROJECT_DIR)/Carthage/Build/watchOS";
				IBSC_MODULE = WatchApp_Extension;
				INFOPLIST_FILE = WatchApp/Info.plist;
				LD_RUNPATH_SEARCH_PATHS = "$(inherited) @executable_path/Frameworks";
				PRODUCT_BUNDLE_IDENTIFIER = "$(MAIN_APP_BUNDLE_IDENTIFIER).LoopWatch";
				PRODUCT_NAME = "$(TARGET_NAME)";
				PROVISIONING_PROFILE_SPECIFIER = "$(LOOP_PROVISIONING_PROFILE_SPECIFIER_WATCHAPP_RELEASE)";
				SDKROOT = watchos;
				SKIP_INSTALL = YES;
				TARGETED_DEVICE_FAMILY = 4;
				WATCHOS_DEPLOYMENT_TARGET = 6.0;
			};
			name = Release;
		};
		43D9002821EB209400AF44BF /* Debug */ = {
			isa = XCBuildConfiguration;
			buildSettings = {
				APPLICATION_EXTENSION_API_ONLY = YES;
				CLANG_ENABLE_OBJC_WEAK = YES;
				DEFINES_MODULE = YES;
				DYLIB_INSTALL_NAME_BASE = "@rpath";
				FRAMEWORK_SEARCH_PATHS = "$(PROJECT_DIR)/Carthage/Build/watchOS";
				INFOPLIST_FILE = LoopCore/Info.plist;
				INSTALL_PATH = "$(LOCAL_LIBRARY_DIR)/Frameworks";
				LD_RUNPATH_SEARCH_PATHS = "$(inherited) @executable_path/Frameworks @loader_path/Frameworks";
				PRODUCT_BUNDLE_IDENTIFIER = com.loopkit.LoopCore;
				PRODUCT_NAME = LoopCore;
				SDKROOT = watchos;
				SKIP_INSTALL = YES;
				TARGETED_DEVICE_FAMILY = 4;
			};
			name = Debug;
		};
		43D9002921EB209400AF44BF /* Release */ = {
			isa = XCBuildConfiguration;
			buildSettings = {
				APPLICATION_EXTENSION_API_ONLY = YES;
				CLANG_ENABLE_OBJC_WEAK = YES;
				DEFINES_MODULE = YES;
				DYLIB_INSTALL_NAME_BASE = "@rpath";
				FRAMEWORK_SEARCH_PATHS = "$(PROJECT_DIR)/Carthage/Build/watchOS";
				INFOPLIST_FILE = LoopCore/Info.plist;
				INSTALL_PATH = "$(LOCAL_LIBRARY_DIR)/Frameworks";
				LD_RUNPATH_SEARCH_PATHS = "$(inherited) @executable_path/Frameworks @loader_path/Frameworks";
				PRODUCT_BUNDLE_IDENTIFIER = com.loopkit.LoopCore;
				PRODUCT_NAME = LoopCore;
				SDKROOT = watchos;
				SKIP_INSTALL = YES;
				TARGETED_DEVICE_FAMILY = 4;
			};
			name = Release;
		};
		43D9FFB121EA9A0F00AF44BF /* Debug */ = {
			isa = XCBuildConfiguration;
			buildSettings = {
				ALWAYS_EMBED_SWIFT_STANDARD_LIBRARIES = YES;
				ASSETCATALOG_COMPILER_APPICON_NAME = AppIcon;
				CLANG_ENABLE_OBJC_WEAK = YES;
				CODE_SIGN_ENTITLEMENTS = Learn/Learn.entitlements;
				DEVELOPMENT_TEAM = "$(LOOP_DEVELOPMENT_TEAM)";
				INFOPLIST_FILE = Learn/Info.plist;
				LD_RUNPATH_SEARCH_PATHS = "$(inherited) @executable_path/Frameworks";
				PRODUCT_BUNDLE_IDENTIFIER = "$(MAIN_APP_BUNDLE_IDENTIFIER)Learn";
				PRODUCT_NAME = "$(TARGET_NAME)";
				TARGETED_DEVICE_FAMILY = "1,2";
			};
			name = Debug;
		};
		43D9FFB221EA9A0F00AF44BF /* Release */ = {
			isa = XCBuildConfiguration;
			buildSettings = {
				ALWAYS_EMBED_SWIFT_STANDARD_LIBRARIES = YES;
				ASSETCATALOG_COMPILER_APPICON_NAME = AppIcon;
				CLANG_ENABLE_OBJC_WEAK = YES;
				CODE_SIGN_ENTITLEMENTS = Learn/Learn.entitlements;
				DEVELOPMENT_TEAM = "$(LOOP_DEVELOPMENT_TEAM)";
				INFOPLIST_FILE = Learn/Info.plist;
				LD_RUNPATH_SEARCH_PATHS = "$(inherited) @executable_path/Frameworks";
				PRODUCT_BUNDLE_IDENTIFIER = "$(MAIN_APP_BUNDLE_IDENTIFIER)Learn";
				PRODUCT_NAME = "$(TARGET_NAME)";
				TARGETED_DEVICE_FAMILY = "1,2";
			};
			name = Release;
		};
		43D9FFD921EAE05D00AF44BF /* Debug */ = {
			isa = XCBuildConfiguration;
			buildSettings = {
				APPLICATION_EXTENSION_API_ONLY = YES;
				CLANG_ENABLE_OBJC_WEAK = YES;
				DEFINES_MODULE = YES;
				DYLIB_INSTALL_NAME_BASE = "@rpath";
				INFOPLIST_FILE = LoopCore/Info.plist;
				INSTALL_PATH = "$(LOCAL_LIBRARY_DIR)/Frameworks";
				LD_RUNPATH_SEARCH_PATHS = "$(inherited) @executable_path/Frameworks @loader_path/Frameworks";
				PRODUCT_BUNDLE_IDENTIFIER = com.loopkit.LoopCore;
				PRODUCT_NAME = "$(TARGET_NAME:c99extidentifier)";
				SKIP_INSTALL = YES;
			};
			name = Debug;
		};
		43D9FFDA21EAE05D00AF44BF /* Release */ = {
			isa = XCBuildConfiguration;
			buildSettings = {
				APPLICATION_EXTENSION_API_ONLY = YES;
				CLANG_ENABLE_OBJC_WEAK = YES;
				DEFINES_MODULE = YES;
				DYLIB_INSTALL_NAME_BASE = "@rpath";
				INFOPLIST_FILE = LoopCore/Info.plist;
				INSTALL_PATH = "$(LOCAL_LIBRARY_DIR)/Frameworks";
				LD_RUNPATH_SEARCH_PATHS = "$(inherited) @executable_path/Frameworks @loader_path/Frameworks";
				PRODUCT_BUNDLE_IDENTIFIER = com.loopkit.LoopCore;
				PRODUCT_NAME = "$(TARGET_NAME:c99extidentifier)";
				SKIP_INSTALL = YES;
			};
			name = Release;
		};
		43E2D8D71D20BF42004DA55F /* Debug */ = {
			isa = XCBuildConfiguration;
			buildSettings = {
				INFOPLIST_FILE = DoseMathTests/Info.plist;
				LD_RUNPATH_SEARCH_PATHS = "$(inherited) @loader_path/Frameworks";
				PRODUCT_BUNDLE_IDENTIFIER = com.loopkit.DoseMathTests;
				PRODUCT_NAME = "$(TARGET_NAME)";
			};
			name = Debug;
		};
		43E2D8D81D20BF42004DA55F /* Release */ = {
			isa = XCBuildConfiguration;
			buildSettings = {
				INFOPLIST_FILE = DoseMathTests/Info.plist;
				LD_RUNPATH_SEARCH_PATHS = "$(inherited) @loader_path/Frameworks";
				PRODUCT_BUNDLE_IDENTIFIER = com.loopkit.DoseMathTests;
				PRODUCT_NAME = "$(TARGET_NAME)";
			};
			name = Release;
		};
		43E2D9131D20C581004DA55F /* Debug */ = {
			isa = XCBuildConfiguration;
			buildSettings = {
				BUNDLE_LOADER = "$(TEST_HOST)";
				INFOPLIST_FILE = LoopTests/Info.plist;
				LD_RUNPATH_SEARCH_PATHS = "$(inherited) @executable_path/Frameworks @loader_path/Frameworks";
				PRODUCT_BUNDLE_IDENTIFIER = com.loopkit.LoopTests;
				PRODUCT_NAME = "$(TARGET_NAME)";
				TEST_HOST = "$(BUILT_PRODUCTS_DIR)/Loop.app/Loop";
			};
			name = Debug;
		};
		43E2D9141D20C581004DA55F /* Release */ = {
			isa = XCBuildConfiguration;
			buildSettings = {
				BUNDLE_LOADER = "$(TEST_HOST)";
				INFOPLIST_FILE = LoopTests/Info.plist;
				LD_RUNPATH_SEARCH_PATHS = "$(inherited) @executable_path/Frameworks @loader_path/Frameworks";
				ONLY_ACTIVE_ARCH = YES;
				PRODUCT_BUNDLE_IDENTIFIER = com.loopkit.LoopTests;
				PRODUCT_NAME = "$(TARGET_NAME)";
				TEST_HOST = "$(BUILT_PRODUCTS_DIR)/Loop.app/Loop";
			};
			name = Release;
		};
		4F70C1E91DE8DCA8006380B7 /* Debug */ = {
			isa = XCBuildConfiguration;
			buildSettings = {
				CODE_SIGN_ENTITLEMENTS = "Loop Status Extension/Loop Status Extension.entitlements";
				CODE_SIGN_IDENTITY = "$(LOOP_CODE_SIGN_IDENTITY_DEBUG)";
				CODE_SIGN_STYLE = "$(LOOP_CODE_SIGN_STYLE)";
				DEVELOPMENT_TEAM = "$(LOOP_DEVELOPMENT_TEAM)";
				ENABLE_BITCODE = NO;
				INFOPLIST_FILE = "Loop Status Extension/Info.plist";
				LD_RUNPATH_SEARCH_PATHS = "$(inherited) @executable_path/Frameworks @executable_path/../../Frameworks";
				PRODUCT_BUNDLE_IDENTIFIER = "$(MAIN_APP_BUNDLE_IDENTIFIER).statuswidget";
				PRODUCT_NAME = "$(TARGET_NAME)";
				PROVISIONING_PROFILE_SPECIFIER = "$(LOOP_PROVISIONING_PROFILE_SPECIFIER_STATUS_EXTENSION_DEBUG)";
				SKIP_INSTALL = YES;
				TARGETED_DEVICE_FAMILY = 1;
			};
			name = Debug;
		};
		4F70C1EA1DE8DCA8006380B7 /* Release */ = {
			isa = XCBuildConfiguration;
			buildSettings = {
				CODE_SIGN_ENTITLEMENTS = "Loop Status Extension/Loop Status Extension.entitlements";
				CODE_SIGN_IDENTITY = "$(LOOP_CODE_SIGN_IDENTITY_RELEASE)";
				CODE_SIGN_STYLE = "$(LOOP_CODE_SIGN_STYLE)";
				DEVELOPMENT_TEAM = "$(LOOP_DEVELOPMENT_TEAM)";
				ENABLE_BITCODE = NO;
				INFOPLIST_FILE = "Loop Status Extension/Info.plist";
				LD_RUNPATH_SEARCH_PATHS = "$(inherited) @executable_path/Frameworks @executable_path/../../Frameworks";
				PRODUCT_BUNDLE_IDENTIFIER = "$(MAIN_APP_BUNDLE_IDENTIFIER).statuswidget";
				PRODUCT_NAME = "$(TARGET_NAME)";
				PROVISIONING_PROFILE_SPECIFIER = "$(LOOP_PROVISIONING_PROFILE_SPECIFIER_STATUS_EXTENSION_RELEASE)";
				SKIP_INSTALL = YES;
				TARGETED_DEVICE_FAMILY = 1;
			};
			name = Release;
		};
		4F7528901DFE1DC600C322D6 /* Debug */ = {
			isa = XCBuildConfiguration;
			buildSettings = {
				APPLICATION_EXTENSION_API_ONLY = YES;
				DEFINES_MODULE = YES;
				DYLIB_INSTALL_NAME_BASE = "@rpath";
				INFOPLIST_FILE = LoopUI/Info.plist;
				INSTALL_PATH = "$(LOCAL_LIBRARY_DIR)/Frameworks";
				LD_RUNPATH_SEARCH_PATHS = "$(inherited) @executable_path/Frameworks @loader_path/Frameworks";
				PRODUCT_BUNDLE_IDENTIFIER = "$(MAIN_APP_BUNDLE_IDENTIFIER).LoopUI";
				PRODUCT_NAME = "$(TARGET_NAME)";
				SKIP_INSTALL = YES;
			};
			name = Debug;
		};
		4F7528911DFE1DC600C322D6 /* Release */ = {
			isa = XCBuildConfiguration;
			buildSettings = {
				APPLICATION_EXTENSION_API_ONLY = YES;
				DEFINES_MODULE = YES;
				DYLIB_INSTALL_NAME_BASE = "@rpath";
				INFOPLIST_FILE = LoopUI/Info.plist;
				INSTALL_PATH = "$(LOCAL_LIBRARY_DIR)/Frameworks";
				LD_RUNPATH_SEARCH_PATHS = "$(inherited) @executable_path/Frameworks @loader_path/Frameworks";
				PRODUCT_BUNDLE_IDENTIFIER = "$(MAIN_APP_BUNDLE_IDENTIFIER).LoopUI";
				PRODUCT_NAME = "$(TARGET_NAME)";
				SKIP_INSTALL = YES;
			};
			name = Release;
		};
		E9B07F95253BBA6500BAD8F8 /* Debug */ = {
			isa = XCBuildConfiguration;
			buildSettings = {
				CODE_SIGN_ENTITLEMENTS = "Loop Intent Extension/Loop Intent Extension.entitlements";
				CODE_SIGN_IDENTITY = "$(LOOP_CODE_SIGN_IDENTITY_DEBUG)";
				CODE_SIGN_STYLE = "$(LOOP_CODE_SIGN_STYLE)";
				DEVELOPMENT_TEAM = "$(LOOP_DEVELOPMENT_TEAM)";
				ENABLE_BITCODE = NO;
				INFOPLIST_FILE = "Loop Intent Extension/Info.plist";
				LD_RUNPATH_SEARCH_PATHS = "$(inherited) @executable_path/Frameworks @executable_path/../../Frameworks";
				PRODUCT_BUNDLE_IDENTIFIER = "$(MAIN_APP_BUNDLE_IDENTIFIER).Loop-Intent-Extension";
				PRODUCT_NAME = "$(TARGET_NAME)";
				PROVISIONING_PROFILE_SPECIFIER = "$(LOOP_PROVISIONING_PROFILE_SPECIFIER_INTENT_EXTENSION_DEBUG)";
				SKIP_INSTALL = YES;
				TARGETED_DEVICE_FAMILY = 1;
			};
			name = Debug;
		};
		E9B07F96253BBA6500BAD8F8 /* Release */ = {
			isa = XCBuildConfiguration;
			buildSettings = {
				CODE_SIGN_ENTITLEMENTS = "Loop Intent Extension/Loop Intent Extension.entitlements";
				CODE_SIGN_IDENTITY = "$(LOOP_CODE_SIGN_IDENTITY_RELEASE)";
				CODE_SIGN_STYLE = "$(LOOP_CODE_SIGN_STYLE)";
				DEVELOPMENT_TEAM = "$(LOOP_DEVELOPMENT_TEAM)";
				ENABLE_BITCODE = NO;
				INFOPLIST_FILE = "Loop Intent Extension/Info.plist";
				LD_RUNPATH_SEARCH_PATHS = "$(inherited) @executable_path/Frameworks @executable_path/../../Frameworks";
				PRODUCT_BUNDLE_IDENTIFIER = "$(MAIN_APP_BUNDLE_IDENTIFIER).Loop-Intent-Extension";
				PRODUCT_NAME = "$(TARGET_NAME)";
				PROVISIONING_PROFILE_SPECIFIER = "$(LOOP_PROVISIONING_PROFILE_SPECIFIER_INTENT_EXTENSION_RELEASE)";
				SKIP_INSTALL = YES;
				TARGETED_DEVICE_FAMILY = 1;
			};
			name = Release;
		};
/* End XCBuildConfiguration section */

/* Begin XCConfigurationList section */
		432CF87820D8B8380066B889 /* Build configuration list for PBXAggregateTarget "Cartfile" */ = {
			isa = XCConfigurationList;
			buildConfigurations = (
				432CF87920D8B8380066B889 /* Debug */,
				432CF87A20D8B8380066B889 /* Release */,
			);
			defaultConfigurationIsVisible = 0;
			defaultConfigurationName = Release;
		};
		43776F871B8022E90074EA36 /* Build configuration list for PBXProject "Loop" */ = {
			isa = XCConfigurationList;
			buildConfigurations = (
				43776FB41B8022E90074EA36 /* Debug */,
				43776FB51B8022E90074EA36 /* Release */,
			);
			defaultConfigurationIsVisible = 0;
			defaultConfigurationName = Release;
		};
		43776FB61B8022E90074EA36 /* Build configuration list for PBXNativeTarget "Loop" */ = {
			isa = XCConfigurationList;
			buildConfigurations = (
				43776FB71B8022E90074EA36 /* Debug */,
				43776FB81B8022E90074EA36 /* Release */,
			);
			defaultConfigurationIsVisible = 0;
			defaultConfigurationName = Release;
		};
		43A943951B926B7B0051FA24 /* Build configuration list for PBXNativeTarget "WatchApp Extension" */ = {
			isa = XCConfigurationList;
			buildConfigurations = (
				43A943961B926B7B0051FA24 /* Debug */,
				43A943971B926B7B0051FA24 /* Release */,
			);
			defaultConfigurationIsVisible = 0;
			defaultConfigurationName = Release;
		};
		43A943991B926B7B0051FA24 /* Build configuration list for PBXNativeTarget "WatchApp" */ = {
			isa = XCConfigurationList;
			buildConfigurations = (
				43A9439A1B926B7B0051FA24 /* Debug */,
				43A9439B1B926B7B0051FA24 /* Release */,
			);
			defaultConfigurationIsVisible = 0;
			defaultConfigurationName = Release;
		};
		43D9002721EB209400AF44BF /* Build configuration list for PBXNativeTarget "LoopCore-watchOS" */ = {
			isa = XCConfigurationList;
			buildConfigurations = (
				43D9002821EB209400AF44BF /* Debug */,
				43D9002921EB209400AF44BF /* Release */,
			);
			defaultConfigurationIsVisible = 0;
			defaultConfigurationName = Release;
		};
		43D9FFB321EA9A0F00AF44BF /* Build configuration list for PBXNativeTarget "Learn" */ = {
			isa = XCConfigurationList;
			buildConfigurations = (
				43D9FFB121EA9A0F00AF44BF /* Debug */,
				43D9FFB221EA9A0F00AF44BF /* Release */,
			);
			defaultConfigurationIsVisible = 0;
			defaultConfigurationName = Release;
		};
		43D9FFD821EAE05D00AF44BF /* Build configuration list for PBXNativeTarget "LoopCore" */ = {
			isa = XCConfigurationList;
			buildConfigurations = (
				43D9FFD921EAE05D00AF44BF /* Debug */,
				43D9FFDA21EAE05D00AF44BF /* Release */,
			);
			defaultConfigurationIsVisible = 0;
			defaultConfigurationName = Release;
		};
		43E2D8D61D20BF42004DA55F /* Build configuration list for PBXNativeTarget "DoseMathTests" */ = {
			isa = XCConfigurationList;
			buildConfigurations = (
				43E2D8D71D20BF42004DA55F /* Debug */,
				43E2D8D81D20BF42004DA55F /* Release */,
			);
			defaultConfigurationIsVisible = 0;
			defaultConfigurationName = Release;
		};
		43E2D9121D20C581004DA55F /* Build configuration list for PBXNativeTarget "LoopTests" */ = {
			isa = XCConfigurationList;
			buildConfigurations = (
				43E2D9131D20C581004DA55F /* Debug */,
				43E2D9141D20C581004DA55F /* Release */,
			);
			defaultConfigurationIsVisible = 0;
			defaultConfigurationName = Release;
		};
		4F70C1EB1DE8DCA8006380B7 /* Build configuration list for PBXNativeTarget "Loop Status Extension" */ = {
			isa = XCConfigurationList;
			buildConfigurations = (
				4F70C1E91DE8DCA8006380B7 /* Debug */,
				4F70C1EA1DE8DCA8006380B7 /* Release */,
			);
			defaultConfigurationIsVisible = 0;
			defaultConfigurationName = Release;
		};
		4F7528921DFE1DC600C322D6 /* Build configuration list for PBXNativeTarget "LoopUI" */ = {
			isa = XCConfigurationList;
			buildConfigurations = (
				4F7528901DFE1DC600C322D6 /* Debug */,
				4F7528911DFE1DC600C322D6 /* Release */,
			);
			defaultConfigurationIsVisible = 0;
			defaultConfigurationName = Release;
		};
		E9B07F9A253BBA6500BAD8F8 /* Build configuration list for PBXNativeTarget "Loop Intent Extension" */ = {
			isa = XCConfigurationList;
			buildConfigurations = (
				E9B07F95253BBA6500BAD8F8 /* Debug */,
				E9B07F96253BBA6500BAD8F8 /* Release */,
			);
			defaultConfigurationIsVisible = 0;
			defaultConfigurationName = Release;
		};
/* End XCConfigurationList section */

/* Begin XCVersionGroup section */
		1D080CBB2473214A00356610 /* AlertStore.xcdatamodeld */ = {
			isa = XCVersionGroup;
			children = (
				1D080CBC2473214A00356610 /* AlertStore.xcdatamodel */,
			);
			currentVersion = 1D080CBC2473214A00356610 /* AlertStore.xcdatamodel */;
			path = AlertStore.xcdatamodeld;
			sourceTree = "<group>";
			versionGroupType = wrapper.xcdatamodel;
		};
/* End XCVersionGroup section */
	};
	rootObject = 43776F841B8022E90074EA36 /* Project object */;
}<|MERGE_RESOLUTION|>--- conflicted
+++ resolved
@@ -380,12 +380,9 @@
 		89FE21AD24AC57E30033F501 /* Collection.swift in Sources */ = {isa = PBXBuildFile; fileRef = 89FE21AC24AC57E30033F501 /* Collection.swift */; };
 		A90EF53C25DEF06200F32D61 /* PluginManager.swift in Sources */ = {isa = PBXBuildFile; fileRef = C16DA84122E8E112008624C2 /* PluginManager.swift */; };
 		A90EF54425DEF0A000F32D61 /* OSLog.swift in Sources */ = {isa = PBXBuildFile; fileRef = 4374B5EE209D84BE00D17AA8 /* OSLog.swift */; };
-<<<<<<< HEAD
 		A9122E8826D17B6B00CDF0F5 /* Base32.framework in Frameworks */ = {isa = PBXBuildFile; fileRef = A9122E8526D1506E00CDF0F5 /* Base32.framework */; };
 		A9122E8926D17B6B00CDF0F5 /* Base32.framework in Embed Frameworks */ = {isa = PBXBuildFile; fileRef = A9122E8526D1506E00CDF0F5 /* Base32.framework */; settings = {ATTRIBUTES = (CodeSignOnCopy, RemoveHeadersOnCopy, ); }; };
-=======
 		A91D2A3F26CF0FF80023B075 /* IconTitleSubtitleTableViewCell.swift in Sources */ = {isa = PBXBuildFile; fileRef = A91D2A3E26CF0FF80023B075 /* IconTitleSubtitleTableViewCell.swift */; };
->>>>>>> 75db2fed
 		A91E4C2124F867A700BE9213 /* StoredAlertTests.swift in Sources */ = {isa = PBXBuildFile; fileRef = A91E4C2024F867A700BE9213 /* StoredAlertTests.swift */; };
 		A91E4C2324F86F1000BE9213 /* CriticalEventLogExportManagerTests.swift in Sources */ = {isa = PBXBuildFile; fileRef = A91E4C2224F86F1000BE9213 /* CriticalEventLogExportManagerTests.swift */; };
 		A92E557E2464DFFD00DB93BB /* DosingDecisionStore.swift in Sources */ = {isa = PBXBuildFile; fileRef = A92E557D2464DFFD00DB93BB /* DosingDecisionStore.swift */; };
@@ -1306,11 +1303,8 @@
 		89F9119324358E4500ECCAF3 /* CarbAbsorptionTime.swift */ = {isa = PBXFileReference; lastKnownFileType = sourcecode.swift; path = CarbAbsorptionTime.swift; sourceTree = "<group>"; };
 		89F9119524358E6900ECCAF3 /* BolusPickerValues.swift */ = {isa = PBXFileReference; lastKnownFileType = sourcecode.swift; path = BolusPickerValues.swift; sourceTree = "<group>"; };
 		89FE21AC24AC57E30033F501 /* Collection.swift */ = {isa = PBXFileReference; lastKnownFileType = sourcecode.swift; path = Collection.swift; sourceTree = "<group>"; };
-<<<<<<< HEAD
 		A9122E8526D1506E00CDF0F5 /* Base32.framework */ = {isa = PBXFileReference; explicitFileType = wrapper.framework; path = Base32.framework; sourceTree = BUILT_PRODUCTS_DIR; };
-=======
 		A91D2A3E26CF0FF80023B075 /* IconTitleSubtitleTableViewCell.swift */ = {isa = PBXFileReference; lastKnownFileType = sourcecode.swift; path = IconTitleSubtitleTableViewCell.swift; sourceTree = "<group>"; };
->>>>>>> 75db2fed
 		A91E4C2024F867A700BE9213 /* StoredAlertTests.swift */ = {isa = PBXFileReference; lastKnownFileType = sourcecode.swift; path = StoredAlertTests.swift; sourceTree = "<group>"; };
 		A91E4C2224F86F1000BE9213 /* CriticalEventLogExportManagerTests.swift */ = {isa = PBXFileReference; lastKnownFileType = sourcecode.swift; path = CriticalEventLogExportManagerTests.swift; sourceTree = "<group>"; };
 		A92E557D2464DFFD00DB93BB /* DosingDecisionStore.swift */ = {isa = PBXFileReference; lastKnownFileType = sourcecode.swift; name = DosingDecisionStore.swift; path = ../Stores/DosingDecisionStore.swift; sourceTree = "<group>"; };
