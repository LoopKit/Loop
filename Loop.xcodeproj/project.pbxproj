--- conflicted
+++ resolved
@@ -2436,13 +2436,7 @@
 		968DCD53F724DE56FFE51920 /* Frameworks */ = {
 			isa = PBXGroup;
 			children = (
-<<<<<<< HEAD
 				C101947127DD473C004E7EB8 /* MockKitUI.framework */,
-=======
-				A9122E8526D1506E00CDF0F5 /* Base32.framework */,
-				A9E2DA81262325F700AB8C89 /* Base32.xcframework */,
-				A9E2DA7F262325E500AB8C89 /* OneTimePassword.framework */,
->>>>>>> a7c837be
 				1DC63E7325351BDF004605DA /* TrueTime.framework */,
 				4344628420A7A3BE00C4BE6F /* CGMBLEKit.framework */,
 				C1750AEB255B013300B8011C /* Minizip.framework */,
