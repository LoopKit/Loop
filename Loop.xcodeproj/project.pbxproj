--- conflicted
+++ resolved
@@ -486,11 +486,7 @@
 		C1900900252271BB00721625 /* SimpleBolusCalculatorTests.swift in Sources */ = {isa = PBXBuildFile; fileRef = C19008FF252271BB00721625 /* SimpleBolusCalculatorTests.swift */; };
 		C19E96DF23D275F8003F79B0 /* LoopCompletionFreshness.swift in Sources */ = {isa = PBXBuildFile; fileRef = C19E96DD23D2733F003F79B0 /* LoopCompletionFreshness.swift */; };
 		C19E96E023D275FA003F79B0 /* LoopCompletionFreshness.swift in Sources */ = {isa = PBXBuildFile; fileRef = C19E96DD23D2733F003F79B0 /* LoopCompletionFreshness.swift */; };
-<<<<<<< HEAD
 		C19F48742560ABFB003632D7 /* NSBundle.swift in Sources */ = {isa = PBXBuildFile; fileRef = 430DA58D1D4AEC230097D1CA /* NSBundle.swift */; };
-=======
-		C19F496325630504003632D7 /* Minizip.framework in Frameworks */ = {isa = PBXBuildFile; fileRef = C19F496225630504003632D7 /* Minizip.framework */; };
->>>>>>> 011f577c
 		C1C0BE2A224C0FA000C03B4D /* SwiftCharts.framework in Frameworks */ = {isa = PBXBuildFile; fileRef = 4346D1EF1C781BEA00ABAFE3 /* SwiftCharts.framework */; };
 		C1C6591C1E1B1FDA0025CC58 /* recommend_temp_basal_dropping_then_rising.json in Resources */ = {isa = PBXBuildFile; fileRef = C1C6591B1E1B1FDA0025CC58 /* recommend_temp_basal_dropping_then_rising.json */; };
 		C1C660D1252E4DD5009B5C32 /* LoopConstants.swift in Sources */ = {isa = PBXBuildFile; fileRef = C1C660D0252E4DD5009B5C32 /* LoopConstants.swift */; };
@@ -1452,11 +1448,7 @@
 			files = (
 				43F5C2C91B929C09003EB13D /* HealthKit.framework in Frameworks */,
 				1DC63E7425351BDF004605DA /* TrueTime.framework in Frameworks */,
-<<<<<<< HEAD
 				C1750AEC255B013300B8011C /* Minizip.framework in Frameworks */,
-=======
-				C19F496325630504003632D7 /* Minizip.framework in Frameworks */,
->>>>>>> 011f577c
 				43D9FFD621EAE05D00AF44BF /* LoopCore.framework in Frameworks */,
 				43F78D4F1C914197002152D1 /* LoopKit.framework in Frameworks */,
 				892A5D5B222F0D7C008961AB /* LoopTestingKit.framework in Frameworks */,
@@ -2345,11 +2337,8 @@
 			children = (
 				1DC63E7325351BDF004605DA /* TrueTime.framework */,
 				4344628420A7A3BE00C4BE6F /* CGMBLEKit.framework */,
-<<<<<<< HEAD
 				C1750AEB255B013300B8011C /* Minizip.framework */,
-=======
 				C19F496225630504003632D7 /* Minizip.framework */,
->>>>>>> 011f577c
 				43A8EC6E210E622600A81379 /* CGMBLEKitUI.framework */,
 				C1E2773D224177C000354103 /* ClockKit.framework */,
 				4344628120A7A37E00C4BE6F /* CoreBluetooth.framework */,
