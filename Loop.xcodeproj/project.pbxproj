// !$*UTF8*$!
{
	archiveVersion = 1;
	classes = {
	};
	objectVersion = 48;
	objects = {

/* Begin PBXAggregateTarget section */
		432CF87720D8B8380066B889 /* Cartfile */ = {
			isa = PBXAggregateTarget;
			buildConfigurationList = 432CF87820D8B8380066B889 /* Build configuration list for PBXAggregateTarget "Cartfile" */;
			buildPhases = (
				432CF88220D8BCD90066B889 /* Homebrew & Carthage Setup */,
				432CF87B20D8B8490066B889 /* Build Carthage Dependencies */,
			);
			dependencies = (
			);
			name = Cartfile;
			productName = Cartfile;
		};
/* End PBXAggregateTarget section */

/* Begin PBXBuildFile section */
		43027F0F1DFE0EC900C51989 /* HKUnit.swift in Sources */ = {isa = PBXBuildFile; fileRef = 4F526D5E1DF2459000A04910 /* HKUnit.swift */; };
		4302F4E11D4E9C8900F0FCAF /* TextFieldTableViewController.swift in Sources */ = {isa = PBXBuildFile; fileRef = 4302F4E01D4E9C8900F0FCAF /* TextFieldTableViewController.swift */; };
		4302F4E31D4EA54200F0FCAF /* InsulinDeliveryTableViewController.swift in Sources */ = {isa = PBXBuildFile; fileRef = 4302F4E21D4EA54200F0FCAF /* InsulinDeliveryTableViewController.swift */; };
		4309786E1E73DAD100BEBC82 /* CGM.swift in Sources */ = {isa = PBXBuildFile; fileRef = 4309786D1E73DAD100BEBC82 /* CGM.swift */; };
		430B298A2041F54A00BA9F93 /* NSUserDefaults.swift in Sources */ = {isa = PBXBuildFile; fileRef = 430B29892041F54A00BA9F93 /* NSUserDefaults.swift */; };
		430B298B2041F55700BA9F93 /* NSUserDefaults.swift in Sources */ = {isa = PBXBuildFile; fileRef = 430B29892041F54A00BA9F93 /* NSUserDefaults.swift */; };
		430B298E2041F56500BA9F93 /* LoopSettings.swift in Sources */ = {isa = PBXBuildFile; fileRef = 430B298C2041F56500BA9F93 /* LoopSettings.swift */; };
		430B298F2041F56500BA9F93 /* GlucoseThreshold.swift in Sources */ = {isa = PBXBuildFile; fileRef = 430B298D2041F56500BA9F93 /* GlucoseThreshold.swift */; };
		430B29902041F57000BA9F93 /* GlucoseThreshold.swift in Sources */ = {isa = PBXBuildFile; fileRef = 430B298D2041F56500BA9F93 /* GlucoseThreshold.swift */; };
		430B29912041F57200BA9F93 /* LoopSettings.swift in Sources */ = {isa = PBXBuildFile; fileRef = 430B298C2041F56500BA9F93 /* LoopSettings.swift */; };
		430B29932041F5B300BA9F93 /* UserDefaults+Loop.swift in Sources */ = {isa = PBXBuildFile; fileRef = 430B29922041F5B200BA9F93 /* UserDefaults+Loop.swift */; };
		430B29952041F5CB00BA9F93 /* LoopSettings+Loop.swift in Sources */ = {isa = PBXBuildFile; fileRef = 430B29942041F5CB00BA9F93 /* LoopSettings+Loop.swift */; };
		430D85891F44037000AF2D4F /* HUDViewTableViewCell.swift in Sources */ = {isa = PBXBuildFile; fileRef = 430D85881F44037000AF2D4F /* HUDViewTableViewCell.swift */; };
		430DA58E1D4AEC230097D1CA /* NSBundle.swift in Sources */ = {isa = PBXBuildFile; fileRef = 430DA58D1D4AEC230097D1CA /* NSBundle.swift */; };
		4311FB9B1F37FE1B00D4C0A7 /* TitleSubtitleTextFieldTableViewCell.swift in Sources */ = {isa = PBXBuildFile; fileRef = 4311FB9A1F37FE1B00D4C0A7 /* TitleSubtitleTextFieldTableViewCell.swift */; };
		4315D2871CA5CC3B00589052 /* CarbEntryEditTableViewController.swift in Sources */ = {isa = PBXBuildFile; fileRef = 4315D2861CA5CC3B00589052 /* CarbEntryEditTableViewController.swift */; };
		4315D28A1CA5F45E00589052 /* DiagnosticLogger+LoopKit.swift in Sources */ = {isa = PBXBuildFile; fileRef = 4315D2891CA5F45E00589052 /* DiagnosticLogger+LoopKit.swift */; };
		431A8C401EC6E8AB00823B9C /* CircleMaskView.swift in Sources */ = {isa = PBXBuildFile; fileRef = 431A8C3F1EC6E8AB00823B9C /* CircleMaskView.swift */; };
		431E73481FF95A900069B5F7 /* PersistenceController.swift in Sources */ = {isa = PBXBuildFile; fileRef = 431E73471FF95A900069B5F7 /* PersistenceController.swift */; };
		4326BA641F3A44D9007CCAD4 /* ChartLineModel.swift in Sources */ = {isa = PBXBuildFile; fileRef = 4326BA631F3A44D9007CCAD4 /* ChartLineModel.swift */; };
		4328E01A1CFBE1DA00E199AA /* ActionHUDController.swift in Sources */ = {isa = PBXBuildFile; fileRef = 4328E0151CFBE1DA00E199AA /* ActionHUDController.swift */; };
		4328E01B1CFBE1DA00E199AA /* BolusInterfaceController.swift in Sources */ = {isa = PBXBuildFile; fileRef = 4328E0161CFBE1DA00E199AA /* BolusInterfaceController.swift */; };
		4328E01E1CFBE25F00E199AA /* AddCarbsInterfaceController.swift in Sources */ = {isa = PBXBuildFile; fileRef = 4328E01D1CFBE25F00E199AA /* AddCarbsInterfaceController.swift */; };
		4328E0261CFBE2C500E199AA /* IdentifiableClass.swift in Sources */ = {isa = PBXBuildFile; fileRef = 4328E0201CFBE2C500E199AA /* IdentifiableClass.swift */; };
		4328E0281CFBE2C500E199AA /* CLKComplicationTemplate.swift in Sources */ = {isa = PBXBuildFile; fileRef = 4328E0221CFBE2C500E199AA /* CLKComplicationTemplate.swift */; };
		4328E02A1CFBE2C500E199AA /* UIColor.swift in Sources */ = {isa = PBXBuildFile; fileRef = 4328E0241CFBE2C500E199AA /* UIColor.swift */; };
		4328E02B1CFBE2C500E199AA /* WKAlertAction.swift in Sources */ = {isa = PBXBuildFile; fileRef = 4328E0251CFBE2C500E199AA /* WKAlertAction.swift */; };
		4328E02F1CFBF81800E199AA /* WKInterfaceImage.swift in Sources */ = {isa = PBXBuildFile; fileRef = 4328E02E1CFBF81800E199AA /* WKInterfaceImage.swift */; };
		4328E0331CFC091100E199AA /* WatchContext+LoopKit.swift in Sources */ = {isa = PBXBuildFile; fileRef = 4328E0311CFC068900E199AA /* WatchContext+LoopKit.swift */; };
		4328E0351CFC0AE100E199AA /* WatchDataManager.swift in Sources */ = {isa = PBXBuildFile; fileRef = 4328E0341CFC0AE100E199AA /* WatchDataManager.swift */; };
		432CF87520D8AC950066B889 /* NSUserDefaults.swift in Sources */ = {isa = PBXBuildFile; fileRef = 4328E0231CFBE2C500E199AA /* NSUserDefaults.swift */; };
		432E73CB1D24B3D6009AD15D /* RemoteDataManager.swift in Sources */ = {isa = PBXBuildFile; fileRef = 432E73CA1D24B3D6009AD15D /* RemoteDataManager.swift */; };
		433EA4C41D9F71C800CD78FB /* CommandResponseViewController.swift in Sources */ = {isa = PBXBuildFile; fileRef = 433EA4C31D9F71C800CD78FB /* CommandResponseViewController.swift */; };
		4341F4EB1EDB92AC001C936B /* LogglyService.swift in Sources */ = {isa = PBXBuildFile; fileRef = 4341F4EA1EDB92AC001C936B /* LogglyService.swift */; };
		43441A9C1EDB34810087958C /* StatusExtensionContext+LoopKit.swift in Sources */ = {isa = PBXBuildFile; fileRef = 43441A9B1EDB34810087958C /* StatusExtensionContext+LoopKit.swift */; };
		4344628020A7A37400C4BE6F /* HealthKit.framework in Frameworks */ = {isa = PBXBuildFile; fileRef = 4344627F20A7A37400C4BE6F /* HealthKit.framework */; };
		4344628220A7A37F00C4BE6F /* CoreBluetooth.framework in Frameworks */ = {isa = PBXBuildFile; fileRef = 4344628120A7A37E00C4BE6F /* CoreBluetooth.framework */; };
		4344628520A7A3BE00C4BE6F /* LoopKit.framework in Frameworks */ = {isa = PBXBuildFile; fileRef = 4344628320A7A3BE00C4BE6F /* LoopKit.framework */; };
		4344628620A7A3BE00C4BE6F /* CGMBLEKit.framework in Frameworks */ = {isa = PBXBuildFile; fileRef = 4344628420A7A3BE00C4BE6F /* CGMBLEKit.framework */; };
		4344628E20A7ADD100C4BE6F /* UserDefaults+CGM.swift in Sources */ = {isa = PBXBuildFile; fileRef = 4344628D20A7ADD100C4BE6F /* UserDefaults+CGM.swift */; };
		4344628F20A7ADD500C4BE6F /* UserDefaults+CGM.swift in Sources */ = {isa = PBXBuildFile; fileRef = 4344628D20A7ADD100C4BE6F /* UserDefaults+CGM.swift */; };
		4344629220A7C19800C4BE6F /* ButtonGroup.swift in Sources */ = {isa = PBXBuildFile; fileRef = 4344629120A7C19800C4BE6F /* ButtonGroup.swift */; };
		4344629820A8B2D700C4BE6F /* OSLog.swift in Sources */ = {isa = PBXBuildFile; fileRef = 4374B5EE209D84BE00D17AA8 /* OSLog.swift */; };
		4346D1E71C77F5FE00ABAFE3 /* ChartTableViewCell.swift in Sources */ = {isa = PBXBuildFile; fileRef = 4346D1E61C77F5FE00ABAFE3 /* ChartTableViewCell.swift */; };
		434B288420661D29000EE07B /* LoopKit.framework in Frameworks */ = {isa = PBXBuildFile; fileRef = 434B288520661D29000EE07B /* LoopKit.framework */; };
		434B2886206628B3000EE07B /* PersistenceController.swift in Sources */ = {isa = PBXBuildFile; fileRef = 431E73471FF95A900069B5F7 /* PersistenceController.swift */; };
		434B2887206B4F07000EE07B /* WalshInsulinModel.swift in Sources */ = {isa = PBXBuildFile; fileRef = 435CB6261F37AE5600C320C7 /* WalshInsulinModel.swift */; };
		434B2888206B4F0A000EE07B /* InsulinModelSettings.swift in Sources */ = {isa = PBXBuildFile; fileRef = 435CB6281F37B01300C320C7 /* InsulinModelSettings.swift */; };
		434B2889206B4F0C000EE07B /* ExponentialInsulinModelPreset.swift in Sources */ = {isa = PBXBuildFile; fileRef = 435CB6241F37ABFC00C320C7 /* ExponentialInsulinModelPreset.swift */; };
		434F54571D287FDB002A9274 /* NibLoadable.swift in Sources */ = {isa = PBXBuildFile; fileRef = 434F54561D287FDB002A9274 /* NibLoadable.swift */; };
		434F54591D28805E002A9274 /* ButtonTableViewCell.xib in Resources */ = {isa = PBXBuildFile; fileRef = 434F54581D28805E002A9274 /* ButtonTableViewCell.xib */; };
		434F545B1D2880D4002A9274 /* AuthenticationTableViewCell.xib in Resources */ = {isa = PBXBuildFile; fileRef = 434F545A1D2880D4002A9274 /* AuthenticationTableViewCell.xib */; };
		434F545F1D288345002A9274 /* ShareService.swift in Sources */ = {isa = PBXBuildFile; fileRef = 434F545E1D288345002A9274 /* ShareService.swift */; };
		434F54611D28859B002A9274 /* ServiceCredential.swift in Sources */ = {isa = PBXBuildFile; fileRef = 434F54601D28859B002A9274 /* ServiceCredential.swift */; };
		434F54631D28DD80002A9274 /* ValidatingIndicatorView.swift in Sources */ = {isa = PBXBuildFile; fileRef = 434F54621D28DD80002A9274 /* ValidatingIndicatorView.swift */; };
		434FB6461D68F1CD007B9C70 /* Amplitude.framework in Frameworks */ = {isa = PBXBuildFile; fileRef = 434FB6451D68F1CD007B9C70 /* Amplitude.framework */; };
		434FF1EA1CF26C29000DB779 /* IdentifiableClass.swift in Sources */ = {isa = PBXBuildFile; fileRef = 434FF1E91CF26C29000DB779 /* IdentifiableClass.swift */; };
		434FF1EE1CF27EEF000DB779 /* UITableViewCell.swift in Sources */ = {isa = PBXBuildFile; fileRef = 434FF1ED1CF27EEF000DB779 /* UITableViewCell.swift */; };
		43523EDB1CC35083001850F1 /* RileyLinkKit.framework in Frameworks */ = {isa = PBXBuildFile; fileRef = 43523EDA1CC35083001850F1 /* RileyLinkKit.framework */; };
		435400311C9F744E00D5819C /* BolusSuggestionUserInfo.swift in Sources */ = {isa = PBXBuildFile; fileRef = 435400301C9F744E00D5819C /* BolusSuggestionUserInfo.swift */; };
		435400321C9F745500D5819C /* BolusSuggestionUserInfo.swift in Sources */ = {isa = PBXBuildFile; fileRef = 435400301C9F744E00D5819C /* BolusSuggestionUserInfo.swift */; };
		435400341C9F878D00D5819C /* SetBolusUserInfo.swift in Sources */ = {isa = PBXBuildFile; fileRef = 435400331C9F878D00D5819C /* SetBolusUserInfo.swift */; };
		435400351C9F878D00D5819C /* SetBolusUserInfo.swift in Sources */ = {isa = PBXBuildFile; fileRef = 435400331C9F878D00D5819C /* SetBolusUserInfo.swift */; };
		435CB6231F37967800C320C7 /* InsulinModelSettingsViewController.swift in Sources */ = {isa = PBXBuildFile; fileRef = 435CB6221F37967800C320C7 /* InsulinModelSettingsViewController.swift */; };
		435CB6251F37ABFC00C320C7 /* ExponentialInsulinModelPreset.swift in Sources */ = {isa = PBXBuildFile; fileRef = 435CB6241F37ABFC00C320C7 /* ExponentialInsulinModelPreset.swift */; };
		435CB6271F37AE5600C320C7 /* WalshInsulinModel.swift in Sources */ = {isa = PBXBuildFile; fileRef = 435CB6261F37AE5600C320C7 /* WalshInsulinModel.swift */; };
		435CB6291F37B01300C320C7 /* InsulinModelSettings.swift in Sources */ = {isa = PBXBuildFile; fileRef = 435CB6281F37B01300C320C7 /* InsulinModelSettings.swift */; };
		4365050520A793FA00EA8D7A /* CGM.swift in Sources */ = {isa = PBXBuildFile; fileRef = 4309786D1E73DAD100BEBC82 /* CGM.swift */; };
		436961911F19D11E00447E89 /* ChartPointsContextFillLayer.swift in Sources */ = {isa = PBXBuildFile; fileRef = 4369618F1F19C86400447E89 /* ChartPointsContextFillLayer.swift */; };
		436A0DA51D236A2A00104B24 /* LoopError.swift in Sources */ = {isa = PBXBuildFile; fileRef = 436A0DA41D236A2A00104B24 /* LoopError.swift */; };
		436D9BF81F6F4EA100CFA75F /* recommended_temp_start_low_end_just_above_range.json in Resources */ = {isa = PBXBuildFile; fileRef = 436D9BF71F6F4EA100CFA75F /* recommended_temp_start_low_end_just_above_range.json */; };
		43709AEA20DF3F8200F941B3 /* MinimedKitUI.framework in Frameworks */ = {isa = PBXBuildFile; fileRef = 43709AE920DF3F8200F941B3 /* MinimedKitUI.framework */; };
		4374B5EF209D84BF00D17AA8 /* OSLog.swift in Sources */ = {isa = PBXBuildFile; fileRef = 4374B5EE209D84BE00D17AA8 /* OSLog.swift */; };
		4374B5F0209D857E00D17AA8 /* OSLog.swift in Sources */ = {isa = PBXBuildFile; fileRef = 4374B5EE209D84BE00D17AA8 /* OSLog.swift */; };
		4374B5F2209D897600D17AA8 /* Locked.swift in Sources */ = {isa = PBXBuildFile; fileRef = 4374B5F1209D897600D17AA8 /* Locked.swift */; };
		4374B5F4209D89A900D17AA8 /* TextFieldTableViewCell.swift in Sources */ = {isa = PBXBuildFile; fileRef = 4374B5F3209D89A900D17AA8 /* TextFieldTableViewCell.swift */; };
		43776F901B8022E90074EA36 /* AppDelegate.swift in Sources */ = {isa = PBXBuildFile; fileRef = 43776F8F1B8022E90074EA36 /* AppDelegate.swift */; };
		43776F971B8022E90074EA36 /* Main.storyboard in Resources */ = {isa = PBXBuildFile; fileRef = 43776F951B8022E90074EA36 /* Main.storyboard */; };
		43776F991B8022E90074EA36 /* Assets.xcassets in Resources */ = {isa = PBXBuildFile; fileRef = 43776F981B8022E90074EA36 /* Assets.xcassets */; };
		437AFEE42035252A008C4892 /* RileyLinkBLEKit.framework in Frameworks */ = {isa = PBXBuildFile; fileRef = 434AB0B11CBB4C3300422F4A /* RileyLinkBLEKit.framework */; };
		437AFEE520352591008C4892 /* NotificationCenter.framework in Frameworks */ = {isa = PBXBuildFile; fileRef = 4F70C1DD1DE8DCA7006380B7 /* NotificationCenter.framework */; };
		437AFEE7203688CF008C4892 /* LoopKitUI.framework in Frameworks */ = {isa = PBXBuildFile; fileRef = 437AFEE6203688CF008C4892 /* LoopKitUI.framework */; };
		437AFEE8203689FE008C4892 /* LoopKit.framework in Frameworks */ = {isa = PBXBuildFile; fileRef = 43F78D4B1C914197002152D1 /* LoopKit.framework */; };
		437CCADA1D284ADF0075D2C3 /* AuthenticationTableViewCell.swift in Sources */ = {isa = PBXBuildFile; fileRef = 437CCAD91D284ADF0075D2C3 /* AuthenticationTableViewCell.swift */; };
		437CCADC1D284B830075D2C3 /* ButtonTableViewCell.swift in Sources */ = {isa = PBXBuildFile; fileRef = 437CCADB1D284B830075D2C3 /* ButtonTableViewCell.swift */; };
		437CCADE1D2858FD0075D2C3 /* AuthenticationViewController.swift in Sources */ = {isa = PBXBuildFile; fileRef = 437CCADD1D2858FD0075D2C3 /* AuthenticationViewController.swift */; };
		437CCAE01D285C7B0075D2C3 /* ServiceAuthentication.swift in Sources */ = {isa = PBXBuildFile; fileRef = 437CCADF1D285C7B0075D2C3 /* ServiceAuthentication.swift */; };
		437CEEE41CDE5C0A003C8C80 /* UIImage.swift in Sources */ = {isa = PBXBuildFile; fileRef = 437CEEE31CDE5C0A003C8C80 /* UIImage.swift */; };
		437D9BA31D7BC977007245E8 /* PredictionTableViewController.swift in Sources */ = {isa = PBXBuildFile; fileRef = 437D9BA21D7BC977007245E8 /* PredictionTableViewController.swift */; };
		438172D91F4E9E37003C3328 /* NewPumpEvent.swift in Sources */ = {isa = PBXBuildFile; fileRef = 438172D81F4E9E37003C3328 /* NewPumpEvent.swift */; };
		43846AD51D8FA67800799272 /* Base.lproj in Resources */ = {isa = PBXBuildFile; fileRef = 43846AD41D8FA67800799272 /* Base.lproj */; };
		438849EA1D297CB6003B3F23 /* NightscoutService.swift in Sources */ = {isa = PBXBuildFile; fileRef = 438849E91D297CB6003B3F23 /* NightscoutService.swift */; };
		438849EC1D29EC34003B3F23 /* AmplitudeService.swift in Sources */ = {isa = PBXBuildFile; fileRef = 438849EB1D29EC34003B3F23 /* AmplitudeService.swift */; };
		438849EE1D2A1EBB003B3F23 /* MLabService.swift in Sources */ = {isa = PBXBuildFile; fileRef = 438849ED1D2A1EBB003B3F23 /* MLabService.swift */; };
		4389916B1E91B689000EEF90 /* ChartSettings+Loop.swift in Sources */ = {isa = PBXBuildFile; fileRef = 4389916A1E91B689000EEF90 /* ChartSettings+Loop.swift */; };
		438A95A81D8B9B24009D12E1 /* CGMBLEKit.framework in Frameworks */ = {isa = PBXBuildFile; fileRef = 438A95A71D8B9B24009D12E1 /* CGMBLEKit.framework */; };
		438D42F91D7C88BC003244B0 /* PredictionInputEffect.swift in Sources */ = {isa = PBXBuildFile; fileRef = 438D42F81D7C88BC003244B0 /* PredictionInputEffect.swift */; };
		438D42FB1D7D11A4003244B0 /* PredictionInputEffectTableViewCell.swift in Sources */ = {isa = PBXBuildFile; fileRef = 438D42FA1D7D11A4003244B0 /* PredictionInputEffectTableViewCell.swift */; };
		43947D731F529FAA00A07D31 /* GlucoseRangeSchedule.swift in Sources */ = {isa = PBXBuildFile; fileRef = 43C513181E864C4E001547C7 /* GlucoseRangeSchedule.swift */; };
		439897371CD2F80600223065 /* AnalyticsManager.swift in Sources */ = {isa = PBXBuildFile; fileRef = 439897361CD2F80600223065 /* AnalyticsManager.swift */; };
		439BED2A1E76093C00B0AED5 /* CGMManager.swift in Sources */ = {isa = PBXBuildFile; fileRef = 439BED291E76093C00B0AED5 /* CGMManager.swift */; };
		439BED2C1E760A7A00B0AED5 /* DexCGMManager.swift in Sources */ = {isa = PBXBuildFile; fileRef = 439BED2B1E760A7A00B0AED5 /* DexCGMManager.swift */; };
		43A51E1F1EB6D62A000736CC /* CarbAbsorptionViewController.swift in Sources */ = {isa = PBXBuildFile; fileRef = 43A51E1E1EB6D62A000736CC /* CarbAbsorptionViewController.swift */; };
		43A51E211EB6DBDD000736CC /* ChartsTableViewController.swift in Sources */ = {isa = PBXBuildFile; fileRef = 43A51E201EB6DBDD000736CC /* ChartsTableViewController.swift */; };
		43A567691C94880B00334FAC /* LoopDataManager.swift in Sources */ = {isa = PBXBuildFile; fileRef = 43A567681C94880B00334FAC /* LoopDataManager.swift */; };
		43A943761B926B7B0051FA24 /* Interface.storyboard in Resources */ = {isa = PBXBuildFile; fileRef = 43A943741B926B7B0051FA24 /* Interface.storyboard */; };
		43A9437F1B926B7B0051FA24 /* WatchApp Extension.appex in Embed App Extensions */ = {isa = PBXBuildFile; fileRef = 43A9437E1B926B7B0051FA24 /* WatchApp Extension.appex */; settings = {ATTRIBUTES = (RemoveHeadersOnCopy, ); }; };
		43A943881B926B7B0051FA24 /* ExtensionDelegate.swift in Sources */ = {isa = PBXBuildFile; fileRef = 43A943871B926B7B0051FA24 /* ExtensionDelegate.swift */; };
		43A9438A1B926B7B0051FA24 /* NotificationController.swift in Sources */ = {isa = PBXBuildFile; fileRef = 43A943891B926B7B0051FA24 /* NotificationController.swift */; };
		43A9438E1B926B7B0051FA24 /* ComplicationController.swift in Sources */ = {isa = PBXBuildFile; fileRef = 43A9438D1B926B7B0051FA24 /* ComplicationController.swift */; };
		43A943901B926B7B0051FA24 /* Assets.xcassets in Resources */ = {isa = PBXBuildFile; fileRef = 43A9438F1B926B7B0051FA24 /* Assets.xcassets */; };
		43A943941B926B7B0051FA24 /* WatchApp.app in Embed Watch Content */ = {isa = PBXBuildFile; fileRef = 43A943721B926B7B0051FA24 /* WatchApp.app */; };
		43B260491ED248FB008CAA77 /* CarbEntryTableViewCell.swift in Sources */ = {isa = PBXBuildFile; fileRef = 43B260481ED248FB008CAA77 /* CarbEntryTableViewCell.swift */; };
		43B371881CE597D10013C5A6 /* ShareClient.framework in Frameworks */ = {isa = PBXBuildFile; fileRef = 43B371871CE597D10013C5A6 /* ShareClient.framework */; };
		43BFF0B51E45C1E700FF19A9 /* NumberFormatter.swift in Sources */ = {isa = PBXBuildFile; fileRef = 43BFF0B31E45C1BE00FF19A9 /* NumberFormatter.swift */; };
		43BFF0B71E45C20C00FF19A9 /* NumberFormatter.swift in Sources */ = {isa = PBXBuildFile; fileRef = 43BFF0B31E45C1BE00FF19A9 /* NumberFormatter.swift */; };
		43BFF0BC1E45C80600FF19A9 /* UIColor+Loop.swift in Sources */ = {isa = PBXBuildFile; fileRef = 43BFF0BB1E45C80600FF19A9 /* UIColor+Loop.swift */; };
		43BFF0BF1E45C8EA00FF19A9 /* UIColor+Widget.swift in Sources */ = {isa = PBXBuildFile; fileRef = 43BFF0BE1E45C8EA00FF19A9 /* UIColor+Widget.swift */; };
		43BFF0C51E465A2D00FF19A9 /* UIColor+HIG.swift in Sources */ = {isa = PBXBuildFile; fileRef = 43BFF0C31E4659E700FF19A9 /* UIColor+HIG.swift */; };
		43BFF0C61E465A4400FF19A9 /* UIColor+HIG.swift in Sources */ = {isa = PBXBuildFile; fileRef = 43BFF0C31E4659E700FF19A9 /* UIColor+HIG.swift */; };
		43BFF0C71E465A4F00FF19A9 /* UIColor+HIG.swift in Sources */ = {isa = PBXBuildFile; fileRef = 43BFF0C31E4659E700FF19A9 /* UIColor+HIG.swift */; };
		43BFF0C91E465B0A00FF19A9 /* StateColorPalette.swift in Sources */ = {isa = PBXBuildFile; fileRef = 43BFF0C81E465B0A00FF19A9 /* StateColorPalette.swift */; };
		43BFF0CB1E466C0900FF19A9 /* StateColorPalette.swift in Sources */ = {isa = PBXBuildFile; fileRef = 43BFF0CA1E466C0900FF19A9 /* StateColorPalette.swift */; };
		43BFF0CD1E466C8400FF19A9 /* StateColorPalette.swift in Sources */ = {isa = PBXBuildFile; fileRef = 43BFF0CC1E466C8400FF19A9 /* StateColorPalette.swift */; };
		43C0944A1CACCC73001F6403 /* NotificationManager.swift in Sources */ = {isa = PBXBuildFile; fileRef = 43C094491CACCC73001F6403 /* NotificationManager.swift */; };
		43C246A81D89990F0031F8D1 /* Crypto.framework in Frameworks */ = {isa = PBXBuildFile; fileRef = 43C246A71D89990F0031F8D1 /* Crypto.framework */; };
		43C2FAE11EB656A500364AFF /* GlucoseEffectVelocity.swift in Sources */ = {isa = PBXBuildFile; fileRef = 43C2FAE01EB656A500364AFF /* GlucoseEffectVelocity.swift */; };
		43C3B6EC20B650A80026CAFA /* SettingsImageTableViewCell.swift in Sources */ = {isa = PBXBuildFile; fileRef = 43C3B6EB20B650A80026CAFA /* SettingsImageTableViewCell.swift */; };
		43C3B6ED20B884500026CAFA /* GlucoseThreshold.swift in Sources */ = {isa = PBXBuildFile; fileRef = 430B298D2041F56500BA9F93 /* GlucoseThreshold.swift */; };
		43C418B51CE0575200405B6A /* ShareGlucose+GlucoseKit.swift in Sources */ = {isa = PBXBuildFile; fileRef = 43C418B41CE0575200405B6A /* ShareGlucose+GlucoseKit.swift */; };
		43C513191E864C4E001547C7 /* GlucoseRangeSchedule.swift in Sources */ = {isa = PBXBuildFile; fileRef = 43C513181E864C4E001547C7 /* GlucoseRangeSchedule.swift */; };
		43CA93371CB98079000026B5 /* MinimedKit.framework in Frameworks */ = {isa = PBXBuildFile; fileRef = 43CA93361CB98079000026B5 /* MinimedKit.framework */; };
		43CB2B2B1D924D450079823D /* WCSession.swift in Sources */ = {isa = PBXBuildFile; fileRef = 43CB2B2A1D924D450079823D /* WCSession.swift */; };
		43CE7CDE1CA8B63E003CC1B0 /* Data.swift in Sources */ = {isa = PBXBuildFile; fileRef = 43CE7CDD1CA8B63E003CC1B0 /* Data.swift */; };
		43CEE6E61E56AFD400CB9116 /* NightscoutUploader.swift in Sources */ = {isa = PBXBuildFile; fileRef = 43CEE6E51E56AFD400CB9116 /* NightscoutUploader.swift */; };
		43D2E8231F00425400AE5CBF /* BolusViewController+LoopDataManager.swift in Sources */ = {isa = PBXBuildFile; fileRef = 43D2E8221F00425400AE5CBF /* BolusViewController+LoopDataManager.swift */; };
		43D381621EBD9759007F8C8F /* HeaderValuesTableViewCell.swift in Sources */ = {isa = PBXBuildFile; fileRef = 43D381611EBD9759007F8C8F /* HeaderValuesTableViewCell.swift */; };
		43D848B01E7DCBE100DADCBC /* Result.swift in Sources */ = {isa = PBXBuildFile; fileRef = 43D848AF1E7DCBE100DADCBC /* Result.swift */; };
		43DAD00020A2736F000F8529 /* PersistedPumpEvent.swift in Sources */ = {isa = PBXBuildFile; fileRef = 43DACFFF20A2736F000F8529 /* PersistedPumpEvent.swift */; };
		43DBF04C1C93B8D700B3C386 /* BolusViewController.swift in Sources */ = {isa = PBXBuildFile; fileRef = 43DBF04B1C93B8D700B3C386 /* BolusViewController.swift */; };
		43DBF0531C93EC8200B3C386 /* DeviceDataManager.swift in Sources */ = {isa = PBXBuildFile; fileRef = 43DBF0521C93EC8200B3C386 /* DeviceDataManager.swift */; };
		43DBF0591C93F73800B3C386 /* CarbEntryTableViewController.swift in Sources */ = {isa = PBXBuildFile; fileRef = 43DBF0581C93F73800B3C386 /* CarbEntryTableViewController.swift */; };
		43DE92591C5479E4001FFDE1 /* CarbEntryUserInfo.swift in Sources */ = {isa = PBXBuildFile; fileRef = 43DE92581C5479E4001FFDE1 /* CarbEntryUserInfo.swift */; };
		43DE925A1C5479E4001FFDE1 /* CarbEntryUserInfo.swift in Sources */ = {isa = PBXBuildFile; fileRef = 43DE92581C5479E4001FFDE1 /* CarbEntryUserInfo.swift */; };
		43DE92611C555C26001FFDE1 /* AbsorptionTimeType+CarbKit.swift in Sources */ = {isa = PBXBuildFile; fileRef = 43DE92601C555C26001FFDE1 /* AbsorptionTimeType+CarbKit.swift */; };
		43DFB62320D4CAE7008A7BAE /* PumpManagerState.swift in Sources */ = {isa = PBXBuildFile; fileRef = 43C3B6F620BBCAA30026CAFA /* PumpManagerState.swift */; };
		43E0F0A51E46D1670064F7CE /* LevelHUDView.swift in Sources */ = {isa = PBXBuildFile; fileRef = 43E0F0A41E46D1670064F7CE /* LevelHUDView.swift */; };
		43E2D8C61D204678004DA55F /* KeychainManager.swift in Sources */ = {isa = PBXBuildFile; fileRef = 43E2D8C51D204678004DA55F /* KeychainManager.swift */; };
		43E2D8C81D208D5B004DA55F /* KeychainManager+Loop.swift in Sources */ = {isa = PBXBuildFile; fileRef = 43E2D8C71D208D5B004DA55F /* KeychainManager+Loop.swift */; };
		43E2D8D41D20BF42004DA55F /* DoseMathTests.swift in Sources */ = {isa = PBXBuildFile; fileRef = 43E2D8D31D20BF42004DA55F /* DoseMathTests.swift */; };
		43E2D8DB1D20C03B004DA55F /* NSTimeInterval.swift in Sources */ = {isa = PBXBuildFile; fileRef = 439897341CD2F7DE00223065 /* NSTimeInterval.swift */; };
		43E2D8DC1D20C049004DA55F /* DoseMath.swift in Sources */ = {isa = PBXBuildFile; fileRef = 43F78D251C8FC000002152D1 /* DoseMath.swift */; };
		43E2D8EC1D20C0DB004DA55F /* read_selected_basal_profile.json in Resources */ = {isa = PBXBuildFile; fileRef = 43E2D8E11D20C0DB004DA55F /* read_selected_basal_profile.json */; };
		43E2D8ED1D20C0DB004DA55F /* recommend_temp_basal_correct_low_at_min.json in Resources */ = {isa = PBXBuildFile; fileRef = 43E2D8E21D20C0DB004DA55F /* recommend_temp_basal_correct_low_at_min.json */; };
		43E2D8EE1D20C0DB004DA55F /* recommend_temp_basal_flat_and_high.json in Resources */ = {isa = PBXBuildFile; fileRef = 43E2D8E31D20C0DB004DA55F /* recommend_temp_basal_flat_and_high.json */; };
		43E2D8EF1D20C0DB004DA55F /* recommend_temp_basal_high_and_falling.json in Resources */ = {isa = PBXBuildFile; fileRef = 43E2D8E41D20C0DB004DA55F /* recommend_temp_basal_high_and_falling.json */; };
		43E2D8F01D20C0DB004DA55F /* recommend_temp_basal_high_and_rising.json in Resources */ = {isa = PBXBuildFile; fileRef = 43E2D8E51D20C0DB004DA55F /* recommend_temp_basal_high_and_rising.json */; };
		43E2D8F11D20C0DB004DA55F /* recommend_temp_basal_in_range_and_rising.json in Resources */ = {isa = PBXBuildFile; fileRef = 43E2D8E61D20C0DB004DA55F /* recommend_temp_basal_in_range_and_rising.json */; };
		43E2D8F21D20C0DB004DA55F /* recommend_temp_basal_no_change_glucose.json in Resources */ = {isa = PBXBuildFile; fileRef = 43E2D8E71D20C0DB004DA55F /* recommend_temp_basal_no_change_glucose.json */; };
		43E2D8F31D20C0DB004DA55F /* recommend_temp_basal_start_high_end_in_range.json in Resources */ = {isa = PBXBuildFile; fileRef = 43E2D8E81D20C0DB004DA55F /* recommend_temp_basal_start_high_end_in_range.json */; };
		43E2D8F41D20C0DB004DA55F /* recommend_temp_basal_start_high_end_low.json in Resources */ = {isa = PBXBuildFile; fileRef = 43E2D8E91D20C0DB004DA55F /* recommend_temp_basal_start_high_end_low.json */; };
		43E2D8F51D20C0DB004DA55F /* recommend_temp_basal_start_low_end_high.json in Resources */ = {isa = PBXBuildFile; fileRef = 43E2D8EA1D20C0DB004DA55F /* recommend_temp_basal_start_low_end_high.json */; };
		43E2D8F61D20C0DB004DA55F /* recommend_temp_basal_start_low_end_in_range.json in Resources */ = {isa = PBXBuildFile; fileRef = 43E2D8EB1D20C0DB004DA55F /* recommend_temp_basal_start_low_end_in_range.json */; };
		43E2D9151D20C5A2004DA55F /* KeychainManagerTests.swift in Sources */ = {isa = PBXBuildFile; fileRef = 43E2D8C91D20B9E7004DA55F /* KeychainManagerTests.swift */; };
		43E2D9171D2226BD004DA55F /* LoopKit.framework in CopyFiles */ = {isa = PBXBuildFile; fileRef = 43F78D4B1C914197002152D1 /* LoopKit.framework */; settings = {ATTRIBUTES = (CodeSignOnCopy, RemoveHeadersOnCopy, ); }; };
		43E2D9191D222759004DA55F /* LoopKit.framework in Frameworks */ = {isa = PBXBuildFile; fileRef = 43F78D4B1C914197002152D1 /* LoopKit.framework */; };
		43E3449F1B9D68E900C85C07 /* StatusTableViewController.swift in Sources */ = {isa = PBXBuildFile; fileRef = 43E3449E1B9D68E900C85C07 /* StatusTableViewController.swift */; };
		43E397A31D56B9E40028E321 /* Glucose.swift in Sources */ = {isa = PBXBuildFile; fileRef = 43E397A21D56B9E40028E321 /* Glucose.swift */; };
		43E93FB51E4675E800EAB8DB /* NumberFormatter.swift in Sources */ = {isa = PBXBuildFile; fileRef = 43BFF0B31E45C1BE00FF19A9 /* NumberFormatter.swift */; };
		43E93FB61E469A4000EAB8DB /* NumberFormatter.swift in Sources */ = {isa = PBXBuildFile; fileRef = 43BFF0B31E45C1BE00FF19A9 /* NumberFormatter.swift */; };
		43E93FB71E469A5100EAB8DB /* HKUnit.swift in Sources */ = {isa = PBXBuildFile; fileRef = 4F526D5E1DF2459000A04910 /* HKUnit.swift */; };
		43F1C31A1F5DC87700395429 /* ChartPoint.swift in Sources */ = {isa = PBXBuildFile; fileRef = 438991661E91B563000EEF90 /* ChartPoint.swift */; };
		43F41C371D3BF32400C11ED6 /* UIAlertController.swift in Sources */ = {isa = PBXBuildFile; fileRef = 43F41C361D3BF32400C11ED6 /* UIAlertController.swift */; };
		43F4EF1D1BA2A57600526CE1 /* DiagnosticLogger.swift in Sources */ = {isa = PBXBuildFile; fileRef = 43F4EF1C1BA2A57600526CE1 /* DiagnosticLogger.swift */; };
		43F5C2C91B929C09003EB13D /* HealthKit.framework in Frameworks */ = {isa = PBXBuildFile; fileRef = 43F5C2C81B929C09003EB13D /* HealthKit.framework */; };
		43F5C2DB1B92A5E1003EB13D /* SettingsTableViewController.swift in Sources */ = {isa = PBXBuildFile; fileRef = 43F5C2DA1B92A5E1003EB13D /* SettingsTableViewController.swift */; };
		43F64DD91D9C92C900D24DC6 /* TitleSubtitleTableViewCell.swift in Sources */ = {isa = PBXBuildFile; fileRef = 43F64DD81D9C92C900D24DC6 /* TitleSubtitleTableViewCell.swift */; };
		43F78D261C8FC000002152D1 /* DoseMath.swift in Sources */ = {isa = PBXBuildFile; fileRef = 43F78D251C8FC000002152D1 /* DoseMath.swift */; };
		43F78D4F1C914197002152D1 /* LoopKit.framework in Frameworks */ = {isa = PBXBuildFile; fileRef = 43F78D4B1C914197002152D1 /* LoopKit.framework */; };
		43FCBBC21E51710B00343C1B /* LaunchScreen.storyboard in Resources */ = {isa = PBXBuildFile; fileRef = 43776F9A1B8022E90074EA36 /* LaunchScreen.storyboard */; };
		4D3B40041D4A9E1A00BC6334 /* G4ShareSpy.framework in Frameworks */ = {isa = PBXBuildFile; fileRef = 4D3B40021D4A9DFE00BC6334 /* G4ShareSpy.framework */; };
		4D5B7A4B1D457CCA00796CA9 /* GlucoseG4.swift in Sources */ = {isa = PBXBuildFile; fileRef = 4D5B7A4A1D457CCA00796CA9 /* GlucoseG4.swift */; };
		4F08DE8F1E7BB871006741EA /* CollectionType+Loop.swift in Sources */ = {isa = PBXBuildFile; fileRef = 4F08DE8E1E7BB871006741EA /* CollectionType+Loop.swift */; };
		4F08DE9B1E7BC4ED006741EA /* SwiftCharts.framework in Frameworks */ = {isa = PBXBuildFile; fileRef = 4346D1EF1C781BEA00ABAFE3 /* SwiftCharts.framework */; };
		4F08DE9D1E81D0E9006741EA /* StatusChartsManager+LoopKit.swift in Sources */ = {isa = PBXBuildFile; fileRef = 430C1ABC1E5568A80067F1AE /* StatusChartsManager+LoopKit.swift */; };
		4F11D3C020DCBEEC006E072C /* GlucoseBackfillRequestUserInfo.swift in Sources */ = {isa = PBXBuildFile; fileRef = 4F11D3BF20DCBEEC006E072C /* GlucoseBackfillRequestUserInfo.swift */; };
		4F11D3C220DD80B3006E072C /* WatchHistoricalGlucose.swift in Sources */ = {isa = PBXBuildFile; fileRef = 4F11D3C120DD80B3006E072C /* WatchHistoricalGlucose.swift */; };
		4F11D3C320DD84DB006E072C /* GlucoseBackfillRequestUserInfo.swift in Sources */ = {isa = PBXBuildFile; fileRef = 4F11D3BF20DCBEEC006E072C /* GlucoseBackfillRequestUserInfo.swift */; };
		4F11D3C420DD881A006E072C /* WatchHistoricalGlucose.swift in Sources */ = {isa = PBXBuildFile; fileRef = 4F11D3C120DD80B3006E072C /* WatchHistoricalGlucose.swift */; };
		4F20AE621E6B879C00D07A06 /* ReservoirVolumeHUDView.swift in Sources */ = {isa = PBXBuildFile; fileRef = 437CEEC71CD84CBB003C8C80 /* ReservoirVolumeHUDView.swift */; };
		4F20AE631E6B87B100D07A06 /* ChartContainerView.swift in Sources */ = {isa = PBXBuildFile; fileRef = 4313EDDF1D8A6BF90060FA79 /* ChartContainerView.swift */; };
		4F2C15741E0209F500E160D4 /* NSTimeInterval.swift in Sources */ = {isa = PBXBuildFile; fileRef = 439897341CD2F7DE00223065 /* NSTimeInterval.swift */; };
		4F2C15811E0495B200E160D4 /* WatchContext+WatchApp.swift in Sources */ = {isa = PBXBuildFile; fileRef = 4F2C15801E0495B200E160D4 /* WatchContext+WatchApp.swift */; };
		4F2C15821E074FC600E160D4 /* NSTimeInterval.swift in Sources */ = {isa = PBXBuildFile; fileRef = 439897341CD2F7DE00223065 /* NSTimeInterval.swift */; };
		4F2C15831E0757E600E160D4 /* HKUnit.swift in Sources */ = {isa = PBXBuildFile; fileRef = 4F526D5E1DF2459000A04910 /* HKUnit.swift */; };
		4F2C15851E075B8700E160D4 /* LoopUI.h in Headers */ = {isa = PBXBuildFile; fileRef = 4F75288D1DFE1DC600C322D6 /* LoopUI.h */; settings = {ATTRIBUTES = (Public, ); }; };
		4F2C15931E09BF2C00E160D4 /* HUDView.swift in Sources */ = {isa = PBXBuildFile; fileRef = 4F2C15921E09BF2C00E160D4 /* HUDView.swift */; };
		4F2C15951E09BF3C00E160D4 /* HUDView.xib in Resources */ = {isa = PBXBuildFile; fileRef = 4F2C15941E09BF3C00E160D4 /* HUDView.xib */; };
		4F2C15971E09E94E00E160D4 /* Assets.xcassets in Resources */ = {isa = PBXBuildFile; fileRef = 4F2C15961E09E94E00E160D4 /* Assets.xcassets */; };
		4F2C159A1E0C9E5600E160D4 /* LoopUI.framework in Embed Frameworks */ = {isa = PBXBuildFile; fileRef = 4F75288B1DFE1DC600C322D6 /* LoopUI.framework */; settings = {ATTRIBUTES = (CodeSignOnCopy, RemoveHeadersOnCopy, ); }; };
		4F526D611DF8D9A900A04910 /* NetBasal.swift in Sources */ = {isa = PBXBuildFile; fileRef = 4F526D601DF8D9A900A04910 /* NetBasal.swift */; };
		4F526D621DF9D95200A04910 /* NSBundle.swift in Sources */ = {isa = PBXBuildFile; fileRef = 430DA58D1D4AEC230097D1CA /* NSBundle.swift */; };
		4F6663941E905FD2009E74FC /* ChartColorPalette+Loop.swift in Sources */ = {isa = PBXBuildFile; fileRef = 4F6663931E905FD2009E74FC /* ChartColorPalette+Loop.swift */; };
		4F70C1E11DE8DCA7006380B7 /* StatusViewController.swift in Sources */ = {isa = PBXBuildFile; fileRef = 4F70C1E01DE8DCA7006380B7 /* StatusViewController.swift */; };
		4F70C1E41DE8DCA7006380B7 /* MainInterface.storyboard in Resources */ = {isa = PBXBuildFile; fileRef = 4F70C1E21DE8DCA7006380B7 /* MainInterface.storyboard */; };
		4F70C1E81DE8DCA7006380B7 /* Loop Status Extension.appex in Embed App Extensions */ = {isa = PBXBuildFile; fileRef = 4F70C1DC1DE8DCA7006380B7 /* Loop Status Extension.appex */; settings = {ATTRIBUTES = (RemoveHeadersOnCopy, ); }; };
		4F70C2101DE8FAC5006380B7 /* StatusExtensionDataManager.swift in Sources */ = {isa = PBXBuildFile; fileRef = 4F70C20F1DE8FAC5006380B7 /* StatusExtensionDataManager.swift */; };
		4F70C2121DE900EA006380B7 /* StatusExtensionContext.swift in Sources */ = {isa = PBXBuildFile; fileRef = 4F70C2111DE900EA006380B7 /* StatusExtensionContext.swift */; };
		4F70C2131DE90339006380B7 /* StatusExtensionContext.swift in Sources */ = {isa = PBXBuildFile; fileRef = 4F70C2111DE900EA006380B7 /* StatusExtensionContext.swift */; };
		4F73F5FC20E2E7FA00E8D82C /* GlucoseStore.swift in Sources */ = {isa = PBXBuildFile; fileRef = 4F73F5FB20E2E7FA00E8D82C /* GlucoseStore.swift */; };
		4F7528941DFE1E9500C322D6 /* LoopUI.framework in Frameworks */ = {isa = PBXBuildFile; fileRef = 4F75288B1DFE1DC600C322D6 /* LoopUI.framework */; };
		4F7528951DFE1E9B00C322D6 /* LoopUI.framework in Frameworks */ = {isa = PBXBuildFile; fileRef = 4F75288B1DFE1DC600C322D6 /* LoopUI.framework */; };
		4F75289A1DFE1F6000C322D6 /* BasalRateHUDView.swift in Sources */ = {isa = PBXBuildFile; fileRef = 437CEEBF1CD6FCD8003C8C80 /* BasalRateHUDView.swift */; };
		4F75289B1DFE1F6000C322D6 /* BatteryLevelHUDView.swift in Sources */ = {isa = PBXBuildFile; fileRef = 437CEEC91CD84DB7003C8C80 /* BatteryLevelHUDView.swift */; };
		4F75289C1DFE1F6000C322D6 /* GlucoseHUDView.swift in Sources */ = {isa = PBXBuildFile; fileRef = 4337615E1D52F487004A3647 /* GlucoseHUDView.swift */; };
		4F75289D1DFE1F6000C322D6 /* BaseHUDView.swift in Sources */ = {isa = PBXBuildFile; fileRef = 437CEEBB1CD6DE6A003C8C80 /* BaseHUDView.swift */; };
		4F75289E1DFE1F6000C322D6 /* LoopCompletionHUDView.swift in Sources */ = {isa = PBXBuildFile; fileRef = 437CEEBD1CD6E0CB003C8C80 /* LoopCompletionHUDView.swift */; };
		4F7528A01DFE1F9D00C322D6 /* LoopStateView.swift in Sources */ = {isa = PBXBuildFile; fileRef = 438DADC71CDE8F8B007697A5 /* LoopStateView.swift */; };
		4F7528A11DFE200B00C322D6 /* BasalStateView.swift in Sources */ = {isa = PBXBuildFile; fileRef = 43B371851CE583890013C5A6 /* BasalStateView.swift */; };
		4F7528A21DFE200B00C322D6 /* LevelMaskView.swift in Sources */ = {isa = PBXBuildFile; fileRef = 43FBEDD71D73843700B21F22 /* LevelMaskView.swift */; };
		4F7528A51DFE208C00C322D6 /* NSTimeInterval.swift in Sources */ = {isa = PBXBuildFile; fileRef = 439897341CD2F7DE00223065 /* NSTimeInterval.swift */; };
		4F7528AA1DFE215100C322D6 /* HKUnit.swift in Sources */ = {isa = PBXBuildFile; fileRef = 4F526D5E1DF2459000A04910 /* HKUnit.swift */; };
<<<<<<< HEAD
		4F75F00220FCFE8C00B5570E /* GlucoseChartScene.swift in Sources */ = {isa = PBXBuildFile; fileRef = 4F75F00120FCFE8C00B5570E /* GlucoseChartScene.swift */; };
=======
>>>>>>> 701266a3
		4F7E8AC520E2AB9600AEA65E /* Date.swift in Sources */ = {isa = PBXBuildFile; fileRef = 4F7E8AC420E2AB9600AEA65E /* Date.swift */; };
		4F7E8AC720E2AC0300AEA65E /* WatchPredictedGlucose.swift in Sources */ = {isa = PBXBuildFile; fileRef = 4F7E8AC620E2AC0300AEA65E /* WatchPredictedGlucose.swift */; };
		4F7E8AC920E2AC3700AEA65E /* WatchDatedRange.swift in Sources */ = {isa = PBXBuildFile; fileRef = 4F7E8AC820E2AC3700AEA65E /* WatchDatedRange.swift */; };
		4F7E8ACA20E2ACAE00AEA65E /* WatchDatedRange.swift in Sources */ = {isa = PBXBuildFile; fileRef = 4F7E8AC820E2AC3700AEA65E /* WatchDatedRange.swift */; };
		4F7E8ACB20E2ACB500AEA65E /* WatchPredictedGlucose.swift in Sources */ = {isa = PBXBuildFile; fileRef = 4F7E8AC620E2AC0300AEA65E /* WatchPredictedGlucose.swift */; };
		4F82655020E69F9A0031A8F5 /* HUDInterfaceController.swift in Sources */ = {isa = PBXBuildFile; fileRef = 4F82654F20E69F9A0031A8F5 /* HUDInterfaceController.swift */; };
		4FAC02541E22F6B20087A773 /* NSTimeInterval.swift in Sources */ = {isa = PBXBuildFile; fileRef = 439897341CD2F7DE00223065 /* NSTimeInterval.swift */; };
		4FB76FB01E8C3E8000B39636 /* SwiftCharts.framework in Frameworks */ = {isa = PBXBuildFile; fileRef = 4346D1EF1C781BEA00ABAFE3 /* SwiftCharts.framework */; };
		4FB76FB31E8C3EE400B39636 /* ChartAxisValueDoubleLog.swift in Sources */ = {isa = PBXBuildFile; fileRef = 4F08DE7C1E7BB6E5006741EA /* ChartAxisValueDoubleLog.swift */; };
		4FB76FB41E8C3F7C00B39636 /* ChartAxisValueDoubleUnit.swift in Sources */ = {isa = PBXBuildFile; fileRef = 4F08DE7D1E7BB6E5006741EA /* ChartAxisValueDoubleUnit.swift */; };
		4FB76FB51E8C41E200B39636 /* ChartPointsScatterDownTrianglesLayer.swift in Sources */ = {isa = PBXBuildFile; fileRef = 4F08DE831E7BB70B006741EA /* ChartPointsScatterDownTrianglesLayer.swift */; };
		4FB76FB61E8C426900B39636 /* ChartPointsTouchHighlightLayerViewCache.swift in Sources */ = {isa = PBXBuildFile; fileRef = 4F08DE841E7BB70B006741EA /* ChartPointsTouchHighlightLayerViewCache.swift */; };
		4FB76FB71E8C428600B39636 /* UIColor.swift in Sources */ = {isa = PBXBuildFile; fileRef = 43BFF0B11E45C18400FF19A9 /* UIColor.swift */; };
		4FB76FB81E8C429D00B39636 /* CGPoint.swift in Sources */ = {isa = PBXBuildFile; fileRef = 4F08DE801E7BB6F1006741EA /* CGPoint.swift */; };
		4FB76FB91E8C42B000B39636 /* CollectionType.swift in Sources */ = {isa = PBXBuildFile; fileRef = 43649A621C7A347F00523D7F /* CollectionType.swift */; };
		4FB76FBA1E8C42CE00B39636 /* UIColor.swift in Sources */ = {isa = PBXBuildFile; fileRef = 43BFF0B11E45C18400FF19A9 /* UIColor.swift */; };
		4FB76FBB1E8C42CF00B39636 /* UIColor.swift in Sources */ = {isa = PBXBuildFile; fileRef = 43BFF0B11E45C18400FF19A9 /* UIColor.swift */; };
		4FB76FC61E8C57B100B39636 /* StatusChartsManager.swift in Sources */ = {isa = PBXBuildFile; fileRef = 4FB76FC51E8C57B100B39636 /* StatusChartsManager.swift */; };
		4FB76FCE1E8C835D00B39636 /* ChartColorPalette.swift in Sources */ = {isa = PBXBuildFile; fileRef = 4FB76FCD1E8C835D00B39636 /* ChartColorPalette.swift */; };
		4FC8C8011DEB93E400A1452E /* NSUserDefaults+StatusExtension.swift in Sources */ = {isa = PBXBuildFile; fileRef = 4FC8C8001DEB93E400A1452E /* NSUserDefaults+StatusExtension.swift */; };
		4FC8C8021DEB943800A1452E /* NSUserDefaults+StatusExtension.swift in Sources */ = {isa = PBXBuildFile; fileRef = 4FC8C8001DEB93E400A1452E /* NSUserDefaults+StatusExtension.swift */; };
		4FDDD23720DC51DF00D04B16 /* LoopDataManager.swift in Sources */ = {isa = PBXBuildFile; fileRef = 4FDDD23620DC51DF00D04B16 /* LoopDataManager.swift */; };
<<<<<<< HEAD
=======
		4FE3475E20D5D77900A86D03 /* StatusChartsManager.swift in Sources */ = {isa = PBXBuildFile; fileRef = 4FE3475D20D5D77900A86D03 /* StatusChartsManager.swift */; };
>>>>>>> 701266a3
		4FF0F75E20E1E5D100FC6291 /* PersistenceController.swift in Sources */ = {isa = PBXBuildFile; fileRef = 431E73471FF95A900069B5F7 /* PersistenceController.swift */; };
		4FF0F75F20E1E5EF00FC6291 /* NSBundle.swift in Sources */ = {isa = PBXBuildFile; fileRef = 430DA58D1D4AEC230097D1CA /* NSBundle.swift */; };
		4FF4D0F81E1725B000846527 /* NibLoadable.swift in Sources */ = {isa = PBXBuildFile; fileRef = 434F54561D287FDB002A9274 /* NibLoadable.swift */; };
		4FF4D0F91E17268800846527 /* IdentifiableClass.swift in Sources */ = {isa = PBXBuildFile; fileRef = 434FF1E91CF26C29000DB779 /* IdentifiableClass.swift */; };
		4FF4D1001E18374700846527 /* WatchContext.swift in Sources */ = {isa = PBXBuildFile; fileRef = 4FF4D0FF1E18374700846527 /* WatchContext.swift */; };
		4FF4D1011E18375000846527 /* WatchContext.swift in Sources */ = {isa = PBXBuildFile; fileRef = 4FF4D0FF1E18374700846527 /* WatchContext.swift */; };
		4FFEDFBF20E5CF22000BFC58 /* ChartHUDController.swift in Sources */ = {isa = PBXBuildFile; fileRef = 4FFEDFBE20E5CF22000BFC58 /* ChartHUDController.swift */; };
		7D23667D21250C7E0028B67D /* LocalizedString.swift in Sources */ = {isa = PBXBuildFile; fileRef = 7D23667C21250C7E0028B67D /* LocalizedString.swift */; };
		7D2366E621250E0A0028B67D /* InfoPlist.strings in Resources */ = {isa = PBXBuildFile; fileRef = 7D2366E421250E0A0028B67D /* InfoPlist.strings */; };
		7D7076351FE06EDE004AC8EA /* Localizable.strings in Resources */ = {isa = PBXBuildFile; fileRef = 7D7076371FE06EDE004AC8EA /* Localizable.strings */; };
		7D70763A1FE06EDF004AC8EA /* InfoPlist.strings in Resources */ = {isa = PBXBuildFile; fileRef = 7D70763C1FE06EDF004AC8EA /* InfoPlist.strings */; };
		7D70763F1FE06EDF004AC8EA /* ckcomplication.strings in Resources */ = {isa = PBXBuildFile; fileRef = 7D7076411FE06EDF004AC8EA /* ckcomplication.strings */; };
		7D7076451FE06EE0004AC8EA /* InfoPlist.strings in Resources */ = {isa = PBXBuildFile; fileRef = 7D7076471FE06EE0004AC8EA /* InfoPlist.strings */; };
		7D70764A1FE06EE1004AC8EA /* Localizable.strings in Resources */ = {isa = PBXBuildFile; fileRef = 7D70764C1FE06EE1004AC8EA /* Localizable.strings */; };
		7D70764F1FE06EE1004AC8EA /* InfoPlist.strings in Resources */ = {isa = PBXBuildFile; fileRef = 7D7076511FE06EE1004AC8EA /* InfoPlist.strings */; };
		7D7076541FE06EE2004AC8EA /* InfoPlist.strings in Resources */ = {isa = PBXBuildFile; fileRef = 7D7076561FE06EE2004AC8EA /* InfoPlist.strings */; };
		7D7076591FE06EE2004AC8EA /* Localizable.strings in Resources */ = {isa = PBXBuildFile; fileRef = 7D70765B1FE06EE2004AC8EA /* Localizable.strings */; };
		7D70765E1FE06EE3004AC8EA /* Localizable.strings in Resources */ = {isa = PBXBuildFile; fileRef = 7D7076601FE06EE3004AC8EA /* Localizable.strings */; };
		7D7076631FE06EE4004AC8EA /* Localizable.strings in Resources */ = {isa = PBXBuildFile; fileRef = 7D7076651FE06EE4004AC8EA /* Localizable.strings */; };
		7D7076681FE0702F004AC8EA /* InfoPlist.strings in Resources */ = {isa = PBXBuildFile; fileRef = 7D70766A1FE0702F004AC8EA /* InfoPlist.strings */; };
		894B91CD1FF9F45900DA65F5 /* GlucoseRangeScheduleOverrideUserInfo.swift in Sources */ = {isa = PBXBuildFile; fileRef = 894B91CC1FF9F45900DA65F5 /* GlucoseRangeScheduleOverrideUserInfo.swift */; };
		894B91CE1FF9F45900DA65F5 /* GlucoseRangeScheduleOverrideUserInfo.swift in Sources */ = {isa = PBXBuildFile; fileRef = 894B91CC1FF9F45900DA65F5 /* GlucoseRangeScheduleOverrideUserInfo.swift */; };
		894F71E21FFEC4D8007D365C /* Assets.xcassets in Resources */ = {isa = PBXBuildFile; fileRef = 894F71E11FFEC4D8007D365C /* Assets.xcassets */; };
		C10428971D17BAD400DD539A /* NightscoutUploadKit.framework in Frameworks */ = {isa = PBXBuildFile; fileRef = C10428961D17BAD400DD539A /* NightscoutUploadKit.framework */; };
		C10B28461EA9BA5E006EA1FC /* far_future_high_bg_forecast.json in Resources */ = {isa = PBXBuildFile; fileRef = C10B28451EA9BA5E006EA1FC /* far_future_high_bg_forecast.json */; };
		C11C87DE1E21EAAD00BB71D3 /* HKUnit.swift in Sources */ = {isa = PBXBuildFile; fileRef = 4F526D5E1DF2459000A04910 /* HKUnit.swift */; };
		C12F21A71DFA79CB00748193 /* recommend_temp_basal_very_low_end_in_range.json in Resources */ = {isa = PBXBuildFile; fileRef = C12F21A61DFA79CB00748193 /* recommend_temp_basal_very_low_end_in_range.json */; };
		C13BAD941E8009B000050CB5 /* NumberFormatter.swift in Sources */ = {isa = PBXBuildFile; fileRef = 43BFF0B31E45C1BE00FF19A9 /* NumberFormatter.swift */; };
		C15713821DAC6983005BC4D2 /* MealBolusNightscoutTreatment.swift in Sources */ = {isa = PBXBuildFile; fileRef = C15713811DAC6983005BC4D2 /* MealBolusNightscoutTreatment.swift */; };
		C178249A1E1999FA00D9D25C /* CaseCountable.swift in Sources */ = {isa = PBXBuildFile; fileRef = C17824991E1999FA00D9D25C /* CaseCountable.swift */; };
		C17824A01E19CF9800D9D25C /* GlucoseThresholdTableViewController.swift in Sources */ = {isa = PBXBuildFile; fileRef = C178249F1E19CF9800D9D25C /* GlucoseThresholdTableViewController.swift */; };
		C17824A31E19EAB600D9D25C /* recommend_temp_basal_start_very_low_end_high.json in Resources */ = {isa = PBXBuildFile; fileRef = C17824A21E19EAB600D9D25C /* recommend_temp_basal_start_very_low_end_high.json */; };
		C17824A51E1AD4D100D9D25C /* BolusRecommendation.swift in Sources */ = {isa = PBXBuildFile; fileRef = C17824A41E1AD4D100D9D25C /* BolusRecommendation.swift */; };
		C17824A61E1AF91F00D9D25C /* BolusRecommendation.swift in Sources */ = {isa = PBXBuildFile; fileRef = C17824A41E1AD4D100D9D25C /* BolusRecommendation.swift */; };
		C18852E22082AB1B00BECC8C /* RileyLinkKitUI.framework in Frameworks */ = {isa = PBXBuildFile; fileRef = C18852E12082AB1A00BECC8C /* RileyLinkKitUI.framework */; };
		C18C8C511D5A351900E043FB /* NightscoutDataManager.swift in Sources */ = {isa = PBXBuildFile; fileRef = C18C8C501D5A351900E043FB /* NightscoutDataManager.swift */; };
		C1C6591C1E1B1FDA0025CC58 /* recommend_temp_basal_dropping_then_rising.json in Resources */ = {isa = PBXBuildFile; fileRef = C1C6591B1E1B1FDA0025CC58 /* recommend_temp_basal_dropping_then_rising.json */; };
		C1C73F0D1DE3D0270022FC89 /* InfoPlist.strings in Resources */ = {isa = PBXBuildFile; fileRef = C1C73F0F1DE3D0270022FC89 /* InfoPlist.strings */; };
		C9886AE51E5B2FAD00473BB8 /* gallery.ckcomplication in Resources */ = {isa = PBXBuildFile; fileRef = C9886AE41E5B2FAD00473BB8 /* gallery.ckcomplication */; };
/* End PBXBuildFile section */

/* Begin PBXContainerItemProxy section */
		432CF87C20D8B8990066B889 /* PBXContainerItemProxy */ = {
			isa = PBXContainerItemProxy;
			containerPortal = 43776F841B8022E90074EA36 /* Project object */;
			proxyType = 1;
			remoteGlobalIDString = 432CF87720D8B8380066B889;
			remoteInfo = Cartfile;
		};
		432CF87E20D8BC3B0066B889 /* PBXContainerItemProxy */ = {
			isa = PBXContainerItemProxy;
			containerPortal = 43776F841B8022E90074EA36 /* Project object */;
			proxyType = 1;
			remoteGlobalIDString = 432CF87720D8B8380066B889;
			remoteInfo = Cartfile;
		};
		432CF88020D8BC460066B889 /* PBXContainerItemProxy */ = {
			isa = PBXContainerItemProxy;
			containerPortal = 43776F841B8022E90074EA36 /* Project object */;
			proxyType = 1;
			remoteGlobalIDString = 432CF87720D8B8380066B889;
			remoteInfo = Cartfile;
		};
		43A943801B926B7B0051FA24 /* PBXContainerItemProxy */ = {
			isa = PBXContainerItemProxy;
			containerPortal = 43776F841B8022E90074EA36 /* Project object */;
			proxyType = 1;
			remoteGlobalIDString = 43A9437D1B926B7B0051FA24;
			remoteInfo = "WatchApp Extension";
		};
		43A943921B926B7B0051FA24 /* PBXContainerItemProxy */ = {
			isa = PBXContainerItemProxy;
			containerPortal = 43776F841B8022E90074EA36 /* Project object */;
			proxyType = 1;
			remoteGlobalIDString = 43A943711B926B7B0051FA24;
			remoteInfo = WatchApp;
		};
		43E2D9101D20C581004DA55F /* PBXContainerItemProxy */ = {
			isa = PBXContainerItemProxy;
			containerPortal = 43776F841B8022E90074EA36 /* Project object */;
			proxyType = 1;
			remoteGlobalIDString = 43776F8B1B8022E90074EA36;
			remoteInfo = Loop;
		};
		4F70C1E61DE8DCA7006380B7 /* PBXContainerItemProxy */ = {
			isa = PBXContainerItemProxy;
			containerPortal = 43776F841B8022E90074EA36 /* Project object */;
			proxyType = 1;
			remoteGlobalIDString = 4F70C1DB1DE8DCA7006380B7;
			remoteInfo = "Loop Status Extension";
		};
		4F7528961DFE1ED400C322D6 /* PBXContainerItemProxy */ = {
			isa = PBXContainerItemProxy;
			containerPortal = 43776F841B8022E90074EA36 /* Project object */;
			proxyType = 1;
			remoteGlobalIDString = 4F75288A1DFE1DC600C322D6;
			remoteInfo = LoopUI;
		};
		4F7528981DFE1ED800C322D6 /* PBXContainerItemProxy */ = {
			isa = PBXContainerItemProxy;
			containerPortal = 43776F841B8022E90074EA36 /* Project object */;
			proxyType = 1;
			remoteGlobalIDString = 4F75288A1DFE1DC600C322D6;
			remoteInfo = LoopUI;
		};
/* End PBXContainerItemProxy section */

/* Begin PBXCopyFilesBuildPhase section */
		43A943981B926B7B0051FA24 /* Embed App Extensions */ = {
			isa = PBXCopyFilesBuildPhase;
			buildActionMask = 2147483647;
			dstPath = "";
			dstSubfolderSpec = 13;
			files = (
				43A9437F1B926B7B0051FA24 /* WatchApp Extension.appex in Embed App Extensions */,
			);
			name = "Embed App Extensions";
			runOnlyForDeploymentPostprocessing = 0;
		};
		43A9439C1B926B7B0051FA24 /* Embed Watch Content */ = {
			isa = PBXCopyFilesBuildPhase;
			buildActionMask = 2147483647;
			dstPath = "$(CONTENTS_FOLDER_PATH)/Watch";
			dstSubfolderSpec = 16;
			files = (
				43A943941B926B7B0051FA24 /* WatchApp.app in Embed Watch Content */,
			);
			name = "Embed Watch Content";
			runOnlyForDeploymentPostprocessing = 0;
		};
		43A943AE1B928D400051FA24 /* Embed Frameworks */ = {
			isa = PBXCopyFilesBuildPhase;
			buildActionMask = 2147483647;
			dstPath = "";
			dstSubfolderSpec = 10;
			files = (
				4F2C159A1E0C9E5600E160D4 /* LoopUI.framework in Embed Frameworks */,
			);
			name = "Embed Frameworks";
			runOnlyForDeploymentPostprocessing = 0;
		};
		43C667D71C5577280050C674 /* Embed Frameworks */ = {
			isa = PBXCopyFilesBuildPhase;
			buildActionMask = 2147483647;
			dstPath = "";
			dstSubfolderSpec = 10;
			files = (
			);
			name = "Embed Frameworks";
			runOnlyForDeploymentPostprocessing = 0;
		};
		43E2D8DD1D20C072004DA55F /* CopyFiles */ = {
			isa = PBXCopyFilesBuildPhase;
			buildActionMask = 2147483647;
			dstPath = "";
			dstSubfolderSpec = 10;
			files = (
				43E2D9171D2226BD004DA55F /* LoopKit.framework in CopyFiles */,
			);
			runOnlyForDeploymentPostprocessing = 0;
		};
		4F70C1EC1DE8DCA8006380B7 /* Embed App Extensions */ = {
			isa = PBXCopyFilesBuildPhase;
			buildActionMask = 2147483647;
			dstPath = "";
			dstSubfolderSpec = 13;
			files = (
				4F70C1E81DE8DCA7006380B7 /* Loop Status Extension.appex in Embed App Extensions */,
			);
			name = "Embed App Extensions";
			runOnlyForDeploymentPostprocessing = 0;
		};
/* End PBXCopyFilesBuildPhase section */

/* Begin PBXFileReference section */
		4302F4E01D4E9C8900F0FCAF /* TextFieldTableViewController.swift */ = {isa = PBXFileReference; fileEncoding = 4; lastKnownFileType = sourcecode.swift; path = TextFieldTableViewController.swift; sourceTree = "<group>"; };
		4302F4E21D4EA54200F0FCAF /* InsulinDeliveryTableViewController.swift */ = {isa = PBXFileReference; fileEncoding = 4; lastKnownFileType = sourcecode.swift; path = InsulinDeliveryTableViewController.swift; sourceTree = "<group>"; };
		4309786D1E73DAD100BEBC82 /* CGM.swift */ = {isa = PBXFileReference; fileEncoding = 4; lastKnownFileType = sourcecode.swift; path = CGM.swift; sourceTree = "<group>"; };
		430B29892041F54A00BA9F93 /* NSUserDefaults.swift */ = {isa = PBXFileReference; fileEncoding = 4; lastKnownFileType = sourcecode.swift; path = NSUserDefaults.swift; sourceTree = "<group>"; };
		430B298C2041F56500BA9F93 /* LoopSettings.swift */ = {isa = PBXFileReference; fileEncoding = 4; lastKnownFileType = sourcecode.swift; path = LoopSettings.swift; sourceTree = "<group>"; };
		430B298D2041F56500BA9F93 /* GlucoseThreshold.swift */ = {isa = PBXFileReference; fileEncoding = 4; lastKnownFileType = sourcecode.swift; path = GlucoseThreshold.swift; sourceTree = "<group>"; };
		430B29922041F5B200BA9F93 /* UserDefaults+Loop.swift */ = {isa = PBXFileReference; fileEncoding = 4; lastKnownFileType = sourcecode.swift; path = "UserDefaults+Loop.swift"; sourceTree = "<group>"; };
		430B29942041F5CB00BA9F93 /* LoopSettings+Loop.swift */ = {isa = PBXFileReference; fileEncoding = 4; lastKnownFileType = sourcecode.swift; path = "LoopSettings+Loop.swift"; sourceTree = "<group>"; };
		430C1ABC1E5568A80067F1AE /* StatusChartsManager+LoopKit.swift */ = {isa = PBXFileReference; fileEncoding = 4; lastKnownFileType = sourcecode.swift; path = "StatusChartsManager+LoopKit.swift"; sourceTree = "<group>"; };
		430D85881F44037000AF2D4F /* HUDViewTableViewCell.swift */ = {isa = PBXFileReference; fileEncoding = 4; lastKnownFileType = sourcecode.swift; path = HUDViewTableViewCell.swift; sourceTree = "<group>"; };
		430DA58D1D4AEC230097D1CA /* NSBundle.swift */ = {isa = PBXFileReference; fileEncoding = 4; lastKnownFileType = sourcecode.swift; path = NSBundle.swift; sourceTree = "<group>"; };
		4311FB9A1F37FE1B00D4C0A7 /* TitleSubtitleTextFieldTableViewCell.swift */ = {isa = PBXFileReference; fileEncoding = 4; lastKnownFileType = sourcecode.swift; path = TitleSubtitleTextFieldTableViewCell.swift; sourceTree = "<group>"; };
		4313EDDF1D8A6BF90060FA79 /* ChartContainerView.swift */ = {isa = PBXFileReference; fileEncoding = 4; lastKnownFileType = sourcecode.swift; lineEnding = 0; path = ChartContainerView.swift; sourceTree = "<group>"; xcLanguageSpecificationIdentifier = xcode.lang.swift; };
		4315D2861CA5CC3B00589052 /* CarbEntryEditTableViewController.swift */ = {isa = PBXFileReference; fileEncoding = 4; lastKnownFileType = sourcecode.swift; path = CarbEntryEditTableViewController.swift; sourceTree = "<group>"; };
		4315D2891CA5F45E00589052 /* DiagnosticLogger+LoopKit.swift */ = {isa = PBXFileReference; fileEncoding = 4; lastKnownFileType = sourcecode.swift; path = "DiagnosticLogger+LoopKit.swift"; sourceTree = "<group>"; };
		431A8C3F1EC6E8AB00823B9C /* CircleMaskView.swift */ = {isa = PBXFileReference; fileEncoding = 4; lastKnownFileType = sourcecode.swift; path = CircleMaskView.swift; sourceTree = "<group>"; };
		431E73471FF95A900069B5F7 /* PersistenceController.swift */ = {isa = PBXFileReference; lastKnownFileType = sourcecode.swift; path = PersistenceController.swift; sourceTree = "<group>"; };
		4326BA631F3A44D9007CCAD4 /* ChartLineModel.swift */ = {isa = PBXFileReference; fileEncoding = 4; lastKnownFileType = sourcecode.swift; path = ChartLineModel.swift; sourceTree = "<group>"; };
		4328E0151CFBE1DA00E199AA /* ActionHUDController.swift */ = {isa = PBXFileReference; fileEncoding = 4; lastKnownFileType = sourcecode.swift; path = ActionHUDController.swift; sourceTree = "<group>"; };
		4328E0161CFBE1DA00E199AA /* BolusInterfaceController.swift */ = {isa = PBXFileReference; fileEncoding = 4; lastKnownFileType = sourcecode.swift; path = BolusInterfaceController.swift; sourceTree = "<group>"; };
		4328E01D1CFBE25F00E199AA /* AddCarbsInterfaceController.swift */ = {isa = PBXFileReference; fileEncoding = 4; lastKnownFileType = sourcecode.swift; path = AddCarbsInterfaceController.swift; sourceTree = "<group>"; };
		4328E0201CFBE2C500E199AA /* IdentifiableClass.swift */ = {isa = PBXFileReference; fileEncoding = 4; lastKnownFileType = sourcecode.swift; path = IdentifiableClass.swift; sourceTree = "<group>"; };
		4328E0221CFBE2C500E199AA /* CLKComplicationTemplate.swift */ = {isa = PBXFileReference; fileEncoding = 4; lastKnownFileType = sourcecode.swift; path = CLKComplicationTemplate.swift; sourceTree = "<group>"; };
		4328E0231CFBE2C500E199AA /* NSUserDefaults.swift */ = {isa = PBXFileReference; fileEncoding = 4; lastKnownFileType = sourcecode.swift; path = NSUserDefaults.swift; sourceTree = "<group>"; };
		4328E0241CFBE2C500E199AA /* UIColor.swift */ = {isa = PBXFileReference; fileEncoding = 4; lastKnownFileType = sourcecode.swift; path = UIColor.swift; sourceTree = "<group>"; };
		4328E0251CFBE2C500E199AA /* WKAlertAction.swift */ = {isa = PBXFileReference; fileEncoding = 4; lastKnownFileType = sourcecode.swift; path = WKAlertAction.swift; sourceTree = "<group>"; };
		4328E02E1CFBF81800E199AA /* WKInterfaceImage.swift */ = {isa = PBXFileReference; fileEncoding = 4; lastKnownFileType = sourcecode.swift; path = WKInterfaceImage.swift; sourceTree = "<group>"; };
		4328E0311CFC068900E199AA /* WatchContext+LoopKit.swift */ = {isa = PBXFileReference; fileEncoding = 4; lastKnownFileType = sourcecode.swift; path = "WatchContext+LoopKit.swift"; sourceTree = "<group>"; };
		4328E0341CFC0AE100E199AA /* WatchDataManager.swift */ = {isa = PBXFileReference; fileEncoding = 4; lastKnownFileType = sourcecode.swift; lineEnding = 0; path = WatchDataManager.swift; sourceTree = "<group>"; xcLanguageSpecificationIdentifier = xcode.lang.swift; };
		432E73CA1D24B3D6009AD15D /* RemoteDataManager.swift */ = {isa = PBXFileReference; fileEncoding = 4; lastKnownFileType = sourcecode.swift; path = RemoteDataManager.swift; sourceTree = "<group>"; };
		4337615E1D52F487004A3647 /* GlucoseHUDView.swift */ = {isa = PBXFileReference; fileEncoding = 4; lastKnownFileType = sourcecode.swift; path = GlucoseHUDView.swift; sourceTree = "<group>"; };
		433EA4C31D9F71C800CD78FB /* CommandResponseViewController.swift */ = {isa = PBXFileReference; fileEncoding = 4; lastKnownFileType = sourcecode.swift; path = CommandResponseViewController.swift; sourceTree = "<group>"; };
		4341F4EA1EDB92AC001C936B /* LogglyService.swift */ = {isa = PBXFileReference; fileEncoding = 4; lastKnownFileType = sourcecode.swift; path = LogglyService.swift; sourceTree = "<group>"; };
		43441A9B1EDB34810087958C /* StatusExtensionContext+LoopKit.swift */ = {isa = PBXFileReference; fileEncoding = 4; lastKnownFileType = sourcecode.swift; path = "StatusExtensionContext+LoopKit.swift"; sourceTree = "<group>"; };
		4344627F20A7A37400C4BE6F /* HealthKit.framework */ = {isa = PBXFileReference; lastKnownFileType = wrapper.framework; name = HealthKit.framework; path = Platforms/WatchOS.platform/Developer/SDKs/WatchOS4.3.sdk/System/Library/Frameworks/HealthKit.framework; sourceTree = DEVELOPER_DIR; };
		4344628120A7A37E00C4BE6F /* CoreBluetooth.framework */ = {isa = PBXFileReference; lastKnownFileType = wrapper.framework; name = CoreBluetooth.framework; path = Platforms/WatchOS.platform/Developer/SDKs/WatchOS4.3.sdk/System/Library/Frameworks/CoreBluetooth.framework; sourceTree = DEVELOPER_DIR; };
		4344628320A7A3BE00C4BE6F /* LoopKit.framework */ = {isa = PBXFileReference; lastKnownFileType = wrapper.framework; name = LoopKit.framework; path = Carthage/Build/watchOS/LoopKit.framework; sourceTree = "<group>"; };
		4344628420A7A3BE00C4BE6F /* CGMBLEKit.framework */ = {isa = PBXFileReference; lastKnownFileType = wrapper.framework; name = CGMBLEKit.framework; path = Carthage/Build/watchOS/CGMBLEKit.framework; sourceTree = "<group>"; };
		4344628D20A7ADD100C4BE6F /* UserDefaults+CGM.swift */ = {isa = PBXFileReference; lastKnownFileType = sourcecode.swift; path = "UserDefaults+CGM.swift"; sourceTree = "<group>"; };
		4344629120A7C19800C4BE6F /* ButtonGroup.swift */ = {isa = PBXFileReference; lastKnownFileType = sourcecode.swift; path = ButtonGroup.swift; sourceTree = "<group>"; };
		4346D1E61C77F5FE00ABAFE3 /* ChartTableViewCell.swift */ = {isa = PBXFileReference; fileEncoding = 4; lastKnownFileType = sourcecode.swift; lineEnding = 0; path = ChartTableViewCell.swift; sourceTree = "<group>"; xcLanguageSpecificationIdentifier = xcode.lang.swift; };
		4346D1EF1C781BEA00ABAFE3 /* SwiftCharts.framework */ = {isa = PBXFileReference; lastKnownFileType = wrapper.framework; name = SwiftCharts.framework; path = Carthage/Build/iOS/SwiftCharts.framework; sourceTree = SOURCE_ROOT; };
		434AB0B11CBB4C3300422F4A /* RileyLinkBLEKit.framework */ = {isa = PBXFileReference; lastKnownFileType = wrapper.framework; name = RileyLinkBLEKit.framework; path = Carthage/Build/iOS/RileyLinkBLEKit.framework; sourceTree = SOURCE_ROOT; };
		434B288520661D29000EE07B /* LoopKit.framework */ = {isa = PBXFileReference; explicitFileType = wrapper.framework; path = LoopKit.framework; sourceTree = BUILT_PRODUCTS_DIR; };
		434F54561D287FDB002A9274 /* NibLoadable.swift */ = {isa = PBXFileReference; fileEncoding = 4; lastKnownFileType = sourcecode.swift; path = NibLoadable.swift; sourceTree = "<group>"; };
		434F54581D28805E002A9274 /* ButtonTableViewCell.xib */ = {isa = PBXFileReference; fileEncoding = 4; lastKnownFileType = file.xib; path = ButtonTableViewCell.xib; sourceTree = "<group>"; };
		434F545A1D2880D4002A9274 /* AuthenticationTableViewCell.xib */ = {isa = PBXFileReference; fileEncoding = 4; lastKnownFileType = file.xib; path = AuthenticationTableViewCell.xib; sourceTree = "<group>"; };
		434F545E1D288345002A9274 /* ShareService.swift */ = {isa = PBXFileReference; fileEncoding = 4; lastKnownFileType = sourcecode.swift; path = ShareService.swift; sourceTree = "<group>"; };
		434F54601D28859B002A9274 /* ServiceCredential.swift */ = {isa = PBXFileReference; fileEncoding = 4; lastKnownFileType = sourcecode.swift; path = ServiceCredential.swift; sourceTree = "<group>"; };
		434F54621D28DD80002A9274 /* ValidatingIndicatorView.swift */ = {isa = PBXFileReference; fileEncoding = 4; lastKnownFileType = sourcecode.swift; path = ValidatingIndicatorView.swift; sourceTree = "<group>"; };
		434FB6451D68F1CD007B9C70 /* Amplitude.framework */ = {isa = PBXFileReference; lastKnownFileType = wrapper.framework; name = Amplitude.framework; path = Carthage/Build/iOS/Amplitude.framework; sourceTree = SOURCE_ROOT; };
		434FF1E91CF26C29000DB779 /* IdentifiableClass.swift */ = {isa = PBXFileReference; fileEncoding = 4; lastKnownFileType = sourcecode.swift; path = IdentifiableClass.swift; sourceTree = "<group>"; };
		434FF1ED1CF27EEF000DB779 /* UITableViewCell.swift */ = {isa = PBXFileReference; fileEncoding = 4; lastKnownFileType = sourcecode.swift; path = UITableViewCell.swift; sourceTree = "<group>"; };
		43523EDA1CC35083001850F1 /* RileyLinkKit.framework */ = {isa = PBXFileReference; lastKnownFileType = wrapper.framework; name = RileyLinkKit.framework; path = Carthage/Build/iOS/RileyLinkKit.framework; sourceTree = SOURCE_ROOT; };
		435400301C9F744E00D5819C /* BolusSuggestionUserInfo.swift */ = {isa = PBXFileReference; fileEncoding = 4; lastKnownFileType = sourcecode.swift; path = BolusSuggestionUserInfo.swift; sourceTree = "<group>"; };
		435400331C9F878D00D5819C /* SetBolusUserInfo.swift */ = {isa = PBXFileReference; fileEncoding = 4; lastKnownFileType = sourcecode.swift; path = SetBolusUserInfo.swift; sourceTree = "<group>"; };
		435CB6221F37967800C320C7 /* InsulinModelSettingsViewController.swift */ = {isa = PBXFileReference; fileEncoding = 4; lastKnownFileType = sourcecode.swift; path = InsulinModelSettingsViewController.swift; sourceTree = "<group>"; };
		435CB6241F37ABFC00C320C7 /* ExponentialInsulinModelPreset.swift */ = {isa = PBXFileReference; fileEncoding = 4; lastKnownFileType = sourcecode.swift; path = ExponentialInsulinModelPreset.swift; sourceTree = "<group>"; };
		435CB6261F37AE5600C320C7 /* WalshInsulinModel.swift */ = {isa = PBXFileReference; fileEncoding = 4; lastKnownFileType = sourcecode.swift; path = WalshInsulinModel.swift; sourceTree = "<group>"; };
		435CB6281F37B01300C320C7 /* InsulinModelSettings.swift */ = {isa = PBXFileReference; fileEncoding = 4; lastKnownFileType = sourcecode.swift; path = InsulinModelSettings.swift; sourceTree = "<group>"; };
		43649A621C7A347F00523D7F /* CollectionType.swift */ = {isa = PBXFileReference; fileEncoding = 4; lastKnownFileType = sourcecode.swift; path = CollectionType.swift; sourceTree = "<group>"; };
		4369618F1F19C86400447E89 /* ChartPointsContextFillLayer.swift */ = {isa = PBXFileReference; fileEncoding = 4; lastKnownFileType = sourcecode.swift; path = ChartPointsContextFillLayer.swift; sourceTree = "<group>"; };
		436A0DA41D236A2A00104B24 /* LoopError.swift */ = {isa = PBXFileReference; fileEncoding = 4; lastKnownFileType = sourcecode.swift; path = LoopError.swift; sourceTree = "<group>"; };
		436D9BF71F6F4EA100CFA75F /* recommended_temp_start_low_end_just_above_range.json */ = {isa = PBXFileReference; fileEncoding = 4; lastKnownFileType = text.json; path = recommended_temp_start_low_end_just_above_range.json; sourceTree = "<group>"; };
		43709AE920DF3F8200F941B3 /* MinimedKitUI.framework */ = {isa = PBXFileReference; lastKnownFileType = wrapper.framework; name = MinimedKitUI.framework; path = Carthage/Build/iOS/MinimedKitUI.framework; sourceTree = "<group>"; };
		4374B5EE209D84BE00D17AA8 /* OSLog.swift */ = {isa = PBXFileReference; fileEncoding = 4; lastKnownFileType = sourcecode.swift; path = OSLog.swift; sourceTree = "<group>"; };
		4374B5F1209D897600D17AA8 /* Locked.swift */ = {isa = PBXFileReference; fileEncoding = 4; lastKnownFileType = sourcecode.swift; path = Locked.swift; sourceTree = "<group>"; };
		4374B5F3209D89A900D17AA8 /* TextFieldTableViewCell.swift */ = {isa = PBXFileReference; fileEncoding = 4; lastKnownFileType = sourcecode.swift; path = TextFieldTableViewCell.swift; sourceTree = "<group>"; };
		43776F8C1B8022E90074EA36 /* Loop.app */ = {isa = PBXFileReference; explicitFileType = wrapper.application; includeInIndex = 0; path = Loop.app; sourceTree = BUILT_PRODUCTS_DIR; };
		43776F8F1B8022E90074EA36 /* AppDelegate.swift */ = {isa = PBXFileReference; lastKnownFileType = sourcecode.swift; lineEnding = 0; path = AppDelegate.swift; sourceTree = "<group>"; xcLanguageSpecificationIdentifier = xcode.lang.swift; };
		43776F961B8022E90074EA36 /* Base */ = {isa = PBXFileReference; lastKnownFileType = file.storyboard; name = Base; path = Base.lproj/Main.storyboard; sourceTree = "<group>"; };
		43776F981B8022E90074EA36 /* Assets.xcassets */ = {isa = PBXFileReference; lastKnownFileType = folder.assetcatalog; path = Assets.xcassets; sourceTree = "<group>"; };
		43776F9B1B8022E90074EA36 /* Base */ = {isa = PBXFileReference; lastKnownFileType = file.storyboard; name = Base; path = Base.lproj/LaunchScreen.storyboard; sourceTree = "<group>"; };
		437AFEE6203688CF008C4892 /* LoopKitUI.framework */ = {isa = PBXFileReference; lastKnownFileType = wrapper.framework; name = LoopKitUI.framework; path = Carthage/Build/iOS/LoopKitUI.framework; sourceTree = "<group>"; };
		437CCAD91D284ADF0075D2C3 /* AuthenticationTableViewCell.swift */ = {isa = PBXFileReference; fileEncoding = 4; lastKnownFileType = sourcecode.swift; path = AuthenticationTableViewCell.swift; sourceTree = "<group>"; };
		437CCADB1D284B830075D2C3 /* ButtonTableViewCell.swift */ = {isa = PBXFileReference; fileEncoding = 4; lastKnownFileType = sourcecode.swift; path = ButtonTableViewCell.swift; sourceTree = "<group>"; };
		437CCADD1D2858FD0075D2C3 /* AuthenticationViewController.swift */ = {isa = PBXFileReference; fileEncoding = 4; lastKnownFileType = sourcecode.swift; path = AuthenticationViewController.swift; sourceTree = "<group>"; };
		437CCADF1D285C7B0075D2C3 /* ServiceAuthentication.swift */ = {isa = PBXFileReference; fileEncoding = 4; lastKnownFileType = sourcecode.swift; path = ServiceAuthentication.swift; sourceTree = "<group>"; };
		437CEEBB1CD6DE6A003C8C80 /* BaseHUDView.swift */ = {isa = PBXFileReference; fileEncoding = 4; lastKnownFileType = sourcecode.swift; path = BaseHUDView.swift; sourceTree = "<group>"; };
		437CEEBD1CD6E0CB003C8C80 /* LoopCompletionHUDView.swift */ = {isa = PBXFileReference; fileEncoding = 4; lastKnownFileType = sourcecode.swift; path = LoopCompletionHUDView.swift; sourceTree = "<group>"; };
		437CEEBF1CD6FCD8003C8C80 /* BasalRateHUDView.swift */ = {isa = PBXFileReference; fileEncoding = 4; lastKnownFileType = sourcecode.swift; path = BasalRateHUDView.swift; sourceTree = "<group>"; };
		437CEEC71CD84CBB003C8C80 /* ReservoirVolumeHUDView.swift */ = {isa = PBXFileReference; fileEncoding = 4; lastKnownFileType = sourcecode.swift; path = ReservoirVolumeHUDView.swift; sourceTree = "<group>"; };
		437CEEC91CD84DB7003C8C80 /* BatteryLevelHUDView.swift */ = {isa = PBXFileReference; fileEncoding = 4; lastKnownFileType = sourcecode.swift; path = BatteryLevelHUDView.swift; sourceTree = "<group>"; };
		437CEEE31CDE5C0A003C8C80 /* UIImage.swift */ = {isa = PBXFileReference; fileEncoding = 4; lastKnownFileType = sourcecode.swift; path = UIImage.swift; sourceTree = "<group>"; };
		437D9BA11D7B5203007245E8 /* Loop.xcconfig */ = {isa = PBXFileReference; lastKnownFileType = text.xcconfig; path = Loop.xcconfig; sourceTree = "<group>"; };
		437D9BA21D7BC977007245E8 /* PredictionTableViewController.swift */ = {isa = PBXFileReference; fileEncoding = 4; lastKnownFileType = sourcecode.swift; path = PredictionTableViewController.swift; sourceTree = "<group>"; };
		438172D81F4E9E37003C3328 /* NewPumpEvent.swift */ = {isa = PBXFileReference; lastKnownFileType = sourcecode.swift; path = NewPumpEvent.swift; sourceTree = "<group>"; };
		43846AD41D8FA67800799272 /* Base.lproj */ = {isa = PBXFileReference; lastKnownFileType = folder; path = Base.lproj; sourceTree = "<group>"; };
		438849E91D297CB6003B3F23 /* NightscoutService.swift */ = {isa = PBXFileReference; fileEncoding = 4; lastKnownFileType = sourcecode.swift; path = NightscoutService.swift; sourceTree = "<group>"; };
		438849EB1D29EC34003B3F23 /* AmplitudeService.swift */ = {isa = PBXFileReference; fileEncoding = 4; lastKnownFileType = sourcecode.swift; path = AmplitudeService.swift; sourceTree = "<group>"; };
		438849ED1D2A1EBB003B3F23 /* MLabService.swift */ = {isa = PBXFileReference; fileEncoding = 4; lastKnownFileType = sourcecode.swift; path = MLabService.swift; sourceTree = "<group>"; };
		438991661E91B563000EEF90 /* ChartPoint.swift */ = {isa = PBXFileReference; fileEncoding = 4; lastKnownFileType = sourcecode.swift; path = ChartPoint.swift; sourceTree = "<group>"; };
		4389916A1E91B689000EEF90 /* ChartSettings+Loop.swift */ = {isa = PBXFileReference; fileEncoding = 4; lastKnownFileType = sourcecode.swift; path = "ChartSettings+Loop.swift"; sourceTree = "<group>"; };
		438A95A71D8B9B24009D12E1 /* CGMBLEKit.framework */ = {isa = PBXFileReference; lastKnownFileType = wrapper.framework; name = CGMBLEKit.framework; path = Carthage/Build/iOS/CGMBLEKit.framework; sourceTree = SOURCE_ROOT; };
		438D42F81D7C88BC003244B0 /* PredictionInputEffect.swift */ = {isa = PBXFileReference; fileEncoding = 4; lastKnownFileType = sourcecode.swift; path = PredictionInputEffect.swift; sourceTree = "<group>"; };
		438D42FA1D7D11A4003244B0 /* PredictionInputEffectTableViewCell.swift */ = {isa = PBXFileReference; fileEncoding = 4; lastKnownFileType = sourcecode.swift; path = PredictionInputEffectTableViewCell.swift; sourceTree = "<group>"; };
		438DADC71CDE8F8B007697A5 /* LoopStateView.swift */ = {isa = PBXFileReference; fileEncoding = 4; lastKnownFileType = sourcecode.swift; path = LoopStateView.swift; sourceTree = "<group>"; };
		439897341CD2F7DE00223065 /* NSTimeInterval.swift */ = {isa = PBXFileReference; fileEncoding = 4; lastKnownFileType = sourcecode.swift; path = NSTimeInterval.swift; sourceTree = "<group>"; };
		439897361CD2F80600223065 /* AnalyticsManager.swift */ = {isa = PBXFileReference; fileEncoding = 4; lastKnownFileType = sourcecode.swift; lineEnding = 0; path = AnalyticsManager.swift; sourceTree = "<group>"; xcLanguageSpecificationIdentifier = xcode.lang.swift; };
		439BED291E76093C00B0AED5 /* CGMManager.swift */ = {isa = PBXFileReference; fileEncoding = 4; lastKnownFileType = sourcecode.swift; path = CGMManager.swift; sourceTree = "<group>"; };
		439BED2B1E760A7A00B0AED5 /* DexCGMManager.swift */ = {isa = PBXFileReference; fileEncoding = 4; lastKnownFileType = sourcecode.swift; path = DexCGMManager.swift; sourceTree = "<group>"; };
		43A51E1E1EB6D62A000736CC /* CarbAbsorptionViewController.swift */ = {isa = PBXFileReference; fileEncoding = 4; lastKnownFileType = sourcecode.swift; path = CarbAbsorptionViewController.swift; sourceTree = "<group>"; };
		43A51E201EB6DBDD000736CC /* ChartsTableViewController.swift */ = {isa = PBXFileReference; fileEncoding = 4; lastKnownFileType = sourcecode.swift; path = ChartsTableViewController.swift; sourceTree = "<group>"; };
		43A567681C94880B00334FAC /* LoopDataManager.swift */ = {isa = PBXFileReference; fileEncoding = 4; lastKnownFileType = sourcecode.swift; lineEnding = 0; path = LoopDataManager.swift; sourceTree = "<group>"; xcLanguageSpecificationIdentifier = xcode.lang.swift; };
		43A943721B926B7B0051FA24 /* WatchApp.app */ = {isa = PBXFileReference; explicitFileType = wrapper.application; includeInIndex = 0; path = WatchApp.app; sourceTree = BUILT_PRODUCTS_DIR; };
		43A943751B926B7B0051FA24 /* Base */ = {isa = PBXFileReference; lastKnownFileType = file.storyboard; name = Base; path = Base.lproj/Interface.storyboard; sourceTree = "<group>"; };
		43A9437E1B926B7B0051FA24 /* WatchApp Extension.appex */ = {isa = PBXFileReference; explicitFileType = "wrapper.app-extension"; includeInIndex = 0; path = "WatchApp Extension.appex"; sourceTree = BUILT_PRODUCTS_DIR; };
		43A943841B926B7B0051FA24 /* PushNotificationPayload.apns */ = {isa = PBXFileReference; lastKnownFileType = text; path = PushNotificationPayload.apns; sourceTree = "<group>"; };
		43A943871B926B7B0051FA24 /* ExtensionDelegate.swift */ = {isa = PBXFileReference; lastKnownFileType = sourcecode.swift; path = ExtensionDelegate.swift; sourceTree = "<group>"; };
		43A943891B926B7B0051FA24 /* NotificationController.swift */ = {isa = PBXFileReference; lastKnownFileType = sourcecode.swift; path = NotificationController.swift; sourceTree = "<group>"; };
		43A9438D1B926B7B0051FA24 /* ComplicationController.swift */ = {isa = PBXFileReference; lastKnownFileType = sourcecode.swift; path = ComplicationController.swift; sourceTree = "<group>"; };
		43A9438F1B926B7B0051FA24 /* Assets.xcassets */ = {isa = PBXFileReference; lastKnownFileType = folder.assetcatalog; path = Assets.xcassets; sourceTree = "<group>"; };
		43A943911B926B7B0051FA24 /* Info.plist */ = {isa = PBXFileReference; lastKnownFileType = text.plist.xml; path = Info.plist; sourceTree = "<group>"; };
		43B260481ED248FB008CAA77 /* CarbEntryTableViewCell.swift */ = {isa = PBXFileReference; fileEncoding = 4; lastKnownFileType = sourcecode.swift; path = CarbEntryTableViewCell.swift; sourceTree = "<group>"; };
		43B371851CE583890013C5A6 /* BasalStateView.swift */ = {isa = PBXFileReference; fileEncoding = 4; lastKnownFileType = sourcecode.swift; path = BasalStateView.swift; sourceTree = "<group>"; };
		43B371871CE597D10013C5A6 /* ShareClient.framework */ = {isa = PBXFileReference; lastKnownFileType = wrapper.framework; name = ShareClient.framework; path = Carthage/Build/iOS/ShareClient.framework; sourceTree = SOURCE_ROOT; };
		43BFF0B11E45C18400FF19A9 /* UIColor.swift */ = {isa = PBXFileReference; fileEncoding = 4; lastKnownFileType = sourcecode.swift; path = UIColor.swift; sourceTree = "<group>"; };
		43BFF0B31E45C1BE00FF19A9 /* NumberFormatter.swift */ = {isa = PBXFileReference; fileEncoding = 4; lastKnownFileType = sourcecode.swift; path = NumberFormatter.swift; sourceTree = "<group>"; };
		43BFF0BB1E45C80600FF19A9 /* UIColor+Loop.swift */ = {isa = PBXFileReference; fileEncoding = 4; lastKnownFileType = sourcecode.swift; path = "UIColor+Loop.swift"; sourceTree = "<group>"; };
		43BFF0BE1E45C8EA00FF19A9 /* UIColor+Widget.swift */ = {isa = PBXFileReference; fileEncoding = 4; lastKnownFileType = sourcecode.swift; path = "UIColor+Widget.swift"; sourceTree = "<group>"; };
		43BFF0C31E4659E700FF19A9 /* UIColor+HIG.swift */ = {isa = PBXFileReference; fileEncoding = 4; lastKnownFileType = sourcecode.swift; path = "UIColor+HIG.swift"; sourceTree = "<group>"; };
		43BFF0C81E465B0A00FF19A9 /* StateColorPalette.swift */ = {isa = PBXFileReference; fileEncoding = 4; lastKnownFileType = sourcecode.swift; path = StateColorPalette.swift; sourceTree = "<group>"; };
		43BFF0CA1E466C0900FF19A9 /* StateColorPalette.swift */ = {isa = PBXFileReference; fileEncoding = 4; lastKnownFileType = sourcecode.swift; path = StateColorPalette.swift; sourceTree = "<group>"; };
		43BFF0CC1E466C8400FF19A9 /* StateColorPalette.swift */ = {isa = PBXFileReference; fileEncoding = 4; lastKnownFileType = sourcecode.swift; path = StateColorPalette.swift; sourceTree = "<group>"; };
		43C094491CACCC73001F6403 /* NotificationManager.swift */ = {isa = PBXFileReference; fileEncoding = 4; lastKnownFileType = sourcecode.swift; path = NotificationManager.swift; sourceTree = "<group>"; };
		43C246A71D89990F0031F8D1 /* Crypto.framework */ = {isa = PBXFileReference; lastKnownFileType = wrapper.framework; name = Crypto.framework; path = Carthage/Build/iOS/Crypto.framework; sourceTree = SOURCE_ROOT; };
		43C2FAE01EB656A500364AFF /* GlucoseEffectVelocity.swift */ = {isa = PBXFileReference; fileEncoding = 4; lastKnownFileType = sourcecode.swift; path = GlucoseEffectVelocity.swift; sourceTree = "<group>"; };
		43C3B6EB20B650A80026CAFA /* SettingsImageTableViewCell.swift */ = {isa = PBXFileReference; lastKnownFileType = sourcecode.swift; path = SettingsImageTableViewCell.swift; sourceTree = "<group>"; };
		43C3B6F620BBCAA30026CAFA /* PumpManagerState.swift */ = {isa = PBXFileReference; lastKnownFileType = sourcecode.swift; path = PumpManagerState.swift; sourceTree = "<group>"; };
		43C418B41CE0575200405B6A /* ShareGlucose+GlucoseKit.swift */ = {isa = PBXFileReference; fileEncoding = 4; lastKnownFileType = sourcecode.swift; path = "ShareGlucose+GlucoseKit.swift"; sourceTree = "<group>"; };
		43C513181E864C4E001547C7 /* GlucoseRangeSchedule.swift */ = {isa = PBXFileReference; fileEncoding = 4; lastKnownFileType = sourcecode.swift; path = GlucoseRangeSchedule.swift; sourceTree = "<group>"; };
		43CA93361CB98079000026B5 /* MinimedKit.framework */ = {isa = PBXFileReference; lastKnownFileType = wrapper.framework; name = MinimedKit.framework; path = Carthage/Build/iOS/MinimedKit.framework; sourceTree = SOURCE_ROOT; };
		43CB2B2A1D924D450079823D /* WCSession.swift */ = {isa = PBXFileReference; fileEncoding = 4; lastKnownFileType = sourcecode.swift; path = WCSession.swift; sourceTree = "<group>"; };
		43CE7CDD1CA8B63E003CC1B0 /* Data.swift */ = {isa = PBXFileReference; fileEncoding = 4; lastKnownFileType = sourcecode.swift; path = Data.swift; sourceTree = "<group>"; };
		43CEE6E51E56AFD400CB9116 /* NightscoutUploader.swift */ = {isa = PBXFileReference; fileEncoding = 4; lastKnownFileType = sourcecode.swift; path = NightscoutUploader.swift; sourceTree = "<group>"; };
		43D2E8221F00425400AE5CBF /* BolusViewController+LoopDataManager.swift */ = {isa = PBXFileReference; fileEncoding = 4; lastKnownFileType = sourcecode.swift; path = "BolusViewController+LoopDataManager.swift"; sourceTree = "<group>"; };
		43D381611EBD9759007F8C8F /* HeaderValuesTableViewCell.swift */ = {isa = PBXFileReference; fileEncoding = 4; lastKnownFileType = sourcecode.swift; path = HeaderValuesTableViewCell.swift; sourceTree = "<group>"; };
		43D533BB1CFD1DD7009E3085 /* WatchApp Extension.entitlements */ = {isa = PBXFileReference; lastKnownFileType = text.xml; path = "WatchApp Extension.entitlements"; sourceTree = "<group>"; };
		43D848AF1E7DCBE100DADCBC /* Result.swift */ = {isa = PBXFileReference; fileEncoding = 4; lastKnownFileType = sourcecode.swift; path = Result.swift; sourceTree = "<group>"; };
		43DACFFF20A2736F000F8529 /* PersistedPumpEvent.swift */ = {isa = PBXFileReference; lastKnownFileType = sourcecode.swift; path = PersistedPumpEvent.swift; sourceTree = "<group>"; };
		43DBF04B1C93B8D700B3C386 /* BolusViewController.swift */ = {isa = PBXFileReference; fileEncoding = 4; lastKnownFileType = sourcecode.swift; lineEnding = 0; path = BolusViewController.swift; sourceTree = "<group>"; xcLanguageSpecificationIdentifier = xcode.lang.swift; };
		43DBF0521C93EC8200B3C386 /* DeviceDataManager.swift */ = {isa = PBXFileReference; fileEncoding = 4; lastKnownFileType = sourcecode.swift; lineEnding = 0; path = DeviceDataManager.swift; sourceTree = "<group>"; xcLanguageSpecificationIdentifier = xcode.lang.swift; };
		43DBF0581C93F73800B3C386 /* CarbEntryTableViewController.swift */ = {isa = PBXFileReference; fileEncoding = 4; lastKnownFileType = sourcecode.swift; path = CarbEntryTableViewController.swift; sourceTree = "<group>"; };
		43DE92581C5479E4001FFDE1 /* CarbEntryUserInfo.swift */ = {isa = PBXFileReference; fileEncoding = 4; lastKnownFileType = sourcecode.swift; path = CarbEntryUserInfo.swift; sourceTree = "<group>"; };
		43DE92601C555C26001FFDE1 /* AbsorptionTimeType+CarbKit.swift */ = {isa = PBXFileReference; fileEncoding = 4; lastKnownFileType = sourcecode.swift; path = "AbsorptionTimeType+CarbKit.swift"; sourceTree = "<group>"; };
		43E0F0A41E46D1670064F7CE /* LevelHUDView.swift */ = {isa = PBXFileReference; fileEncoding = 4; lastKnownFileType = sourcecode.swift; path = LevelHUDView.swift; sourceTree = "<group>"; };
		43E2D8C51D204678004DA55F /* KeychainManager.swift */ = {isa = PBXFileReference; fileEncoding = 4; lastKnownFileType = sourcecode.swift; path = KeychainManager.swift; sourceTree = "<group>"; };
		43E2D8C71D208D5B004DA55F /* KeychainManager+Loop.swift */ = {isa = PBXFileReference; fileEncoding = 4; lastKnownFileType = sourcecode.swift; path = "KeychainManager+Loop.swift"; sourceTree = "<group>"; };
		43E2D8C91D20B9E7004DA55F /* KeychainManagerTests.swift */ = {isa = PBXFileReference; fileEncoding = 4; lastKnownFileType = sourcecode.swift; path = KeychainManagerTests.swift; sourceTree = "<group>"; };
		43E2D8D11D20BF42004DA55F /* DoseMathTests.xctest */ = {isa = PBXFileReference; explicitFileType = wrapper.cfbundle; includeInIndex = 0; path = DoseMathTests.xctest; sourceTree = BUILT_PRODUCTS_DIR; };
		43E2D8D31D20BF42004DA55F /* DoseMathTests.swift */ = {isa = PBXFileReference; lastKnownFileType = sourcecode.swift; path = DoseMathTests.swift; sourceTree = "<group>"; };
		43E2D8D51D20BF42004DA55F /* Info.plist */ = {isa = PBXFileReference; lastKnownFileType = text.plist.xml; path = Info.plist; sourceTree = "<group>"; };
		43E2D8E11D20C0DB004DA55F /* read_selected_basal_profile.json */ = {isa = PBXFileReference; fileEncoding = 4; lastKnownFileType = text.json; path = read_selected_basal_profile.json; sourceTree = "<group>"; };
		43E2D8E21D20C0DB004DA55F /* recommend_temp_basal_correct_low_at_min.json */ = {isa = PBXFileReference; fileEncoding = 4; lastKnownFileType = text.json; path = recommend_temp_basal_correct_low_at_min.json; sourceTree = "<group>"; };
		43E2D8E31D20C0DB004DA55F /* recommend_temp_basal_flat_and_high.json */ = {isa = PBXFileReference; fileEncoding = 4; lastKnownFileType = text.json; path = recommend_temp_basal_flat_and_high.json; sourceTree = "<group>"; };
		43E2D8E41D20C0DB004DA55F /* recommend_temp_basal_high_and_falling.json */ = {isa = PBXFileReference; fileEncoding = 4; lastKnownFileType = text.json; path = recommend_temp_basal_high_and_falling.json; sourceTree = "<group>"; };
		43E2D8E51D20C0DB004DA55F /* recommend_temp_basal_high_and_rising.json */ = {isa = PBXFileReference; fileEncoding = 4; lastKnownFileType = text.json; path = recommend_temp_basal_high_and_rising.json; sourceTree = "<group>"; };
		43E2D8E61D20C0DB004DA55F /* recommend_temp_basal_in_range_and_rising.json */ = {isa = PBXFileReference; fileEncoding = 4; lastKnownFileType = text.json; path = recommend_temp_basal_in_range_and_rising.json; sourceTree = "<group>"; };
		43E2D8E71D20C0DB004DA55F /* recommend_temp_basal_no_change_glucose.json */ = {isa = PBXFileReference; fileEncoding = 4; lastKnownFileType = text.json; path = recommend_temp_basal_no_change_glucose.json; sourceTree = "<group>"; };
		43E2D8E81D20C0DB004DA55F /* recommend_temp_basal_start_high_end_in_range.json */ = {isa = PBXFileReference; fileEncoding = 4; lastKnownFileType = text.json; path = recommend_temp_basal_start_high_end_in_range.json; sourceTree = "<group>"; };
		43E2D8E91D20C0DB004DA55F /* recommend_temp_basal_start_high_end_low.json */ = {isa = PBXFileReference; fileEncoding = 4; lastKnownFileType = text.json; path = recommend_temp_basal_start_high_end_low.json; sourceTree = "<group>"; };
		43E2D8EA1D20C0DB004DA55F /* recommend_temp_basal_start_low_end_high.json */ = {isa = PBXFileReference; fileEncoding = 4; lastKnownFileType = text.json; path = recommend_temp_basal_start_low_end_high.json; sourceTree = "<group>"; };
		43E2D8EB1D20C0DB004DA55F /* recommend_temp_basal_start_low_end_in_range.json */ = {isa = PBXFileReference; fileEncoding = 4; lastKnownFileType = text.json; path = recommend_temp_basal_start_low_end_in_range.json; sourceTree = "<group>"; };
		43E2D90B1D20C581004DA55F /* LoopTests.xctest */ = {isa = PBXFileReference; explicitFileType = wrapper.cfbundle; includeInIndex = 0; path = LoopTests.xctest; sourceTree = BUILT_PRODUCTS_DIR; };
		43E2D90F1D20C581004DA55F /* Info.plist */ = {isa = PBXFileReference; lastKnownFileType = text.plist.xml; path = Info.plist; sourceTree = "<group>"; };
		43E3449E1B9D68E900C85C07 /* StatusTableViewController.swift */ = {isa = PBXFileReference; fileEncoding = 4; lastKnownFileType = sourcecode.swift; lineEnding = 0; path = StatusTableViewController.swift; sourceTree = "<group>"; xcLanguageSpecificationIdentifier = xcode.lang.swift; };
		43E397A21D56B9E40028E321 /* Glucose.swift */ = {isa = PBXFileReference; fileEncoding = 4; lastKnownFileType = sourcecode.swift; path = Glucose.swift; sourceTree = "<group>"; };
		43EDEE6B1CF2E12A00393BE3 /* Loop.entitlements */ = {isa = PBXFileReference; fileEncoding = 4; lastKnownFileType = text.xml; path = Loop.entitlements; sourceTree = "<group>"; };
		43F41C361D3BF32400C11ED6 /* UIAlertController.swift */ = {isa = PBXFileReference; fileEncoding = 4; lastKnownFileType = sourcecode.swift; path = UIAlertController.swift; sourceTree = "<group>"; };
		43F4EF1C1BA2A57600526CE1 /* DiagnosticLogger.swift */ = {isa = PBXFileReference; fileEncoding = 4; lastKnownFileType = sourcecode.swift; path = DiagnosticLogger.swift; sourceTree = "<group>"; };
		43F5C2C81B929C09003EB13D /* HealthKit.framework */ = {isa = PBXFileReference; lastKnownFileType = wrapper.framework; name = HealthKit.framework; path = System/Library/Frameworks/HealthKit.framework; sourceTree = SDKROOT; };
		43F5C2D41B92A4A6003EB13D /* Info.plist */ = {isa = PBXFileReference; fileEncoding = 4; lastKnownFileType = text.plist.xml; path = Info.plist; sourceTree = "<group>"; };
		43F5C2D61B92A4DC003EB13D /* Info.plist */ = {isa = PBXFileReference; fileEncoding = 4; lastKnownFileType = text.plist.xml; path = Info.plist; sourceTree = "<group>"; };
		43F5C2DA1B92A5E1003EB13D /* SettingsTableViewController.swift */ = {isa = PBXFileReference; fileEncoding = 4; lastKnownFileType = sourcecode.swift; lineEnding = 0; path = SettingsTableViewController.swift; sourceTree = "<group>"; xcLanguageSpecificationIdentifier = xcode.lang.swift; };
		43F64DD81D9C92C900D24DC6 /* TitleSubtitleTableViewCell.swift */ = {isa = PBXFileReference; fileEncoding = 4; lastKnownFileType = sourcecode.swift; path = TitleSubtitleTableViewCell.swift; sourceTree = "<group>"; };
		43F78D251C8FC000002152D1 /* DoseMath.swift */ = {isa = PBXFileReference; fileEncoding = 4; lastKnownFileType = sourcecode.swift; path = DoseMath.swift; sourceTree = "<group>"; };
		43F78D4B1C914197002152D1 /* LoopKit.framework */ = {isa = PBXFileReference; lastKnownFileType = wrapper.framework; name = LoopKit.framework; path = Carthage/Build/iOS/LoopKit.framework; sourceTree = SOURCE_ROOT; };
		43FBEDD71D73843700B21F22 /* LevelMaskView.swift */ = {isa = PBXFileReference; fileEncoding = 4; lastKnownFileType = sourcecode.swift; path = LevelMaskView.swift; sourceTree = "<group>"; };
		4D3B40021D4A9DFE00BC6334 /* G4ShareSpy.framework */ = {isa = PBXFileReference; lastKnownFileType = wrapper.framework; name = G4ShareSpy.framework; path = Carthage/Build/iOS/G4ShareSpy.framework; sourceTree = SOURCE_ROOT; };
		4D5B7A4A1D457CCA00796CA9 /* GlucoseG4.swift */ = {isa = PBXFileReference; fileEncoding = 4; lastKnownFileType = sourcecode.swift; name = GlucoseG4.swift; path = Loop/Models/GlucoseG4.swift; sourceTree = SOURCE_ROOT; };
		4F08DE7C1E7BB6E5006741EA /* ChartAxisValueDoubleLog.swift */ = {isa = PBXFileReference; fileEncoding = 4; lastKnownFileType = sourcecode.swift; path = ChartAxisValueDoubleLog.swift; sourceTree = "<group>"; };
		4F08DE7D1E7BB6E5006741EA /* ChartAxisValueDoubleUnit.swift */ = {isa = PBXFileReference; fileEncoding = 4; lastKnownFileType = sourcecode.swift; path = ChartAxisValueDoubleUnit.swift; sourceTree = "<group>"; };
		4F08DE801E7BB6F1006741EA /* CGPoint.swift */ = {isa = PBXFileReference; fileEncoding = 4; lastKnownFileType = sourcecode.swift; path = CGPoint.swift; sourceTree = "<group>"; };
		4F08DE831E7BB70B006741EA /* ChartPointsScatterDownTrianglesLayer.swift */ = {isa = PBXFileReference; fileEncoding = 4; lastKnownFileType = sourcecode.swift; path = ChartPointsScatterDownTrianglesLayer.swift; sourceTree = "<group>"; };
		4F08DE841E7BB70B006741EA /* ChartPointsTouchHighlightLayerViewCache.swift */ = {isa = PBXFileReference; fileEncoding = 4; lastKnownFileType = sourcecode.swift; path = ChartPointsTouchHighlightLayerViewCache.swift; sourceTree = "<group>"; };
		4F08DE8E1E7BB871006741EA /* CollectionType+Loop.swift */ = {isa = PBXFileReference; fileEncoding = 4; lastKnownFileType = sourcecode.swift; path = "CollectionType+Loop.swift"; sourceTree = "<group>"; };
		4F11D3BF20DCBEEC006E072C /* GlucoseBackfillRequestUserInfo.swift */ = {isa = PBXFileReference; lastKnownFileType = sourcecode.swift; path = GlucoseBackfillRequestUserInfo.swift; sourceTree = "<group>"; };
		4F11D3C120DD80B3006E072C /* WatchHistoricalGlucose.swift */ = {isa = PBXFileReference; lastKnownFileType = sourcecode.swift; path = WatchHistoricalGlucose.swift; sourceTree = "<group>"; };
		4F2C15801E0495B200E160D4 /* WatchContext+WatchApp.swift */ = {isa = PBXFileReference; fileEncoding = 4; lastKnownFileType = sourcecode.swift; path = "WatchContext+WatchApp.swift"; sourceTree = "<group>"; };
		4F2C15921E09BF2C00E160D4 /* HUDView.swift */ = {isa = PBXFileReference; fileEncoding = 4; lastKnownFileType = sourcecode.swift; path = HUDView.swift; sourceTree = "<group>"; };
		4F2C15941E09BF3C00E160D4 /* HUDView.xib */ = {isa = PBXFileReference; fileEncoding = 4; lastKnownFileType = file.xib; path = HUDView.xib; sourceTree = "<group>"; };
		4F2C15961E09E94E00E160D4 /* Assets.xcassets */ = {isa = PBXFileReference; lastKnownFileType = folder.assetcatalog; path = Assets.xcassets; sourceTree = "<group>"; };
		4F526D5E1DF2459000A04910 /* HKUnit.swift */ = {isa = PBXFileReference; fileEncoding = 4; lastKnownFileType = sourcecode.swift; path = HKUnit.swift; sourceTree = "<group>"; };
		4F526D601DF8D9A900A04910 /* NetBasal.swift */ = {isa = PBXFileReference; fileEncoding = 4; lastKnownFileType = sourcecode.swift; path = NetBasal.swift; sourceTree = "<group>"; };
		4F6663931E905FD2009E74FC /* ChartColorPalette+Loop.swift */ = {isa = PBXFileReference; fileEncoding = 4; lastKnownFileType = sourcecode.swift; path = "ChartColorPalette+Loop.swift"; sourceTree = "<group>"; };
		4F70C1DC1DE8DCA7006380B7 /* Loop Status Extension.appex */ = {isa = PBXFileReference; explicitFileType = "wrapper.app-extension"; includeInIndex = 0; path = "Loop Status Extension.appex"; sourceTree = BUILT_PRODUCTS_DIR; };
		4F70C1DD1DE8DCA7006380B7 /* NotificationCenter.framework */ = {isa = PBXFileReference; lastKnownFileType = wrapper.framework; name = NotificationCenter.framework; path = System/Library/Frameworks/NotificationCenter.framework; sourceTree = SDKROOT; };
		4F70C1E01DE8DCA7006380B7 /* StatusViewController.swift */ = {isa = PBXFileReference; lastKnownFileType = sourcecode.swift; lineEnding = 0; path = StatusViewController.swift; sourceTree = "<group>"; xcLanguageSpecificationIdentifier = xcode.lang.swift; };
		4F70C1E31DE8DCA7006380B7 /* Base */ = {isa = PBXFileReference; lastKnownFileType = file.storyboard; name = Base; path = Base.lproj/MainInterface.storyboard; sourceTree = "<group>"; };
		4F70C1E51DE8DCA7006380B7 /* Info.plist */ = {isa = PBXFileReference; lastKnownFileType = text.plist.xml; path = Info.plist; sourceTree = "<group>"; };
		4F70C1FD1DE8E662006380B7 /* Loop Status Extension.entitlements */ = {isa = PBXFileReference; lastKnownFileType = text.plist.entitlements; path = "Loop Status Extension.entitlements"; sourceTree = "<group>"; };
		4F70C20F1DE8FAC5006380B7 /* StatusExtensionDataManager.swift */ = {isa = PBXFileReference; fileEncoding = 4; lastKnownFileType = sourcecode.swift; path = StatusExtensionDataManager.swift; sourceTree = "<group>"; };
		4F70C2111DE900EA006380B7 /* StatusExtensionContext.swift */ = {isa = PBXFileReference; fileEncoding = 4; lastKnownFileType = sourcecode.swift; path = StatusExtensionContext.swift; sourceTree = "<group>"; };
		4F73F5FB20E2E7FA00E8D82C /* GlucoseStore.swift */ = {isa = PBXFileReference; lastKnownFileType = sourcecode.swift; path = GlucoseStore.swift; sourceTree = "<group>"; };
		4F75288B1DFE1DC600C322D6 /* LoopUI.framework */ = {isa = PBXFileReference; explicitFileType = wrapper.framework; includeInIndex = 0; path = LoopUI.framework; sourceTree = BUILT_PRODUCTS_DIR; };
		4F75288D1DFE1DC600C322D6 /* LoopUI.h */ = {isa = PBXFileReference; lastKnownFileType = sourcecode.c.h; path = LoopUI.h; sourceTree = "<group>"; };
		4F75288E1DFE1DC600C322D6 /* Info.plist */ = {isa = PBXFileReference; lastKnownFileType = text.plist.xml; path = Info.plist; sourceTree = "<group>"; };
<<<<<<< HEAD
		4F75F00120FCFE8C00B5570E /* GlucoseChartScene.swift */ = {isa = PBXFileReference; lastKnownFileType = sourcecode.swift; path = GlucoseChartScene.swift; sourceTree = "<group>"; };
=======
>>>>>>> 701266a3
		4F7E8AC420E2AB9600AEA65E /* Date.swift */ = {isa = PBXFileReference; lastKnownFileType = sourcecode.swift; path = Date.swift; sourceTree = "<group>"; };
		4F7E8AC620E2AC0300AEA65E /* WatchPredictedGlucose.swift */ = {isa = PBXFileReference; lastKnownFileType = sourcecode.swift; path = WatchPredictedGlucose.swift; sourceTree = "<group>"; };
		4F7E8AC820E2AC3700AEA65E /* WatchDatedRange.swift */ = {isa = PBXFileReference; lastKnownFileType = sourcecode.swift; path = WatchDatedRange.swift; sourceTree = "<group>"; };
		4F82654F20E69F9A0031A8F5 /* HUDInterfaceController.swift */ = {isa = PBXFileReference; lastKnownFileType = sourcecode.swift; path = HUDInterfaceController.swift; sourceTree = "<group>"; };
		4FB76FC51E8C57B100B39636 /* StatusChartsManager.swift */ = {isa = PBXFileReference; fileEncoding = 4; lastKnownFileType = sourcecode.swift; path = StatusChartsManager.swift; sourceTree = "<group>"; };
		4FB76FCD1E8C835D00B39636 /* ChartColorPalette.swift */ = {isa = PBXFileReference; fileEncoding = 4; lastKnownFileType = sourcecode.swift; path = ChartColorPalette.swift; sourceTree = "<group>"; };
		4FC8C8001DEB93E400A1452E /* NSUserDefaults+StatusExtension.swift */ = {isa = PBXFileReference; fileEncoding = 4; lastKnownFileType = sourcecode.swift; path = "NSUserDefaults+StatusExtension.swift"; sourceTree = "<group>"; };
		4FDDD23620DC51DF00D04B16 /* LoopDataManager.swift */ = {isa = PBXFileReference; lastKnownFileType = sourcecode.swift; path = LoopDataManager.swift; sourceTree = "<group>"; };
<<<<<<< HEAD
=======
		4FE3475D20D5D77900A86D03 /* StatusChartsManager.swift */ = {isa = PBXFileReference; lastKnownFileType = sourcecode.swift; path = StatusChartsManager.swift; sourceTree = "<group>"; };
>>>>>>> 701266a3
		4FF4D0FF1E18374700846527 /* WatchContext.swift */ = {isa = PBXFileReference; fileEncoding = 4; lastKnownFileType = sourcecode.swift; path = WatchContext.swift; sourceTree = "<group>"; };
		4FFEDFBE20E5CF22000BFC58 /* ChartHUDController.swift */ = {isa = PBXFileReference; fileEncoding = 4; lastKnownFileType = sourcecode.swift; path = ChartHUDController.swift; sourceTree = "<group>"; };
		7D199D92212A067600241026 /* pl */ = {isa = PBXFileReference; lastKnownFileType = text.plist.strings; name = pl; path = pl.lproj/LaunchScreen.strings; sourceTree = "<group>"; };
		7D199D93212A067600241026 /* pl */ = {isa = PBXFileReference; lastKnownFileType = text.plist.strings; name = pl; path = pl.lproj/Main.strings; sourceTree = "<group>"; };
		7D199D94212A067600241026 /* pl */ = {isa = PBXFileReference; lastKnownFileType = text.plist.strings; name = pl; path = pl.lproj/MainInterface.strings; sourceTree = "<group>"; };
		7D199D95212A067600241026 /* pl */ = {isa = PBXFileReference; lastKnownFileType = text.plist.strings; name = pl; path = pl.lproj/Interface.strings; sourceTree = "<group>"; };
		7D199D96212A067600241026 /* pl */ = {isa = PBXFileReference; lastKnownFileType = text.plist.strings; name = pl; path = pl.lproj/Localizable.strings; sourceTree = "<group>"; };
		7D199D97212A067600241026 /* pl */ = {isa = PBXFileReference; lastKnownFileType = text.plist.strings; name = pl; path = pl.lproj/InfoPlist.strings; sourceTree = "<group>"; };
		7D199D98212A067600241026 /* pl */ = {isa = PBXFileReference; lastKnownFileType = text.plist.strings; name = pl; path = pl.lproj/InfoPlist.strings; sourceTree = "<group>"; };
		7D199D99212A067600241026 /* pl */ = {isa = PBXFileReference; lastKnownFileType = text.plist.strings; name = pl; path = pl.lproj/Localizable.strings; sourceTree = "<group>"; };
		7D199D9A212A067600241026 /* pl */ = {isa = PBXFileReference; lastKnownFileType = text.plist.strings; name = pl; path = pl.lproj/Localizable.strings; sourceTree = "<group>"; };
		7D199D9B212A067600241026 /* pl */ = {isa = PBXFileReference; lastKnownFileType = text.plist.strings; name = pl; path = pl.lproj/InfoPlist.strings; sourceTree = "<group>"; };
		7D199D9C212A067700241026 /* pl */ = {isa = PBXFileReference; lastKnownFileType = text.plist.strings; name = pl; path = pl.lproj/InfoPlist.strings; sourceTree = "<group>"; };
		7D199D9D212A067700241026 /* pl */ = {isa = PBXFileReference; lastKnownFileType = text.plist.strings; name = pl; path = pl.lproj/Localizable.strings; sourceTree = "<group>"; };
		7D199D9E212A067700241026 /* pl */ = {isa = PBXFileReference; lastKnownFileType = text.plist.strings; name = pl; path = pl.lproj/ckcomplication.strings; sourceTree = "<group>"; };
		7D199D9F212A067700241026 /* pl */ = {isa = PBXFileReference; lastKnownFileType = text.plist.strings; name = pl; path = pl.lproj/InfoPlist.strings; sourceTree = "<group>"; };
		7D199DA0212A067700241026 /* pl */ = {isa = PBXFileReference; lastKnownFileType = text.plist.strings; name = pl; path = pl.lproj/InfoPlist.strings; sourceTree = "<group>"; };
		7D199DA1212A067700241026 /* pl */ = {isa = PBXFileReference; lastKnownFileType = text.plist.strings; name = pl; path = pl.lproj/InfoPlist.strings; sourceTree = "<group>"; };
		7D199DA2212A067700241026 /* pl */ = {isa = PBXFileReference; lastKnownFileType = text.plist.strings; name = pl; path = pl.lproj/Localizable.strings; sourceTree = "<group>"; };
		7D23667521250BE30028B67D /* Base */ = {isa = PBXFileReference; lastKnownFileType = text.plist.strings; name = Base; path = Base.lproj/Localizable.strings; sourceTree = "<group>"; };
		7D23667621250BF70028B67D /* Base */ = {isa = PBXFileReference; lastKnownFileType = text.plist.strings; name = Base; path = Base.lproj/InfoPlist.strings; sourceTree = "<group>"; };
		7D23667721250C280028B67D /* Base */ = {isa = PBXFileReference; lastKnownFileType = text.plist.strings; name = Base; path = Base.lproj/InfoPlist.strings; sourceTree = "<group>"; };
		7D23667821250C2D0028B67D /* Base */ = {isa = PBXFileReference; lastKnownFileType = text.plist.strings; name = Base; path = Base.lproj/Localizable.strings; sourceTree = "<group>"; };
		7D23667921250C440028B67D /* Base */ = {isa = PBXFileReference; lastKnownFileType = text.plist.strings; name = Base; path = Base.lproj/Localizable.strings; sourceTree = "<group>"; };
		7D23667A21250C480028B67D /* Base */ = {isa = PBXFileReference; lastKnownFileType = text.plist.strings; name = Base; path = Base.lproj/InfoPlist.strings; sourceTree = "<group>"; };
		7D23667C21250C7E0028B67D /* LocalizedString.swift */ = {isa = PBXFileReference; fileEncoding = 4; lastKnownFileType = sourcecode.swift; name = LocalizedString.swift; path = LoopUI/Common/LocalizedString.swift; sourceTree = SOURCE_ROOT; };
		7D23667E21250CAC0028B67D /* Base */ = {isa = PBXFileReference; lastKnownFileType = text.plist.strings; name = Base; path = Base.lproj/InfoPlist.strings; sourceTree = "<group>"; };
		7D23667F21250CB80028B67D /* Base */ = {isa = PBXFileReference; lastKnownFileType = text.plist.strings; name = Base; path = Base.lproj/Localizable.strings; sourceTree = "<group>"; };
		7D23668021250CBE0028B67D /* Base */ = {isa = PBXFileReference; lastKnownFileType = text.plist.strings; name = Base; path = Base.lproj/InfoPlist.strings; sourceTree = "<group>"; };
		7D23668121250CC50028B67D /* Base */ = {isa = PBXFileReference; lastKnownFileType = text.plist.strings; name = Base; path = Base.lproj/ckcomplication.strings; sourceTree = "<group>"; };
		7D23668221250CF60028B67D /* Base */ = {isa = PBXFileReference; lastKnownFileType = text.plist.strings; name = Base; path = Base.lproj/InfoPlist.strings; sourceTree = "<group>"; };
		7D23668321250CFB0028B67D /* Base */ = {isa = PBXFileReference; lastKnownFileType = text.plist.strings; name = Base; path = Base.lproj/Localizable.strings; sourceTree = "<group>"; };
		7D23668421250D180028B67D /* fr */ = {isa = PBXFileReference; lastKnownFileType = text.plist.strings; name = fr; path = fr.lproj/LaunchScreen.strings; sourceTree = "<group>"; };
		7D23668521250D180028B67D /* fr */ = {isa = PBXFileReference; lastKnownFileType = text.plist.strings; name = fr; path = fr.lproj/Main.strings; sourceTree = "<group>"; };
		7D23668621250D180028B67D /* fr */ = {isa = PBXFileReference; lastKnownFileType = text.plist.strings; name = fr; path = fr.lproj/MainInterface.strings; sourceTree = "<group>"; };
		7D23668721250D180028B67D /* fr */ = {isa = PBXFileReference; lastKnownFileType = text.plist.strings; name = fr; path = fr.lproj/Interface.strings; sourceTree = "<group>"; };
		7D23668821250D180028B67D /* fr */ = {isa = PBXFileReference; lastKnownFileType = text.plist.strings; name = fr; path = fr.lproj/Localizable.strings; sourceTree = "<group>"; };
		7D23668921250D180028B67D /* fr */ = {isa = PBXFileReference; lastKnownFileType = text.plist.strings; name = fr; path = fr.lproj/InfoPlist.strings; sourceTree = "<group>"; };
		7D23668A21250D180028B67D /* fr */ = {isa = PBXFileReference; lastKnownFileType = text.plist.strings; name = fr; path = fr.lproj/InfoPlist.strings; sourceTree = "<group>"; };
		7D23668B21250D180028B67D /* fr */ = {isa = PBXFileReference; lastKnownFileType = text.plist.strings; name = fr; path = fr.lproj/Localizable.strings; sourceTree = "<group>"; };
		7D23668C21250D190028B67D /* fr */ = {isa = PBXFileReference; lastKnownFileType = text.plist.strings; name = fr; path = fr.lproj/Localizable.strings; sourceTree = "<group>"; };
		7D23668D21250D190028B67D /* fr */ = {isa = PBXFileReference; lastKnownFileType = text.plist.strings; name = fr; path = fr.lproj/InfoPlist.strings; sourceTree = "<group>"; };
		7D23668E21250D190028B67D /* fr */ = {isa = PBXFileReference; lastKnownFileType = text.plist.strings; name = fr; path = fr.lproj/InfoPlist.strings; sourceTree = "<group>"; };
		7D23668F21250D190028B67D /* fr */ = {isa = PBXFileReference; lastKnownFileType = text.plist.strings; name = fr; path = fr.lproj/Localizable.strings; sourceTree = "<group>"; };
		7D23669021250D190028B67D /* fr */ = {isa = PBXFileReference; lastKnownFileType = text.plist.strings; name = fr; path = fr.lproj/ckcomplication.strings; sourceTree = "<group>"; };
		7D23669121250D190028B67D /* fr */ = {isa = PBXFileReference; lastKnownFileType = text.plist.strings; name = fr; path = fr.lproj/InfoPlist.strings; sourceTree = "<group>"; };
		7D23669221250D190028B67D /* fr */ = {isa = PBXFileReference; lastKnownFileType = text.plist.strings; name = fr; path = fr.lproj/InfoPlist.strings; sourceTree = "<group>"; };
		7D23669321250D190028B67D /* fr */ = {isa = PBXFileReference; lastKnownFileType = text.plist.strings; name = fr; path = fr.lproj/Localizable.strings; sourceTree = "<group>"; };
		7D23669421250D220028B67D /* de */ = {isa = PBXFileReference; lastKnownFileType = text.plist.strings; name = de; path = de.lproj/LaunchScreen.strings; sourceTree = "<group>"; };
		7D23669521250D220028B67D /* de */ = {isa = PBXFileReference; lastKnownFileType = text.plist.strings; name = de; path = de.lproj/Main.strings; sourceTree = "<group>"; };
		7D23669621250D230028B67D /* de */ = {isa = PBXFileReference; lastKnownFileType = text.plist.strings; name = de; path = de.lproj/MainInterface.strings; sourceTree = "<group>"; };
		7D23669721250D230028B67D /* de */ = {isa = PBXFileReference; lastKnownFileType = text.plist.strings; name = de; path = de.lproj/Interface.strings; sourceTree = "<group>"; };
		7D23669821250D230028B67D /* de */ = {isa = PBXFileReference; lastKnownFileType = text.plist.strings; name = de; path = de.lproj/Localizable.strings; sourceTree = "<group>"; };
		7D23669921250D230028B67D /* de */ = {isa = PBXFileReference; lastKnownFileType = text.plist.strings; name = de; path = de.lproj/InfoPlist.strings; sourceTree = "<group>"; };
		7D23669A21250D230028B67D /* de */ = {isa = PBXFileReference; lastKnownFileType = text.plist.strings; name = de; path = de.lproj/InfoPlist.strings; sourceTree = "<group>"; };
		7D23669B21250D230028B67D /* de */ = {isa = PBXFileReference; lastKnownFileType = text.plist.strings; name = de; path = de.lproj/Localizable.strings; sourceTree = "<group>"; };
		7D23669C21250D230028B67D /* de */ = {isa = PBXFileReference; lastKnownFileType = text.plist.strings; name = de; path = de.lproj/Localizable.strings; sourceTree = "<group>"; };
		7D23669D21250D230028B67D /* de */ = {isa = PBXFileReference; lastKnownFileType = text.plist.strings; name = de; path = de.lproj/InfoPlist.strings; sourceTree = "<group>"; };
		7D23669E21250D230028B67D /* de */ = {isa = PBXFileReference; lastKnownFileType = text.plist.strings; name = de; path = de.lproj/InfoPlist.strings; sourceTree = "<group>"; };
		7D23669F21250D240028B67D /* de */ = {isa = PBXFileReference; lastKnownFileType = text.plist.strings; name = de; path = de.lproj/Localizable.strings; sourceTree = "<group>"; };
		7D2366A021250D240028B67D /* de */ = {isa = PBXFileReference; lastKnownFileType = text.plist.strings; name = de; path = de.lproj/ckcomplication.strings; sourceTree = "<group>"; };
		7D2366A121250D240028B67D /* de */ = {isa = PBXFileReference; lastKnownFileType = text.plist.strings; name = de; path = de.lproj/InfoPlist.strings; sourceTree = "<group>"; };
		7D2366A221250D240028B67D /* de */ = {isa = PBXFileReference; lastKnownFileType = text.plist.strings; name = de; path = de.lproj/InfoPlist.strings; sourceTree = "<group>"; };
		7D2366A321250D240028B67D /* de */ = {isa = PBXFileReference; lastKnownFileType = text.plist.strings; name = de; path = de.lproj/Localizable.strings; sourceTree = "<group>"; };
		7D2366A421250D2C0028B67D /* zh-Hans */ = {isa = PBXFileReference; lastKnownFileType = text.plist.strings; name = "zh-Hans"; path = "zh-Hans.lproj/LaunchScreen.strings"; sourceTree = "<group>"; };
		7D2366A521250D2C0028B67D /* zh-Hans */ = {isa = PBXFileReference; lastKnownFileType = text.plist.strings; name = "zh-Hans"; path = "zh-Hans.lproj/Main.strings"; sourceTree = "<group>"; };
		7D2366A621250D2C0028B67D /* zh-Hans */ = {isa = PBXFileReference; lastKnownFileType = text.plist.strings; name = "zh-Hans"; path = "zh-Hans.lproj/MainInterface.strings"; sourceTree = "<group>"; };
		7D2366A721250D2C0028B67D /* zh-Hans */ = {isa = PBXFileReference; lastKnownFileType = text.plist.strings; name = "zh-Hans"; path = "zh-Hans.lproj/Interface.strings"; sourceTree = "<group>"; };
		7D2366A821250D2C0028B67D /* zh-Hans */ = {isa = PBXFileReference; lastKnownFileType = text.plist.strings; name = "zh-Hans"; path = "zh-Hans.lproj/Localizable.strings"; sourceTree = "<group>"; };
		7D2366A921250D2C0028B67D /* zh-Hans */ = {isa = PBXFileReference; lastKnownFileType = text.plist.strings; name = "zh-Hans"; path = "zh-Hans.lproj/InfoPlist.strings"; sourceTree = "<group>"; };
		7D2366AA21250D2C0028B67D /* zh-Hans */ = {isa = PBXFileReference; lastKnownFileType = text.plist.strings; name = "zh-Hans"; path = "zh-Hans.lproj/InfoPlist.strings"; sourceTree = "<group>"; };
		7D2366AB21250D2D0028B67D /* zh-Hans */ = {isa = PBXFileReference; lastKnownFileType = text.plist.strings; name = "zh-Hans"; path = "zh-Hans.lproj/Localizable.strings"; sourceTree = "<group>"; };
		7D2366AC21250D2D0028B67D /* zh-Hans */ = {isa = PBXFileReference; lastKnownFileType = text.plist.strings; name = "zh-Hans"; path = "zh-Hans.lproj/Localizable.strings"; sourceTree = "<group>"; };
		7D2366AD21250D2D0028B67D /* zh-Hans */ = {isa = PBXFileReference; lastKnownFileType = text.plist.strings; name = "zh-Hans"; path = "zh-Hans.lproj/InfoPlist.strings"; sourceTree = "<group>"; };
		7D2366AE21250D2D0028B67D /* zh-Hans */ = {isa = PBXFileReference; lastKnownFileType = text.plist.strings; name = "zh-Hans"; path = "zh-Hans.lproj/InfoPlist.strings"; sourceTree = "<group>"; };
		7D2366AF21250D2D0028B67D /* zh-Hans */ = {isa = PBXFileReference; lastKnownFileType = text.plist.strings; name = "zh-Hans"; path = "zh-Hans.lproj/Localizable.strings"; sourceTree = "<group>"; };
		7D2366B021250D2D0028B67D /* zh-Hans */ = {isa = PBXFileReference; lastKnownFileType = text.plist.strings; name = "zh-Hans"; path = "zh-Hans.lproj/ckcomplication.strings"; sourceTree = "<group>"; };
		7D2366B121250D2D0028B67D /* zh-Hans */ = {isa = PBXFileReference; lastKnownFileType = text.plist.strings; name = "zh-Hans"; path = "zh-Hans.lproj/InfoPlist.strings"; sourceTree = "<group>"; };
		7D2366B221250D2D0028B67D /* zh-Hans */ = {isa = PBXFileReference; lastKnownFileType = text.plist.strings; name = "zh-Hans"; path = "zh-Hans.lproj/InfoPlist.strings"; sourceTree = "<group>"; };
		7D2366B321250D2D0028B67D /* zh-Hans */ = {isa = PBXFileReference; lastKnownFileType = text.plist.strings; name = "zh-Hans"; path = "zh-Hans.lproj/Localizable.strings"; sourceTree = "<group>"; };
		7D2366B421250D350028B67D /* it */ = {isa = PBXFileReference; lastKnownFileType = text.plist.strings; name = it; path = it.lproj/Interface.strings; sourceTree = "<group>"; };
		7D2366B521250D360028B67D /* it */ = {isa = PBXFileReference; lastKnownFileType = text.plist.strings; name = it; path = it.lproj/InfoPlist.strings; sourceTree = "<group>"; };
		7D2366B621250D360028B67D /* it */ = {isa = PBXFileReference; lastKnownFileType = text.plist.strings; name = it; path = it.lproj/LaunchScreen.strings; sourceTree = "<group>"; };
		7D2366B721250D360028B67D /* it */ = {isa = PBXFileReference; lastKnownFileType = text.plist.strings; name = it; path = it.lproj/Main.strings; sourceTree = "<group>"; };
		7D2366B821250D360028B67D /* it */ = {isa = PBXFileReference; lastKnownFileType = text.plist.strings; name = it; path = it.lproj/MainInterface.strings; sourceTree = "<group>"; };
		7D2366B921250D360028B67D /* it */ = {isa = PBXFileReference; lastKnownFileType = text.plist.strings; name = it; path = it.lproj/Localizable.strings; sourceTree = "<group>"; };
		7D2366BA21250D360028B67D /* it */ = {isa = PBXFileReference; lastKnownFileType = text.plist.strings; name = it; path = it.lproj/InfoPlist.strings; sourceTree = "<group>"; };
		7D2366BB21250D360028B67D /* it */ = {isa = PBXFileReference; lastKnownFileType = text.plist.strings; name = it; path = it.lproj/InfoPlist.strings; sourceTree = "<group>"; };
		7D2366BC21250D360028B67D /* it */ = {isa = PBXFileReference; lastKnownFileType = text.plist.strings; name = it; path = it.lproj/Localizable.strings; sourceTree = "<group>"; };
		7D2366BD21250D360028B67D /* it */ = {isa = PBXFileReference; lastKnownFileType = text.plist.strings; name = it; path = it.lproj/Localizable.strings; sourceTree = "<group>"; };
		7D2366BE21250D360028B67D /* it */ = {isa = PBXFileReference; lastKnownFileType = text.plist.strings; name = it; path = it.lproj/InfoPlist.strings; sourceTree = "<group>"; };
		7D2366BF21250D370028B67D /* it */ = {isa = PBXFileReference; lastKnownFileType = text.plist.strings; name = it; path = it.lproj/Localizable.strings; sourceTree = "<group>"; };
		7D2366C021250D370028B67D /* it */ = {isa = PBXFileReference; lastKnownFileType = text.plist.strings; name = it; path = it.lproj/ckcomplication.strings; sourceTree = "<group>"; };
		7D2366C121250D370028B67D /* it */ = {isa = PBXFileReference; lastKnownFileType = text.plist.strings; name = it; path = it.lproj/InfoPlist.strings; sourceTree = "<group>"; };
		7D2366C221250D370028B67D /* it */ = {isa = PBXFileReference; lastKnownFileType = text.plist.strings; name = it; path = it.lproj/InfoPlist.strings; sourceTree = "<group>"; };
		7D2366C321250D370028B67D /* it */ = {isa = PBXFileReference; lastKnownFileType = text.plist.strings; name = it; path = it.lproj/Localizable.strings; sourceTree = "<group>"; };
		7D2366C421250D3F0028B67D /* nl */ = {isa = PBXFileReference; lastKnownFileType = text.plist.strings; name = nl; path = nl.lproj/LaunchScreen.strings; sourceTree = "<group>"; };
		7D2366C521250D3F0028B67D /* nl */ = {isa = PBXFileReference; lastKnownFileType = text.plist.strings; name = nl; path = nl.lproj/Main.strings; sourceTree = "<group>"; };
		7D2366C621250D3F0028B67D /* nl */ = {isa = PBXFileReference; lastKnownFileType = text.plist.strings; name = nl; path = nl.lproj/MainInterface.strings; sourceTree = "<group>"; };
		7D2366C721250D3F0028B67D /* nl */ = {isa = PBXFileReference; lastKnownFileType = text.plist.strings; name = nl; path = nl.lproj/Interface.strings; sourceTree = "<group>"; };
		7D2366C821250D400028B67D /* nl */ = {isa = PBXFileReference; lastKnownFileType = text.plist.strings; name = nl; path = nl.lproj/Localizable.strings; sourceTree = "<group>"; };
		7D2366C921250D400028B67D /* nl */ = {isa = PBXFileReference; lastKnownFileType = text.plist.strings; name = nl; path = nl.lproj/InfoPlist.strings; sourceTree = "<group>"; };
		7D2366CA21250D400028B67D /* nl */ = {isa = PBXFileReference; lastKnownFileType = text.plist.strings; name = nl; path = nl.lproj/InfoPlist.strings; sourceTree = "<group>"; };
		7D2366CB21250D400028B67D /* nl */ = {isa = PBXFileReference; lastKnownFileType = text.plist.strings; name = nl; path = nl.lproj/Localizable.strings; sourceTree = "<group>"; };
		7D2366CC21250D400028B67D /* nl */ = {isa = PBXFileReference; lastKnownFileType = text.plist.strings; name = nl; path = nl.lproj/Localizable.strings; sourceTree = "<group>"; };
		7D2366CD21250D400028B67D /* nl */ = {isa = PBXFileReference; lastKnownFileType = text.plist.strings; name = nl; path = nl.lproj/InfoPlist.strings; sourceTree = "<group>"; };
		7D2366CE21250D400028B67D /* nl */ = {isa = PBXFileReference; lastKnownFileType = text.plist.strings; name = nl; path = nl.lproj/InfoPlist.strings; sourceTree = "<group>"; };
		7D2366CF21250D400028B67D /* nl */ = {isa = PBXFileReference; lastKnownFileType = text.plist.strings; name = nl; path = nl.lproj/Localizable.strings; sourceTree = "<group>"; };
		7D2366D021250D400028B67D /* nl */ = {isa = PBXFileReference; lastKnownFileType = text.plist.strings; name = nl; path = nl.lproj/ckcomplication.strings; sourceTree = "<group>"; };
		7D2366D121250D410028B67D /* nl */ = {isa = PBXFileReference; lastKnownFileType = text.plist.strings; name = nl; path = nl.lproj/InfoPlist.strings; sourceTree = "<group>"; };
		7D2366D221250D410028B67D /* nl */ = {isa = PBXFileReference; lastKnownFileType = text.plist.strings; name = nl; path = nl.lproj/InfoPlist.strings; sourceTree = "<group>"; };
		7D2366D321250D410028B67D /* nl */ = {isa = PBXFileReference; lastKnownFileType = text.plist.strings; name = nl; path = nl.lproj/Localizable.strings; sourceTree = "<group>"; };
		7D2366D421250D4A0028B67D /* nb */ = {isa = PBXFileReference; lastKnownFileType = text.plist.strings; name = nb; path = nb.lproj/LaunchScreen.strings; sourceTree = "<group>"; };
		7D2366D521250D4A0028B67D /* nb */ = {isa = PBXFileReference; lastKnownFileType = text.plist.strings; name = nb; path = nb.lproj/Main.strings; sourceTree = "<group>"; };
		7D2366D621250D4A0028B67D /* nb */ = {isa = PBXFileReference; lastKnownFileType = text.plist.strings; name = nb; path = nb.lproj/MainInterface.strings; sourceTree = "<group>"; };
		7D2366D721250D4A0028B67D /* nb */ = {isa = PBXFileReference; lastKnownFileType = text.plist.strings; name = nb; path = nb.lproj/Interface.strings; sourceTree = "<group>"; };
		7D2366D821250D4A0028B67D /* nb */ = {isa = PBXFileReference; lastKnownFileType = text.plist.strings; name = nb; path = nb.lproj/Localizable.strings; sourceTree = "<group>"; };
		7D2366D921250D4A0028B67D /* nb */ = {isa = PBXFileReference; lastKnownFileType = text.plist.strings; name = nb; path = nb.lproj/InfoPlist.strings; sourceTree = "<group>"; };
		7D2366DA21250D4A0028B67D /* nb */ = {isa = PBXFileReference; lastKnownFileType = text.plist.strings; name = nb; path = nb.lproj/InfoPlist.strings; sourceTree = "<group>"; };
		7D2366DB21250D4A0028B67D /* nb */ = {isa = PBXFileReference; lastKnownFileType = text.plist.strings; name = nb; path = nb.lproj/Localizable.strings; sourceTree = "<group>"; };
		7D2366DC21250D4B0028B67D /* nb */ = {isa = PBXFileReference; lastKnownFileType = text.plist.strings; name = nb; path = nb.lproj/Localizable.strings; sourceTree = "<group>"; };
		7D2366DD21250D4B0028B67D /* nb */ = {isa = PBXFileReference; lastKnownFileType = text.plist.strings; name = nb; path = nb.lproj/InfoPlist.strings; sourceTree = "<group>"; };
		7D2366DE21250D4B0028B67D /* nb */ = {isa = PBXFileReference; lastKnownFileType = text.plist.strings; name = nb; path = nb.lproj/InfoPlist.strings; sourceTree = "<group>"; };
		7D2366DF21250D4B0028B67D /* nb */ = {isa = PBXFileReference; lastKnownFileType = text.plist.strings; name = nb; path = nb.lproj/Localizable.strings; sourceTree = "<group>"; };
		7D2366E021250D4B0028B67D /* nb */ = {isa = PBXFileReference; lastKnownFileType = text.plist.strings; name = nb; path = nb.lproj/ckcomplication.strings; sourceTree = "<group>"; };
		7D2366E121250D4B0028B67D /* nb */ = {isa = PBXFileReference; lastKnownFileType = text.plist.strings; name = nb; path = nb.lproj/InfoPlist.strings; sourceTree = "<group>"; };
		7D2366E221250D4B0028B67D /* nb */ = {isa = PBXFileReference; lastKnownFileType = text.plist.strings; name = nb; path = nb.lproj/InfoPlist.strings; sourceTree = "<group>"; };
		7D2366E321250D4B0028B67D /* nb */ = {isa = PBXFileReference; lastKnownFileType = text.plist.strings; name = nb; path = nb.lproj/Localizable.strings; sourceTree = "<group>"; };
		7D2366E521250E0A0028B67D /* es */ = {isa = PBXFileReference; lastKnownFileType = text.plist.strings; name = es; path = es.lproj/InfoPlist.strings; sourceTree = "<group>"; };
		7D2366E721250E7B0028B67D /* de */ = {isa = PBXFileReference; lastKnownFileType = text.plist.strings; name = de; path = de.lproj/InfoPlist.strings; sourceTree = "<group>"; };
		7D2366E921250E8F0028B67D /* fr */ = {isa = PBXFileReference; lastKnownFileType = text.plist.strings; name = fr; path = fr.lproj/InfoPlist.strings; sourceTree = "<group>"; };
		7D2366EA21250EA40028B67D /* it */ = {isa = PBXFileReference; lastKnownFileType = text.plist.strings; name = it; path = it.lproj/InfoPlist.strings; sourceTree = "<group>"; };
		7D2366EB21250EB80028B67D /* nb */ = {isa = PBXFileReference; lastKnownFileType = text.plist.strings; name = nb; path = nb.lproj/InfoPlist.strings; sourceTree = "<group>"; };
		7D2366EC21250ECE0028B67D /* zh-Hans */ = {isa = PBXFileReference; lastKnownFileType = text.plist.strings; name = "zh-Hans"; path = "zh-Hans.lproj/InfoPlist.strings"; sourceTree = "<group>"; };
		7D2366ED21250F010028B67D /* ru */ = {isa = PBXFileReference; lastKnownFileType = text.plist.strings; name = ru; path = ru.lproj/InfoPlist.strings; sourceTree = "<group>"; };
		7D2366EE21250F170028B67D /* nl */ = {isa = PBXFileReference; lastKnownFileType = text.plist.strings; name = nl; path = nl.lproj/InfoPlist.strings; sourceTree = "<group>"; };
		7D68AAA91FE2DB0A00522C49 /* ru */ = {isa = PBXFileReference; lastKnownFileType = text.plist.strings; name = ru; path = ru.lproj/LaunchScreen.strings; sourceTree = "<group>"; };
		7D68AAAA1FE2DB0A00522C49 /* ru */ = {isa = PBXFileReference; lastKnownFileType = text.plist.strings; name = ru; path = ru.lproj/Main.strings; sourceTree = "<group>"; };
		7D68AAAB1FE2DB0A00522C49 /* ru */ = {isa = PBXFileReference; lastKnownFileType = text.plist.strings; name = ru; path = ru.lproj/MainInterface.strings; sourceTree = "<group>"; };
		7D68AAAC1FE2DB0A00522C49 /* ru */ = {isa = PBXFileReference; lastKnownFileType = text.plist.strings; name = ru; path = ru.lproj/Interface.strings; sourceTree = "<group>"; };
		7D68AAAD1FE2E8D400522C49 /* ru */ = {isa = PBXFileReference; lastKnownFileType = text.plist.strings; name = ru; path = ru.lproj/Localizable.strings; sourceTree = "<group>"; };
		7D68AAAE1FE2E8D400522C49 /* ru */ = {isa = PBXFileReference; lastKnownFileType = text.plist.strings; name = ru; path = ru.lproj/InfoPlist.strings; sourceTree = "<group>"; };
		7D68AAAF1FE2E8D500522C49 /* ru */ = {isa = PBXFileReference; lastKnownFileType = text.plist.strings; name = ru; path = ru.lproj/InfoPlist.strings; sourceTree = "<group>"; };
		7D68AAB01FE2E8D500522C49 /* ru */ = {isa = PBXFileReference; lastKnownFileType = text.plist.strings; name = ru; path = ru.lproj/ckcomplication.strings; sourceTree = "<group>"; };
		7D68AAB11FE2E8D500522C49 /* ru */ = {isa = PBXFileReference; lastKnownFileType = text.plist.strings; name = ru; path = ru.lproj/InfoPlist.strings; sourceTree = "<group>"; };
		7D68AAB21FE2E8D500522C49 /* ru */ = {isa = PBXFileReference; lastKnownFileType = text.plist.strings; name = ru; path = ru.lproj/InfoPlist.strings; sourceTree = "<group>"; };
		7D68AAB31FE2E8D500522C49 /* ru */ = {isa = PBXFileReference; lastKnownFileType = text.plist.strings; name = ru; path = ru.lproj/Localizable.strings; sourceTree = "<group>"; };
		7D68AAB41FE2E8D600522C49 /* ru */ = {isa = PBXFileReference; lastKnownFileType = text.plist.strings; name = ru; path = ru.lproj/InfoPlist.strings; sourceTree = "<group>"; };
		7D68AAB51FE2E8D600522C49 /* ru */ = {isa = PBXFileReference; lastKnownFileType = text.plist.strings; name = ru; path = ru.lproj/InfoPlist.strings; sourceTree = "<group>"; };
		7D68AAB61FE2E8D600522C49 /* ru */ = {isa = PBXFileReference; lastKnownFileType = text.plist.strings; name = ru; path = ru.lproj/Localizable.strings; sourceTree = "<group>"; };
		7D68AAB71FE2E8D600522C49 /* ru */ = {isa = PBXFileReference; lastKnownFileType = text.plist.strings; name = ru; path = ru.lproj/Localizable.strings; sourceTree = "<group>"; };
		7D68AAB81FE2E8D700522C49 /* ru */ = {isa = PBXFileReference; lastKnownFileType = text.plist.strings; name = ru; path = ru.lproj/Localizable.strings; sourceTree = "<group>"; };
		7D7076361FE06EDE004AC8EA /* es */ = {isa = PBXFileReference; lastKnownFileType = text.plist.strings; name = es; path = es.lproj/Localizable.strings; sourceTree = "<group>"; };
		7D70763B1FE06EDF004AC8EA /* es */ = {isa = PBXFileReference; lastKnownFileType = text.plist.strings; name = es; path = es.lproj/InfoPlist.strings; sourceTree = "<group>"; };
		7D7076401FE06EDF004AC8EA /* es */ = {isa = PBXFileReference; lastKnownFileType = text.plist.strings; name = es; path = es.lproj/ckcomplication.strings; sourceTree = "<group>"; };
		7D7076421FE06EE0004AC8EA /* es */ = {isa = PBXFileReference; lastKnownFileType = text.plist.strings; name = es; path = es.lproj/InfoPlist.strings; sourceTree = "<group>"; };
		7D7076461FE06EE0004AC8EA /* es */ = {isa = PBXFileReference; lastKnownFileType = text.plist.strings; name = es; path = es.lproj/InfoPlist.strings; sourceTree = "<group>"; };
		7D70764B1FE06EE1004AC8EA /* es */ = {isa = PBXFileReference; lastKnownFileType = text.plist.strings; name = es; path = es.lproj/Localizable.strings; sourceTree = "<group>"; };
		7D7076501FE06EE1004AC8EA /* es */ = {isa = PBXFileReference; lastKnownFileType = text.plist.strings; name = es; path = es.lproj/InfoPlist.strings; sourceTree = "<group>"; };
		7D7076551FE06EE2004AC8EA /* es */ = {isa = PBXFileReference; lastKnownFileType = text.plist.strings; name = es; path = es.lproj/InfoPlist.strings; sourceTree = "<group>"; };
		7D70765A1FE06EE2004AC8EA /* es */ = {isa = PBXFileReference; lastKnownFileType = text.plist.strings; name = es; path = es.lproj/Localizable.strings; sourceTree = "<group>"; };
		7D70765F1FE06EE3004AC8EA /* es */ = {isa = PBXFileReference; lastKnownFileType = text.plist.strings; name = es; path = es.lproj/Localizable.strings; sourceTree = "<group>"; };
		7D7076641FE06EE4004AC8EA /* es */ = {isa = PBXFileReference; lastKnownFileType = text.plist.strings; name = es; path = es.lproj/Localizable.strings; sourceTree = "<group>"; };
		7D7076691FE0702F004AC8EA /* es */ = {isa = PBXFileReference; lastKnownFileType = text.plist.strings; name = es; path = es.lproj/InfoPlist.strings; sourceTree = "<group>"; };
		7DD382761F8DBFC60071272B /* es */ = {isa = PBXFileReference; lastKnownFileType = text.plist.strings; name = es; path = es.lproj/LaunchScreen.strings; sourceTree = "<group>"; };
		7DD382771F8DBFC60071272B /* es */ = {isa = PBXFileReference; lastKnownFileType = text.plist.strings; name = es; path = es.lproj/Main.strings; sourceTree = "<group>"; };
		7DD382781F8DBFC60071272B /* es */ = {isa = PBXFileReference; lastKnownFileType = text.plist.strings; name = es; path = es.lproj/MainInterface.strings; sourceTree = "<group>"; };
		7DD382791F8DBFC60071272B /* es */ = {isa = PBXFileReference; lastKnownFileType = text.plist.strings; name = es; path = es.lproj/Interface.strings; sourceTree = "<group>"; };
		894B91CC1FF9F45900DA65F5 /* GlucoseRangeScheduleOverrideUserInfo.swift */ = {isa = PBXFileReference; fileEncoding = 4; lastKnownFileType = sourcecode.swift; path = GlucoseRangeScheduleOverrideUserInfo.swift; sourceTree = "<group>"; };
		894F71E11FFEC4D8007D365C /* Assets.xcassets */ = {isa = PBXFileReference; lastKnownFileType = folder.assetcatalog; path = Assets.xcassets; sourceTree = "<group>"; };
		C10428961D17BAD400DD539A /* NightscoutUploadKit.framework */ = {isa = PBXFileReference; lastKnownFileType = wrapper.framework; name = NightscoutUploadKit.framework; path = Carthage/Build/iOS/NightscoutUploadKit.framework; sourceTree = SOURCE_ROOT; };
		C10B28451EA9BA5E006EA1FC /* far_future_high_bg_forecast.json */ = {isa = PBXFileReference; fileEncoding = 4; lastKnownFileType = text.json; path = far_future_high_bg_forecast.json; sourceTree = "<group>"; };
		C12F21A61DFA79CB00748193 /* recommend_temp_basal_very_low_end_in_range.json */ = {isa = PBXFileReference; fileEncoding = 4; lastKnownFileType = text.json; path = recommend_temp_basal_very_low_end_in_range.json; sourceTree = "<group>"; };
		C15713811DAC6983005BC4D2 /* MealBolusNightscoutTreatment.swift */ = {isa = PBXFileReference; fileEncoding = 4; lastKnownFileType = sourcecode.swift; path = MealBolusNightscoutTreatment.swift; sourceTree = "<group>"; };
		C17824991E1999FA00D9D25C /* CaseCountable.swift */ = {isa = PBXFileReference; fileEncoding = 4; lastKnownFileType = sourcecode.swift; path = CaseCountable.swift; sourceTree = "<group>"; };
		C178249F1E19CF9800D9D25C /* GlucoseThresholdTableViewController.swift */ = {isa = PBXFileReference; fileEncoding = 4; lastKnownFileType = sourcecode.swift; path = GlucoseThresholdTableViewController.swift; sourceTree = "<group>"; };
		C17824A21E19EAB600D9D25C /* recommend_temp_basal_start_very_low_end_high.json */ = {isa = PBXFileReference; fileEncoding = 4; lastKnownFileType = text.json; path = recommend_temp_basal_start_very_low_end_high.json; sourceTree = "<group>"; };
		C17824A41E1AD4D100D9D25C /* BolusRecommendation.swift */ = {isa = PBXFileReference; fileEncoding = 4; lastKnownFileType = sourcecode.swift; path = BolusRecommendation.swift; sourceTree = "<group>"; };
		C18852E12082AB1A00BECC8C /* RileyLinkKitUI.framework */ = {isa = PBXFileReference; lastKnownFileType = wrapper.framework; name = RileyLinkKitUI.framework; path = Carthage/Build/iOS/RileyLinkKitUI.framework; sourceTree = "<group>"; };
		C18C8C501D5A351900E043FB /* NightscoutDataManager.swift */ = {isa = PBXFileReference; fileEncoding = 4; lastKnownFileType = sourcecode.swift; path = NightscoutDataManager.swift; sourceTree = "<group>"; };
		C1C6591B1E1B1FDA0025CC58 /* recommend_temp_basal_dropping_then_rising.json */ = {isa = PBXFileReference; fileEncoding = 4; lastKnownFileType = text.json; path = recommend_temp_basal_dropping_then_rising.json; sourceTree = "<group>"; };
		C9886AE41E5B2FAD00473BB8 /* gallery.ckcomplication */ = {isa = PBXFileReference; lastKnownFileType = folder; path = gallery.ckcomplication; sourceTree = "<group>"; };
/* End PBXFileReference section */

/* Begin PBXFrameworksBuildPhase section */
		43105EF81BADC8F9009CD81E /* Frameworks */ = {
			isa = PBXFrameworksBuildPhase;
			buildActionMask = 2147483647;
			files = (
			);
			runOnlyForDeploymentPostprocessing = 0;
		};
		43776F891B8022E90074EA36 /* Frameworks */ = {
			isa = PBXFrameworksBuildPhase;
			buildActionMask = 2147483647;
			files = (
				4F7528941DFE1E9500C322D6 /* LoopUI.framework in Frameworks */,
				434FB6461D68F1CD007B9C70 /* Amplitude.framework in Frameworks */,
				43C246A81D89990F0031F8D1 /* Crypto.framework in Frameworks */,
				4D3B40041D4A9E1A00BC6334 /* G4ShareSpy.framework in Frameworks */,
				43F5C2C91B929C09003EB13D /* HealthKit.framework in Frameworks */,
				43F78D4F1C914197002152D1 /* LoopKit.framework in Frameworks */,
				437AFEE7203688CF008C4892 /* LoopKitUI.framework in Frameworks */,
				43CA93371CB98079000026B5 /* MinimedKit.framework in Frameworks */,
				43709AEA20DF3F8200F941B3 /* MinimedKitUI.framework in Frameworks */,
				C10428971D17BAD400DD539A /* NightscoutUploadKit.framework in Frameworks */,
				437AFEE42035252A008C4892 /* RileyLinkBLEKit.framework in Frameworks */,
				43523EDB1CC35083001850F1 /* RileyLinkKit.framework in Frameworks */,
				C18852E22082AB1B00BECC8C /* RileyLinkKitUI.framework in Frameworks */,
				43B371881CE597D10013C5A6 /* ShareClient.framework in Frameworks */,
				4F08DE9B1E7BC4ED006741EA /* SwiftCharts.framework in Frameworks */,
				438A95A81D8B9B24009D12E1 /* CGMBLEKit.framework in Frameworks */,
			);
			runOnlyForDeploymentPostprocessing = 0;
		};
		43A9437B1B926B7B0051FA24 /* Frameworks */ = {
			isa = PBXFrameworksBuildPhase;
			buildActionMask = 2147483647;
			files = (
				4344628220A7A37F00C4BE6F /* CoreBluetooth.framework in Frameworks */,
				4344628020A7A37400C4BE6F /* HealthKit.framework in Frameworks */,
				4344628520A7A3BE00C4BE6F /* LoopKit.framework in Frameworks */,
				4344628620A7A3BE00C4BE6F /* CGMBLEKit.framework in Frameworks */,
			);
			runOnlyForDeploymentPostprocessing = 0;
		};
		43E2D8CE1D20BF42004DA55F /* Frameworks */ = {
			isa = PBXFrameworksBuildPhase;
			buildActionMask = 2147483647;
			files = (
				43E2D9191D222759004DA55F /* LoopKit.framework in Frameworks */,
			);
			runOnlyForDeploymentPostprocessing = 0;
		};
		43E2D9081D20C581004DA55F /* Frameworks */ = {
			isa = PBXFrameworksBuildPhase;
			buildActionMask = 2147483647;
			files = (
			);
			runOnlyForDeploymentPostprocessing = 0;
		};
		4F70C1D91DE8DCA7006380B7 /* Frameworks */ = {
			isa = PBXFrameworksBuildPhase;
			buildActionMask = 2147483647;
			files = (
				434B288420661D29000EE07B /* LoopKit.framework in Frameworks */,
				4F7528951DFE1E9B00C322D6 /* LoopUI.framework in Frameworks */,
				437AFEE520352591008C4892 /* NotificationCenter.framework in Frameworks */,
			);
			runOnlyForDeploymentPostprocessing = 0;
		};
		4F7528871DFE1DC600C322D6 /* Frameworks */ = {
			isa = PBXFrameworksBuildPhase;
			buildActionMask = 2147483647;
			files = (
				437AFEE8203689FE008C4892 /* LoopKit.framework in Frameworks */,
				4FB76FB01E8C3E8000B39636 /* SwiftCharts.framework in Frameworks */,
			);
			runOnlyForDeploymentPostprocessing = 0;
		};
/* End PBXFrameworksBuildPhase section */

/* Begin PBXGroup section */
		4328E0121CFBE1B700E199AA /* Controllers */ = {
			isa = PBXGroup;
			children = (
				4328E01D1CFBE25F00E199AA /* AddCarbsInterfaceController.swift */,
				4328E0161CFBE1DA00E199AA /* BolusInterfaceController.swift */,
				43A943891B926B7B0051FA24 /* NotificationController.swift */,
				4F82654F20E69F9A0031A8F5 /* HUDInterfaceController.swift */,
				4328E0151CFBE1DA00E199AA /* ActionHUDController.swift */,
				4FFEDFBE20E5CF22000BFC58 /* ChartHUDController.swift */,
			);
			path = Controllers;
			sourceTree = "<group>";
		};
		4328E01F1CFBE2B100E199AA /* Extensions */ = {
			isa = PBXGroup;
			children = (
				4344629120A7C19800C4BE6F /* ButtonGroup.swift */,
				4328E0221CFBE2C500E199AA /* CLKComplicationTemplate.swift */,
				4F7E8AC420E2AB9600AEA65E /* Date.swift */,
				4F73F5FB20E2E7FA00E8D82C /* GlucoseStore.swift */,
				4328E0201CFBE2C500E199AA /* IdentifiableClass.swift */,
				4328E0231CFBE2C500E199AA /* NSUserDefaults.swift */,
				4328E0241CFBE2C500E199AA /* UIColor.swift */,
				4F2C15801E0495B200E160D4 /* WatchContext+WatchApp.swift */,
				43CB2B2A1D924D450079823D /* WCSession.swift */,
				4328E0251CFBE2C500E199AA /* WKAlertAction.swift */,
				4328E02E1CFBF81800E199AA /* WKInterfaceImage.swift */,
			);
			path = Extensions;
			sourceTree = "<group>";
		};
		43673E2E1F37BDA10058AC7C /* Insulin */ = {
			isa = PBXGroup;
			children = (
				435CB6241F37ABFC00C320C7 /* ExponentialInsulinModelPreset.swift */,
				435CB6281F37B01300C320C7 /* InsulinModelSettings.swift */,
				435CB6261F37AE5600C320C7 /* WalshInsulinModel.swift */,
			);
			path = Insulin;
			sourceTree = "<group>";
		};
		43757D131C06F26C00910CB9 /* Models */ = {
			isa = PBXGroup;
			children = (
				43880F961D9D8052009061A8 /* ServiceAuthentication */,
				43DE92601C555C26001FFDE1 /* AbsorptionTimeType+CarbKit.swift */,
				C17824A41E1AD4D100D9D25C /* BolusRecommendation.swift */,
				43E397A21D56B9E40028E321 /* Glucose.swift */,
				43C2FAE01EB656A500364AFF /* GlucoseEffectVelocity.swift */,
				4D5B7A4A1D457CCA00796CA9 /* GlucoseG4.swift */,
				4374B5F1209D897600D17AA8 /* Locked.swift */,
				436A0DA41D236A2A00104B24 /* LoopError.swift */,
				430B29942041F5CB00BA9F93 /* LoopSettings+Loop.swift */,
				4F526D601DF8D9A900A04910 /* NetBasal.swift */,
				438D42F81D7C88BC003244B0 /* PredictionInputEffect.swift */,
				43D848AF1E7DCBE100DADCBC /* Result.swift */,
				43C418B41CE0575200405B6A /* ShareGlucose+GlucoseKit.swift */,
				43441A9B1EDB34810087958C /* StatusExtensionContext+LoopKit.swift */,
				4328E0311CFC068900E199AA /* WatchContext+LoopKit.swift */,
			);
			path = Models;
			sourceTree = "<group>";
		};
		43776F831B8022E90074EA36 = {
			isa = PBXGroup;
			children = (
				4FF4D0FA1E1834BD00846527 /* Common */,
				43776F8E1B8022E90074EA36 /* Loop */,
				4F70C1DF1DE8DCA7006380B7 /* Loop Status Extension */,
				4F75288C1DFE1DC600C322D6 /* LoopUI */,
				43A943731B926B7B0051FA24 /* WatchApp */,
				43A943821B926B7B0051FA24 /* WatchApp Extension */,
				43F78D2C1C8FC58F002152D1 /* LoopTests */,
				43E2D8D21D20BF42004DA55F /* DoseMathTests */,
				968DCD53F724DE56FFE51920 /* Frameworks */,
				43776F8D1B8022E90074EA36 /* Products */,
				437D9BA11D7B5203007245E8 /* Loop.xcconfig */,
			);
			sourceTree = "<group>";
		};
		43776F8D1B8022E90074EA36 /* Products */ = {
			isa = PBXGroup;
			children = (
				43776F8C1B8022E90074EA36 /* Loop.app */,
				43A943721B926B7B0051FA24 /* WatchApp.app */,
				43A9437E1B926B7B0051FA24 /* WatchApp Extension.appex */,
				43E2D8D11D20BF42004DA55F /* DoseMathTests.xctest */,
				43E2D90B1D20C581004DA55F /* LoopTests.xctest */,
				4F70C1DC1DE8DCA7006380B7 /* Loop Status Extension.appex */,
				4F75288B1DFE1DC600C322D6 /* LoopUI.framework */,
			);
			name = Products;
			sourceTree = "<group>";
		};
		43776F8E1B8022E90074EA36 /* Loop */ = {
			isa = PBXGroup;
			children = (
				7D7076651FE06EE4004AC8EA /* Localizable.strings */,
				7D7076511FE06EE1004AC8EA /* InfoPlist.strings */,
				C9886AE41E5B2FAD00473BB8 /* gallery.ckcomplication */,
				43EDEE6B1CF2E12A00393BE3 /* Loop.entitlements */,
				43F5C2D41B92A4A6003EB13D /* Info.plist */,
				43776F8F1B8022E90074EA36 /* AppDelegate.swift */,
				43776F981B8022E90074EA36 /* Assets.xcassets */,
				43776F9A1B8022E90074EA36 /* LaunchScreen.storyboard */,
				43776F951B8022E90074EA36 /* Main.storyboard */,
				43E344A01B9E144300C85C07 /* Extensions */,
				43F5C2E41B93C5D4003EB13D /* Managers */,
				43757D131C06F26C00910CB9 /* Models */,
				43F5C2CE1B92A2A0003EB13D /* View Controllers */,
				43F5C2CF1B92A2ED003EB13D /* Views */,
			);
			path = Loop;
			sourceTree = "<group>";
		};
		43880F961D9D8052009061A8 /* ServiceAuthentication */ = {
			isa = PBXGroup;
			children = (
				438849EB1D29EC34003B3F23 /* AmplitudeService.swift */,
				4341F4EA1EDB92AC001C936B /* LogglyService.swift */,
				438849ED1D2A1EBB003B3F23 /* MLabService.swift */,
				438849E91D297CB6003B3F23 /* NightscoutService.swift */,
				437CCADF1D285C7B0075D2C3 /* ServiceAuthentication.swift */,
				434F54601D28859B002A9274 /* ServiceCredential.swift */,
				434F545E1D288345002A9274 /* ShareService.swift */,
			);
			path = ServiceAuthentication;
			sourceTree = "<group>";
		};
		439BED281E76091600B0AED5 /* CGM */ = {
			isa = PBXGroup;
			children = (
				439BED291E76093C00B0AED5 /* CGMManager.swift */,
				439BED2B1E760A7A00B0AED5 /* DexCGMManager.swift */,
			);
			path = CGM;
			sourceTree = "<group>";
		};
		43A943731B926B7B0051FA24 /* WatchApp */ = {
			isa = PBXGroup;
			children = (
				894F71E11FFEC4D8007D365C /* Assets.xcassets */,
				C1C73F0F1DE3D0270022FC89 /* InfoPlist.strings */,
				43F5C2D61B92A4DC003EB13D /* Info.plist */,
				43A943741B926B7B0051FA24 /* Interface.storyboard */,
			);
			path = WatchApp;
			sourceTree = "<group>";
		};
		43A943821B926B7B0051FA24 /* WatchApp Extension */ = {
			isa = PBXGroup;
			children = (
				7D7076601FE06EE3004AC8EA /* Localizable.strings */,
				7D7076411FE06EDF004AC8EA /* ckcomplication.strings */,
				7D70763C1FE06EDF004AC8EA /* InfoPlist.strings */,
				43D533BB1CFD1DD7009E3085 /* WatchApp Extension.entitlements */,
				43846AD41D8FA67800799272 /* Base.lproj */,
				43A943911B926B7B0051FA24 /* Info.plist */,
				43A9438D1B926B7B0051FA24 /* ComplicationController.swift */,
				43A943871B926B7B0051FA24 /* ExtensionDelegate.swift */,
				43A9438F1B926B7B0051FA24 /* Assets.xcassets */,
				4328E0121CFBE1B700E199AA /* Controllers */,
				4328E01F1CFBE2B100E199AA /* Extensions */,
				4FE3475F20D5D7FA00A86D03 /* Managers */,
<<<<<<< HEAD
				4F75F0052100146B00B5570E /* Scenes */,
=======
>>>>>>> 701266a3
				43A943831B926B7B0051FA24 /* Supporting Files */,
			);
			path = "WatchApp Extension";
			sourceTree = "<group>";
		};
		43A943831B926B7B0051FA24 /* Supporting Files */ = {
			isa = PBXGroup;
			children = (
				43A943841B926B7B0051FA24 /* PushNotificationPayload.apns */,
			);
			name = "Supporting Files";
			sourceTree = "<group>";
		};
		43E2D8D21D20BF42004DA55F /* DoseMathTests */ = {
			isa = PBXGroup;
			children = (
				7D70766A1FE0702F004AC8EA /* InfoPlist.strings */,
				7D70765B1FE06EE2004AC8EA /* Localizable.strings */,
				43E2D8E01D20C0CB004DA55F /* Fixtures */,
				43E2D8D31D20BF42004DA55F /* DoseMathTests.swift */,
				43E2D8D51D20BF42004DA55F /* Info.plist */,
			);
			path = DoseMathTests;
			sourceTree = "<group>";
		};
		43E2D8E01D20C0CB004DA55F /* Fixtures */ = {
			isa = PBXGroup;
			children = (
				C10B28451EA9BA5E006EA1FC /* far_future_high_bg_forecast.json */,
				43E2D8E11D20C0DB004DA55F /* read_selected_basal_profile.json */,
				43E2D8E21D20C0DB004DA55F /* recommend_temp_basal_correct_low_at_min.json */,
				C1C6591B1E1B1FDA0025CC58 /* recommend_temp_basal_dropping_then_rising.json */,
				43E2D8E31D20C0DB004DA55F /* recommend_temp_basal_flat_and_high.json */,
				43E2D8E41D20C0DB004DA55F /* recommend_temp_basal_high_and_falling.json */,
				43E2D8E51D20C0DB004DA55F /* recommend_temp_basal_high_and_rising.json */,
				43E2D8E61D20C0DB004DA55F /* recommend_temp_basal_in_range_and_rising.json */,
				43E2D8E71D20C0DB004DA55F /* recommend_temp_basal_no_change_glucose.json */,
				43E2D8E81D20C0DB004DA55F /* recommend_temp_basal_start_high_end_in_range.json */,
				43E2D8E91D20C0DB004DA55F /* recommend_temp_basal_start_high_end_low.json */,
				43E2D8EA1D20C0DB004DA55F /* recommend_temp_basal_start_low_end_high.json */,
				43E2D8EB1D20C0DB004DA55F /* recommend_temp_basal_start_low_end_in_range.json */,
				C17824A21E19EAB600D9D25C /* recommend_temp_basal_start_very_low_end_high.json */,
				C12F21A61DFA79CB00748193 /* recommend_temp_basal_very_low_end_in_range.json */,
				436D9BF71F6F4EA100CFA75F /* recommended_temp_start_low_end_just_above_range.json */,
			);
			path = Fixtures;
			sourceTree = "<group>";
		};
		43E344A01B9E144300C85C07 /* Extensions */ = {
			isa = PBXGroup;
			children = (
				C17824991E1999FA00D9D25C /* CaseCountable.swift */,
				4F6663931E905FD2009E74FC /* ChartColorPalette+Loop.swift */,
				4389916A1E91B689000EEF90 /* ChartSettings+Loop.swift */,
				4F08DE8E1E7BB871006741EA /* CollectionType+Loop.swift */,
				43CE7CDD1CA8B63E003CC1B0 /* Data.swift */,
				43C513181E864C4E001547C7 /* GlucoseRangeSchedule.swift */,
				C15713811DAC6983005BC4D2 /* MealBolusNightscoutTreatment.swift */,
				438172D81F4E9E37003C3328 /* NewPumpEvent.swift */,
				43CEE6E51E56AFD400CB9116 /* NightscoutUploader.swift */,
				43DACFFF20A2736F000F8529 /* PersistedPumpEvent.swift */,
				43BFF0CA1E466C0900FF19A9 /* StateColorPalette.swift */,
				43F41C361D3BF32400C11ED6 /* UIAlertController.swift */,
				43BFF0BB1E45C80600FF19A9 /* UIColor+Loop.swift */,
				437CEEE31CDE5C0A003C8C80 /* UIImage.swift */,
				434FF1ED1CF27EEF000DB779 /* UITableViewCell.swift */,
				430B29922041F5B200BA9F93 /* UserDefaults+Loop.swift */,
			);
			path = Extensions;
			sourceTree = "<group>";
		};
		43F5C2CE1B92A2A0003EB13D /* View Controllers */ = {
			isa = PBXGroup;
			children = (
				437CCADD1D2858FD0075D2C3 /* AuthenticationViewController.swift */,
				43DBF04B1C93B8D700B3C386 /* BolusViewController.swift */,
				43D2E8221F00425400AE5CBF /* BolusViewController+LoopDataManager.swift */,
				43A51E1E1EB6D62A000736CC /* CarbAbsorptionViewController.swift */,
				4315D2861CA5CC3B00589052 /* CarbEntryEditTableViewController.swift */,
				43DBF0581C93F73800B3C386 /* CarbEntryTableViewController.swift */,
				43A51E201EB6DBDD000736CC /* ChartsTableViewController.swift */,
				433EA4C31D9F71C800CD78FB /* CommandResponseViewController.swift */,
				C178249F1E19CF9800D9D25C /* GlucoseThresholdTableViewController.swift */,
				4302F4E21D4EA54200F0FCAF /* InsulinDeliveryTableViewController.swift */,
				435CB6221F37967800C320C7 /* InsulinModelSettingsViewController.swift */,
				437D9BA21D7BC977007245E8 /* PredictionTableViewController.swift */,
				43F5C2DA1B92A5E1003EB13D /* SettingsTableViewController.swift */,
				43E3449E1B9D68E900C85C07 /* StatusTableViewController.swift */,
				4302F4E01D4E9C8900F0FCAF /* TextFieldTableViewController.swift */,
			);
			path = "View Controllers";
			sourceTree = "<group>";
		};
		43F5C2CF1B92A2ED003EB13D /* Views */ = {
			isa = PBXGroup;
			children = (
				437CCAD91D284ADF0075D2C3 /* AuthenticationTableViewCell.swift */,
				434F545A1D2880D4002A9274 /* AuthenticationTableViewCell.xib */,
				437CCADB1D284B830075D2C3 /* ButtonTableViewCell.swift */,
				434F54581D28805E002A9274 /* ButtonTableViewCell.xib */,
				43B260481ED248FB008CAA77 /* CarbEntryTableViewCell.swift */,
				4346D1E61C77F5FE00ABAFE3 /* ChartTableViewCell.swift */,
				431A8C3F1EC6E8AB00823B9C /* CircleMaskView.swift */,
				43D381611EBD9759007F8C8F /* HeaderValuesTableViewCell.swift */,
				430D85881F44037000AF2D4F /* HUDViewTableViewCell.swift */,
				438D42FA1D7D11A4003244B0 /* PredictionInputEffectTableViewCell.swift */,
				43C3B6EB20B650A80026CAFA /* SettingsImageTableViewCell.swift */,
				4374B5F3209D89A900D17AA8 /* TextFieldTableViewCell.swift */,
				43F64DD81D9C92C900D24DC6 /* TitleSubtitleTableViewCell.swift */,
				4311FB9A1F37FE1B00D4C0A7 /* TitleSubtitleTextFieldTableViewCell.swift */,
				434F54621D28DD80002A9274 /* ValidatingIndicatorView.swift */,
			);
			path = Views;
			sourceTree = "<group>";
		};
		43F5C2E41B93C5D4003EB13D /* Managers */ = {
			isa = PBXGroup;
			children = (
				439BED281E76091600B0AED5 /* CGM */,
				439897361CD2F80600223065 /* AnalyticsManager.swift */,
				43DBF0521C93EC8200B3C386 /* DeviceDataManager.swift */,
				43F4EF1C1BA2A57600526CE1 /* DiagnosticLogger.swift */,
				4315D2891CA5F45E00589052 /* DiagnosticLogger+LoopKit.swift */,
				43F78D251C8FC000002152D1 /* DoseMath.swift */,
				43E2D8C51D204678004DA55F /* KeychainManager.swift */,
				43E2D8C71D208D5B004DA55F /* KeychainManager+Loop.swift */,
				43A567681C94880B00334FAC /* LoopDataManager.swift */,
				C18C8C501D5A351900E043FB /* NightscoutDataManager.swift */,
				43C094491CACCC73001F6403 /* NotificationManager.swift */,
				43C3B6F620BBCAA30026CAFA /* PumpManagerState.swift */,
				432E73CA1D24B3D6009AD15D /* RemoteDataManager.swift */,
				430C1ABC1E5568A80067F1AE /* StatusChartsManager+LoopKit.swift */,
				4F70C20F1DE8FAC5006380B7 /* StatusExtensionDataManager.swift */,
				4328E0341CFC0AE100E199AA /* WatchDataManager.swift */,
			);
			path = Managers;
			sourceTree = "<group>";
		};
		43F78D2C1C8FC58F002152D1 /* LoopTests */ = {
			isa = PBXGroup;
			children = (
				43E2D90F1D20C581004DA55F /* Info.plist */,
				7D2366E421250E0A0028B67D /* InfoPlist.strings */,
				43E2D8C91D20B9E7004DA55F /* KeychainManagerTests.swift */,
			);
			path = LoopTests;
			sourceTree = "<group>";
		};
		4F70C1DF1DE8DCA7006380B7 /* Loop Status Extension */ = {
			isa = PBXGroup;
			children = (
				7D7076561FE06EE2004AC8EA /* InfoPlist.strings */,
				7D7076371FE06EDE004AC8EA /* Localizable.strings */,
				4F70C1FD1DE8E662006380B7 /* Loop Status Extension.entitlements */,
				4F70C1E51DE8DCA7006380B7 /* Info.plist */,
				43BFF0CC1E466C8400FF19A9 /* StateColorPalette.swift */,
				4F70C1E01DE8DCA7006380B7 /* StatusViewController.swift */,
				43BFF0BE1E45C8EA00FF19A9 /* UIColor+Widget.swift */,
				4F70C1E21DE8DCA7006380B7 /* MainInterface.storyboard */,
			);
			path = "Loop Status Extension";
			sourceTree = "<group>";
		};
		4F75288C1DFE1DC600C322D6 /* LoopUI */ = {
			isa = PBXGroup;
			children = (
				7D23667B21250C5A0028B67D /* Common */,
				7D70764C1FE06EE1004AC8EA /* Localizable.strings */,
				7D7076471FE06EE0004AC8EA /* InfoPlist.strings */,
				4FB76FC41E8C576800B39636 /* Extensions */,
				4FB76FC31E8C575900B39636 /* Managers */,
				4F7528A61DFE20AE00C322D6 /* Models */,
				4F7528931DFE1E1600C322D6 /* Views */,
				4F75288D1DFE1DC600C322D6 /* LoopUI.h */,
				4F75288E1DFE1DC600C322D6 /* Info.plist */,
				4F2C15941E09BF3C00E160D4 /* HUDView.xib */,
				4F2C15961E09E94E00E160D4 /* Assets.xcassets */,
			);
			path = LoopUI;
			sourceTree = "<group>";
		};
		4F7528931DFE1E1600C322D6 /* Views */ = {
			isa = PBXGroup;
			children = (
				437CEEBF1CD6FCD8003C8C80 /* BasalRateHUDView.swift */,
				43B371851CE583890013C5A6 /* BasalStateView.swift */,
				437CEEBB1CD6DE6A003C8C80 /* BaseHUDView.swift */,
				437CEEC91CD84DB7003C8C80 /* BatteryLevelHUDView.swift */,
				4313EDDF1D8A6BF90060FA79 /* ChartContainerView.swift */,
				4369618F1F19C86400447E89 /* ChartPointsContextFillLayer.swift */,
				4F08DE831E7BB70B006741EA /* ChartPointsScatterDownTrianglesLayer.swift */,
				4F08DE841E7BB70B006741EA /* ChartPointsTouchHighlightLayerViewCache.swift */,
				4337615E1D52F487004A3647 /* GlucoseHUDView.swift */,
				4F2C15921E09BF2C00E160D4 /* HUDView.swift */,
				43E0F0A41E46D1670064F7CE /* LevelHUDView.swift */,
				43FBEDD71D73843700B21F22 /* LevelMaskView.swift */,
				437CEEBD1CD6E0CB003C8C80 /* LoopCompletionHUDView.swift */,
				438DADC71CDE8F8B007697A5 /* LoopStateView.swift */,
				437CEEC71CD84CBB003C8C80 /* ReservoirVolumeHUDView.swift */,
			);
			path = Views;
			sourceTree = "<group>";
		};
		4F7528A61DFE20AE00C322D6 /* Models */ = {
			isa = PBXGroup;
			children = (
				4F08DE7C1E7BB6E5006741EA /* ChartAxisValueDoubleLog.swift */,
				4F08DE7D1E7BB6E5006741EA /* ChartAxisValueDoubleUnit.swift */,
				4FB76FCD1E8C835D00B39636 /* ChartColorPalette.swift */,
				4326BA631F3A44D9007CCAD4 /* ChartLineModel.swift */,
				43BFF0C81E465B0A00FF19A9 /* StateColorPalette.swift */,
			);
			path = Models;
			sourceTree = "<group>";
		};
		4F75F0052100146B00B5570E /* Scenes */ = {
			isa = PBXGroup;
			children = (
				4F75F00120FCFE8C00B5570E /* GlucoseChartScene.swift */,
			);
			path = Scenes;
			sourceTree = "<group>";
		};
		4FB76FC31E8C575900B39636 /* Managers */ = {
			isa = PBXGroup;
			children = (
				4FB76FC51E8C57B100B39636 /* StatusChartsManager.swift */,
			);
			path = Managers;
			sourceTree = "<group>";
		};
		4FB76FC41E8C576800B39636 /* Extensions */ = {
			isa = PBXGroup;
			children = (
				4F08DE801E7BB6F1006741EA /* CGPoint.swift */,
				438991661E91B563000EEF90 /* ChartPoint.swift */,
				43649A621C7A347F00523D7F /* CollectionType.swift */,
			);
			path = Extensions;
			sourceTree = "<group>";
		};
		4FE3475F20D5D7FA00A86D03 /* Managers */ = {
			isa = PBXGroup;
			children = (
<<<<<<< HEAD
=======
				4FE3475D20D5D77900A86D03 /* StatusChartsManager.swift */,
>>>>>>> 701266a3
				4FDDD23620DC51DF00D04B16 /* LoopDataManager.swift */,
			);
			path = Managers;
			sourceTree = "<group>";
		};
		4FF4D0FA1E1834BD00846527 /* Common */ = {
			isa = PBXGroup;
			children = (
				4FF4D0FC1E1834CC00846527 /* Extensions */,
				4FF4D0FB1E1834C400846527 /* Models */,
			);
			path = Common;
			sourceTree = "<group>";
		};
		4FF4D0FB1E1834C400846527 /* Models */ = {
			isa = PBXGroup;
			children = (
				43673E2E1F37BDA10058AC7C /* Insulin */,
				435400301C9F744E00D5819C /* BolusSuggestionUserInfo.swift */,
				43DE92581C5479E4001FFDE1 /* CarbEntryUserInfo.swift */,
				4F11D3BF20DCBEEC006E072C /* GlucoseBackfillRequestUserInfo.swift */,
				4309786D1E73DAD100BEBC82 /* CGM.swift */,
				894B91CC1FF9F45900DA65F5 /* GlucoseRangeScheduleOverrideUserInfo.swift */,
				430B298D2041F56500BA9F93 /* GlucoseThreshold.swift */,
				430B298C2041F56500BA9F93 /* LoopSettings.swift */,
				435400331C9F878D00D5819C /* SetBolusUserInfo.swift */,
				4F70C2111DE900EA006380B7 /* StatusExtensionContext.swift */,
				4FF4D0FF1E18374700846527 /* WatchContext.swift */,
				4F11D3C120DD80B3006E072C /* WatchHistoricalGlucose.swift */,
				4F7E8AC620E2AC0300AEA65E /* WatchPredictedGlucose.swift */,
				4F7E8AC820E2AC3700AEA65E /* WatchDatedRange.swift */,
			);
			path = Models;
			sourceTree = "<group>";
		};
		4FF4D0FC1E1834CC00846527 /* Extensions */ = {
			isa = PBXGroup;
			children = (
				4F526D5E1DF2459000A04910 /* HKUnit.swift */,
				434FF1E91CF26C29000DB779 /* IdentifiableClass.swift */,
				434F54561D287FDB002A9274 /* NibLoadable.swift */,
				430DA58D1D4AEC230097D1CA /* NSBundle.swift */,
				439897341CD2F7DE00223065 /* NSTimeInterval.swift */,
				430B29892041F54A00BA9F93 /* NSUserDefaults.swift */,
				4FC8C8001DEB93E400A1452E /* NSUserDefaults+StatusExtension.swift */,
				43BFF0B31E45C1BE00FF19A9 /* NumberFormatter.swift */,
				4374B5EE209D84BE00D17AA8 /* OSLog.swift */,
				431E73471FF95A900069B5F7 /* PersistenceController.swift */,
				43BFF0B11E45C18400FF19A9 /* UIColor.swift */,
				43BFF0C31E4659E700FF19A9 /* UIColor+HIG.swift */,
				4344628D20A7ADD100C4BE6F /* UserDefaults+CGM.swift */,
			);
			path = Extensions;
			sourceTree = "<group>";
		};
		7D23667B21250C5A0028B67D /* Common */ = {
			isa = PBXGroup;
			children = (
				7D23667C21250C7E0028B67D /* LocalizedString.swift */,
			);
			path = Common;
			sourceTree = "<group>";
		};
		968DCD53F724DE56FFE51920 /* Frameworks */ = {
			isa = PBXGroup;
			children = (
				43709AE920DF3F8200F941B3 /* MinimedKitUI.framework */,
				4344628420A7A3BE00C4BE6F /* CGMBLEKit.framework */,
				4344628320A7A3BE00C4BE6F /* LoopKit.framework */,
				4344628120A7A37E00C4BE6F /* CoreBluetooth.framework */,
				4344627F20A7A37400C4BE6F /* HealthKit.framework */,
				434B288520661D29000EE07B /* LoopKit.framework */,
				C18852E12082AB1A00BECC8C /* RileyLinkKitUI.framework */,
				434FB6451D68F1CD007B9C70 /* Amplitude.framework */,
				43C246A71D89990F0031F8D1 /* Crypto.framework */,
				4D3B40021D4A9DFE00BC6334 /* G4ShareSpy.framework */,
				43F5C2C81B929C09003EB13D /* HealthKit.framework */,
				43F78D4B1C914197002152D1 /* LoopKit.framework */,
				437AFEE6203688CF008C4892 /* LoopKitUI.framework */,
				43CA93361CB98079000026B5 /* MinimedKit.framework */,
				C10428961D17BAD400DD539A /* NightscoutUploadKit.framework */,
				4F70C1DD1DE8DCA7006380B7 /* NotificationCenter.framework */,
				434AB0B11CBB4C3300422F4A /* RileyLinkBLEKit.framework */,
				43523EDA1CC35083001850F1 /* RileyLinkKit.framework */,
				43B371871CE597D10013C5A6 /* ShareClient.framework */,
				4346D1EF1C781BEA00ABAFE3 /* SwiftCharts.framework */,
				438A95A71D8B9B24009D12E1 /* CGMBLEKit.framework */,
			);
			name = Frameworks;
			sourceTree = "<group>";
		};
/* End PBXGroup section */

/* Begin PBXHeadersBuildPhase section */
		4F7528881DFE1DC600C322D6 /* Headers */ = {
			isa = PBXHeadersBuildPhase;
			buildActionMask = 2147483647;
			files = (
				4F2C15851E075B8700E160D4 /* LoopUI.h in Headers */,
			);
			runOnlyForDeploymentPostprocessing = 0;
		};
/* End PBXHeadersBuildPhase section */

/* Begin PBXNativeTarget section */
		43776F8B1B8022E90074EA36 /* Loop */ = {
			isa = PBXNativeTarget;
			buildConfigurationList = 43776FB61B8022E90074EA36 /* Build configuration list for PBXNativeTarget "Loop" */;
			buildPhases = (
				43776F881B8022E90074EA36 /* Sources */,
				43776F891B8022E90074EA36 /* Frameworks */,
				43776F8A1B8022E90074EA36 /* Resources */,
				43A9439C1B926B7B0051FA24 /* Embed Watch Content */,
				43A943AE1B928D400051FA24 /* Embed Frameworks */,
				43EDDBEF1C361BCE007D89B5 /* Copy Frameworks with Carthage */,
				4F70C1EC1DE8DCA8006380B7 /* Embed App Extensions */,
			);
			buildRules = (
			);
			dependencies = (
				432CF87D20D8B8990066B889 /* PBXTargetDependency */,
				4F7528971DFE1ED400C322D6 /* PBXTargetDependency */,
				43A943931B926B7B0051FA24 /* PBXTargetDependency */,
				4F70C1E71DE8DCA7006380B7 /* PBXTargetDependency */,
			);
			name = Loop;
			productName = Loop;
			productReference = 43776F8C1B8022E90074EA36 /* Loop.app */;
			productType = "com.apple.product-type.application";
		};
		43A943711B926B7B0051FA24 /* WatchApp */ = {
			isa = PBXNativeTarget;
			buildConfigurationList = 43A943991B926B7B0051FA24 /* Build configuration list for PBXNativeTarget "WatchApp" */;
			buildPhases = (
				43A943701B926B7B0051FA24 /* Resources */,
				43A943981B926B7B0051FA24 /* Embed App Extensions */,
				43105EF81BADC8F9009CD81E /* Frameworks */,
			);
			buildRules = (
			);
			dependencies = (
				43A943811B926B7B0051FA24 /* PBXTargetDependency */,
			);
			name = WatchApp;
			productName = WatchApp;
			productReference = 43A943721B926B7B0051FA24 /* WatchApp.app */;
			productType = "com.apple.product-type.application.watchapp2";
		};
		43A9437D1B926B7B0051FA24 /* WatchApp Extension */ = {
			isa = PBXNativeTarget;
			buildConfigurationList = 43A943951B926B7B0051FA24 /* Build configuration list for PBXNativeTarget "WatchApp Extension" */;
			buildPhases = (
				43A9437A1B926B7B0051FA24 /* Sources */,
				43A9437B1B926B7B0051FA24 /* Frameworks */,
				43A9437C1B926B7B0051FA24 /* Resources */,
				43C667D71C5577280050C674 /* Embed Frameworks */,
				43FF3DF620A8EFE800F8E62C /* Copy Frameworks with Carthage */,
			);
			buildRules = (
			);
			dependencies = (
				432CF88120D8BC460066B889 /* PBXTargetDependency */,
			);
			name = "WatchApp Extension";
			productName = "WatchApp Extension";
			productReference = 43A9437E1B926B7B0051FA24 /* WatchApp Extension.appex */;
			productType = "com.apple.product-type.watchkit2-extension";
		};
		43E2D8D01D20BF42004DA55F /* DoseMathTests */ = {
			isa = PBXNativeTarget;
			buildConfigurationList = 43E2D8D61D20BF42004DA55F /* Build configuration list for PBXNativeTarget "DoseMathTests" */;
			buildPhases = (
				43E2D8CD1D20BF42004DA55F /* Sources */,
				43E2D8CE1D20BF42004DA55F /* Frameworks */,
				43E2D8CF1D20BF42004DA55F /* Resources */,
				43E2D8DD1D20C072004DA55F /* CopyFiles */,
			);
			buildRules = (
			);
			dependencies = (
			);
			name = DoseMathTests;
			productName = DoseMathTests;
			productReference = 43E2D8D11D20BF42004DA55F /* DoseMathTests.xctest */;
			productType = "com.apple.product-type.bundle.unit-test";
		};
		43E2D90A1D20C581004DA55F /* LoopTests */ = {
			isa = PBXNativeTarget;
			buildConfigurationList = 43E2D9121D20C581004DA55F /* Build configuration list for PBXNativeTarget "LoopTests" */;
			buildPhases = (
				43E2D9071D20C581004DA55F /* Sources */,
				43E2D9081D20C581004DA55F /* Frameworks */,
				43E2D9091D20C581004DA55F /* Resources */,
			);
			buildRules = (
			);
			dependencies = (
				43E2D9111D20C581004DA55F /* PBXTargetDependency */,
			);
			name = LoopTests;
			productName = LoopTests;
			productReference = 43E2D90B1D20C581004DA55F /* LoopTests.xctest */;
			productType = "com.apple.product-type.bundle.unit-test";
		};
		4F70C1DB1DE8DCA7006380B7 /* Loop Status Extension */ = {
			isa = PBXNativeTarget;
			buildConfigurationList = 4F70C1EB1DE8DCA8006380B7 /* Build configuration list for PBXNativeTarget "Loop Status Extension" */;
			buildPhases = (
				4F70C1D81DE8DCA7006380B7 /* Sources */,
				4F70C1D91DE8DCA7006380B7 /* Frameworks */,
				4F70C1DA1DE8DCA7006380B7 /* Resources */,
			);
			buildRules = (
			);
			dependencies = (
				4F7528991DFE1ED800C322D6 /* PBXTargetDependency */,
			);
			name = "Loop Status Extension";
			productName = "Loop Status Extension";
			productReference = 4F70C1DC1DE8DCA7006380B7 /* Loop Status Extension.appex */;
			productType = "com.apple.product-type.app-extension";
		};
		4F75288A1DFE1DC600C322D6 /* LoopUI */ = {
			isa = PBXNativeTarget;
			buildConfigurationList = 4F7528921DFE1DC600C322D6 /* Build configuration list for PBXNativeTarget "LoopUI" */;
			buildPhases = (
				4F7528861DFE1DC600C322D6 /* Sources */,
				4F7528871DFE1DC600C322D6 /* Frameworks */,
				4F7528881DFE1DC600C322D6 /* Headers */,
				4F7528891DFE1DC600C322D6 /* Resources */,
			);
			buildRules = (
			);
			dependencies = (
				432CF87F20D8BC3B0066B889 /* PBXTargetDependency */,
			);
			name = LoopUI;
			productName = LoopUI;
			productReference = 4F75288B1DFE1DC600C322D6 /* LoopUI.framework */;
			productType = "com.apple.product-type.framework";
		};
/* End PBXNativeTarget section */

/* Begin PBXProject section */
		43776F841B8022E90074EA36 /* Project object */ = {
			isa = PBXProject;
			attributes = {
				LastSwiftUpdateCheck = 0730;
				LastUpgradeCheck = 0940;
				ORGANIZATIONNAME = "LoopKit Authors";
				TargetAttributes = {
					432CF87720D8B8380066B889 = {
						CreatedOnToolsVersion = 9.4;
						ProvisioningStyle = Automatic;
					};
					43776F8B1B8022E90074EA36 = {
						CreatedOnToolsVersion = 7.0;
						LastSwiftMigration = 0800;
						SystemCapabilities = {
							com.apple.ApplicationGroups.iOS = {
								enabled = 1;
							};
							com.apple.BackgroundModes = {
								enabled = 1;
							};
							com.apple.HealthKit = {
								enabled = 1;
							};
							com.apple.Keychain = {
								enabled = 0;
							};
						};
					};
					43A943711B926B7B0051FA24 = {
						CreatedOnToolsVersion = 7.0;
						LastSwiftMigration = 0800;
						SystemCapabilities = {
							com.apple.ApplicationGroups.iOS = {
								enabled = 0;
							};
							com.apple.BackgroundModes.watchos.app = {
								enabled = 0;
							};
						};
					};
					43A9437D1B926B7B0051FA24 = {
						CreatedOnToolsVersion = 7.0;
						LastSwiftMigration = 0800;
						SystemCapabilities = {
							com.apple.ApplicationGroups.iOS = {
								enabled = 0;
							};
							com.apple.HealthKit = {
								enabled = 0;
							};
							com.apple.HealthKit.watchos = {
								enabled = 1;
							};
							com.apple.Keychain = {
								enabled = 0;
							};
						};
					};
					43E2D8D01D20BF42004DA55F = {
						CreatedOnToolsVersion = 7.3.1;
						LastSwiftMigration = 0800;
					};
					43E2D90A1D20C581004DA55F = {
						CreatedOnToolsVersion = 7.3.1;
						LastSwiftMigration = 0800;
						TestTargetID = 43776F8B1B8022E90074EA36;
					};
					4F70C1DB1DE8DCA7006380B7 = {
						CreatedOnToolsVersion = 8.1;
						ProvisioningStyle = Automatic;
						SystemCapabilities = {
							com.apple.ApplicationGroups.iOS = {
								enabled = 1;
							};
						};
					};
					4F75288A1DFE1DC600C322D6 = {
						CreatedOnToolsVersion = 8.1;
						ProvisioningStyle = Automatic;
					};
				};
			};
			buildConfigurationList = 43776F871B8022E90074EA36 /* Build configuration list for PBXProject "Loop" */;
			compatibilityVersion = "Xcode 8.0";
			developmentRegion = English;
			hasScannedForEncodings = 0;
			knownRegions = (
				en,
				Base,
				fr,
				de,
				"zh-Hans",
				it,
				nl,
				nb,
				es,
				pl,
			);
			mainGroup = 43776F831B8022E90074EA36;
			productRefGroup = 43776F8D1B8022E90074EA36 /* Products */;
			projectDirPath = "";
			projectRoot = "";
			targets = (
				43776F8B1B8022E90074EA36 /* Loop */,
				4F70C1DB1DE8DCA7006380B7 /* Loop Status Extension */,
				43A943711B926B7B0051FA24 /* WatchApp */,
				43A9437D1B926B7B0051FA24 /* WatchApp Extension */,
				4F75288A1DFE1DC600C322D6 /* LoopUI */,
				43E2D8D01D20BF42004DA55F /* DoseMathTests */,
				43E2D90A1D20C581004DA55F /* LoopTests */,
				432CF87720D8B8380066B889 /* Cartfile */,
			);
		};
/* End PBXProject section */

/* Begin PBXResourcesBuildPhase section */
		43776F8A1B8022E90074EA36 /* Resources */ = {
			isa = PBXResourcesBuildPhase;
			buildActionMask = 2147483647;
			files = (
				43FCBBC21E51710B00343C1B /* LaunchScreen.storyboard in Resources */,
				7D70764F1FE06EE1004AC8EA /* InfoPlist.strings in Resources */,
				43776F991B8022E90074EA36 /* Assets.xcassets in Resources */,
				434F54591D28805E002A9274 /* ButtonTableViewCell.xib in Resources */,
				7D7076631FE06EE4004AC8EA /* Localizable.strings in Resources */,
				43776F971B8022E90074EA36 /* Main.storyboard in Resources */,
				C9886AE51E5B2FAD00473BB8 /* gallery.ckcomplication in Resources */,
				434F545B1D2880D4002A9274 /* AuthenticationTableViewCell.xib in Resources */,
			);
			runOnlyForDeploymentPostprocessing = 0;
		};
		43A943701B926B7B0051FA24 /* Resources */ = {
			isa = PBXResourcesBuildPhase;
			buildActionMask = 2147483647;
			files = (
				C1C73F0D1DE3D0270022FC89 /* InfoPlist.strings in Resources */,
				894F71E21FFEC4D8007D365C /* Assets.xcassets in Resources */,
				43A943761B926B7B0051FA24 /* Interface.storyboard in Resources */,
			);
			runOnlyForDeploymentPostprocessing = 0;
		};
		43A9437C1B926B7B0051FA24 /* Resources */ = {
			isa = PBXResourcesBuildPhase;
			buildActionMask = 2147483647;
			files = (
				43846AD51D8FA67800799272 /* Base.lproj in Resources */,
				7D70765E1FE06EE3004AC8EA /* Localizable.strings in Resources */,
				7D70763A1FE06EDF004AC8EA /* InfoPlist.strings in Resources */,
				7D70763F1FE06EDF004AC8EA /* ckcomplication.strings in Resources */,
				43A943901B926B7B0051FA24 /* Assets.xcassets in Resources */,
			);
			runOnlyForDeploymentPostprocessing = 0;
		};
		43E2D8CF1D20BF42004DA55F /* Resources */ = {
			isa = PBXResourcesBuildPhase;
			buildActionMask = 2147483647;
			files = (
				7D7076591FE06EE2004AC8EA /* Localizable.strings in Resources */,
				43E2D8F21D20C0DB004DA55F /* recommend_temp_basal_no_change_glucose.json in Resources */,
				43E2D8F61D20C0DB004DA55F /* recommend_temp_basal_start_low_end_in_range.json in Resources */,
				C17824A31E19EAB600D9D25C /* recommend_temp_basal_start_very_low_end_high.json in Resources */,
				43E2D8F41D20C0DB004DA55F /* recommend_temp_basal_start_high_end_low.json in Resources */,
				43E2D8EF1D20C0DB004DA55F /* recommend_temp_basal_high_and_falling.json in Resources */,
				436D9BF81F6F4EA100CFA75F /* recommended_temp_start_low_end_just_above_range.json in Resources */,
				7D7076681FE0702F004AC8EA /* InfoPlist.strings in Resources */,
				43E2D8ED1D20C0DB004DA55F /* recommend_temp_basal_correct_low_at_min.json in Resources */,
				43E2D8F01D20C0DB004DA55F /* recommend_temp_basal_high_and_rising.json in Resources */,
				C12F21A71DFA79CB00748193 /* recommend_temp_basal_very_low_end_in_range.json in Resources */,
				43E2D8F11D20C0DB004DA55F /* recommend_temp_basal_in_range_and_rising.json in Resources */,
				43E2D8EE1D20C0DB004DA55F /* recommend_temp_basal_flat_and_high.json in Resources */,
				C1C6591C1E1B1FDA0025CC58 /* recommend_temp_basal_dropping_then_rising.json in Resources */,
				43E2D8F31D20C0DB004DA55F /* recommend_temp_basal_start_high_end_in_range.json in Resources */,
				43E2D8F51D20C0DB004DA55F /* recommend_temp_basal_start_low_end_high.json in Resources */,
				C10B28461EA9BA5E006EA1FC /* far_future_high_bg_forecast.json in Resources */,
				43E2D8EC1D20C0DB004DA55F /* read_selected_basal_profile.json in Resources */,
			);
			runOnlyForDeploymentPostprocessing = 0;
		};
		43E2D9091D20C581004DA55F /* Resources */ = {
			isa = PBXResourcesBuildPhase;
			buildActionMask = 2147483647;
			files = (
				7D2366E621250E0A0028B67D /* InfoPlist.strings in Resources */,
			);
			runOnlyForDeploymentPostprocessing = 0;
		};
		4F70C1DA1DE8DCA7006380B7 /* Resources */ = {
			isa = PBXResourcesBuildPhase;
			buildActionMask = 2147483647;
			files = (
				4F70C1E41DE8DCA7006380B7 /* MainInterface.storyboard in Resources */,
				7D7076541FE06EE2004AC8EA /* InfoPlist.strings in Resources */,
				7D7076351FE06EDE004AC8EA /* Localizable.strings in Resources */,
			);
			runOnlyForDeploymentPostprocessing = 0;
		};
		4F7528891DFE1DC600C322D6 /* Resources */ = {
			isa = PBXResourcesBuildPhase;
			buildActionMask = 2147483647;
			files = (
				4F2C15971E09E94E00E160D4 /* Assets.xcassets in Resources */,
				7D70764A1FE06EE1004AC8EA /* Localizable.strings in Resources */,
				7D7076451FE06EE0004AC8EA /* InfoPlist.strings in Resources */,
				4F2C15951E09BF3C00E160D4 /* HUDView.xib in Resources */,
			);
			runOnlyForDeploymentPostprocessing = 0;
		};
/* End PBXResourcesBuildPhase section */

/* Begin PBXShellScriptBuildPhase section */
		432CF87B20D8B8490066B889 /* Build Carthage Dependencies */ = {
			isa = PBXShellScriptBuildPhase;
			buildActionMask = 2147483647;
			files = (
			);
			inputPaths = (
			);
			name = "Build Carthage Dependencies";
			outputPaths = (
			);
			runOnlyForDeploymentPostprocessing = 0;
			shellPath = /bin/sh;
			shellScript = "if [ -f $PROJECT_DIR/.gitmodules ]; then\n    echo \"Skipping checkout due to presence of .gitmodules file\"\n    if [ $ACTION = \"install\" ]; then\n        echo \"You're installing: Make sure to keep all submodules up-to-date and run carthage build after changes.\"\n    fi\nelse\n    echo \"Bootstrapping carthage dependencies\"\n    /usr/local/bin/carthage bootstrap --project-directory \"$SRCROOT\" --cache-builds\nfi";
		};
		432CF88220D8BCD90066B889 /* Homebrew & Carthage Setup */ = {
			isa = PBXShellScriptBuildPhase;
			buildActionMask = 2147483647;
			files = (
			);
			inputPaths = (
			);
			name = "Homebrew & Carthage Setup";
			outputPaths = (
			);
			runOnlyForDeploymentPostprocessing = 0;
			shellPath = /bin/sh;
			shellScript = "if ! [ -x \"$(command -v brew)\" ]; then\n    # Install Homebrew\n    ruby -e \"$(curl -fsSL https://raw.githubusercontent.com/Homebrew/install/master/install)\"\nfi\n\nif brew ls carthage > /dev/null; then\n    brew upgrade carthage || echo \"Continuing…\"\nelse\n    brew install carthage\nfi\n";
		};
		43EDDBEF1C361BCE007D89B5 /* Copy Frameworks with Carthage */ = {
			isa = PBXShellScriptBuildPhase;
			buildActionMask = 2147483647;
			files = (
			);
			inputPaths = (
				"$(SRCROOT)/Carthage/Build/iOS/CGMBLEKit.framework",
				"$(SRCROOT)/Carthage/Build/iOS/LoopKit.framework",
				"$(SRCROOT)/Carthage/Build/iOS/SwiftCharts.framework",
				"$(SRCROOT)/Carthage/Build/iOS/MinimedKit.framework",
				"$(SRCROOT)/Carthage/Build/iOS/RileyLinkBLEKit.framework",
				"$(SRCROOT)/Carthage/Build/iOS/RileyLinkKit.framework",
				"$(SRCROOT)/Carthage/Build/iOS/Amplitude.framework",
				"$(SRCROOT)/Carthage/Build/iOS/ShareClient.framework",
				"$(SRCROOT)/Carthage/Build/iOS/NightscoutUploadKit.framework",
				"$(SRCROOT)/Carthage/Build/iOS/Crypto.framework",
				"$(SRCROOT)/Carthage/Build/iOS/G4ShareSpy.framework",
				"$(SRCROOT)/Carthage/Build/iOS/RileyLinkKitUI.framework",
				"$(SRCROOT)/Carthage/Build/iOS/LoopKitUI.framework",
				"$(SRCROOT)/Carthage/Build/iOS/MinimedKitUI.framework",
			);
			name = "Copy Frameworks with Carthage";
			outputPaths = (
			);
			runOnlyForDeploymentPostprocessing = 0;
			shellPath = /bin/sh;
			shellScript = "carthage_frameworks_dir=${SRCROOT}/Carthage/Build/iOS\nif [ -f $PROJECT_DIR/.gitmodules && [ $ACTION != \"install\" ]; then\nfor varname in ${!SCRIPT_INPUT_FILE_*}\ndo\nexport ${varname}=${!varname/$carthage_frameworks_dir/$BUILT_PRODUCTS_DIR}\ndone\nfi\n/usr/local/bin/carthage copy-frameworks";
		};
		43FF3DF620A8EFE800F8E62C /* Copy Frameworks with Carthage */ = {
			isa = PBXShellScriptBuildPhase;
			buildActionMask = 2147483647;
			files = (
			);
			inputPaths = (
				"$(SRCROOT)/Carthage/Build/watchOS/CGMBLEKit.framework",
				"$(SRCROOT)/Carthage/Build/watchOS/LoopKit.framework",
			);
			name = "Copy Frameworks with Carthage";
			outputPaths = (
				"$(BUILT_PRODUCTS_DIR)/$(FRAMEWORKS_FOLDER_PATH)/CGMBLEKit.framework",
				"$(BUILT_PRODUCTS_DIR)/$(FRAMEWORKS_FOLDER_PATH)/LoopKit.framework",
			);
			runOnlyForDeploymentPostprocessing = 0;
			shellPath = /bin/sh;
			shellScript = "carthage_frameworks_dir=${SRCROOT}/Carthage/Build/iOS\nif [ -f $PROJECT_DIR/.gitmodules && [ $ACTION != \"install\" ]; then\nfor varname in ${!SCRIPT_INPUT_FILE_*}\ndo\nexport ${varname}=${!varname/$carthage_frameworks_dir/$BUILT_PRODUCTS_DIR}\ndone\nfi\n/usr/local/bin/carthage copy-frameworks";
		};
/* End PBXShellScriptBuildPhase section */

/* Begin PBXSourcesBuildPhase section */
		43776F881B8022E90074EA36 /* Sources */ = {
			isa = PBXSourcesBuildPhase;
			buildActionMask = 2147483647;
			files = (
				C17824A51E1AD4D100D9D25C /* BolusRecommendation.swift in Sources */,
				4F70C2131DE90339006380B7 /* StatusExtensionContext.swift in Sources */,
				434F54571D287FDB002A9274 /* NibLoadable.swift in Sources */,
				43441A9C1EDB34810087958C /* StatusExtensionContext+LoopKit.swift in Sources */,
				4FF4D1001E18374700846527 /* WatchContext.swift in Sources */,
				430B298A2041F54A00BA9F93 /* NSUserDefaults.swift in Sources */,
				4315D28A1CA5F45E00589052 /* DiagnosticLogger+LoopKit.swift in Sources */,
				43C418B51CE0575200405B6A /* ShareGlucose+GlucoseKit.swift in Sources */,
				4F2C15821E074FC600E160D4 /* NSTimeInterval.swift in Sources */,
				4311FB9B1F37FE1B00D4C0A7 /* TitleSubtitleTextFieldTableViewCell.swift in Sources */,
				430DA58E1D4AEC230097D1CA /* NSBundle.swift in Sources */,
				43C513191E864C4E001547C7 /* GlucoseRangeSchedule.swift in Sources */,
				43A51E1F1EB6D62A000736CC /* CarbAbsorptionViewController.swift in Sources */,
				43776F901B8022E90074EA36 /* AppDelegate.swift in Sources */,
				437CCADA1D284ADF0075D2C3 /* AuthenticationTableViewCell.swift in Sources */,
				430B29932041F5B300BA9F93 /* UserDefaults+Loop.swift in Sources */,
				4341F4EB1EDB92AC001C936B /* LogglyService.swift in Sources */,
				43CE7CDE1CA8B63E003CC1B0 /* Data.swift in Sources */,
				43BFF0CB1E466C0900FF19A9 /* StateColorPalette.swift in Sources */,
				4F11D3C020DCBEEC006E072C /* GlucoseBackfillRequestUserInfo.swift in Sources */,
				43F5C2DB1B92A5E1003EB13D /* SettingsTableViewController.swift in Sources */,
				434FF1EA1CF26C29000DB779 /* IdentifiableClass.swift in Sources */,
				437CCADE1D2858FD0075D2C3 /* AuthenticationViewController.swift in Sources */,
				43A567691C94880B00334FAC /* LoopDataManager.swift in Sources */,
				43D848B01E7DCBE100DADCBC /* Result.swift in Sources */,
				43E397A31D56B9E40028E321 /* Glucose.swift in Sources */,
				43B260491ED248FB008CAA77 /* CarbEntryTableViewCell.swift in Sources */,
				4302F4E11D4E9C8900F0FCAF /* TextFieldTableViewController.swift in Sources */,
				435CB6271F37AE5600C320C7 /* WalshInsulinModel.swift in Sources */,
				43F64DD91D9C92C900D24DC6 /* TitleSubtitleTableViewCell.swift in Sources */,
				C15713821DAC6983005BC4D2 /* MealBolusNightscoutTreatment.swift in Sources */,
				435400321C9F745500D5819C /* BolusSuggestionUserInfo.swift in Sources */,
				43E3449F1B9D68E900C85C07 /* StatusTableViewController.swift in Sources */,
				43DBF0531C93EC8200B3C386 /* DeviceDataManager.swift in Sources */,
				43E2D8C81D208D5B004DA55F /* KeychainManager+Loop.swift in Sources */,
				430B298F2041F56500BA9F93 /* GlucoseThreshold.swift in Sources */,
				C17824A01E19CF9800D9D25C /* GlucoseThresholdTableViewController.swift in Sources */,
				435CB6251F37ABFC00C320C7 /* ExponentialInsulinModelPreset.swift in Sources */,
				4346D1E71C77F5FE00ABAFE3 /* ChartTableViewCell.swift in Sources */,
				437CEEE41CDE5C0A003C8C80 /* UIImage.swift in Sources */,
				43DBF0591C93F73800B3C386 /* CarbEntryTableViewController.swift in Sources */,
				43E93FB71E469A5100EAB8DB /* HKUnit.swift in Sources */,
				43BFF0BC1E45C80600FF19A9 /* UIColor+Loop.swift in Sources */,
				43C0944A1CACCC73001F6403 /* NotificationManager.swift in Sources */,
				4F08DE9D1E81D0E9006741EA /* StatusChartsManager+LoopKit.swift in Sources */,
				434FF1EE1CF27EEF000DB779 /* UITableViewCell.swift in Sources */,
				439BED2A1E76093C00B0AED5 /* CGMManager.swift in Sources */,
				C18C8C511D5A351900E043FB /* NightscoutDataManager.swift in Sources */,
				438849EA1D297CB6003B3F23 /* NightscoutService.swift in Sources */,
				438172D91F4E9E37003C3328 /* NewPumpEvent.swift in Sources */,
				437CCADC1D284B830075D2C3 /* ButtonTableViewCell.swift in Sources */,
				4389916B1E91B689000EEF90 /* ChartSettings+Loop.swift in Sources */,
				4315D2871CA5CC3B00589052 /* CarbEntryEditTableViewController.swift in Sources */,
				4309786E1E73DAD100BEBC82 /* CGM.swift in Sources */,
				C178249A1E1999FA00D9D25C /* CaseCountable.swift in Sources */,
				43DBF04C1C93B8D700B3C386 /* BolusViewController.swift in Sources */,
				4F7E8ACA20E2ACAE00AEA65E /* WatchDatedRange.swift in Sources */,
				4FB76FBB1E8C42CF00B39636 /* UIColor.swift in Sources */,
				4374B5EF209D84BF00D17AA8 /* OSLog.swift in Sources */,
				4F6663941E905FD2009E74FC /* ChartColorPalette+Loop.swift in Sources */,
				4328E0351CFC0AE100E199AA /* WatchDataManager.swift in Sources */,
				43D381621EBD9759007F8C8F /* HeaderValuesTableViewCell.swift in Sources */,
				43BFF0C51E465A2D00FF19A9 /* UIColor+HIG.swift in Sources */,
				4302F4E31D4EA54200F0FCAF /* InsulinDeliveryTableViewController.swift in Sources */,
				437CCAE01D285C7B0075D2C3 /* ServiceAuthentication.swift in Sources */,
				4374B5F4209D89A900D17AA8 /* TextFieldTableViewCell.swift in Sources */,
				4FC8C8011DEB93E400A1452E /* NSUserDefaults+StatusExtension.swift in Sources */,
				43DAD00020A2736F000F8529 /* PersistedPumpEvent.swift in Sources */,
				4D5B7A4B1D457CCA00796CA9 /* GlucoseG4.swift in Sources */,
				438849EC1D29EC34003B3F23 /* AmplitudeService.swift in Sources */,
				43E93FB61E469A4000EAB8DB /* NumberFormatter.swift in Sources */,
				4F08DE8F1E7BB871006741EA /* CollectionType+Loop.swift in Sources */,
				435400341C9F878D00D5819C /* SetBolusUserInfo.swift in Sources */,
				437D9BA31D7BC977007245E8 /* PredictionTableViewController.swift in Sources */,
				4344628F20A7ADD500C4BE6F /* UserDefaults+CGM.swift in Sources */,
				894B91CD1FF9F45900DA65F5 /* GlucoseRangeScheduleOverrideUserInfo.swift in Sources */,
				43F41C371D3BF32400C11ED6 /* UIAlertController.swift in Sources */,
				433EA4C41D9F71C800CD78FB /* CommandResponseViewController.swift in Sources */,
				43D2E8231F00425400AE5CBF /* BolusViewController+LoopDataManager.swift in Sources */,
				434F545F1D288345002A9274 /* ShareService.swift in Sources */,
				430B29952041F5CB00BA9F93 /* LoopSettings+Loop.swift in Sources */,
				43CEE6E61E56AFD400CB9116 /* NightscoutUploader.swift in Sources */,
				4328E0331CFC091100E199AA /* WatchContext+LoopKit.swift in Sources */,
				4F526D611DF8D9A900A04910 /* NetBasal.swift in Sources */,
				4F7E8ACB20E2ACB500AEA65E /* WatchPredictedGlucose.swift in Sources */,
				43C3B6EC20B650A80026CAFA /* SettingsImageTableViewCell.swift in Sources */,
				436A0DA51D236A2A00104B24 /* LoopError.swift in Sources */,
				4F11D3C220DD80B3006E072C /* WatchHistoricalGlucose.swift in Sources */,
				435CB6231F37967800C320C7 /* InsulinModelSettingsViewController.swift in Sources */,
				43E2D8C61D204678004DA55F /* KeychainManager.swift in Sources */,
				431E73481FF95A900069B5F7 /* PersistenceController.swift in Sources */,
				439BED2C1E760A7A00B0AED5 /* DexCGMManager.swift in Sources */,
				43F78D261C8FC000002152D1 /* DoseMath.swift in Sources */,
				438D42F91D7C88BC003244B0 /* PredictionInputEffect.swift in Sources */,
				434F54611D28859B002A9274 /* ServiceCredential.swift in Sources */,
				4F70C2101DE8FAC5006380B7 /* StatusExtensionDataManager.swift in Sources */,
				43DFB62320D4CAE7008A7BAE /* PumpManagerState.swift in Sources */,
				435CB6291F37B01300C320C7 /* InsulinModelSettings.swift in Sources */,
				431A8C401EC6E8AB00823B9C /* CircleMaskView.swift in Sources */,
				439897371CD2F80600223065 /* AnalyticsManager.swift in Sources */,
				430D85891F44037000AF2D4F /* HUDViewTableViewCell.swift in Sources */,
				43A51E211EB6DBDD000736CC /* ChartsTableViewController.swift in Sources */,
				438849EE1D2A1EBB003B3F23 /* MLabService.swift in Sources */,
				438D42FB1D7D11A4003244B0 /* PredictionInputEffectTableViewCell.swift in Sources */,
				43F4EF1D1BA2A57600526CE1 /* DiagnosticLogger.swift in Sources */,
				432E73CB1D24B3D6009AD15D /* RemoteDataManager.swift in Sources */,
				43DE92591C5479E4001FFDE1 /* CarbEntryUserInfo.swift in Sources */,
				434F54631D28DD80002A9274 /* ValidatingIndicatorView.swift in Sources */,
				43DE92611C555C26001FFDE1 /* AbsorptionTimeType+CarbKit.swift in Sources */,
				430B298E2041F56500BA9F93 /* LoopSettings.swift in Sources */,
				43C2FAE11EB656A500364AFF /* GlucoseEffectVelocity.swift in Sources */,
				4374B5F2209D897600D17AA8 /* Locked.swift in Sources */,
			);
			runOnlyForDeploymentPostprocessing = 0;
		};
		43A9437A1B926B7B0051FA24 /* Sources */ = {
			isa = PBXSourcesBuildPhase;
			buildActionMask = 2147483647;
			files = (
				4F2C15741E0209F500E160D4 /* NSTimeInterval.swift in Sources */,
				4FF4D1011E18375000846527 /* WatchContext.swift in Sources */,
				435400311C9F744E00D5819C /* BolusSuggestionUserInfo.swift in Sources */,
				43A9438A1B926B7B0051FA24 /* NotificationController.swift in Sources */,
				43A943881B926B7B0051FA24 /* ExtensionDelegate.swift in Sources */,
				4F75F00220FCFE8C00B5570E /* GlucoseChartScene.swift in Sources */,
				4328E02F1CFBF81800E199AA /* WKInterfaceImage.swift in Sources */,
				4F2C15811E0495B200E160D4 /* WatchContext+WatchApp.swift in Sources */,
				4FF0F75F20E1E5EF00FC6291 /* NSBundle.swift in Sources */,
				4344629820A8B2D700C4BE6F /* OSLog.swift in Sources */,
				4328E02A1CFBE2C500E199AA /* UIColor.swift in Sources */,
				4FDDD23720DC51DF00D04B16 /* LoopDataManager.swift in Sources */,
				4328E01B1CFBE1DA00E199AA /* BolusInterfaceController.swift in Sources */,
				4F82655020E69F9A0031A8F5 /* HUDInterfaceController.swift in Sources */,
				4328E02B1CFBE2C500E199AA /* WKAlertAction.swift in Sources */,
				4365050520A793FA00EA8D7A /* CGM.swift in Sources */,
				4F7E8AC720E2AC0300AEA65E /* WatchPredictedGlucose.swift in Sources */,
				4344628E20A7ADD100C4BE6F /* UserDefaults+CGM.swift in Sources */,
				4F7E8AC520E2AB9600AEA65E /* Date.swift in Sources */,
				4FFEDFBF20E5CF22000BFC58 /* ChartHUDController.swift in Sources */,
				894B91CE1FF9F45900DA65F5 /* GlucoseRangeScheduleOverrideUserInfo.swift in Sources */,
				4F11D3C420DD881A006E072C /* WatchHistoricalGlucose.swift in Sources */,
				4328E0281CFBE2C500E199AA /* CLKComplicationTemplate.swift in Sources */,
				4328E01E1CFBE25F00E199AA /* AddCarbsInterfaceController.swift in Sources */,
				4328E0261CFBE2C500E199AA /* IdentifiableClass.swift in Sources */,
				4F73F5FC20E2E7FA00E8D82C /* GlucoseStore.swift in Sources */,
<<<<<<< HEAD
=======
				4FE3475E20D5D77900A86D03 /* StatusChartsManager.swift in Sources */,
>>>>>>> 701266a3
				432CF87520D8AC950066B889 /* NSUserDefaults.swift in Sources */,
				43027F0F1DFE0EC900C51989 /* HKUnit.swift in Sources */,
				4344629220A7C19800C4BE6F /* ButtonGroup.swift in Sources */,
				4F7E8AC920E2AC3700AEA65E /* WatchDatedRange.swift in Sources */,
				43CB2B2B1D924D450079823D /* WCSession.swift in Sources */,
				43DE925A1C5479E4001FFDE1 /* CarbEntryUserInfo.swift in Sources */,
				4FF0F75E20E1E5D100FC6291 /* PersistenceController.swift in Sources */,
				43BFF0B51E45C1E700FF19A9 /* NumberFormatter.swift in Sources */,
				43A9438E1B926B7B0051FA24 /* ComplicationController.swift in Sources */,
				4328E01A1CFBE1DA00E199AA /* ActionHUDController.swift in Sources */,
				4F11D3C320DD84DB006E072C /* GlucoseBackfillRequestUserInfo.swift in Sources */,
				435400351C9F878D00D5819C /* SetBolusUserInfo.swift in Sources */,
			);
			runOnlyForDeploymentPostprocessing = 0;
		};
		43E2D8CD1D20BF42004DA55F /* Sources */ = {
			isa = PBXSourcesBuildPhase;
			buildActionMask = 2147483647;
			files = (
				43C3B6ED20B884500026CAFA /* GlucoseThreshold.swift in Sources */,
				43947D731F529FAA00A07D31 /* GlucoseRangeSchedule.swift in Sources */,
				43E2D8DC1D20C049004DA55F /* DoseMath.swift in Sources */,
				43E2D8DB1D20C03B004DA55F /* NSTimeInterval.swift in Sources */,
				43E2D8D41D20BF42004DA55F /* DoseMathTests.swift in Sources */,
				C11C87DE1E21EAAD00BB71D3 /* HKUnit.swift in Sources */,
				C13BAD941E8009B000050CB5 /* NumberFormatter.swift in Sources */,
				C17824A61E1AF91F00D9D25C /* BolusRecommendation.swift in Sources */,
			);
			runOnlyForDeploymentPostprocessing = 0;
		};
		43E2D9071D20C581004DA55F /* Sources */ = {
			isa = PBXSourcesBuildPhase;
			buildActionMask = 2147483647;
			files = (
				43E2D9151D20C5A2004DA55F /* KeychainManagerTests.swift in Sources */,
			);
			runOnlyForDeploymentPostprocessing = 0;
		};
		4F70C1D81DE8DCA7006380B7 /* Sources */ = {
			isa = PBXSourcesBuildPhase;
			buildActionMask = 2147483647;
			files = (
				4FAC02541E22F6B20087A773 /* NSTimeInterval.swift in Sources */,
				434B2888206B4F0A000EE07B /* InsulinModelSettings.swift in Sources */,
				4FB76FBA1E8C42CE00B39636 /* UIColor.swift in Sources */,
				4F2C15831E0757E600E160D4 /* HKUnit.swift in Sources */,
				430B29902041F57000BA9F93 /* GlucoseThreshold.swift in Sources */,
				434B2887206B4F07000EE07B /* WalshInsulinModel.swift in Sources */,
				43E93FB51E4675E800EAB8DB /* NumberFormatter.swift in Sources */,
				43BFF0CD1E466C8400FF19A9 /* StateColorPalette.swift in Sources */,
				430B29912041F57200BA9F93 /* LoopSettings.swift in Sources */,
				4F526D621DF9D95200A04910 /* NSBundle.swift in Sources */,
				4FC8C8021DEB943800A1452E /* NSUserDefaults+StatusExtension.swift in Sources */,
				434B2889206B4F0C000EE07B /* ExponentialInsulinModelPreset.swift in Sources */,
				434B2886206628B3000EE07B /* PersistenceController.swift in Sources */,
				43BFF0C71E465A4F00FF19A9 /* UIColor+HIG.swift in Sources */,
				43BFF0BF1E45C8EA00FF19A9 /* UIColor+Widget.swift in Sources */,
				4F70C2121DE900EA006380B7 /* StatusExtensionContext.swift in Sources */,
				4F70C1E11DE8DCA7006380B7 /* StatusViewController.swift in Sources */,
				430B298B2041F55700BA9F93 /* NSUserDefaults.swift in Sources */,
			);
			runOnlyForDeploymentPostprocessing = 0;
		};
		4F7528861DFE1DC600C322D6 /* Sources */ = {
			isa = PBXSourcesBuildPhase;
			buildActionMask = 2147483647;
			files = (
				4F20AE621E6B879C00D07A06 /* ReservoirVolumeHUDView.swift in Sources */,
				4FB76FB91E8C42B000B39636 /* CollectionType.swift in Sources */,
				7D23667D21250C7E0028B67D /* LocalizedString.swift in Sources */,
				4FF4D0F91E17268800846527 /* IdentifiableClass.swift in Sources */,
				436961911F19D11E00447E89 /* ChartPointsContextFillLayer.swift in Sources */,
				4FF4D0F81E1725B000846527 /* NibLoadable.swift in Sources */,
				4326BA641F3A44D9007CCAD4 /* ChartLineModel.swift in Sources */,
				4374B5F0209D857E00D17AA8 /* OSLog.swift in Sources */,
				4F7528AA1DFE215100C322D6 /* HKUnit.swift in Sources */,
				4FB76FB61E8C426900B39636 /* ChartPointsTouchHighlightLayerViewCache.swift in Sources */,
				4F2C15931E09BF2C00E160D4 /* HUDView.swift in Sources */,
				43BFF0B71E45C20C00FF19A9 /* NumberFormatter.swift in Sources */,
				4FB76FB71E8C428600B39636 /* UIColor.swift in Sources */,
				4F7528A51DFE208C00C322D6 /* NSTimeInterval.swift in Sources */,
				4FB76FC61E8C57B100B39636 /* StatusChartsManager.swift in Sources */,
				4FB76FB41E8C3F7C00B39636 /* ChartAxisValueDoubleUnit.swift in Sources */,
				4FB76FB31E8C3EE400B39636 /* ChartAxisValueDoubleLog.swift in Sources */,
				43F1C31A1F5DC87700395429 /* ChartPoint.swift in Sources */,
				4F7528A11DFE200B00C322D6 /* BasalStateView.swift in Sources */,
				4F20AE631E6B87B100D07A06 /* ChartContainerView.swift in Sources */,
				4F7528A21DFE200B00C322D6 /* LevelMaskView.swift in Sources */,
				43BFF0C61E465A4400FF19A9 /* UIColor+HIG.swift in Sources */,
				4F7528A01DFE1F9D00C322D6 /* LoopStateView.swift in Sources */,
				4FB76FCE1E8C835D00B39636 /* ChartColorPalette.swift in Sources */,
				4FB76FB51E8C41E200B39636 /* ChartPointsScatterDownTrianglesLayer.swift in Sources */,
				4F75289A1DFE1F6000C322D6 /* BasalRateHUDView.swift in Sources */,
				4F75289B1DFE1F6000C322D6 /* BatteryLevelHUDView.swift in Sources */,
				4F75289C1DFE1F6000C322D6 /* GlucoseHUDView.swift in Sources */,
				4FB76FB81E8C429D00B39636 /* CGPoint.swift in Sources */,
				4F75289D1DFE1F6000C322D6 /* BaseHUDView.swift in Sources */,
				43BFF0C91E465B0A00FF19A9 /* StateColorPalette.swift in Sources */,
				43E0F0A51E46D1670064F7CE /* LevelHUDView.swift in Sources */,
				4F75289E1DFE1F6000C322D6 /* LoopCompletionHUDView.swift in Sources */,
			);
			runOnlyForDeploymentPostprocessing = 0;
		};
/* End PBXSourcesBuildPhase section */

/* Begin PBXTargetDependency section */
		432CF87D20D8B8990066B889 /* PBXTargetDependency */ = {
			isa = PBXTargetDependency;
			target = 432CF87720D8B8380066B889 /* Cartfile */;
			targetProxy = 432CF87C20D8B8990066B889 /* PBXContainerItemProxy */;
		};
		432CF87F20D8BC3B0066B889 /* PBXTargetDependency */ = {
			isa = PBXTargetDependency;
			target = 432CF87720D8B8380066B889 /* Cartfile */;
			targetProxy = 432CF87E20D8BC3B0066B889 /* PBXContainerItemProxy */;
		};
		432CF88120D8BC460066B889 /* PBXTargetDependency */ = {
			isa = PBXTargetDependency;
			target = 432CF87720D8B8380066B889 /* Cartfile */;
			targetProxy = 432CF88020D8BC460066B889 /* PBXContainerItemProxy */;
		};
		43A943811B926B7B0051FA24 /* PBXTargetDependency */ = {
			isa = PBXTargetDependency;
			target = 43A9437D1B926B7B0051FA24 /* WatchApp Extension */;
			targetProxy = 43A943801B926B7B0051FA24 /* PBXContainerItemProxy */;
		};
		43A943931B926B7B0051FA24 /* PBXTargetDependency */ = {
			isa = PBXTargetDependency;
			target = 43A943711B926B7B0051FA24 /* WatchApp */;
			targetProxy = 43A943921B926B7B0051FA24 /* PBXContainerItemProxy */;
		};
		43E2D9111D20C581004DA55F /* PBXTargetDependency */ = {
			isa = PBXTargetDependency;
			target = 43776F8B1B8022E90074EA36 /* Loop */;
			targetProxy = 43E2D9101D20C581004DA55F /* PBXContainerItemProxy */;
		};
		4F70C1E71DE8DCA7006380B7 /* PBXTargetDependency */ = {
			isa = PBXTargetDependency;
			target = 4F70C1DB1DE8DCA7006380B7 /* Loop Status Extension */;
			targetProxy = 4F70C1E61DE8DCA7006380B7 /* PBXContainerItemProxy */;
		};
		4F7528971DFE1ED400C322D6 /* PBXTargetDependency */ = {
			isa = PBXTargetDependency;
			target = 4F75288A1DFE1DC600C322D6 /* LoopUI */;
			targetProxy = 4F7528961DFE1ED400C322D6 /* PBXContainerItemProxy */;
		};
		4F7528991DFE1ED800C322D6 /* PBXTargetDependency */ = {
			isa = PBXTargetDependency;
			target = 4F75288A1DFE1DC600C322D6 /* LoopUI */;
			targetProxy = 4F7528981DFE1ED800C322D6 /* PBXContainerItemProxy */;
		};
/* End PBXTargetDependency section */

/* Begin PBXVariantGroup section */
		43776F951B8022E90074EA36 /* Main.storyboard */ = {
			isa = PBXVariantGroup;
			children = (
				43776F961B8022E90074EA36 /* Base */,
				7DD382771F8DBFC60071272B /* es */,
				7D68AAAA1FE2DB0A00522C49 /* ru */,
				7D23668521250D180028B67D /* fr */,
				7D23669521250D220028B67D /* de */,
				7D2366A521250D2C0028B67D /* zh-Hans */,
				7D2366B721250D360028B67D /* it */,
				7D2366C521250D3F0028B67D /* nl */,
				7D2366D521250D4A0028B67D /* nb */,
				7D199D93212A067600241026 /* pl */,
			);
			name = Main.storyboard;
			sourceTree = "<group>";
		};
		43776F9A1B8022E90074EA36 /* LaunchScreen.storyboard */ = {
			isa = PBXVariantGroup;
			children = (
				43776F9B1B8022E90074EA36 /* Base */,
				7DD382761F8DBFC60071272B /* es */,
				7D68AAA91FE2DB0A00522C49 /* ru */,
				7D23668421250D180028B67D /* fr */,
				7D23669421250D220028B67D /* de */,
				7D2366A421250D2C0028B67D /* zh-Hans */,
				7D2366B621250D360028B67D /* it */,
				7D2366C421250D3F0028B67D /* nl */,
				7D2366D421250D4A0028B67D /* nb */,
				7D199D92212A067600241026 /* pl */,
			);
			name = LaunchScreen.storyboard;
			sourceTree = "<group>";
		};
		43A943741B926B7B0051FA24 /* Interface.storyboard */ = {
			isa = PBXVariantGroup;
			children = (
				43A943751B926B7B0051FA24 /* Base */,
				7DD382791F8DBFC60071272B /* es */,
				7D68AAAC1FE2DB0A00522C49 /* ru */,
				7D23668721250D180028B67D /* fr */,
				7D23669721250D230028B67D /* de */,
				7D2366A721250D2C0028B67D /* zh-Hans */,
				7D2366B421250D350028B67D /* it */,
				7D2366C721250D3F0028B67D /* nl */,
				7D2366D721250D4A0028B67D /* nb */,
				7D199D95212A067600241026 /* pl */,
			);
			name = Interface.storyboard;
			sourceTree = "<group>";
		};
		4F70C1E21DE8DCA7006380B7 /* MainInterface.storyboard */ = {
			isa = PBXVariantGroup;
			children = (
				4F70C1E31DE8DCA7006380B7 /* Base */,
				7DD382781F8DBFC60071272B /* es */,
				7D68AAAB1FE2DB0A00522C49 /* ru */,
				7D23668621250D180028B67D /* fr */,
				7D23669621250D230028B67D /* de */,
				7D2366A621250D2C0028B67D /* zh-Hans */,
				7D2366B821250D360028B67D /* it */,
				7D2366C621250D3F0028B67D /* nl */,
				7D2366D621250D4A0028B67D /* nb */,
				7D199D94212A067600241026 /* pl */,
			);
			name = MainInterface.storyboard;
			sourceTree = "<group>";
		};
		7D2366E421250E0A0028B67D /* InfoPlist.strings */ = {
			isa = PBXVariantGroup;
			children = (
				7D2366E521250E0A0028B67D /* es */,
				7D2366E721250E7B0028B67D /* de */,
				7D2366E921250E8F0028B67D /* fr */,
				7D2366EA21250EA40028B67D /* it */,
				7D2366EB21250EB80028B67D /* nb */,
				7D2366EC21250ECE0028B67D /* zh-Hans */,
				7D2366ED21250F010028B67D /* ru */,
				7D2366EE21250F170028B67D /* nl */,
				7D199DA0212A067700241026 /* pl */,
			);
			name = InfoPlist.strings;
			sourceTree = "<group>";
		};
		7D7076371FE06EDE004AC8EA /* Localizable.strings */ = {
			isa = PBXVariantGroup;
			children = (
				7D7076361FE06EDE004AC8EA /* es */,
				7D68AAAD1FE2E8D400522C49 /* ru */,
				7D23667821250C2D0028B67D /* Base */,
				7D23668B21250D180028B67D /* fr */,
				7D23669B21250D230028B67D /* de */,
				7D2366AB21250D2D0028B67D /* zh-Hans */,
				7D2366BC21250D360028B67D /* it */,
				7D2366CB21250D400028B67D /* nl */,
				7D2366DB21250D4A0028B67D /* nb */,
				7D199D99212A067600241026 /* pl */,
			);
			name = Localizable.strings;
			sourceTree = "<group>";
		};
		7D70763C1FE06EDF004AC8EA /* InfoPlist.strings */ = {
			isa = PBXVariantGroup;
			children = (
				7D70763B1FE06EDF004AC8EA /* es */,
				7D68AAAF1FE2E8D500522C49 /* ru */,
				7D23668021250CBE0028B67D /* Base */,
				7D23669121250D190028B67D /* fr */,
				7D2366A121250D240028B67D /* de */,
				7D2366B121250D2D0028B67D /* zh-Hans */,
				7D2366C121250D370028B67D /* it */,
				7D2366D121250D410028B67D /* nl */,
				7D2366E121250D4B0028B67D /* nb */,
				7D199D9F212A067700241026 /* pl */,
			);
			name = InfoPlist.strings;
			sourceTree = "<group>";
		};
		7D7076411FE06EDF004AC8EA /* ckcomplication.strings */ = {
			isa = PBXVariantGroup;
			children = (
				7D7076401FE06EDF004AC8EA /* es */,
				7D68AAB01FE2E8D500522C49 /* ru */,
				7D23668121250CC50028B67D /* Base */,
				7D23669021250D190028B67D /* fr */,
				7D2366A021250D240028B67D /* de */,
				7D2366B021250D2D0028B67D /* zh-Hans */,
				7D2366C021250D370028B67D /* it */,
				7D2366D021250D400028B67D /* nl */,
				7D2366E021250D4B0028B67D /* nb */,
				7D199D9E212A067700241026 /* pl */,
			);
			name = ckcomplication.strings;
			sourceTree = "<group>";
		};
		7D7076471FE06EE0004AC8EA /* InfoPlist.strings */ = {
			isa = PBXVariantGroup;
			children = (
				7D7076461FE06EE0004AC8EA /* es */,
				7D68AAB21FE2E8D500522C49 /* ru */,
				7D23667A21250C480028B67D /* Base */,
				7D23668D21250D190028B67D /* fr */,
				7D23669D21250D230028B67D /* de */,
				7D2366AD21250D2D0028B67D /* zh-Hans */,
				7D2366BE21250D360028B67D /* it */,
				7D2366CD21250D400028B67D /* nl */,
				7D2366DD21250D4B0028B67D /* nb */,
				7D199D9B212A067600241026 /* pl */,
			);
			name = InfoPlist.strings;
			sourceTree = "<group>";
		};
		7D70764C1FE06EE1004AC8EA /* Localizable.strings */ = {
			isa = PBXVariantGroup;
			children = (
				7D70764B1FE06EE1004AC8EA /* es */,
				7D68AAB31FE2E8D500522C49 /* ru */,
				7D23667921250C440028B67D /* Base */,
				7D23668C21250D190028B67D /* fr */,
				7D23669C21250D230028B67D /* de */,
				7D2366AC21250D2D0028B67D /* zh-Hans */,
				7D2366BD21250D360028B67D /* it */,
				7D2366CC21250D400028B67D /* nl */,
				7D2366DC21250D4B0028B67D /* nb */,
				7D199D9A212A067600241026 /* pl */,
			);
			name = Localizable.strings;
			sourceTree = "<group>";
		};
		7D7076511FE06EE1004AC8EA /* InfoPlist.strings */ = {
			isa = PBXVariantGroup;
			children = (
				7D7076501FE06EE1004AC8EA /* es */,
				7D68AAB41FE2E8D600522C49 /* ru */,
				7D23667621250BF70028B67D /* Base */,
				7D23668921250D180028B67D /* fr */,
				7D23669921250D230028B67D /* de */,
				7D2366A921250D2C0028B67D /* zh-Hans */,
				7D2366BA21250D360028B67D /* it */,
				7D2366C921250D400028B67D /* nl */,
				7D2366D921250D4A0028B67D /* nb */,
				7D199D97212A067600241026 /* pl */,
			);
			name = InfoPlist.strings;
			sourceTree = "<group>";
		};
		7D7076561FE06EE2004AC8EA /* InfoPlist.strings */ = {
			isa = PBXVariantGroup;
			children = (
				7D7076551FE06EE2004AC8EA /* es */,
				7D68AAB51FE2E8D600522C49 /* ru */,
				7D23667721250C280028B67D /* Base */,
				7D23668A21250D180028B67D /* fr */,
				7D23669A21250D230028B67D /* de */,
				7D2366AA21250D2C0028B67D /* zh-Hans */,
				7D2366BB21250D360028B67D /* it */,
				7D2366CA21250D400028B67D /* nl */,
				7D2366DA21250D4A0028B67D /* nb */,
				7D199D98212A067600241026 /* pl */,
			);
			name = InfoPlist.strings;
			sourceTree = "<group>";
		};
		7D70765B1FE06EE2004AC8EA /* Localizable.strings */ = {
			isa = PBXVariantGroup;
			children = (
				7D70765A1FE06EE2004AC8EA /* es */,
				7D68AAB61FE2E8D600522C49 /* ru */,
				7D23668321250CFB0028B67D /* Base */,
				7D23669321250D190028B67D /* fr */,
				7D2366A321250D240028B67D /* de */,
				7D2366B321250D2D0028B67D /* zh-Hans */,
				7D2366C321250D370028B67D /* it */,
				7D2366D321250D410028B67D /* nl */,
				7D2366E321250D4B0028B67D /* nb */,
				7D199DA2212A067700241026 /* pl */,
			);
			name = Localizable.strings;
			sourceTree = "<group>";
		};
		7D7076601FE06EE3004AC8EA /* Localizable.strings */ = {
			isa = PBXVariantGroup;
			children = (
				7D70765F1FE06EE3004AC8EA /* es */,
				7D68AAB71FE2E8D600522C49 /* ru */,
				7D23667F21250CB80028B67D /* Base */,
				7D23668F21250D190028B67D /* fr */,
				7D23669F21250D240028B67D /* de */,
				7D2366AF21250D2D0028B67D /* zh-Hans */,
				7D2366BF21250D370028B67D /* it */,
				7D2366CF21250D400028B67D /* nl */,
				7D2366DF21250D4B0028B67D /* nb */,
				7D199D9D212A067700241026 /* pl */,
			);
			name = Localizable.strings;
			sourceTree = "<group>";
		};
		7D7076651FE06EE4004AC8EA /* Localizable.strings */ = {
			isa = PBXVariantGroup;
			children = (
				7D7076641FE06EE4004AC8EA /* es */,
				7D68AAB81FE2E8D700522C49 /* ru */,
				7D23667521250BE30028B67D /* Base */,
				7D23668821250D180028B67D /* fr */,
				7D23669821250D230028B67D /* de */,
				7D2366A821250D2C0028B67D /* zh-Hans */,
				7D2366B921250D360028B67D /* it */,
				7D2366C821250D400028B67D /* nl */,
				7D2366D821250D4A0028B67D /* nb */,
				7D199D96212A067600241026 /* pl */,
			);
			name = Localizable.strings;
			sourceTree = "<group>";
		};
		7D70766A1FE0702F004AC8EA /* InfoPlist.strings */ = {
			isa = PBXVariantGroup;
			children = (
				7D7076691FE0702F004AC8EA /* es */,
				7D68AAAE1FE2E8D400522C49 /* ru */,
				7D23668221250CF60028B67D /* Base */,
				7D23669221250D190028B67D /* fr */,
				7D2366A221250D240028B67D /* de */,
				7D2366B221250D2D0028B67D /* zh-Hans */,
				7D2366C221250D370028B67D /* it */,
				7D2366D221250D410028B67D /* nl */,
				7D2366E221250D4B0028B67D /* nb */,
				7D199DA1212A067700241026 /* pl */,
			);
			name = InfoPlist.strings;
			sourceTree = "<group>";
		};
		C1C73F0F1DE3D0270022FC89 /* InfoPlist.strings */ = {
			isa = PBXVariantGroup;
			children = (
				7D7076421FE06EE0004AC8EA /* es */,
				7D68AAB11FE2E8D500522C49 /* ru */,
				7D23667E21250CAC0028B67D /* Base */,
				7D23668E21250D190028B67D /* fr */,
				7D23669E21250D230028B67D /* de */,
				7D2366AE21250D2D0028B67D /* zh-Hans */,
				7D2366B521250D360028B67D /* it */,
				7D2366CE21250D400028B67D /* nl */,
				7D2366DE21250D4B0028B67D /* nb */,
				7D199D9C212A067700241026 /* pl */,
			);
			name = InfoPlist.strings;
			sourceTree = "<group>";
		};
/* End PBXVariantGroup section */

/* Begin XCBuildConfiguration section */
		432CF87920D8B8380066B889 /* Debug */ = {
			isa = XCBuildConfiguration;
			buildSettings = {
				CODE_SIGN_STYLE = Automatic;
				PRODUCT_NAME = "$(TARGET_NAME)";
			};
			name = Debug;
		};
		432CF87A20D8B8380066B889 /* Release */ = {
			isa = XCBuildConfiguration;
			buildSettings = {
				CODE_SIGN_STYLE = Automatic;
				PRODUCT_NAME = "$(TARGET_NAME)";
			};
			name = Release;
		};
		43776FB41B8022E90074EA36 /* Debug */ = {
			isa = XCBuildConfiguration;
			baseConfigurationReference = 437D9BA11D7B5203007245E8 /* Loop.xcconfig */;
			buildSettings = {
				ALWAYS_SEARCH_USER_PATHS = NO;
				APP_GROUP_IDENTIFIER = "group.$(MAIN_APP_BUNDLE_IDENTIFIER)Group";
				CLANG_ANALYZER_LOCALIZABILITY_NONLOCALIZED = YES;
				CLANG_CXX_LANGUAGE_STANDARD = "gnu++0x";
				CLANG_CXX_LIBRARY = "libc++";
				CLANG_ENABLE_MODULES = YES;
				CLANG_ENABLE_OBJC_ARC = YES;
				CLANG_WARN_BLOCK_CAPTURE_AUTORELEASING = YES;
				CLANG_WARN_BOOL_CONVERSION = YES;
				CLANG_WARN_COMMA = YES;
				CLANG_WARN_CONSTANT_CONVERSION = YES;
				CLANG_WARN_DEPRECATED_OBJC_IMPLEMENTATIONS = YES;
				CLANG_WARN_DIRECT_OBJC_ISA_USAGE = YES_ERROR;
				CLANG_WARN_EMPTY_BODY = YES;
				CLANG_WARN_ENUM_CONVERSION = YES;
				CLANG_WARN_INFINITE_RECURSION = YES;
				CLANG_WARN_INT_CONVERSION = YES;
				CLANG_WARN_NON_LITERAL_NULL_CONVERSION = YES;
				CLANG_WARN_OBJC_IMPLICIT_RETAIN_SELF = YES;
				CLANG_WARN_OBJC_LITERAL_CONVERSION = YES;
				CLANG_WARN_OBJC_ROOT_CLASS = YES_ERROR;
				CLANG_WARN_RANGE_LOOP_ANALYSIS = YES;
				CLANG_WARN_STRICT_PROTOTYPES = YES;
				CLANG_WARN_SUSPICIOUS_MOVE = YES;
				CLANG_WARN_UNREACHABLE_CODE = YES;
				CLANG_WARN__DUPLICATE_METHOD_MATCH = YES;
				CODE_SIGN_IDENTITY = "iPhone Developer: loudnate@gmail.com (XZN842LDLT)";
				COPY_PHASE_STRIP = NO;
				CURRENT_PROJECT_VERSION = 52;
				DEBUG_INFORMATION_FORMAT = dwarf;
				ENABLE_STRICT_OBJC_MSGSEND = YES;
				ENABLE_TESTABILITY = YES;
				FRAMEWORK_SEARCH_PATHS = (
					"$(inherited)",
					"$(PROJECT_DIR)/Carthage/Build/iOS",
				);
				GCC_C_LANGUAGE_STANDARD = gnu99;
				GCC_DYNAMIC_NO_PIC = NO;
				GCC_NO_COMMON_BLOCKS = YES;
				GCC_OPTIMIZATION_LEVEL = 0;
				GCC_PREPROCESSOR_DEFINITIONS = (
					"DEBUG=1",
					"$(inherited)",
				);
				GCC_WARN_64_TO_32_BIT_CONVERSION = YES;
				GCC_WARN_ABOUT_RETURN_TYPE = YES_ERROR;
				GCC_WARN_UNDECLARED_SELECTOR = YES;
				GCC_WARN_UNINITIALIZED_AUTOS = YES_AGGRESSIVE;
				GCC_WARN_UNUSED_FUNCTION = YES;
				GCC_WARN_UNUSED_VARIABLE = YES;
				IPHONEOS_DEPLOYMENT_TARGET = 11.1;
				LOCALIZED_STRING_MACRO_NAMES = (
					NSLocalizedString,
					CFLocalizedString,
					LocalizedString,
				);
				MAIN_APP_BUNDLE_IDENTIFIER = "$(inherited).Loop";
				MTL_ENABLE_DEBUG_INFO = YES;
				ONLY_ACTIVE_ARCH = YES;
				SDKROOT = iphoneos;
				SWIFT_OPTIMIZATION_LEVEL = "-Onone";
				SWIFT_VERSION = 4.0;
				TARGETED_DEVICE_FAMILY = "1,2";
				WARNING_CFLAGS = "-Wall";
				WATCHOS_DEPLOYMENT_TARGET = 4.3;
			};
			name = Debug;
		};
		43776FB51B8022E90074EA36 /* Release */ = {
			isa = XCBuildConfiguration;
			baseConfigurationReference = 437D9BA11D7B5203007245E8 /* Loop.xcconfig */;
			buildSettings = {
				ALWAYS_SEARCH_USER_PATHS = NO;
				APP_GROUP_IDENTIFIER = "group.$(MAIN_APP_BUNDLE_IDENTIFIER)Group";
				CLANG_ANALYZER_LOCALIZABILITY_NONLOCALIZED = YES;
				CLANG_CXX_LANGUAGE_STANDARD = "gnu++0x";
				CLANG_CXX_LIBRARY = "libc++";
				CLANG_ENABLE_MODULES = YES;
				CLANG_ENABLE_OBJC_ARC = YES;
				CLANG_WARN_BLOCK_CAPTURE_AUTORELEASING = YES;
				CLANG_WARN_BOOL_CONVERSION = YES;
				CLANG_WARN_COMMA = YES;
				CLANG_WARN_CONSTANT_CONVERSION = YES;
				CLANG_WARN_DEPRECATED_OBJC_IMPLEMENTATIONS = YES;
				CLANG_WARN_DIRECT_OBJC_ISA_USAGE = YES_ERROR;
				CLANG_WARN_EMPTY_BODY = YES;
				CLANG_WARN_ENUM_CONVERSION = YES;
				CLANG_WARN_INFINITE_RECURSION = YES;
				CLANG_WARN_INT_CONVERSION = YES;
				CLANG_WARN_NON_LITERAL_NULL_CONVERSION = YES;
				CLANG_WARN_OBJC_IMPLICIT_RETAIN_SELF = YES;
				CLANG_WARN_OBJC_LITERAL_CONVERSION = YES;
				CLANG_WARN_OBJC_ROOT_CLASS = YES_ERROR;
				CLANG_WARN_RANGE_LOOP_ANALYSIS = YES;
				CLANG_WARN_STRICT_PROTOTYPES = YES;
				CLANG_WARN_SUSPICIOUS_MOVE = YES;
				CLANG_WARN_UNREACHABLE_CODE = YES;
				CLANG_WARN__DUPLICATE_METHOD_MATCH = YES;
				CODE_SIGN_IDENTITY = "iPhone Developer: loudnate@gmail.com (XZN842LDLT)";
				COPY_PHASE_STRIP = NO;
				CURRENT_PROJECT_VERSION = 52;
				DEBUG_INFORMATION_FORMAT = "dwarf-with-dsym";
				ENABLE_NS_ASSERTIONS = NO;
				ENABLE_STRICT_OBJC_MSGSEND = YES;
				FRAMEWORK_SEARCH_PATHS = (
					"$(inherited)",
					"$(PROJECT_DIR)/Carthage/Build/iOS",
				);
				GCC_C_LANGUAGE_STANDARD = gnu99;
				GCC_NO_COMMON_BLOCKS = YES;
				GCC_WARN_64_TO_32_BIT_CONVERSION = YES;
				GCC_WARN_ABOUT_RETURN_TYPE = YES_ERROR;
				GCC_WARN_UNDECLARED_SELECTOR = YES;
				GCC_WARN_UNINITIALIZED_AUTOS = YES_AGGRESSIVE;
				GCC_WARN_UNUSED_FUNCTION = YES;
				GCC_WARN_UNUSED_VARIABLE = YES;
				IPHONEOS_DEPLOYMENT_TARGET = 11.1;
				LOCALIZED_STRING_MACRO_NAMES = (
					NSLocalizedString,
					CFLocalizedString,
					LocalizedString,
				);
				MAIN_APP_BUNDLE_IDENTIFIER = "$(inherited).Loop";
				MTL_ENABLE_DEBUG_INFO = NO;
				SDKROOT = iphoneos;
				SWIFT_OPTIMIZATION_LEVEL = "-Owholemodule";
				SWIFT_VERSION = 4.0;
				TARGETED_DEVICE_FAMILY = "1,2";
				VALIDATE_PRODUCT = YES;
				WARNING_CFLAGS = "-Wall";
				WATCHOS_DEPLOYMENT_TARGET = 4.3;
			};
			name = Release;
		};
		43776FB71B8022E90074EA36 /* Debug */ = {
			isa = XCBuildConfiguration;
			buildSettings = {
				ALWAYS_EMBED_SWIFT_STANDARD_LIBRARIES = YES;
				ASSETCATALOG_COMPILER_APPICON_NAME = AppIcon;
				CODE_SIGN_ENTITLEMENTS = Loop/Loop.entitlements;
				CODE_SIGN_IDENTITY = "iPhone Developer";
				DEVELOPMENT_TEAM = "";
				INFOPLIST_FILE = Loop/Info.plist;
				LD_RUNPATH_SEARCH_PATHS = "$(inherited) @executable_path/Frameworks";
				"OTHER_SWIFT_FLAGS[sdk=iphonesimulator*]" = "-D IOS_SIMULATOR";
				PRODUCT_BUNDLE_IDENTIFIER = "$(MAIN_APP_BUNDLE_IDENTIFIER)";
				PRODUCT_NAME = "$(TARGET_NAME)";
				PROVISIONING_PROFILE = "";
			};
			name = Debug;
		};
		43776FB81B8022E90074EA36 /* Release */ = {
			isa = XCBuildConfiguration;
			buildSettings = {
				ALWAYS_EMBED_SWIFT_STANDARD_LIBRARIES = YES;
				ASSETCATALOG_COMPILER_APPICON_NAME = AppIcon;
				CODE_SIGN_ENTITLEMENTS = Loop/Loop.entitlements;
				CODE_SIGN_IDENTITY = "iPhone Developer";
				DEVELOPMENT_TEAM = "";
				INFOPLIST_FILE = Loop/Info.plist;
				LD_RUNPATH_SEARCH_PATHS = "$(inherited) @executable_path/Frameworks";
				PRODUCT_BUNDLE_IDENTIFIER = "$(MAIN_APP_BUNDLE_IDENTIFIER)";
				PRODUCT_NAME = "$(TARGET_NAME)";
				PROVISIONING_PROFILE = "";
			};
			name = Release;
		};
		43A943961B926B7B0051FA24 /* Debug */ = {
			isa = XCBuildConfiguration;
			buildSettings = {
				ASSETCATALOG_COMPILER_COMPLICATION_NAME = Complication;
				CODE_SIGN_ENTITLEMENTS = "WatchApp Extension/WatchApp Extension.entitlements";
				CODE_SIGN_IDENTITY = "iPhone Developer";
				"CODE_SIGN_IDENTITY[sdk=watchos*]" = "iPhone Developer";
				DEVELOPMENT_TEAM = "";
				FRAMEWORK_SEARCH_PATHS = "$(PROJECT_DIR)/Carthage/Build/watchOS";
				INFOPLIST_FILE = "WatchApp Extension/Info.plist";
				LD_RUNPATH_SEARCH_PATHS = "$(inherited) @executable_path/Frameworks @executable_path/../../Frameworks";
				PRODUCT_BUNDLE_IDENTIFIER = "$(MAIN_APP_BUNDLE_IDENTIFIER).LoopWatch.watchkitextension";
				PRODUCT_NAME = "${TARGET_NAME}";
				PROVISIONING_PROFILE = "";
				SDKROOT = watchos;
				SKIP_INSTALL = YES;
				TARGETED_DEVICE_FAMILY = 4;
			};
			name = Debug;
		};
		43A943971B926B7B0051FA24 /* Release */ = {
			isa = XCBuildConfiguration;
			buildSettings = {
				ASSETCATALOG_COMPILER_COMPLICATION_NAME = Complication;
				CODE_SIGN_ENTITLEMENTS = "WatchApp Extension/WatchApp Extension.entitlements";
				CODE_SIGN_IDENTITY = "iPhone Developer";
				"CODE_SIGN_IDENTITY[sdk=watchos*]" = "iPhone Developer";
				DEVELOPMENT_TEAM = "";
				FRAMEWORK_SEARCH_PATHS = "$(PROJECT_DIR)/Carthage/Build/watchOS";
				INFOPLIST_FILE = "WatchApp Extension/Info.plist";
				LD_RUNPATH_SEARCH_PATHS = "$(inherited) @executable_path/Frameworks @executable_path/../../Frameworks";
				PRODUCT_BUNDLE_IDENTIFIER = "$(MAIN_APP_BUNDLE_IDENTIFIER).LoopWatch.watchkitextension";
				PRODUCT_NAME = "${TARGET_NAME}";
				PROVISIONING_PROFILE = "";
				SDKROOT = watchos;
				SKIP_INSTALL = YES;
				TARGETED_DEVICE_FAMILY = 4;
			};
			name = Release;
		};
		43A9439A1B926B7B0051FA24 /* Debug */ = {
			isa = XCBuildConfiguration;
			buildSettings = {
				ALWAYS_EMBED_SWIFT_STANDARD_LIBRARIES = YES;
				ASSETCATALOG_COMPILER_APPICON_NAME = AppIcon;
				CODE_SIGN_IDENTITY = "iPhone Developer";
				"CODE_SIGN_IDENTITY[sdk=watchos*]" = "iPhone Developer";
				DEVELOPMENT_TEAM = "";
				FRAMEWORK_SEARCH_PATHS = "";
				IBSC_MODULE = WatchApp_Extension;
				INFOPLIST_FILE = WatchApp/Info.plist;
				LD_RUNPATH_SEARCH_PATHS = "$(inherited) @executable_path/Frameworks";
				PRODUCT_BUNDLE_IDENTIFIER = "$(MAIN_APP_BUNDLE_IDENTIFIER).LoopWatch";
				PRODUCT_NAME = "$(TARGET_NAME)";
				PROVISIONING_PROFILE = "";
				SDKROOT = watchos;
				SKIP_INSTALL = YES;
				TARGETED_DEVICE_FAMILY = 4;
			};
			name = Debug;
		};
		43A9439B1B926B7B0051FA24 /* Release */ = {
			isa = XCBuildConfiguration;
			buildSettings = {
				ALWAYS_EMBED_SWIFT_STANDARD_LIBRARIES = YES;
				ASSETCATALOG_COMPILER_APPICON_NAME = AppIcon;
				CODE_SIGN_IDENTITY = "iPhone Developer";
				"CODE_SIGN_IDENTITY[sdk=watchos*]" = "iPhone Developer";
				DEVELOPMENT_TEAM = "";
				FRAMEWORK_SEARCH_PATHS = "";
				IBSC_MODULE = WatchApp_Extension;
				INFOPLIST_FILE = WatchApp/Info.plist;
				LD_RUNPATH_SEARCH_PATHS = "$(inherited) @executable_path/Frameworks";
				PRODUCT_BUNDLE_IDENTIFIER = "$(MAIN_APP_BUNDLE_IDENTIFIER).LoopWatch";
				PRODUCT_NAME = "$(TARGET_NAME)";
				PROVISIONING_PROFILE = "";
				SDKROOT = watchos;
				SKIP_INSTALL = YES;
				TARGETED_DEVICE_FAMILY = 4;
			};
			name = Release;
		};
		43E2D8D71D20BF42004DA55F /* Debug */ = {
			isa = XCBuildConfiguration;
			buildSettings = {
				CLANG_ANALYZER_NONNULL = YES;
				"CODE_SIGN_IDENTITY[sdk=iphoneos*]" = "iPhone Developer";
				DEVELOPMENT_TEAM = "";
				INFOPLIST_FILE = DoseMathTests/Info.plist;
				LD_RUNPATH_SEARCH_PATHS = "$(inherited) @loader_path/Frameworks";
				PRODUCT_BUNDLE_IDENTIFIER = com.loudnate.DoseMathTests;
				PRODUCT_NAME = "$(TARGET_NAME)";
			};
			name = Debug;
		};
		43E2D8D81D20BF42004DA55F /* Release */ = {
			isa = XCBuildConfiguration;
			buildSettings = {
				CLANG_ANALYZER_NONNULL = YES;
				"CODE_SIGN_IDENTITY[sdk=iphoneos*]" = "iPhone Developer";
				DEVELOPMENT_TEAM = "";
				INFOPLIST_FILE = DoseMathTests/Info.plist;
				LD_RUNPATH_SEARCH_PATHS = "$(inherited) @loader_path/Frameworks";
				PRODUCT_BUNDLE_IDENTIFIER = com.loudnate.DoseMathTests;
				PRODUCT_NAME = "$(TARGET_NAME)";
			};
			name = Release;
		};
		43E2D9131D20C581004DA55F /* Debug */ = {
			isa = XCBuildConfiguration;
			buildSettings = {
				BUNDLE_LOADER = "$(TEST_HOST)";
				CLANG_ANALYZER_NONNULL = YES;
				"CODE_SIGN_IDENTITY[sdk=iphoneos*]" = "iPhone Developer";
				DEVELOPMENT_TEAM = "";
				INFOPLIST_FILE = LoopTests/Info.plist;
				LD_RUNPATH_SEARCH_PATHS = "$(inherited) @executable_path/Frameworks @loader_path/Frameworks";
				PRODUCT_BUNDLE_IDENTIFIER = com.loudnate.LoopTests;
				PRODUCT_NAME = "$(TARGET_NAME)";
				TEST_HOST = "$(BUILT_PRODUCTS_DIR)/Loop.app/Loop";
			};
			name = Debug;
		};
		43E2D9141D20C581004DA55F /* Release */ = {
			isa = XCBuildConfiguration;
			buildSettings = {
				BUNDLE_LOADER = "$(TEST_HOST)";
				CLANG_ANALYZER_NONNULL = YES;
				"CODE_SIGN_IDENTITY[sdk=iphoneos*]" = "iPhone Developer";
				DEVELOPMENT_TEAM = "";
				INFOPLIST_FILE = LoopTests/Info.plist;
				LD_RUNPATH_SEARCH_PATHS = "$(inherited) @executable_path/Frameworks @loader_path/Frameworks";
				PRODUCT_BUNDLE_IDENTIFIER = com.loudnate.LoopTests;
				PRODUCT_NAME = "$(TARGET_NAME)";
				TEST_HOST = "$(BUILT_PRODUCTS_DIR)/Loop.app/Loop";
			};
			name = Release;
		};
		4F70C1E91DE8DCA8006380B7 /* Debug */ = {
			isa = XCBuildConfiguration;
			buildSettings = {
				CLANG_ANALYZER_NONNULL = YES;
				CLANG_WARN_DOCUMENTATION_COMMENTS = YES;
				CLANG_WARN_SUSPICIOUS_MOVES = YES;
				CODE_SIGN_ENTITLEMENTS = "Loop Status Extension/Loop Status Extension.entitlements";
				CODE_SIGN_IDENTITY = "iPhone Developer";
				"CODE_SIGN_IDENTITY[sdk=iphoneos*]" = "iPhone Developer";
				DEVELOPMENT_TEAM = "";
				INFOPLIST_FILE = "Loop Status Extension/Info.plist";
				LD_RUNPATH_SEARCH_PATHS = "$(inherited) @executable_path/Frameworks @executable_path/../../Frameworks";
				PRODUCT_BUNDLE_IDENTIFIER = "$(MAIN_APP_BUNDLE_IDENTIFIER).statuswidget";
				PRODUCT_NAME = "$(TARGET_NAME)";
				SKIP_INSTALL = YES;
				SWIFT_ACTIVE_COMPILATION_CONDITIONS = DEBUG;
			};
			name = Debug;
		};
		4F70C1EA1DE8DCA8006380B7 /* Release */ = {
			isa = XCBuildConfiguration;
			buildSettings = {
				CLANG_ANALYZER_NONNULL = YES;
				CLANG_WARN_DOCUMENTATION_COMMENTS = YES;
				CLANG_WARN_SUSPICIOUS_MOVES = YES;
				CODE_SIGN_ENTITLEMENTS = "Loop Status Extension/Loop Status Extension.entitlements";
				CODE_SIGN_IDENTITY = "iPhone Developer";
				"CODE_SIGN_IDENTITY[sdk=iphoneos*]" = "iPhone Developer";
				DEVELOPMENT_TEAM = "";
				INFOPLIST_FILE = "Loop Status Extension/Info.plist";
				LD_RUNPATH_SEARCH_PATHS = "$(inherited) @executable_path/Frameworks @executable_path/../../Frameworks";
				PRODUCT_BUNDLE_IDENTIFIER = "$(MAIN_APP_BUNDLE_IDENTIFIER).statuswidget";
				PRODUCT_NAME = "$(TARGET_NAME)";
				SKIP_INSTALL = YES;
			};
			name = Release;
		};
		4F7528901DFE1DC600C322D6 /* Debug */ = {
			isa = XCBuildConfiguration;
			buildSettings = {
				APPLICATION_EXTENSION_API_ONLY = YES;
				CLANG_ANALYZER_NONNULL = YES;
				CLANG_WARN_DOCUMENTATION_COMMENTS = YES;
				CLANG_WARN_SUSPICIOUS_MOVES = YES;
				CODE_SIGN_IDENTITY = "";
				"CODE_SIGN_IDENTITY[sdk=iphoneos*]" = "";
				CURRENT_PROJECT_VERSION = 52;
				DEFINES_MODULE = YES;
				DEVELOPMENT_TEAM = "";
				DYLIB_COMPATIBILITY_VERSION = 1;
				DYLIB_CURRENT_VERSION = 52;
				DYLIB_INSTALL_NAME_BASE = "@rpath";
				INFOPLIST_FILE = LoopUI/Info.plist;
				INSTALL_PATH = "$(LOCAL_LIBRARY_DIR)/Frameworks";
				LD_RUNPATH_SEARCH_PATHS = "$(inherited) @executable_path/Frameworks @loader_path/Frameworks";
				PRODUCT_BUNDLE_IDENTIFIER = "$(MAIN_APP_BUNDLE_IDENTIFIER).LoopUI";
				PRODUCT_NAME = "$(TARGET_NAME)";
				SKIP_INSTALL = YES;
				SWIFT_ACTIVE_COMPILATION_CONDITIONS = DEBUG;
				VERSIONING_SYSTEM = "apple-generic";
				VERSION_INFO_PREFIX = "";
			};
			name = Debug;
		};
		4F7528911DFE1DC600C322D6 /* Release */ = {
			isa = XCBuildConfiguration;
			buildSettings = {
				APPLICATION_EXTENSION_API_ONLY = YES;
				CLANG_ANALYZER_NONNULL = YES;
				CLANG_WARN_DOCUMENTATION_COMMENTS = YES;
				CLANG_WARN_SUSPICIOUS_MOVES = YES;
				CODE_SIGN_IDENTITY = "";
				"CODE_SIGN_IDENTITY[sdk=iphoneos*]" = "";
				CURRENT_PROJECT_VERSION = 52;
				DEFINES_MODULE = YES;
				DEVELOPMENT_TEAM = "";
				DYLIB_COMPATIBILITY_VERSION = 1;
				DYLIB_CURRENT_VERSION = 52;
				DYLIB_INSTALL_NAME_BASE = "@rpath";
				INFOPLIST_FILE = LoopUI/Info.plist;
				INSTALL_PATH = "$(LOCAL_LIBRARY_DIR)/Frameworks";
				LD_RUNPATH_SEARCH_PATHS = "$(inherited) @executable_path/Frameworks @loader_path/Frameworks";
				PRODUCT_BUNDLE_IDENTIFIER = "$(MAIN_APP_BUNDLE_IDENTIFIER).LoopUI";
				PRODUCT_NAME = "$(TARGET_NAME)";
				SKIP_INSTALL = YES;
				VERSIONING_SYSTEM = "apple-generic";
				VERSION_INFO_PREFIX = "";
			};
			name = Release;
		};
/* End XCBuildConfiguration section */

/* Begin XCConfigurationList section */
		432CF87820D8B8380066B889 /* Build configuration list for PBXAggregateTarget "Cartfile" */ = {
			isa = XCConfigurationList;
			buildConfigurations = (
				432CF87920D8B8380066B889 /* Debug */,
				432CF87A20D8B8380066B889 /* Release */,
			);
			defaultConfigurationIsVisible = 0;
			defaultConfigurationName = Release;
		};
		43776F871B8022E90074EA36 /* Build configuration list for PBXProject "Loop" */ = {
			isa = XCConfigurationList;
			buildConfigurations = (
				43776FB41B8022E90074EA36 /* Debug */,
				43776FB51B8022E90074EA36 /* Release */,
			);
			defaultConfigurationIsVisible = 0;
			defaultConfigurationName = Release;
		};
		43776FB61B8022E90074EA36 /* Build configuration list for PBXNativeTarget "Loop" */ = {
			isa = XCConfigurationList;
			buildConfigurations = (
				43776FB71B8022E90074EA36 /* Debug */,
				43776FB81B8022E90074EA36 /* Release */,
			);
			defaultConfigurationIsVisible = 0;
			defaultConfigurationName = Release;
		};
		43A943951B926B7B0051FA24 /* Build configuration list for PBXNativeTarget "WatchApp Extension" */ = {
			isa = XCConfigurationList;
			buildConfigurations = (
				43A943961B926B7B0051FA24 /* Debug */,
				43A943971B926B7B0051FA24 /* Release */,
			);
			defaultConfigurationIsVisible = 0;
			defaultConfigurationName = Release;
		};
		43A943991B926B7B0051FA24 /* Build configuration list for PBXNativeTarget "WatchApp" */ = {
			isa = XCConfigurationList;
			buildConfigurations = (
				43A9439A1B926B7B0051FA24 /* Debug */,
				43A9439B1B926B7B0051FA24 /* Release */,
			);
			defaultConfigurationIsVisible = 0;
			defaultConfigurationName = Release;
		};
		43E2D8D61D20BF42004DA55F /* Build configuration list for PBXNativeTarget "DoseMathTests" */ = {
			isa = XCConfigurationList;
			buildConfigurations = (
				43E2D8D71D20BF42004DA55F /* Debug */,
				43E2D8D81D20BF42004DA55F /* Release */,
			);
			defaultConfigurationIsVisible = 0;
			defaultConfigurationName = Release;
		};
		43E2D9121D20C581004DA55F /* Build configuration list for PBXNativeTarget "LoopTests" */ = {
			isa = XCConfigurationList;
			buildConfigurations = (
				43E2D9131D20C581004DA55F /* Debug */,
				43E2D9141D20C581004DA55F /* Release */,
			);
			defaultConfigurationIsVisible = 0;
			defaultConfigurationName = Release;
		};
		4F70C1EB1DE8DCA8006380B7 /* Build configuration list for PBXNativeTarget "Loop Status Extension" */ = {
			isa = XCConfigurationList;
			buildConfigurations = (
				4F70C1E91DE8DCA8006380B7 /* Debug */,
				4F70C1EA1DE8DCA8006380B7 /* Release */,
			);
			defaultConfigurationIsVisible = 0;
			defaultConfigurationName = Release;
		};
		4F7528921DFE1DC600C322D6 /* Build configuration list for PBXNativeTarget "LoopUI" */ = {
			isa = XCConfigurationList;
			buildConfigurations = (
				4F7528901DFE1DC600C322D6 /* Debug */,
				4F7528911DFE1DC600C322D6 /* Release */,
			);
			defaultConfigurationIsVisible = 0;
			defaultConfigurationName = Release;
		};
/* End XCConfigurationList section */
	};
	rootObject = 43776F841B8022E90074EA36 /* Project object */;
}<|MERGE_RESOLUTION|>--- conflicted
+++ resolved
@@ -244,10 +244,7 @@
 		4F7528A21DFE200B00C322D6 /* LevelMaskView.swift in Sources */ = {isa = PBXBuildFile; fileRef = 43FBEDD71D73843700B21F22 /* LevelMaskView.swift */; };
 		4F7528A51DFE208C00C322D6 /* NSTimeInterval.swift in Sources */ = {isa = PBXBuildFile; fileRef = 439897341CD2F7DE00223065 /* NSTimeInterval.swift */; };
 		4F7528AA1DFE215100C322D6 /* HKUnit.swift in Sources */ = {isa = PBXBuildFile; fileRef = 4F526D5E1DF2459000A04910 /* HKUnit.swift */; };
-<<<<<<< HEAD
 		4F75F00220FCFE8C00B5570E /* GlucoseChartScene.swift in Sources */ = {isa = PBXBuildFile; fileRef = 4F75F00120FCFE8C00B5570E /* GlucoseChartScene.swift */; };
-=======
->>>>>>> 701266a3
 		4F7E8AC520E2AB9600AEA65E /* Date.swift in Sources */ = {isa = PBXBuildFile; fileRef = 4F7E8AC420E2AB9600AEA65E /* Date.swift */; };
 		4F7E8AC720E2AC0300AEA65E /* WatchPredictedGlucose.swift in Sources */ = {isa = PBXBuildFile; fileRef = 4F7E8AC620E2AC0300AEA65E /* WatchPredictedGlucose.swift */; };
 		4F7E8AC920E2AC3700AEA65E /* WatchDatedRange.swift in Sources */ = {isa = PBXBuildFile; fileRef = 4F7E8AC820E2AC3700AEA65E /* WatchDatedRange.swift */; };
@@ -270,10 +267,6 @@
 		4FC8C8011DEB93E400A1452E /* NSUserDefaults+StatusExtension.swift in Sources */ = {isa = PBXBuildFile; fileRef = 4FC8C8001DEB93E400A1452E /* NSUserDefaults+StatusExtension.swift */; };
 		4FC8C8021DEB943800A1452E /* NSUserDefaults+StatusExtension.swift in Sources */ = {isa = PBXBuildFile; fileRef = 4FC8C8001DEB93E400A1452E /* NSUserDefaults+StatusExtension.swift */; };
 		4FDDD23720DC51DF00D04B16 /* LoopDataManager.swift in Sources */ = {isa = PBXBuildFile; fileRef = 4FDDD23620DC51DF00D04B16 /* LoopDataManager.swift */; };
-<<<<<<< HEAD
-=======
-		4FE3475E20D5D77900A86D03 /* StatusChartsManager.swift in Sources */ = {isa = PBXBuildFile; fileRef = 4FE3475D20D5D77900A86D03 /* StatusChartsManager.swift */; };
->>>>>>> 701266a3
 		4FF0F75E20E1E5D100FC6291 /* PersistenceController.swift in Sources */ = {isa = PBXBuildFile; fileRef = 431E73471FF95A900069B5F7 /* PersistenceController.swift */; };
 		4FF0F75F20E1E5EF00FC6291 /* NSBundle.swift in Sources */ = {isa = PBXBuildFile; fileRef = 430DA58D1D4AEC230097D1CA /* NSBundle.swift */; };
 		4FF4D0F81E1725B000846527 /* NibLoadable.swift in Sources */ = {isa = PBXBuildFile; fileRef = 434F54561D287FDB002A9274 /* NibLoadable.swift */; };
@@ -656,10 +649,7 @@
 		4F75288B1DFE1DC600C322D6 /* LoopUI.framework */ = {isa = PBXFileReference; explicitFileType = wrapper.framework; includeInIndex = 0; path = LoopUI.framework; sourceTree = BUILT_PRODUCTS_DIR; };
 		4F75288D1DFE1DC600C322D6 /* LoopUI.h */ = {isa = PBXFileReference; lastKnownFileType = sourcecode.c.h; path = LoopUI.h; sourceTree = "<group>"; };
 		4F75288E1DFE1DC600C322D6 /* Info.plist */ = {isa = PBXFileReference; lastKnownFileType = text.plist.xml; path = Info.plist; sourceTree = "<group>"; };
-<<<<<<< HEAD
 		4F75F00120FCFE8C00B5570E /* GlucoseChartScene.swift */ = {isa = PBXFileReference; lastKnownFileType = sourcecode.swift; path = GlucoseChartScene.swift; sourceTree = "<group>"; };
-=======
->>>>>>> 701266a3
 		4F7E8AC420E2AB9600AEA65E /* Date.swift */ = {isa = PBXFileReference; lastKnownFileType = sourcecode.swift; path = Date.swift; sourceTree = "<group>"; };
 		4F7E8AC620E2AC0300AEA65E /* WatchPredictedGlucose.swift */ = {isa = PBXFileReference; lastKnownFileType = sourcecode.swift; path = WatchPredictedGlucose.swift; sourceTree = "<group>"; };
 		4F7E8AC820E2AC3700AEA65E /* WatchDatedRange.swift */ = {isa = PBXFileReference; lastKnownFileType = sourcecode.swift; path = WatchDatedRange.swift; sourceTree = "<group>"; };
@@ -668,10 +658,6 @@
 		4FB76FCD1E8C835D00B39636 /* ChartColorPalette.swift */ = {isa = PBXFileReference; fileEncoding = 4; lastKnownFileType = sourcecode.swift; path = ChartColorPalette.swift; sourceTree = "<group>"; };
 		4FC8C8001DEB93E400A1452E /* NSUserDefaults+StatusExtension.swift */ = {isa = PBXFileReference; fileEncoding = 4; lastKnownFileType = sourcecode.swift; path = "NSUserDefaults+StatusExtension.swift"; sourceTree = "<group>"; };
 		4FDDD23620DC51DF00D04B16 /* LoopDataManager.swift */ = {isa = PBXFileReference; lastKnownFileType = sourcecode.swift; path = LoopDataManager.swift; sourceTree = "<group>"; };
-<<<<<<< HEAD
-=======
-		4FE3475D20D5D77900A86D03 /* StatusChartsManager.swift */ = {isa = PBXFileReference; lastKnownFileType = sourcecode.swift; path = StatusChartsManager.swift; sourceTree = "<group>"; };
->>>>>>> 701266a3
 		4FF4D0FF1E18374700846527 /* WatchContext.swift */ = {isa = PBXFileReference; fileEncoding = 4; lastKnownFileType = sourcecode.swift; path = WatchContext.swift; sourceTree = "<group>"; };
 		4FFEDFBE20E5CF22000BFC58 /* ChartHUDController.swift */ = {isa = PBXFileReference; fileEncoding = 4; lastKnownFileType = sourcecode.swift; path = ChartHUDController.swift; sourceTree = "<group>"; };
 		7D199D92212A067600241026 /* pl */ = {isa = PBXFileReference; lastKnownFileType = text.plist.strings; name = pl; path = pl.lproj/LaunchScreen.strings; sourceTree = "<group>"; };
@@ -1099,10 +1085,7 @@
 				4328E0121CFBE1B700E199AA /* Controllers */,
 				4328E01F1CFBE2B100E199AA /* Extensions */,
 				4FE3475F20D5D7FA00A86D03 /* Managers */,
-<<<<<<< HEAD
 				4F75F0052100146B00B5570E /* Scenes */,
-=======
->>>>>>> 701266a3
 				43A943831B926B7B0051FA24 /* Supporting Files */,
 			);
 			path = "WatchApp Extension";
@@ -1347,10 +1330,6 @@
 		4FE3475F20D5D7FA00A86D03 /* Managers */ = {
 			isa = PBXGroup;
 			children = (
-<<<<<<< HEAD
-=======
-				4FE3475D20D5D77900A86D03 /* StatusChartsManager.swift */,
->>>>>>> 701266a3
 				4FDDD23620DC51DF00D04B16 /* LoopDataManager.swift */,
 			);
 			path = Managers;
@@ -2032,10 +2011,6 @@
 				4328E01E1CFBE25F00E199AA /* AddCarbsInterfaceController.swift in Sources */,
 				4328E0261CFBE2C500E199AA /* IdentifiableClass.swift in Sources */,
 				4F73F5FC20E2E7FA00E8D82C /* GlucoseStore.swift in Sources */,
-<<<<<<< HEAD
-=======
-				4FE3475E20D5D77900A86D03 /* StatusChartsManager.swift in Sources */,
->>>>>>> 701266a3
 				432CF87520D8AC950066B889 /* NSUserDefaults.swift in Sources */,
 				43027F0F1DFE0EC900C51989 /* HKUnit.swift in Sources */,
 				4344629220A7C19800C4BE6F /* ButtonGroup.swift in Sources */,
