// !$*UTF8*$!
{
	archiveVersion = 1;
	classes = {
	};
	objectVersion = 48;
	objects = {

/* Begin PBXAggregateTarget section */
		432CF87720D8B8380066B889 /* Cartfile */ = {
			isa = PBXAggregateTarget;
			buildConfigurationList = 432CF87820D8B8380066B889 /* Build configuration list for PBXAggregateTarget "Cartfile" */;
			buildPhases = (
				432CF87B20D8B8490066B889 /* Build Carthage Dependencies */,
			);
			dependencies = (
			);
			name = Cartfile;
			productName = Cartfile;
		};
/* End PBXAggregateTarget section */

/* Begin PBXBuildFile section */
		1D05219B2469E9DF000EBBDE /* StoredAlert.swift in Sources */ = {isa = PBXBuildFile; fileRef = 1D05219A2469E9DF000EBBDE /* StoredAlert.swift */; };
		1D05219D2469F1F5000EBBDE /* AlertStore.swift in Sources */ = {isa = PBXBuildFile; fileRef = 1D05219C2469F1F5000EBBDE /* AlertStore.swift */; };
		1D080CBD2473214A00356610 /* AlertStore.xcdatamodeld in Sources */ = {isa = PBXBuildFile; fileRef = 1D080CBB2473214A00356610 /* AlertStore.xcdatamodeld */; };
		1D2609AD248EEB9900A6F258 /* LoopAlertsManager.swift in Sources */ = {isa = PBXBuildFile; fileRef = 1D2609AC248EEB9900A6F258 /* LoopAlertsManager.swift */; };
		1D49795824E7289700948F05 /* ServicesViewModel.swift in Sources */ = {isa = PBXBuildFile; fileRef = 1D49795724E7289700948F05 /* ServicesViewModel.swift */; };
		1D4990E824A25931005CC357 /* FeatureFlags.swift in Sources */ = {isa = PBXBuildFile; fileRef = 89E267FB2292456700A3F2AF /* FeatureFlags.swift */; };
		1D4A3E2D2478628500FD601B /* StoredAlert+CoreDataClass.swift in Sources */ = {isa = PBXBuildFile; fileRef = 1D4A3E2B2478628500FD601B /* StoredAlert+CoreDataClass.swift */; };
		1D4A3E2E2478628500FD601B /* StoredAlert+CoreDataProperties.swift in Sources */ = {isa = PBXBuildFile; fileRef = 1D4A3E2C2478628500FD601B /* StoredAlert+CoreDataProperties.swift */; };
		1D80313D24746274002810DF /* AlertStoreTests.swift in Sources */ = {isa = PBXBuildFile; fileRef = 1D80313C24746274002810DF /* AlertStoreTests.swift */; };
		1D82E6A025377C6B009131FB /* TrustedTimeChecker.swift in Sources */ = {isa = PBXBuildFile; fileRef = 1D82E69F25377C6B009131FB /* TrustedTimeChecker.swift */; };
		1D8D55BC252274650044DBB6 /* BolusEntryViewModelTests.swift in Sources */ = {isa = PBXBuildFile; fileRef = 1D8D55BB252274650044DBB6 /* BolusEntryViewModelTests.swift */; };
		1D9650C82523FBA100A1370B /* DeviceDataManager+BolusEntryViewModelDelegate.swift in Sources */ = {isa = PBXBuildFile; fileRef = 1D9650C72523FBA100A1370B /* DeviceDataManager+BolusEntryViewModelDelegate.swift */; };
		1DA649A7244126CD00F61E75 /* UserNotificationAlertPresenter.swift in Sources */ = {isa = PBXBuildFile; fileRef = 1DA649A6244126CD00F61E75 /* UserNotificationAlertPresenter.swift */; };
		1DA649A9244126DA00F61E75 /* InAppModalAlertPresenter.swift in Sources */ = {isa = PBXBuildFile; fileRef = 1DA649A8244126DA00F61E75 /* InAppModalAlertPresenter.swift */; };
		1DA7A84224476EAD008257F0 /* AlertManagerTests.swift in Sources */ = {isa = PBXBuildFile; fileRef = 1DA7A84124476EAD008257F0 /* AlertManagerTests.swift */; };
		1DA7A84424477698008257F0 /* InAppModalAlertPresenterTests.swift in Sources */ = {isa = PBXBuildFile; fileRef = 1DA7A84324477698008257F0 /* InAppModalAlertPresenterTests.swift */; };
		1DB1065124467E18005542BD /* AlertManager.swift in Sources */ = {isa = PBXBuildFile; fileRef = 1DB1065024467E18005542BD /* AlertManager.swift */; };
		1DB1CA4D24A55F0000B3B94C /* Image.swift in Sources */ = {isa = PBXBuildFile; fileRef = 1DB1CA4C24A55F0000B3B94C /* Image.swift */; };
		1DC63E7425351BDF004605DA /* TrueTime.framework in Frameworks */ = {isa = PBXBuildFile; fileRef = 1DC63E7325351BDF004605DA /* TrueTime.framework */; };
		1DD0B76724EC77AC008A2DC3 /* SupportScreenView.swift in Sources */ = {isa = PBXBuildFile; fileRef = 1DD0B76624EC77AC008A2DC3 /* SupportScreenView.swift */; };
		1DDE273D24AEA4B000796622 /* SettingsViewModel.swift in Sources */ = {isa = PBXBuildFile; fileRef = 1DB1CA4E24A56D7600B3B94C /* SettingsViewModel.swift */; };
		1DDE273E24AEA4B000796622 /* SettingsView.swift in Sources */ = {isa = PBXBuildFile; fileRef = 1DE09BA824A3E23F009EE9F9 /* SettingsView.swift */; };
		1DDE273F24AEA4F200796622 /* NotificationsCriticalAlertPermissionsViewModel.swift in Sources */ = {isa = PBXBuildFile; fileRef = B42C951624A3CAF200857C73 /* NotificationsCriticalAlertPermissionsViewModel.swift */; };
		1DDE274024AEA4F200796622 /* NotificationsCriticalAlertPermissionsView.swift in Sources */ = {isa = PBXBuildFile; fileRef = 1DA46B5F2492E2E300D71A63 /* NotificationsCriticalAlertPermissionsView.swift */; };
		1DFE9E172447B6270082C280 /* UserNotificationAlertPresenterTests.swift in Sources */ = {isa = PBXBuildFile; fileRef = 1DFE9E162447B6270082C280 /* UserNotificationAlertPresenterTests.swift */; };
		43027F0F1DFE0EC900C51989 /* HKUnit.swift in Sources */ = {isa = PBXBuildFile; fileRef = 4F526D5E1DF2459000A04910 /* HKUnit.swift */; };
		4302F4E11D4E9C8900F0FCAF /* TextFieldTableViewController.swift in Sources */ = {isa = PBXBuildFile; fileRef = 4302F4E01D4E9C8900F0FCAF /* TextFieldTableViewController.swift */; };
		4302F4E31D4EA54200F0FCAF /* InsulinDeliveryTableViewController.swift in Sources */ = {isa = PBXBuildFile; fileRef = 4302F4E21D4EA54200F0FCAF /* InsulinDeliveryTableViewController.swift */; };
		430B29932041F5B300BA9F93 /* UserDefaults+Loop.swift in Sources */ = {isa = PBXBuildFile; fileRef = 430B29922041F5B200BA9F93 /* UserDefaults+Loop.swift */; };
		430D85891F44037000AF2D4F /* HUDViewTableViewCell.swift in Sources */ = {isa = PBXBuildFile; fileRef = 430D85881F44037000AF2D4F /* HUDViewTableViewCell.swift */; };
		4311FB9B1F37FE1B00D4C0A7 /* TitleSubtitleTextFieldTableViewCell.swift in Sources */ = {isa = PBXBuildFile; fileRef = 4311FB9A1F37FE1B00D4C0A7 /* TitleSubtitleTextFieldTableViewCell.swift */; };
		431A8C401EC6E8AB00823B9C /* CircleMaskView.swift in Sources */ = {isa = PBXBuildFile; fileRef = 431A8C3F1EC6E8AB00823B9C /* CircleMaskView.swift */; };
		4326BA641F3A44D9007CCAD4 /* ChartLineModel.swift in Sources */ = {isa = PBXBuildFile; fileRef = 4326BA631F3A44D9007CCAD4 /* ChartLineModel.swift */; };
		4328E01A1CFBE1DA00E199AA /* ActionHUDController.swift in Sources */ = {isa = PBXBuildFile; fileRef = 4328E0151CFBE1DA00E199AA /* ActionHUDController.swift */; };
		4328E01E1CFBE25F00E199AA /* CarbAndBolusFlowController.swift in Sources */ = {isa = PBXBuildFile; fileRef = 4328E01D1CFBE25F00E199AA /* CarbAndBolusFlowController.swift */; };
		4328E0281CFBE2C500E199AA /* CLKComplicationTemplate.swift in Sources */ = {isa = PBXBuildFile; fileRef = 4328E0221CFBE2C500E199AA /* CLKComplicationTemplate.swift */; };
		4328E02A1CFBE2C500E199AA /* UIColor.swift in Sources */ = {isa = PBXBuildFile; fileRef = 4328E0241CFBE2C500E199AA /* UIColor.swift */; };
		4328E02B1CFBE2C500E199AA /* WKAlertAction.swift in Sources */ = {isa = PBXBuildFile; fileRef = 4328E0251CFBE2C500E199AA /* WKAlertAction.swift */; };
		4328E02F1CFBF81800E199AA /* WKInterfaceImage.swift in Sources */ = {isa = PBXBuildFile; fileRef = 4328E02E1CFBF81800E199AA /* WKInterfaceImage.swift */; };
		4328E0331CFC091100E199AA /* WatchContext+LoopKit.swift in Sources */ = {isa = PBXBuildFile; fileRef = 4328E0311CFC068900E199AA /* WatchContext+LoopKit.swift */; };
		4328E0351CFC0AE100E199AA /* WatchDataManager.swift in Sources */ = {isa = PBXBuildFile; fileRef = 4328E0341CFC0AE100E199AA /* WatchDataManager.swift */; };
		432CF87520D8AC950066B889 /* NSUserDefaults+WatchApp.swift in Sources */ = {isa = PBXBuildFile; fileRef = 4328E0231CFBE2C500E199AA /* NSUserDefaults+WatchApp.swift */; };
		432E73CB1D24B3D6009AD15D /* RemoteDataServicesManager.swift in Sources */ = {isa = PBXBuildFile; fileRef = 432E73CA1D24B3D6009AD15D /* RemoteDataServicesManager.swift */; };
		433EA4C41D9F71C800CD78FB /* CommandResponseViewController.swift in Sources */ = {isa = PBXBuildFile; fileRef = 433EA4C31D9F71C800CD78FB /* CommandResponseViewController.swift */; };
		4344628220A7A37F00C4BE6F /* CoreBluetooth.framework in Frameworks */ = {isa = PBXBuildFile; fileRef = 4344628120A7A37E00C4BE6F /* CoreBluetooth.framework */; };
		4344628520A7A3BE00C4BE6F /* LoopKit.framework in Frameworks */ = {isa = PBXBuildFile; fileRef = 4344628320A7A3BE00C4BE6F /* LoopKit.framework */; };
		4344628E20A7ADD100C4BE6F /* UserDefaults+CGM.swift in Sources */ = {isa = PBXBuildFile; fileRef = 4344628D20A7ADD100C4BE6F /* UserDefaults+CGM.swift */; };
		4344628F20A7ADD500C4BE6F /* UserDefaults+CGM.swift in Sources */ = {isa = PBXBuildFile; fileRef = 4344628D20A7ADD100C4BE6F /* UserDefaults+CGM.swift */; };
		4344629220A7C19800C4BE6F /* ButtonGroup.swift in Sources */ = {isa = PBXBuildFile; fileRef = 4344629120A7C19800C4BE6F /* ButtonGroup.swift */; };
		4344629820A8B2D700C4BE6F /* OSLog.swift in Sources */ = {isa = PBXBuildFile; fileRef = 4374B5EE209D84BE00D17AA8 /* OSLog.swift */; };
		4345E3F421F036FC009E00E5 /* Result.swift in Sources */ = {isa = PBXBuildFile; fileRef = 43D848AF1E7DCBE100DADCBC /* Result.swift */; };
		4345E3F521F036FC009E00E5 /* Result.swift in Sources */ = {isa = PBXBuildFile; fileRef = 43D848AF1E7DCBE100DADCBC /* Result.swift */; };
		4345E3F821F03D2A009E00E5 /* DatesAndNumberCell.swift in Sources */ = {isa = PBXBuildFile; fileRef = 4345E3F721F03D2A009E00E5 /* DatesAndNumberCell.swift */; };
		4345E3FA21F0473B009E00E5 /* TextCell.swift in Sources */ = {isa = PBXBuildFile; fileRef = 4345E3F921F0473B009E00E5 /* TextCell.swift */; };
		4345E3FB21F04911009E00E5 /* UIColor+HIG.swift in Sources */ = {isa = PBXBuildFile; fileRef = 43BFF0C31E4659E700FF19A9 /* UIColor+HIG.swift */; };
		4345E3FC21F04911009E00E5 /* UIColor+HIG.swift in Sources */ = {isa = PBXBuildFile; fileRef = 43BFF0C31E4659E700FF19A9 /* UIColor+HIG.swift */; };
		4345E3FE21F04A50009E00E5 /* DateIntervalFormatter.swift in Sources */ = {isa = PBXBuildFile; fileRef = 4345E3FD21F04A50009E00E5 /* DateIntervalFormatter.swift */; };
		4345E3FF21F051C6009E00E5 /* LoopCore.framework in Frameworks */ = {isa = PBXBuildFile; fileRef = 43D9FFCF21EAE05D00AF44BF /* LoopCore.framework */; };
		4345E40021F051DD009E00E5 /* LoopCore.framework in CopyFiles */ = {isa = PBXBuildFile; fileRef = 43D9FFCF21EAE05D00AF44BF /* LoopCore.framework */; settings = {ATTRIBUTES = (CodeSignOnCopy, RemoveHeadersOnCopy, ); }; };
		4345E40121F67300009E00E5 /* PotentialCarbEntryUserInfo.swift in Sources */ = {isa = PBXBuildFile; fileRef = 43DE92581C5479E4001FFDE1 /* PotentialCarbEntryUserInfo.swift */; };
		4345E40221F67300009E00E5 /* PotentialCarbEntryUserInfo.swift in Sources */ = {isa = PBXBuildFile; fileRef = 43DE92581C5479E4001FFDE1 /* PotentialCarbEntryUserInfo.swift */; };
		4345E40421F68AD9009E00E5 /* TextRowController.swift in Sources */ = {isa = PBXBuildFile; fileRef = 4345E40321F68AD9009E00E5 /* TextRowController.swift */; };
		4345E40621F68E18009E00E5 /* CarbEntryListController.swift in Sources */ = {isa = PBXBuildFile; fileRef = 4345E40521F68E18009E00E5 /* CarbEntryListController.swift */; };
		434FF1EE1CF27EEF000DB779 /* UITableViewCell.swift in Sources */ = {isa = PBXBuildFile; fileRef = 434FF1ED1CF27EEF000DB779 /* UITableViewCell.swift */; };
		43511CE221FD80E400566C63 /* RetrospectiveCorrection.swift in Sources */ = {isa = PBXBuildFile; fileRef = 43511CDF21FD80E400566C63 /* RetrospectiveCorrection.swift */; };
		43511CE321FD80E400566C63 /* StandardRetrospectiveCorrection.swift in Sources */ = {isa = PBXBuildFile; fileRef = 43511CE021FD80E400566C63 /* StandardRetrospectiveCorrection.swift */; };
		43511CEE220FC61700566C63 /* HUDRowController.swift in Sources */ = {isa = PBXBuildFile; fileRef = 43511CED220FC61700566C63 /* HUDRowController.swift */; };
		43517917230A0E1A0072ECC0 /* WKInterfaceLabel.swift in Sources */ = {isa = PBXBuildFile; fileRef = 43517916230A0E1A0072ECC0 /* WKInterfaceLabel.swift */; };
		435400341C9F878D00D5819C /* SetBolusUserInfo.swift in Sources */ = {isa = PBXBuildFile; fileRef = 435400331C9F878D00D5819C /* SetBolusUserInfo.swift */; };
		435400351C9F878D00D5819C /* SetBolusUserInfo.swift in Sources */ = {isa = PBXBuildFile; fileRef = 435400331C9F878D00D5819C /* SetBolusUserInfo.swift */; };
		436961911F19D11E00447E89 /* ChartPointsContextFillLayer.swift in Sources */ = {isa = PBXBuildFile; fileRef = 4369618F1F19C86400447E89 /* ChartPointsContextFillLayer.swift */; };
		436A0DA51D236A2A00104B24 /* LoopError.swift in Sources */ = {isa = PBXBuildFile; fileRef = 436A0DA41D236A2A00104B24 /* LoopError.swift */; };
		436D9BF81F6F4EA100CFA75F /* recommended_temp_start_low_end_just_above_range.json in Resources */ = {isa = PBXBuildFile; fileRef = 436D9BF71F6F4EA100CFA75F /* recommended_temp_start_low_end_just_above_range.json */; };
		4372E484213A63FB0068E043 /* ChartHUDController.swift in Sources */ = {isa = PBXBuildFile; fileRef = 4FFEDFBE20E5CF22000BFC58 /* ChartHUDController.swift */; };
		4372E487213C86240068E043 /* SampleValue.swift in Sources */ = {isa = PBXBuildFile; fileRef = 4372E486213C86240068E043 /* SampleValue.swift */; };
		4372E488213C862B0068E043 /* SampleValue.swift in Sources */ = {isa = PBXBuildFile; fileRef = 4372E486213C86240068E043 /* SampleValue.swift */; };
		4372E48B213CB5F00068E043 /* Double.swift in Sources */ = {isa = PBXBuildFile; fileRef = 4372E48A213CB5F00068E043 /* Double.swift */; };
		4372E48C213CB6750068E043 /* Double.swift in Sources */ = {isa = PBXBuildFile; fileRef = 4372E48A213CB5F00068E043 /* Double.swift */; };
		4372E490213CFCE70068E043 /* LoopSettingsUserInfo.swift in Sources */ = {isa = PBXBuildFile; fileRef = 4372E48F213CFCE70068E043 /* LoopSettingsUserInfo.swift */; };
		4372E491213D05F90068E043 /* LoopSettingsUserInfo.swift in Sources */ = {isa = PBXBuildFile; fileRef = 4372E48F213CFCE70068E043 /* LoopSettingsUserInfo.swift */; };
		4372E492213D956C0068E043 /* GlucoseRangeSchedule.swift in Sources */ = {isa = PBXBuildFile; fileRef = 43C513181E864C4E001547C7 /* GlucoseRangeSchedule.swift */; };
		4372E496213DCDD30068E043 /* GlucoseChartValueHashable.swift in Sources */ = {isa = PBXBuildFile; fileRef = 4372E495213DCDD30068E043 /* GlucoseChartValueHashable.swift */; };
		4374B5EF209D84BF00D17AA8 /* OSLog.swift in Sources */ = {isa = PBXBuildFile; fileRef = 4374B5EE209D84BE00D17AA8 /* OSLog.swift */; };
		4374B5F0209D857E00D17AA8 /* OSLog.swift in Sources */ = {isa = PBXBuildFile; fileRef = 4374B5EE209D84BE00D17AA8 /* OSLog.swift */; };
		43776F901B8022E90074EA36 /* AppDelegate.swift in Sources */ = {isa = PBXBuildFile; fileRef = 43776F8F1B8022E90074EA36 /* AppDelegate.swift */; };
		43776F971B8022E90074EA36 /* Main.storyboard in Resources */ = {isa = PBXBuildFile; fileRef = 43776F951B8022E90074EA36 /* Main.storyboard */; };
		43785E932120A01B0057DED1 /* NewCarbEntryIntent+Loop.swift in Sources */ = {isa = PBXBuildFile; fileRef = 43785E922120A01B0057DED1 /* NewCarbEntryIntent+Loop.swift */; };
		43785E972120E4500057DED1 /* INRelevantShortcutStore+Loop.swift in Sources */ = {isa = PBXBuildFile; fileRef = 43785E952120E4010057DED1 /* INRelevantShortcutStore+Loop.swift */; };
		43785E982120E7060057DED1 /* Intents.intentdefinition in Sources */ = {isa = PBXBuildFile; fileRef = 43785E9B2120E7060057DED1 /* Intents.intentdefinition */; };
		437AFEE520352591008C4892 /* NotificationCenter.framework in Frameworks */ = {isa = PBXBuildFile; fileRef = 4F70C1DD1DE8DCA7006380B7 /* NotificationCenter.framework */; };
		437AFEE8203689FE008C4892 /* LoopKit.framework in Frameworks */ = {isa = PBXBuildFile; fileRef = 43F78D4B1C914197002152D1 /* LoopKit.framework */; };
		437CEEE41CDE5C0A003C8C80 /* UIImage.swift in Sources */ = {isa = PBXBuildFile; fileRef = 437CEEE31CDE5C0A003C8C80 /* UIImage.swift */; };
		437D9BA31D7BC977007245E8 /* PredictionTableViewController.swift in Sources */ = {isa = PBXBuildFile; fileRef = 437D9BA21D7BC977007245E8 /* PredictionTableViewController.swift */; };
		438172D91F4E9E37003C3328 /* NewPumpEvent.swift in Sources */ = {isa = PBXBuildFile; fileRef = 438172D81F4E9E37003C3328 /* NewPumpEvent.swift */; };
		4389916B1E91B689000EEF90 /* ChartSettings+Loop.swift in Sources */ = {isa = PBXBuildFile; fileRef = 4389916A1E91B689000EEF90 /* ChartSettings+Loop.swift */; };
		438D42F91D7C88BC003244B0 /* PredictionInputEffect.swift in Sources */ = {isa = PBXBuildFile; fileRef = 438D42F81D7C88BC003244B0 /* PredictionInputEffect.swift */; };
		438D42FB1D7D11A4003244B0 /* PredictionInputEffectTableViewCell.swift in Sources */ = {isa = PBXBuildFile; fileRef = 438D42FA1D7D11A4003244B0 /* PredictionInputEffectTableViewCell.swift */; };
		43947D731F529FAA00A07D31 /* GlucoseRangeSchedule.swift in Sources */ = {isa = PBXBuildFile; fileRef = 43C513181E864C4E001547C7 /* GlucoseRangeSchedule.swift */; };
		4396BD50225159C0005AA4D3 /* HealthKit.framework in Frameworks */ = {isa = PBXBuildFile; fileRef = 43D9002C21EB225D00AF44BF /* HealthKit.framework */; };
		439706E622D2E84900C81566 /* PredictionSettingTableViewCell.swift in Sources */ = {isa = PBXBuildFile; fileRef = 439706E522D2E84900C81566 /* PredictionSettingTableViewCell.swift */; };
		439897371CD2F80600223065 /* AnalyticsServicesManager.swift in Sources */ = {isa = PBXBuildFile; fileRef = 439897361CD2F80600223065 /* AnalyticsServicesManager.swift */; };
		439A7942211F631C0041B75F /* RootNavigationController.swift in Sources */ = {isa = PBXBuildFile; fileRef = 439A7941211F631C0041B75F /* RootNavigationController.swift */; };
		439A7944211FE22F0041B75F /* NSUserActivity.swift in Sources */ = {isa = PBXBuildFile; fileRef = 439A7943211FE22F0041B75F /* NSUserActivity.swift */; };
		439A7945211FE23A0041B75F /* NSUserActivity.swift in Sources */ = {isa = PBXBuildFile; fileRef = 439A7943211FE22F0041B75F /* NSUserActivity.swift */; };
		439BED2A1E76093C00B0AED5 /* CGMManager.swift in Sources */ = {isa = PBXBuildFile; fileRef = 439BED291E76093C00B0AED5 /* CGMManager.swift */; };
		43A51E1F1EB6D62A000736CC /* CarbAbsorptionViewController.swift in Sources */ = {isa = PBXBuildFile; fileRef = 43A51E1E1EB6D62A000736CC /* CarbAbsorptionViewController.swift */; };
		43A51E211EB6DBDD000736CC /* LoopChartsTableViewController.swift in Sources */ = {isa = PBXBuildFile; fileRef = 43A51E201EB6DBDD000736CC /* LoopChartsTableViewController.swift */; };
		43A567691C94880B00334FAC /* LoopDataManager.swift in Sources */ = {isa = PBXBuildFile; fileRef = 43A567681C94880B00334FAC /* LoopDataManager.swift */; };
		43A943761B926B7B0051FA24 /* Interface.storyboard in Resources */ = {isa = PBXBuildFile; fileRef = 43A943741B926B7B0051FA24 /* Interface.storyboard */; };
		43A9437F1B926B7B0051FA24 /* WatchApp Extension.appex in Embed App Extensions */ = {isa = PBXBuildFile; fileRef = 43A9437E1B926B7B0051FA24 /* WatchApp Extension.appex */; settings = {ATTRIBUTES = (RemoveHeadersOnCopy, ); }; };
		43A943881B926B7B0051FA24 /* ExtensionDelegate.swift in Sources */ = {isa = PBXBuildFile; fileRef = 43A943871B926B7B0051FA24 /* ExtensionDelegate.swift */; };
		43A9438A1B926B7B0051FA24 /* NotificationController.swift in Sources */ = {isa = PBXBuildFile; fileRef = 43A943891B926B7B0051FA24 /* NotificationController.swift */; };
		43A9438E1B926B7B0051FA24 /* ComplicationController.swift in Sources */ = {isa = PBXBuildFile; fileRef = 43A9438D1B926B7B0051FA24 /* ComplicationController.swift */; };
		43A943901B926B7B0051FA24 /* Assets.xcassets in Resources */ = {isa = PBXBuildFile; fileRef = 43A9438F1B926B7B0051FA24 /* Assets.xcassets */; };
		43A943941B926B7B0051FA24 /* WatchApp.app in Embed Watch Content */ = {isa = PBXBuildFile; fileRef = 43A943721B926B7B0051FA24 /* WatchApp.app */; };
		43B260491ED248FB008CAA77 /* CarbEntryTableViewCell.swift in Sources */ = {isa = PBXBuildFile; fileRef = 43B260481ED248FB008CAA77 /* CarbEntryTableViewCell.swift */; };
		43BFF0B51E45C1E700FF19A9 /* NumberFormatter.swift in Sources */ = {isa = PBXBuildFile; fileRef = 43BFF0B31E45C1BE00FF19A9 /* NumberFormatter.swift */; };
		43BFF0B71E45C20C00FF19A9 /* NumberFormatter.swift in Sources */ = {isa = PBXBuildFile; fileRef = 43BFF0B31E45C1BE00FF19A9 /* NumberFormatter.swift */; };
		43BFF0C61E465A4400FF19A9 /* UIColor+HIG.swift in Sources */ = {isa = PBXBuildFile; fileRef = 43BFF0C31E4659E700FF19A9 /* UIColor+HIG.swift */; };
		43BFF0CD1E466C8400FF19A9 /* StateColorPalette.swift in Sources */ = {isa = PBXBuildFile; fileRef = 43BFF0CC1E466C8400FF19A9 /* StateColorPalette.swift */; };
		43C05CA821EB2B26006FB252 /* PersistenceController.swift in Sources */ = {isa = PBXBuildFile; fileRef = 431E73471FF95A900069B5F7 /* PersistenceController.swift */; };
		43C05CA921EB2B26006FB252 /* PersistenceController.swift in Sources */ = {isa = PBXBuildFile; fileRef = 431E73471FF95A900069B5F7 /* PersistenceController.swift */; };
		43C05CAA21EB2B49006FB252 /* NSBundle.swift in Sources */ = {isa = PBXBuildFile; fileRef = 430DA58D1D4AEC230097D1CA /* NSBundle.swift */; };
		43C05CAB21EB2B4A006FB252 /* NSBundle.swift in Sources */ = {isa = PBXBuildFile; fileRef = 430DA58D1D4AEC230097D1CA /* NSBundle.swift */; };
		43C05CAC21EB2B8B006FB252 /* NSBundle.swift in Sources */ = {isa = PBXBuildFile; fileRef = 430DA58D1D4AEC230097D1CA /* NSBundle.swift */; };
		43C05CAD21EB2BBF006FB252 /* NSUserDefaults.swift in Sources */ = {isa = PBXBuildFile; fileRef = 430B29892041F54A00BA9F93 /* NSUserDefaults.swift */; };
		43C05CAF21EB2C24006FB252 /* NSBundle.swift in Sources */ = {isa = PBXBuildFile; fileRef = 430DA58D1D4AEC230097D1CA /* NSBundle.swift */; };
		43C05CB121EBBDB9006FB252 /* TimeInRangeLesson.swift in Sources */ = {isa = PBXBuildFile; fileRef = 43C05CB021EBBDB9006FB252 /* TimeInRangeLesson.swift */; };
		43C05CB221EBD88A006FB252 /* LoopCore.framework in Embed Frameworks */ = {isa = PBXBuildFile; fileRef = 43D9002A21EB209400AF44BF /* LoopCore.framework */; settings = {ATTRIBUTES = (CodeSignOnCopy, RemoveHeadersOnCopy, ); }; };
		43C05CB521EBE274006FB252 /* Date.swift in Sources */ = {isa = PBXBuildFile; fileRef = 43C05CB421EBE274006FB252 /* Date.swift */; };
		43C05CB621EBE321006FB252 /* NSTimeInterval.swift in Sources */ = {isa = PBXBuildFile; fileRef = 439897341CD2F7DE00223065 /* NSTimeInterval.swift */; };
		43C05CB821EBEA54006FB252 /* HKUnit.swift in Sources */ = {isa = PBXBuildFile; fileRef = 43C05CB721EBEA54006FB252 /* HKUnit.swift */; };
		43C05CB921EBEA54006FB252 /* HKUnit.swift in Sources */ = {isa = PBXBuildFile; fileRef = 43C05CB721EBEA54006FB252 /* HKUnit.swift */; };
		43C05CBA21EBEAD8006FB252 /* LoopCore.framework in Frameworks */ = {isa = PBXBuildFile; fileRef = 43D9FFCF21EAE05D00AF44BF /* LoopCore.framework */; };
		43C05CBD21EBF77D006FB252 /* LessonsViewController.swift in Sources */ = {isa = PBXBuildFile; fileRef = 43C05CBC21EBF77D006FB252 /* LessonsViewController.swift */; };
		43C05CC021EBFFA4006FB252 /* Lesson.swift in Sources */ = {isa = PBXBuildFile; fileRef = 43C05CBF21EBFFA4006FB252 /* Lesson.swift */; };
		43C05CC221EC06E4006FB252 /* LessonConfigurationViewController.swift in Sources */ = {isa = PBXBuildFile; fileRef = 43C05CC121EC06E4006FB252 /* LessonConfigurationViewController.swift */; };
		43C05CC521EC29E3006FB252 /* TextFieldTableViewCell.swift in Sources */ = {isa = PBXBuildFile; fileRef = 4374B5F3209D89A900D17AA8 /* TextFieldTableViewCell.swift */; };
		43C05CC621EC29E7006FB252 /* TextFieldTableViewCell.swift in Sources */ = {isa = PBXBuildFile; fileRef = 4374B5F3209D89A900D17AA8 /* TextFieldTableViewCell.swift */; };
		43C05CC721EC2ABC006FB252 /* IdentifiableClass.swift in Sources */ = {isa = PBXBuildFile; fileRef = 434FF1E91CF26C29000DB779 /* IdentifiableClass.swift */; };
		43C05CC821EC2ABC006FB252 /* IdentifiableClass.swift in Sources */ = {isa = PBXBuildFile; fileRef = 434FF1E91CF26C29000DB779 /* IdentifiableClass.swift */; };
		43C05CCA21EC382B006FB252 /* NumberEntry.swift in Sources */ = {isa = PBXBuildFile; fileRef = 43C05CC921EC382B006FB252 /* NumberEntry.swift */; };
		43C0944A1CACCC73001F6403 /* NotificationManager.swift in Sources */ = {isa = PBXBuildFile; fileRef = 43C094491CACCC73001F6403 /* NotificationManager.swift */; };
		43C2FAE11EB656A500364AFF /* GlucoseEffectVelocity.swift in Sources */ = {isa = PBXBuildFile; fileRef = 43C2FAE01EB656A500364AFF /* GlucoseEffectVelocity.swift */; };
		43C513191E864C4E001547C7 /* GlucoseRangeSchedule.swift in Sources */ = {isa = PBXBuildFile; fileRef = 43C513181E864C4E001547C7 /* GlucoseRangeSchedule.swift */; };
		43C5F257222C7B7200905D10 /* TimeComponents.swift in Sources */ = {isa = PBXBuildFile; fileRef = 43C5F256222C7B7200905D10 /* TimeComponents.swift */; };
		43C5F258222C7BD400905D10 /* AppDelegate.swift in Sources */ = {isa = PBXBuildFile; fileRef = 43D9FFA421EA9A0C00AF44BF /* AppDelegate.swift */; };
		43C5F25A222C921B00905D10 /* OSLog.swift in Sources */ = {isa = PBXBuildFile; fileRef = 43C5F259222C921B00905D10 /* OSLog.swift */; };
		43C728F5222266F000C62969 /* ModalDayLesson.swift in Sources */ = {isa = PBXBuildFile; fileRef = 43C728F4222266F000C62969 /* ModalDayLesson.swift */; };
		43C728F72222700000C62969 /* DateIntervalEntry.swift in Sources */ = {isa = PBXBuildFile; fileRef = 43C728F62222700000C62969 /* DateIntervalEntry.swift */; };
		43C728F9222A448700C62969 /* DayCalculator.swift in Sources */ = {isa = PBXBuildFile; fileRef = 43C728F8222A448700C62969 /* DayCalculator.swift */; };
		43CB2B2B1D924D450079823D /* WCSession.swift in Sources */ = {isa = PBXBuildFile; fileRef = 43CB2B2A1D924D450079823D /* WCSession.swift */; };
		43CE7CDE1CA8B63E003CC1B0 /* Data.swift in Sources */ = {isa = PBXBuildFile; fileRef = 43CE7CDD1CA8B63E003CC1B0 /* Data.swift */; };
		43D381621EBD9759007F8C8F /* HeaderValuesTableViewCell.swift in Sources */ = {isa = PBXBuildFile; fileRef = 43D381611EBD9759007F8C8F /* HeaderValuesTableViewCell.swift */; };
		43D9000B21EB0BE000AF44BF /* LoopCore.framework in Frameworks */ = {isa = PBXBuildFile; fileRef = 43D9FFCF21EAE05D00AF44BF /* LoopCore.framework */; };
		43D9001E21EB209400AF44BF /* LoopCore.h in Headers */ = {isa = PBXBuildFile; fileRef = 43D9FFD121EAE05D00AF44BF /* LoopCore.h */; settings = {ATTRIBUTES = (Public, ); }; };
		43D9002021EB209400AF44BF /* NSTimeInterval.swift in Sources */ = {isa = PBXBuildFile; fileRef = 439897341CD2F7DE00223065 /* NSTimeInterval.swift */; };
		43D9002D21EB225D00AF44BF /* HealthKit.framework in Frameworks */ = {isa = PBXBuildFile; fileRef = 43D9002C21EB225D00AF44BF /* HealthKit.framework */; };
		43D9002E21EB226F00AF44BF /* LoopKit.framework in Frameworks */ = {isa = PBXBuildFile; fileRef = 4344628320A7A3BE00C4BE6F /* LoopKit.framework */; };
		43D9002F21EB234400AF44BF /* LoopCore.framework in Frameworks */ = {isa = PBXBuildFile; fileRef = 43D9002A21EB209400AF44BF /* LoopCore.framework */; };
		43D9F81821EC51CC000578CD /* DateEntry.swift in Sources */ = {isa = PBXBuildFile; fileRef = 43D9F81721EC51CC000578CD /* DateEntry.swift */; };
		43D9F81A21EC593C000578CD /* UITableViewCell.swift in Sources */ = {isa = PBXBuildFile; fileRef = 43D9F81921EC593C000578CD /* UITableViewCell.swift */; };
		43D9F81E21EF0609000578CD /* NumberRangeEntry.swift in Sources */ = {isa = PBXBuildFile; fileRef = 43D9F81D21EF0609000578CD /* NumberRangeEntry.swift */; };
		43D9F82021EF0906000578CD /* NSNumber.swift in Sources */ = {isa = PBXBuildFile; fileRef = 43D9F81F21EF0906000578CD /* NSNumber.swift */; };
		43D9F82221EF0A7A000578CD /* QuantityRangeEntry.swift in Sources */ = {isa = PBXBuildFile; fileRef = 43D9F82121EF0A7A000578CD /* QuantityRangeEntry.swift */; };
		43D9F82421EFF1AB000578CD /* LessonResultsViewController.swift in Sources */ = {isa = PBXBuildFile; fileRef = 43D9F82321EFF1AB000578CD /* LessonResultsViewController.swift */; };
		43D9FFAA21EA9A0C00AF44BF /* Main.storyboard in Resources */ = {isa = PBXBuildFile; fileRef = 43D9FFA821EA9A0C00AF44BF /* Main.storyboard */; };
		43D9FFAC21EA9A0F00AF44BF /* Assets.xcassets in Resources */ = {isa = PBXBuildFile; fileRef = 43D9FFAB21EA9A0F00AF44BF /* Assets.xcassets */; };
		43D9FFAF21EA9A0F00AF44BF /* LaunchScreen.storyboard in Resources */ = {isa = PBXBuildFile; fileRef = 43D9FFAD21EA9A0F00AF44BF /* LaunchScreen.storyboard */; };
		43D9FFB421EA9AD800AF44BF /* LoopUI.framework in Frameworks */ = {isa = PBXBuildFile; fileRef = 4F75288B1DFE1DC600C322D6 /* LoopUI.framework */; };
		43D9FFB621EA9B2F00AF44BF /* HealthKit.framework in Frameworks */ = {isa = PBXBuildFile; fileRef = 43F5C2C81B929C09003EB13D /* HealthKit.framework */; };
		43D9FFBB21EA9CC900AF44BF /* LoopKit.framework in Frameworks */ = {isa = PBXBuildFile; fileRef = 43F78D4B1C914197002152D1 /* LoopKit.framework */; };
		43D9FFBC21EA9CCD00AF44BF /* LoopKitUI.framework in Frameworks */ = {isa = PBXBuildFile; fileRef = 437AFEE6203688CF008C4892 /* LoopKitUI.framework */; };
		43D9FFBD21EA9CD700AF44BF /* SwiftCharts.framework in Frameworks */ = {isa = PBXBuildFile; fileRef = 4346D1EF1C781BEA00ABAFE3 /* SwiftCharts.framework */; };
		43D9FFC021EAB22E00AF44BF /* DataManager.swift in Sources */ = {isa = PBXBuildFile; fileRef = 43D9FFBF21EAB22E00AF44BF /* DataManager.swift */; };
		43D9FFD321EAE05D00AF44BF /* LoopCore.h in Headers */ = {isa = PBXBuildFile; fileRef = 43D9FFD121EAE05D00AF44BF /* LoopCore.h */; settings = {ATTRIBUTES = (Public, ); }; };
		43D9FFD621EAE05D00AF44BF /* LoopCore.framework in Frameworks */ = {isa = PBXBuildFile; fileRef = 43D9FFCF21EAE05D00AF44BF /* LoopCore.framework */; };
		43D9FFD721EAE05D00AF44BF /* LoopCore.framework in Embed Frameworks */ = {isa = PBXBuildFile; fileRef = 43D9FFCF21EAE05D00AF44BF /* LoopCore.framework */; settings = {ATTRIBUTES = (CodeSignOnCopy, RemoveHeadersOnCopy, ); }; };
		43D9FFDE21EAE3AE00AF44BF /* LoopCore.framework in Frameworks */ = {isa = PBXBuildFile; fileRef = 43D9FFCF21EAE05D00AF44BF /* LoopCore.framework */; };
		43D9FFE021EAE3E500AF44BF /* LoopUI.framework in Embed Frameworks */ = {isa = PBXBuildFile; fileRef = 4F75288B1DFE1DC600C322D6 /* LoopUI.framework */; settings = {ATTRIBUTES = (CodeSignOnCopy, RemoveHeadersOnCopy, ); }; };
		43D9FFE121EAE3E500AF44BF /* LoopCore.framework in Embed Frameworks */ = {isa = PBXBuildFile; fileRef = 43D9FFCF21EAE05D00AF44BF /* LoopCore.framework */; settings = {ATTRIBUTES = (CodeSignOnCopy, RemoveHeadersOnCopy, ); }; };
		43D9FFF821EAF2EF00AF44BF /* LoopKit.framework in Frameworks */ = {isa = PBXBuildFile; fileRef = 43F78D4B1C914197002152D1 /* LoopKit.framework */; };
		43D9FFFA21EAF35900AF44BF /* HealthKit.framework in Frameworks */ = {isa = PBXBuildFile; fileRef = 43F5C2C81B929C09003EB13D /* HealthKit.framework */; };
		43D9FFFB21EAF3D300AF44BF /* NSTimeInterval.swift in Sources */ = {isa = PBXBuildFile; fileRef = 439897341CD2F7DE00223065 /* NSTimeInterval.swift */; };
		43DBF0531C93EC8200B3C386 /* DeviceDataManager.swift in Sources */ = {isa = PBXBuildFile; fileRef = 43DBF0521C93EC8200B3C386 /* DeviceDataManager.swift */; };
		43DBF0591C93F73800B3C386 /* CarbEntryTableViewController.swift in Sources */ = {isa = PBXBuildFile; fileRef = 43DBF0581C93F73800B3C386 /* CarbEntryTableViewController.swift */; };
		43DFB62320D4CAE7008A7BAE /* PumpManager.swift in Sources */ = {isa = PBXBuildFile; fileRef = 43C3B6F620BBCAA30026CAFA /* PumpManager.swift */; };
		43E2D8D41D20BF42004DA55F /* DoseMathTests.swift in Sources */ = {isa = PBXBuildFile; fileRef = 43E2D8D31D20BF42004DA55F /* DoseMathTests.swift */; };
		43E2D8DB1D20C03B004DA55F /* NSTimeInterval.swift in Sources */ = {isa = PBXBuildFile; fileRef = 439897341CD2F7DE00223065 /* NSTimeInterval.swift */; };
		43E2D8DC1D20C049004DA55F /* DoseMath.swift in Sources */ = {isa = PBXBuildFile; fileRef = 43F78D251C8FC000002152D1 /* DoseMath.swift */; };
		43E2D8EC1D20C0DB004DA55F /* read_selected_basal_profile.json in Resources */ = {isa = PBXBuildFile; fileRef = 43E2D8E11D20C0DB004DA55F /* read_selected_basal_profile.json */; };
		43E2D8ED1D20C0DB004DA55F /* recommend_temp_basal_correct_low_at_min.json in Resources */ = {isa = PBXBuildFile; fileRef = 43E2D8E21D20C0DB004DA55F /* recommend_temp_basal_correct_low_at_min.json */; };
		43E2D8EE1D20C0DB004DA55F /* recommend_temp_basal_flat_and_high.json in Resources */ = {isa = PBXBuildFile; fileRef = 43E2D8E31D20C0DB004DA55F /* recommend_temp_basal_flat_and_high.json */; };
		43E2D8EF1D20C0DB004DA55F /* recommend_temp_basal_high_and_falling.json in Resources */ = {isa = PBXBuildFile; fileRef = 43E2D8E41D20C0DB004DA55F /* recommend_temp_basal_high_and_falling.json */; };
		43E2D8F01D20C0DB004DA55F /* recommend_temp_basal_high_and_rising.json in Resources */ = {isa = PBXBuildFile; fileRef = 43E2D8E51D20C0DB004DA55F /* recommend_temp_basal_high_and_rising.json */; };
		43E2D8F11D20C0DB004DA55F /* recommend_temp_basal_in_range_and_rising.json in Resources */ = {isa = PBXBuildFile; fileRef = 43E2D8E61D20C0DB004DA55F /* recommend_temp_basal_in_range_and_rising.json */; };
		43E2D8F21D20C0DB004DA55F /* recommend_temp_basal_no_change_glucose.json in Resources */ = {isa = PBXBuildFile; fileRef = 43E2D8E71D20C0DB004DA55F /* recommend_temp_basal_no_change_glucose.json */; };
		43E2D8F31D20C0DB004DA55F /* recommend_temp_basal_start_high_end_in_range.json in Resources */ = {isa = PBXBuildFile; fileRef = 43E2D8E81D20C0DB004DA55F /* recommend_temp_basal_start_high_end_in_range.json */; };
		43E2D8F41D20C0DB004DA55F /* recommend_temp_basal_start_high_end_low.json in Resources */ = {isa = PBXBuildFile; fileRef = 43E2D8E91D20C0DB004DA55F /* recommend_temp_basal_start_high_end_low.json */; };
		43E2D8F51D20C0DB004DA55F /* recommend_temp_basal_start_low_end_high.json in Resources */ = {isa = PBXBuildFile; fileRef = 43E2D8EA1D20C0DB004DA55F /* recommend_temp_basal_start_low_end_high.json */; };
		43E2D8F61D20C0DB004DA55F /* recommend_temp_basal_start_low_end_in_range.json in Resources */ = {isa = PBXBuildFile; fileRef = 43E2D8EB1D20C0DB004DA55F /* recommend_temp_basal_start_low_end_in_range.json */; };
		43E2D9191D222759004DA55F /* LoopKit.framework in Frameworks */ = {isa = PBXBuildFile; fileRef = 43F78D4B1C914197002152D1 /* LoopKit.framework */; };
		43E3449F1B9D68E900C85C07 /* StatusTableViewController.swift in Sources */ = {isa = PBXBuildFile; fileRef = 43E3449E1B9D68E900C85C07 /* StatusTableViewController.swift */; };
		43E93FB51E4675E800EAB8DB /* NumberFormatter.swift in Sources */ = {isa = PBXBuildFile; fileRef = 43BFF0B31E45C1BE00FF19A9 /* NumberFormatter.swift */; };
		43E93FB61E469A4000EAB8DB /* NumberFormatter.swift in Sources */ = {isa = PBXBuildFile; fileRef = 43BFF0B31E45C1BE00FF19A9 /* NumberFormatter.swift */; };
		43E93FB71E469A5100EAB8DB /* HKUnit.swift in Sources */ = {isa = PBXBuildFile; fileRef = 4F526D5E1DF2459000A04910 /* HKUnit.swift */; };
		43F1C31A1F5DC87700395429 /* ChartPoint.swift in Sources */ = {isa = PBXBuildFile; fileRef = 438991661E91B563000EEF90 /* ChartPoint.swift */; };
		43F41C371D3BF32400C11ED6 /* UIAlertController.swift in Sources */ = {isa = PBXBuildFile; fileRef = 43F41C361D3BF32400C11ED6 /* UIAlertController.swift */; };
		43F5C2C91B929C09003EB13D /* HealthKit.framework in Frameworks */ = {isa = PBXBuildFile; fileRef = 43F5C2C81B929C09003EB13D /* HealthKit.framework */; };
		43F64DD91D9C92C900D24DC6 /* TitleSubtitleTableViewCell.swift in Sources */ = {isa = PBXBuildFile; fileRef = 43F64DD81D9C92C900D24DC6 /* TitleSubtitleTableViewCell.swift */; };
		43F78D261C8FC000002152D1 /* DoseMath.swift in Sources */ = {isa = PBXBuildFile; fileRef = 43F78D251C8FC000002152D1 /* DoseMath.swift */; };
		43F78D4F1C914197002152D1 /* LoopKit.framework in Frameworks */ = {isa = PBXBuildFile; fileRef = 43F78D4B1C914197002152D1 /* LoopKit.framework */; };
		43F89CA322BDFBBD006BB54E /* UIActivityIndicatorView.swift in Sources */ = {isa = PBXBuildFile; fileRef = 43F89CA222BDFBBC006BB54E /* UIActivityIndicatorView.swift */; };
		43FCBBC21E51710B00343C1B /* LaunchScreen.storyboard in Resources */ = {isa = PBXBuildFile; fileRef = 43776F9A1B8022E90074EA36 /* LaunchScreen.storyboard */; };
		43FCEEA9221A615B0013DD30 /* StatusChartsManager.swift in Sources */ = {isa = PBXBuildFile; fileRef = 43FCEEA8221A615B0013DD30 /* StatusChartsManager.swift */; };
		43FCEEAB221A61B40013DD30 /* IOBChart.swift in Sources */ = {isa = PBXBuildFile; fileRef = 43FCEEAA221A61B40013DD30 /* IOBChart.swift */; };
		43FCEEAD221A66780013DD30 /* DateFormatter.swift in Sources */ = {isa = PBXBuildFile; fileRef = 43FCEEAC221A66780013DD30 /* DateFormatter.swift */; };
		43FCEEAF221A67A70013DD30 /* NumberFormatter+Charts.swift in Sources */ = {isa = PBXBuildFile; fileRef = 43FCEEAE221A67A70013DD30 /* NumberFormatter+Charts.swift */; };
		43FCEEB1221A863E0013DD30 /* StatusChartsManager.swift in Sources */ = {isa = PBXBuildFile; fileRef = 43FCEEB0221A863E0013DD30 /* StatusChartsManager.swift */; };
		43FCEEB3221BC3B60013DD30 /* DoseChart.swift in Sources */ = {isa = PBXBuildFile; fileRef = 43FCEEB2221BC3B60013DD30 /* DoseChart.swift */; };
		43FCEEB5221BCA020013DD30 /* COBChart.swift in Sources */ = {isa = PBXBuildFile; fileRef = 43FCEEB4221BCA020013DD30 /* COBChart.swift */; };
		43FCEEBB22211C860013DD30 /* CarbEffectChart.swift in Sources */ = {isa = PBXBuildFile; fileRef = 43FCEEBA22211C860013DD30 /* CarbEffectChart.swift */; };
		43FCEEBD22212DD50013DD30 /* PredictedGlucoseChart.swift in Sources */ = {isa = PBXBuildFile; fileRef = 43FCEEBC22212DD50013DD30 /* PredictedGlucoseChart.swift */; };
		43FCEEBE22220CE70013DD30 /* LoopKitUI.framework in Frameworks */ = {isa = PBXBuildFile; fileRef = 437AFEE6203688CF008C4892 /* LoopKitUI.framework */; };
		43FCEEBF22220CF30013DD30 /* LoopKitUI.framework in Frameworks */ = {isa = PBXBuildFile; fileRef = 437AFEE6203688CF008C4892 /* LoopKitUI.framework */; };
		43FCEEC022220D1F0013DD30 /* LoopKit.framework in Frameworks */ = {isa = PBXBuildFile; fileRef = 43F78D4B1C914197002152D1 /* LoopKit.framework */; };
		4F08DE8F1E7BB871006741EA /* CollectionType+Loop.swift in Sources */ = {isa = PBXBuildFile; fileRef = 4F08DE8E1E7BB871006741EA /* CollectionType+Loop.swift */; };
		4F08DE9B1E7BC4ED006741EA /* SwiftCharts.framework in Frameworks */ = {isa = PBXBuildFile; fileRef = 4346D1EF1C781BEA00ABAFE3 /* SwiftCharts.framework */; };
		4F11D3C020DCBEEC006E072C /* GlucoseBackfillRequestUserInfo.swift in Sources */ = {isa = PBXBuildFile; fileRef = 4F11D3BF20DCBEEC006E072C /* GlucoseBackfillRequestUserInfo.swift */; };
		4F11D3C220DD80B3006E072C /* WatchHistoricalGlucose.swift in Sources */ = {isa = PBXBuildFile; fileRef = 4F11D3C120DD80B3006E072C /* WatchHistoricalGlucose.swift */; };
		4F11D3C320DD84DB006E072C /* GlucoseBackfillRequestUserInfo.swift in Sources */ = {isa = PBXBuildFile; fileRef = 4F11D3BF20DCBEEC006E072C /* GlucoseBackfillRequestUserInfo.swift */; };
		4F11D3C420DD881A006E072C /* WatchHistoricalGlucose.swift in Sources */ = {isa = PBXBuildFile; fileRef = 4F11D3C120DD80B3006E072C /* WatchHistoricalGlucose.swift */; };
		4F2C15741E0209F500E160D4 /* NSTimeInterval.swift in Sources */ = {isa = PBXBuildFile; fileRef = 439897341CD2F7DE00223065 /* NSTimeInterval.swift */; };
		4F2C15811E0495B200E160D4 /* WatchContext+WatchApp.swift in Sources */ = {isa = PBXBuildFile; fileRef = 4F2C15801E0495B200E160D4 /* WatchContext+WatchApp.swift */; };
		4F2C15821E074FC600E160D4 /* NSTimeInterval.swift in Sources */ = {isa = PBXBuildFile; fileRef = 439897341CD2F7DE00223065 /* NSTimeInterval.swift */; };
		4F2C15831E0757E600E160D4 /* HKUnit.swift in Sources */ = {isa = PBXBuildFile; fileRef = 4F526D5E1DF2459000A04910 /* HKUnit.swift */; };
		4F2C15851E075B8700E160D4 /* LoopUI.h in Headers */ = {isa = PBXBuildFile; fileRef = 4F75288D1DFE1DC600C322D6 /* LoopUI.h */; settings = {ATTRIBUTES = (Public, ); }; };
		4F2C15931E09BF2C00E160D4 /* HUDView.swift in Sources */ = {isa = PBXBuildFile; fileRef = 4F2C15921E09BF2C00E160D4 /* HUDView.swift */; };
		4F2C15951E09BF3C00E160D4 /* HUDView.xib in Resources */ = {isa = PBXBuildFile; fileRef = 4F2C15941E09BF3C00E160D4 /* HUDView.xib */; };
		4F2C15971E09E94E00E160D4 /* HUDAssets.xcassets in Resources */ = {isa = PBXBuildFile; fileRef = 4F2C15961E09E94E00E160D4 /* HUDAssets.xcassets */; };
		4F2C159A1E0C9E5600E160D4 /* LoopUI.framework in Embed Frameworks */ = {isa = PBXBuildFile; fileRef = 4F75288B1DFE1DC600C322D6 /* LoopUI.framework */; settings = {ATTRIBUTES = (CodeSignOnCopy, RemoveHeadersOnCopy, ); }; };
		4F526D611DF8D9A900A04910 /* NetBasal.swift in Sources */ = {isa = PBXBuildFile; fileRef = 4F526D601DF8D9A900A04910 /* NetBasal.swift */; };
		4F6663941E905FD2009E74FC /* ChartColorPalette+Loop.swift in Sources */ = {isa = PBXBuildFile; fileRef = 4F6663931E905FD2009E74FC /* ChartColorPalette+Loop.swift */; };
		4F70C1E11DE8DCA7006380B7 /* StatusViewController.swift in Sources */ = {isa = PBXBuildFile; fileRef = 4F70C1E01DE8DCA7006380B7 /* StatusViewController.swift */; };
		4F70C1E41DE8DCA7006380B7 /* MainInterface.storyboard in Resources */ = {isa = PBXBuildFile; fileRef = 4F70C1E21DE8DCA7006380B7 /* MainInterface.storyboard */; };
		4F70C1E81DE8DCA7006380B7 /* Loop Status Extension.appex in Embed App Extensions */ = {isa = PBXBuildFile; fileRef = 4F70C1DC1DE8DCA7006380B7 /* Loop Status Extension.appex */; settings = {ATTRIBUTES = (RemoveHeadersOnCopy, ); }; };
		4F70C2101DE8FAC5006380B7 /* ExtensionDataManager.swift in Sources */ = {isa = PBXBuildFile; fileRef = 4F70C20F1DE8FAC5006380B7 /* ExtensionDataManager.swift */; };
		4F70C2121DE900EA006380B7 /* StatusExtensionContext.swift in Sources */ = {isa = PBXBuildFile; fileRef = 4F70C2111DE900EA006380B7 /* StatusExtensionContext.swift */; };
		4F70C2131DE90339006380B7 /* StatusExtensionContext.swift in Sources */ = {isa = PBXBuildFile; fileRef = 4F70C2111DE900EA006380B7 /* StatusExtensionContext.swift */; };
		4F7528941DFE1E9500C322D6 /* LoopUI.framework in Frameworks */ = {isa = PBXBuildFile; fileRef = 4F75288B1DFE1DC600C322D6 /* LoopUI.framework */; };
		4F7528951DFE1E9B00C322D6 /* LoopUI.framework in Frameworks */ = {isa = PBXBuildFile; fileRef = 4F75288B1DFE1DC600C322D6 /* LoopUI.framework */; };
		4F75289A1DFE1F6000C322D6 /* BasalRateHUDView.swift in Sources */ = {isa = PBXBuildFile; fileRef = 437CEEBF1CD6FCD8003C8C80 /* BasalRateHUDView.swift */; };
		4F75289C1DFE1F6000C322D6 /* GlucoseHUDView.swift in Sources */ = {isa = PBXBuildFile; fileRef = 4337615E1D52F487004A3647 /* GlucoseHUDView.swift */; };
		4F75289E1DFE1F6000C322D6 /* LoopCompletionHUDView.swift in Sources */ = {isa = PBXBuildFile; fileRef = 437CEEBD1CD6E0CB003C8C80 /* LoopCompletionHUDView.swift */; };
		4F7528A01DFE1F9D00C322D6 /* LoopStateView.swift in Sources */ = {isa = PBXBuildFile; fileRef = 438DADC71CDE8F8B007697A5 /* LoopStateView.swift */; };
		4F7528A11DFE200B00C322D6 /* BasalStateView.swift in Sources */ = {isa = PBXBuildFile; fileRef = 43B371851CE583890013C5A6 /* BasalStateView.swift */; };
		4F7528A51DFE208C00C322D6 /* NSTimeInterval.swift in Sources */ = {isa = PBXBuildFile; fileRef = 439897341CD2F7DE00223065 /* NSTimeInterval.swift */; };
		4F7528AA1DFE215100C322D6 /* HKUnit.swift in Sources */ = {isa = PBXBuildFile; fileRef = 4F526D5E1DF2459000A04910 /* HKUnit.swift */; };
		4F75F00220FCFE8C00B5570E /* GlucoseChartScene.swift in Sources */ = {isa = PBXBuildFile; fileRef = 4F75F00120FCFE8C00B5570E /* GlucoseChartScene.swift */; };
		4F7E8AC520E2AB9600AEA65E /* Date.swift in Sources */ = {isa = PBXBuildFile; fileRef = 4F7E8AC420E2AB9600AEA65E /* Date.swift */; };
		4F7E8AC720E2AC0300AEA65E /* WatchPredictedGlucose.swift in Sources */ = {isa = PBXBuildFile; fileRef = 4F7E8AC620E2AC0300AEA65E /* WatchPredictedGlucose.swift */; };
		4F7E8ACB20E2ACB500AEA65E /* WatchPredictedGlucose.swift in Sources */ = {isa = PBXBuildFile; fileRef = 4F7E8AC620E2AC0300AEA65E /* WatchPredictedGlucose.swift */; };
		4F82655020E69F9A0031A8F5 /* HUDInterfaceController.swift in Sources */ = {isa = PBXBuildFile; fileRef = 4F82654F20E69F9A0031A8F5 /* HUDInterfaceController.swift */; };
		4FAC02541E22F6B20087A773 /* NSTimeInterval.swift in Sources */ = {isa = PBXBuildFile; fileRef = 439897341CD2F7DE00223065 /* NSTimeInterval.swift */; };
		4FB76FB01E8C3E8000B39636 /* SwiftCharts.framework in Frameworks */ = {isa = PBXBuildFile; fileRef = 4346D1EF1C781BEA00ABAFE3 /* SwiftCharts.framework */; };
		4FB76FB31E8C3EE400B39636 /* ChartAxisValueDoubleLog.swift in Sources */ = {isa = PBXBuildFile; fileRef = 4F08DE7C1E7BB6E5006741EA /* ChartAxisValueDoubleLog.swift */; };
		4FB76FB51E8C41E200B39636 /* ChartPointsScatterDownTrianglesLayer.swift in Sources */ = {isa = PBXBuildFile; fileRef = 4F08DE831E7BB70B006741EA /* ChartPointsScatterDownTrianglesLayer.swift */; };
		4FB76FB61E8C426900B39636 /* ChartPointsTouchHighlightLayerViewCache.swift in Sources */ = {isa = PBXBuildFile; fileRef = 4F08DE841E7BB70B006741EA /* ChartPointsTouchHighlightLayerViewCache.swift */; };
		4FB76FB81E8C429D00B39636 /* CGPoint.swift in Sources */ = {isa = PBXBuildFile; fileRef = 4F08DE801E7BB6F1006741EA /* CGPoint.swift */; };
		4FB76FB91E8C42B000B39636 /* CollectionType.swift in Sources */ = {isa = PBXBuildFile; fileRef = 43649A621C7A347F00523D7F /* CollectionType.swift */; };
		4FC8C8011DEB93E400A1452E /* NSUserDefaults+StatusExtension.swift in Sources */ = {isa = PBXBuildFile; fileRef = 4FC8C8001DEB93E400A1452E /* NSUserDefaults+StatusExtension.swift */; };
		4FC8C8021DEB943800A1452E /* NSUserDefaults+StatusExtension.swift in Sources */ = {isa = PBXBuildFile; fileRef = 4FC8C8001DEB93E400A1452E /* NSUserDefaults+StatusExtension.swift */; };
		4FDDD23720DC51DF00D04B16 /* LoopDataManager.swift in Sources */ = {isa = PBXBuildFile; fileRef = 4FDDD23620DC51DF00D04B16 /* LoopDataManager.swift */; };
		4FF4D0F81E1725B000846527 /* NibLoadable.swift in Sources */ = {isa = PBXBuildFile; fileRef = 434F54561D287FDB002A9274 /* NibLoadable.swift */; };
		4FF4D1001E18374700846527 /* WatchContext.swift in Sources */ = {isa = PBXBuildFile; fileRef = 4FF4D0FF1E18374700846527 /* WatchContext.swift */; };
		4FF4D1011E18375000846527 /* WatchContext.swift in Sources */ = {isa = PBXBuildFile; fileRef = 4FF4D0FF1E18374700846527 /* WatchContext.swift */; };
		7D23667D21250C7E0028B67D /* LocalizedString.swift in Sources */ = {isa = PBXBuildFile; fileRef = 7D23667C21250C7E0028B67D /* LocalizedString.swift */; };
		7D7076351FE06EDE004AC8EA /* Localizable.strings in Resources */ = {isa = PBXBuildFile; fileRef = 7D7076371FE06EDE004AC8EA /* Localizable.strings */; };
		7D7076451FE06EE0004AC8EA /* InfoPlist.strings in Resources */ = {isa = PBXBuildFile; fileRef = 7D7076471FE06EE0004AC8EA /* InfoPlist.strings */; };
		7D70764A1FE06EE1004AC8EA /* Localizable.strings in Resources */ = {isa = PBXBuildFile; fileRef = 7D70764C1FE06EE1004AC8EA /* Localizable.strings */; };
		7D70764F1FE06EE1004AC8EA /* InfoPlist.strings in Resources */ = {isa = PBXBuildFile; fileRef = 7D7076511FE06EE1004AC8EA /* InfoPlist.strings */; };
		7D7076591FE06EE2004AC8EA /* Localizable.strings in Resources */ = {isa = PBXBuildFile; fileRef = 7D70765B1FE06EE2004AC8EA /* Localizable.strings */; };
		7D70765E1FE06EE3004AC8EA /* Localizable.strings in Resources */ = {isa = PBXBuildFile; fileRef = 7D7076601FE06EE3004AC8EA /* Localizable.strings */; };
		7D7076631FE06EE4004AC8EA /* Localizable.strings in Resources */ = {isa = PBXBuildFile; fileRef = 7D7076651FE06EE4004AC8EA /* Localizable.strings */; };
		7D9BEEF32335CF8D005DCFD6 /* Localizable.strings in Resources */ = {isa = PBXBuildFile; fileRef = 7D9BEEF52335CF8D005DCFD6 /* Localizable.strings */; };
		80F864E62433BF5D0026EC26 /* InfoPlist.strings in Resources */ = {isa = PBXBuildFile; fileRef = 80F864E42433BF5D0026EC26 /* InfoPlist.strings */; };
		891B508524342BE1005DA578 /* CarbAndBolusFlowViewModel.swift in Sources */ = {isa = PBXBuildFile; fileRef = 891B508424342BE1005DA578 /* CarbAndBolusFlowViewModel.swift */; };
		892A5D2A222EF60A008961AB /* MockKit.framework in Frameworks */ = {isa = PBXBuildFile; fileRef = 892A5D29222EF60A008961AB /* MockKit.framework */; };
		892A5D2C222EF60A008961AB /* MockKitUI.framework in Frameworks */ = {isa = PBXBuildFile; fileRef = 892A5D2B222EF60A008961AB /* MockKitUI.framework */; };
		892A5D59222F0A27008961AB /* Debug.swift in Sources */ = {isa = PBXBuildFile; fileRef = 892A5D58222F0A27008961AB /* Debug.swift */; };
		892A5D5B222F0D7C008961AB /* LoopTestingKit.framework in Frameworks */ = {isa = PBXBuildFile; fileRef = 892A5D5A222F0D7C008961AB /* LoopTestingKit.framework */; };
		892A5D692230C41D008961AB /* RangeReplaceableCollection.swift in Sources */ = {isa = PBXBuildFile; fileRef = 892A5D682230C41D008961AB /* RangeReplaceableCollection.swift */; };
		892D7C5123B54A15008A9656 /* CarbEntryViewController.swift in Sources */ = {isa = PBXBuildFile; fileRef = 892D7C5023B54A14008A9656 /* CarbEntryViewController.swift */; };
		892FB4CD22040104005293EC /* OverridePresetRow.swift in Sources */ = {isa = PBXBuildFile; fileRef = 892FB4CC22040104005293EC /* OverridePresetRow.swift */; };
		892FB4CF220402C0005293EC /* OverrideSelectionController.swift in Sources */ = {isa = PBXBuildFile; fileRef = 892FB4CE220402C0005293EC /* OverrideSelectionController.swift */; };
		894F6DD3243BCBDB00CCE676 /* Environment+SizeClass.swift in Sources */ = {isa = PBXBuildFile; fileRef = 894F6DD2243BCBDB00CCE676 /* Environment+SizeClass.swift */; };
		894F6DD7243C047300CCE676 /* View+Position.swift in Sources */ = {isa = PBXBuildFile; fileRef = 894F6DD6243C047300CCE676 /* View+Position.swift */; };
		894F6DD9243C060600CCE676 /* ScalablePositionedText.swift in Sources */ = {isa = PBXBuildFile; fileRef = 894F6DD8243C060600CCE676 /* ScalablePositionedText.swift */; };
		894F6DDB243C07CF00CCE676 /* GramLabel.swift in Sources */ = {isa = PBXBuildFile; fileRef = 894F6DDA243C07CF00CCE676 /* GramLabel.swift */; };
		894F6DDD243C0A2300CCE676 /* CarbAmountLabel.swift in Sources */ = {isa = PBXBuildFile; fileRef = 894F6DDC243C0A2300CCE676 /* CarbAmountLabel.swift */; };
		895788AD242E69A2002CB114 /* AbsorptionTimeSelection.swift in Sources */ = {isa = PBXBuildFile; fileRef = 895788A5242E69A1002CB114 /* AbsorptionTimeSelection.swift */; };
		895788AE242E69A2002CB114 /* CarbAndBolusFlow.swift in Sources */ = {isa = PBXBuildFile; fileRef = 895788A6242E69A1002CB114 /* CarbAndBolusFlow.swift */; };
		895788AF242E69A2002CB114 /* BolusInput.swift in Sources */ = {isa = PBXBuildFile; fileRef = 895788A7242E69A1002CB114 /* BolusInput.swift */; };
		895788B1242E69A2002CB114 /* Color.swift in Sources */ = {isa = PBXBuildFile; fileRef = 895788A9242E69A1002CB114 /* Color.swift */; };
		895788B2242E69A2002CB114 /* CircularAccessoryButtonStyle.swift in Sources */ = {isa = PBXBuildFile; fileRef = 895788AA242E69A1002CB114 /* CircularAccessoryButtonStyle.swift */; };
		895788B3242E69A2002CB114 /* ActionButton.swift in Sources */ = {isa = PBXBuildFile; fileRef = 895788AB242E69A2002CB114 /* ActionButton.swift */; };
		895FE0952201234000FCF18A /* OverrideSelectionViewController.swift in Sources */ = {isa = PBXBuildFile; fileRef = 895FE0942201234000FCF18A /* OverrideSelectionViewController.swift */; };
		8968B1122408B3520074BB48 /* UIFont.swift in Sources */ = {isa = PBXBuildFile; fileRef = 8968B1112408B3520074BB48 /* UIFont.swift */; };
		8968B114240C55F10074BB48 /* LoopSettingsTests.swift in Sources */ = {isa = PBXBuildFile; fileRef = 8968B113240C55F10074BB48 /* LoopSettingsTests.swift */; };
		897A5A9624C2175B00C4E71D /* BolusEntryView.swift in Sources */ = {isa = PBXBuildFile; fileRef = 897A5A9524C2175B00C4E71D /* BolusEntryView.swift */; };
		897A5A9924C22DE800C4E71D /* BolusEntryViewModel.swift in Sources */ = {isa = PBXBuildFile; fileRef = 897A5A9824C22DE800C4E71D /* BolusEntryViewModel.swift */; };
		898ECA60218ABD17001E9D35 /* GlucoseChartScaler.swift in Sources */ = {isa = PBXBuildFile; fileRef = 898ECA5E218ABD17001E9D35 /* GlucoseChartScaler.swift */; };
		898ECA61218ABD17001E9D35 /* GlucoseChartData.swift in Sources */ = {isa = PBXBuildFile; fileRef = 898ECA5F218ABD17001E9D35 /* GlucoseChartData.swift */; };
		898ECA63218ABD21001E9D35 /* ComplicationChartManager.swift in Sources */ = {isa = PBXBuildFile; fileRef = 898ECA62218ABD21001E9D35 /* ComplicationChartManager.swift */; };
		898ECA65218ABD9B001E9D35 /* CGRect.swift in Sources */ = {isa = PBXBuildFile; fileRef = 898ECA64218ABD9A001E9D35 /* CGRect.swift */; };
		898ECA69218ABDA9001E9D35 /* CLKTextProvider+Compound.m in Sources */ = {isa = PBXBuildFile; fileRef = 898ECA67218ABDA8001E9D35 /* CLKTextProvider+Compound.m */; };
		899433B823FE129800FA4BEA /* OverrideBadgeView.swift in Sources */ = {isa = PBXBuildFile; fileRef = 899433B723FE129700FA4BEA /* OverrideBadgeView.swift */; };
		89A1B66E24ABFDF800117AC2 /* SupportedBolusVolumesUserInfo.swift in Sources */ = {isa = PBXBuildFile; fileRef = 89A1B66D24ABFDF800117AC2 /* SupportedBolusVolumesUserInfo.swift */; };
		89A1B66F24ABFDF800117AC2 /* SupportedBolusVolumesUserInfo.swift in Sources */ = {isa = PBXBuildFile; fileRef = 89A1B66D24ABFDF800117AC2 /* SupportedBolusVolumesUserInfo.swift */; };
		89A605E324327DFE009C1096 /* CarbAmountInput.swift in Sources */ = {isa = PBXBuildFile; fileRef = 89A605E224327DFE009C1096 /* CarbAmountInput.swift */; };
		89A605E524327F45009C1096 /* DoseVolumeInput.swift in Sources */ = {isa = PBXBuildFile; fileRef = 89A605E424327F45009C1096 /* DoseVolumeInput.swift */; };
		89A605E72432860C009C1096 /* PeriodicPublisher.swift in Sources */ = {isa = PBXBuildFile; fileRef = 89A605E62432860C009C1096 /* PeriodicPublisher.swift */; };
		89A605E924328862009C1096 /* Checkmark.swift in Sources */ = {isa = PBXBuildFile; fileRef = 89A605E824328862009C1096 /* Checkmark.swift */; };
		89A605EB243288E4009C1096 /* TopDownTriangle.swift in Sources */ = {isa = PBXBuildFile; fileRef = 89A605EA243288E4009C1096 /* TopDownTriangle.swift */; };
		89A605ED24328972009C1096 /* BolusArrow.swift in Sources */ = {isa = PBXBuildFile; fileRef = 89A605EC24328972009C1096 /* BolusArrow.swift */; };
		89A605EF2432925D009C1096 /* CompletionCheckmark.swift in Sources */ = {isa = PBXBuildFile; fileRef = 89A605EE2432925D009C1096 /* CompletionCheckmark.swift */; };
		89A605F12432BD18009C1096 /* BolusConfirmationVisual.swift in Sources */ = {isa = PBXBuildFile; fileRef = 89A605F02432BD18009C1096 /* BolusConfirmationVisual.swift */; };
		89ADE13B226BFA0F0067222B /* TestingScenariosManager.swift in Sources */ = {isa = PBXBuildFile; fileRef = 89ADE13A226BFA0F0067222B /* TestingScenariosManager.swift */; };
		89CA2B30226C0161004D9350 /* DirectoryObserver.swift in Sources */ = {isa = PBXBuildFile; fileRef = 89CA2B2F226C0161004D9350 /* DirectoryObserver.swift */; };
		89CA2B32226C18B8004D9350 /* TestingScenariosTableViewController.swift in Sources */ = {isa = PBXBuildFile; fileRef = 89CA2B31226C18B8004D9350 /* TestingScenariosTableViewController.swift */; };
		89CA2B3D226E6B13004D9350 /* LocalTestingScenariosManager.swift in Sources */ = {isa = PBXBuildFile; fileRef = 89CA2B3C226E6B13004D9350 /* LocalTestingScenariosManager.swift */; };
		89CAB36324C8FE96009EE3CE /* PredictedGlucoseChartView.swift in Sources */ = {isa = PBXBuildFile; fileRef = 89CAB36224C8FE95009EE3CE /* PredictedGlucoseChartView.swift */; };
		89D1503E24B506EB00EDE253 /* Dictionary.swift in Sources */ = {isa = PBXBuildFile; fileRef = 89D1503D24B506EB00EDE253 /* Dictionary.swift */; };
		89D6953E23B6DF8A002B3066 /* PotentialCarbEntryTableViewCell.swift in Sources */ = {isa = PBXBuildFile; fileRef = 89D6953D23B6DF8A002B3066 /* PotentialCarbEntryTableViewCell.swift */; };
		89E08FC2242E73DC000D719B /* CarbAmountPositionKey.swift in Sources */ = {isa = PBXBuildFile; fileRef = 89E08FC1242E73DC000D719B /* CarbAmountPositionKey.swift */; };
		89E08FC4242E73F0000D719B /* GramLabelPositionKey.swift in Sources */ = {isa = PBXBuildFile; fileRef = 89E08FC3242E73F0000D719B /* GramLabelPositionKey.swift */; };
		89E08FC6242E7506000D719B /* CarbAndDateInput.swift in Sources */ = {isa = PBXBuildFile; fileRef = 89E08FC5242E7506000D719B /* CarbAndDateInput.swift */; };
		89E08FC8242E76E9000D719B /* AnyTransition.swift in Sources */ = {isa = PBXBuildFile; fileRef = 89E08FC7242E76E9000D719B /* AnyTransition.swift */; };
		89E08FCA242E7714000D719B /* UIFont.swift in Sources */ = {isa = PBXBuildFile; fileRef = 89E08FC9242E7714000D719B /* UIFont.swift */; };
		89E08FCC242E790C000D719B /* Comparable.swift in Sources */ = {isa = PBXBuildFile; fileRef = 89E08FCB242E790C000D719B /* Comparable.swift */; };
		89E08FD0242E8B2B000D719B /* BolusConfirmationView.swift in Sources */ = {isa = PBXBuildFile; fileRef = 89E08FCF242E8B2B000D719B /* BolusConfirmationView.swift */; };
		89E267FC2292456700A3F2AF /* FeatureFlags.swift in Sources */ = {isa = PBXBuildFile; fileRef = 89E267FB2292456700A3F2AF /* FeatureFlags.swift */; };
		89E267FD2292456700A3F2AF /* FeatureFlags.swift in Sources */ = {isa = PBXBuildFile; fileRef = 89E267FB2292456700A3F2AF /* FeatureFlags.swift */; };
		89E267FF229267DF00A3F2AF /* Optional.swift in Sources */ = {isa = PBXBuildFile; fileRef = 89E267FE229267DF00A3F2AF /* Optional.swift */; };
		89E26800229267DF00A3F2AF /* Optional.swift in Sources */ = {isa = PBXBuildFile; fileRef = 89E267FE229267DF00A3F2AF /* Optional.swift */; };
		89F9118F24352F1600ECCAF3 /* DigitalCrownRotation.swift in Sources */ = {isa = PBXBuildFile; fileRef = 89F9118E24352F1600ECCAF3 /* DigitalCrownRotation.swift */; };
		89F9119224358E2B00ECCAF3 /* CarbEntryInputMode.swift in Sources */ = {isa = PBXBuildFile; fileRef = 89F9119124358E2B00ECCAF3 /* CarbEntryInputMode.swift */; };
		89F9119424358E4500ECCAF3 /* CarbAbsorptionTime.swift in Sources */ = {isa = PBXBuildFile; fileRef = 89F9119324358E4500ECCAF3 /* CarbAbsorptionTime.swift */; };
		89F9119624358E6900ECCAF3 /* BolusPickerValues.swift in Sources */ = {isa = PBXBuildFile; fileRef = 89F9119524358E6900ECCAF3 /* BolusPickerValues.swift */; };
		89FE21AD24AC57E30033F501 /* Collection.swift in Sources */ = {isa = PBXBuildFile; fileRef = 89FE21AC24AC57E30033F501 /* Collection.swift */; };
		A91E4C2124F867A700BE9213 /* StoredAlertTests.swift in Sources */ = {isa = PBXBuildFile; fileRef = A91E4C2024F867A700BE9213 /* StoredAlertTests.swift */; };
		A91E4C2324F86F1000BE9213 /* CriticalEventLogExportManagerTests.swift in Sources */ = {isa = PBXBuildFile; fileRef = A91E4C2224F86F1000BE9213 /* CriticalEventLogExportManagerTests.swift */; };
		A92E557E2464DFFD00DB93BB /* DosingDecisionStore.swift in Sources */ = {isa = PBXBuildFile; fileRef = A92E557D2464DFFD00DB93BB /* DosingDecisionStore.swift */; };
		A9347F2F24E7508A00C99C34 /* WatchHistoricalCarbs.swift in Sources */ = {isa = PBXBuildFile; fileRef = A9347F2E24E7508A00C99C34 /* WatchHistoricalCarbs.swift */; };
		A9347F3124E7521800C99C34 /* CarbBackfillRequestUserInfo.swift in Sources */ = {isa = PBXBuildFile; fileRef = A9347F3024E7521800C99C34 /* CarbBackfillRequestUserInfo.swift */; };
		A9347F3224E7522400C99C34 /* CarbBackfillRequestUserInfo.swift in Sources */ = {isa = PBXBuildFile; fileRef = A9347F3024E7521800C99C34 /* CarbBackfillRequestUserInfo.swift */; };
		A9347F3324E7522900C99C34 /* WatchHistoricalCarbs.swift in Sources */ = {isa = PBXBuildFile; fileRef = A9347F2E24E7508A00C99C34 /* WatchHistoricalCarbs.swift */; };
		A963B27A252CEBAE0062AA12 /* SetBolusUserInfoTests.swift in Sources */ = {isa = PBXBuildFile; fileRef = A963B279252CEBAE0062AA12 /* SetBolusUserInfoTests.swift */; };
		A966152623EA5A26005D8B29 /* DefaultAssets.xcassets in Resources */ = {isa = PBXBuildFile; fileRef = A966152423EA5A25005D8B29 /* DefaultAssets.xcassets */; };
		A966152723EA5A26005D8B29 /* DerivedAssets.xcassets in Resources */ = {isa = PBXBuildFile; fileRef = A966152523EA5A25005D8B29 /* DerivedAssets.xcassets */; };
		A966152A23EA5A37005D8B29 /* DefaultAssets.xcassets in Resources */ = {isa = PBXBuildFile; fileRef = A966152823EA5A37005D8B29 /* DefaultAssets.xcassets */; };
		A966152B23EA5A37005D8B29 /* DerivedAssets.xcassets in Resources */ = {isa = PBXBuildFile; fileRef = A966152923EA5A37005D8B29 /* DerivedAssets.xcassets */; };
		A967D94C24F99B9300CDDF8A /* OutputStream.swift in Sources */ = {isa = PBXBuildFile; fileRef = A967D94B24F99B9300CDDF8A /* OutputStream.swift */; };
		A977A2F424ACFECF0059C207 /* CriticalEventLogExportManager.swift in Sources */ = {isa = PBXBuildFile; fileRef = A977A2F324ACFECF0059C207 /* CriticalEventLogExportManager.swift */; };
		A985464D251448300099C1A6 /* OutputStreamTests.swift in Sources */ = {isa = PBXBuildFile; fileRef = A985464C251448300099C1A6 /* OutputStreamTests.swift */; };
		A98556852493F901000FD662 /* AlertStore+SimulatedCoreData.swift in Sources */ = {isa = PBXBuildFile; fileRef = A98556842493F901000FD662 /* AlertStore+SimulatedCoreData.swift */; };
		A987CD4924A58A0100439ADC /* ZipArchive.swift in Sources */ = {isa = PBXBuildFile; fileRef = A987CD4824A58A0100439ADC /* ZipArchive.swift */; };
		A999D40424663CE1004C89D4 /* DoseStore.swift in Sources */ = {isa = PBXBuildFile; fileRef = A999D40324663CE1004C89D4 /* DoseStore.swift */; };
		A999D40624663D18004C89D4 /* PumpManagerError.swift in Sources */ = {isa = PBXBuildFile; fileRef = A999D40524663D18004C89D4 /* PumpManagerError.swift */; };
		A999D40A24663DC7004C89D4 /* CarbStore.swift in Sources */ = {isa = PBXBuildFile; fileRef = A999D40924663DC7004C89D4 /* CarbStore.swift */; };
		A9A056B324B93C62007CF06D /* CriticalEventLogExportView.swift in Sources */ = {isa = PBXBuildFile; fileRef = A9A056B224B93C62007CF06D /* CriticalEventLogExportView.swift */; };
		A9A056B524B94123007CF06D /* CriticalEventLogExportViewModel.swift in Sources */ = {isa = PBXBuildFile; fileRef = A9A056B424B94123007CF06D /* CriticalEventLogExportViewModel.swift */; };
		A9A63F8D246B261100588D5B /* DosingDecisionStoreTests.swift in Sources */ = {isa = PBXBuildFile; fileRef = A9A63F8C246B261100588D5B /* DosingDecisionStoreTests.swift */; };
		A9A63F8E246B271600588D5B /* NSTimeInterval.swift in Sources */ = {isa = PBXBuildFile; fileRef = 439897341CD2F7DE00223065 /* NSTimeInterval.swift */; };
		A9B607B0247F000F00792BE4 /* UserNotifications+Loop.swift in Sources */ = {isa = PBXBuildFile; fileRef = A9B607AF247F000F00792BE4 /* UserNotifications+Loop.swift */; };
		A9C1719725366F780053BCBD /* WatchHistoricalGlucoseTest.swift in Sources */ = {isa = PBXBuildFile; fileRef = A9C1719625366F780053BCBD /* WatchHistoricalGlucoseTest.swift */; };
		A9C62D8223316FF600535612 /* UserDefaults+Services.swift in Sources */ = {isa = PBXBuildFile; fileRef = A9C62D8123316FF500535612 /* UserDefaults+Services.swift */; };
		A9C62D842331700E00535612 /* DiagnosticLog+Subsystem.swift in Sources */ = {isa = PBXBuildFile; fileRef = A9C62D832331700D00535612 /* DiagnosticLog+Subsystem.swift */; };
		A9C62D882331703100535612 /* Service.swift in Sources */ = {isa = PBXBuildFile; fileRef = A9C62D852331703000535612 /* Service.swift */; };
		A9C62D892331703100535612 /* LoggingServicesManager.swift in Sources */ = {isa = PBXBuildFile; fileRef = A9C62D862331703000535612 /* LoggingServicesManager.swift */; };
		A9C62D8A2331703100535612 /* ServicesManager.swift in Sources */ = {isa = PBXBuildFile; fileRef = A9C62D872331703000535612 /* ServicesManager.swift */; };
		A9C62D8E2331708700535612 /* AuthenticationTableViewCell+NibLoadable.swift in Sources */ = {isa = PBXBuildFile; fileRef = A9C62D8D2331708700535612 /* AuthenticationTableViewCell+NibLoadable.swift */; };
		A9CBE458248AB564008E7BA2 /* DoseStore+SimulatedCoreData.swift in Sources */ = {isa = PBXBuildFile; fileRef = A9CBE457248AB564008E7BA2 /* DoseStore+SimulatedCoreData.swift */; };
		A9CBE45A248ACBE1008E7BA2 /* DosingDecisionStore+SimulatedCoreData.swift in Sources */ = {isa = PBXBuildFile; fileRef = A9CBE459248ACBE1008E7BA2 /* DosingDecisionStore+SimulatedCoreData.swift */; };
		A9CBE45C248ACC03008E7BA2 /* SettingsStore+SimulatedCoreData.swift in Sources */ = {isa = PBXBuildFile; fileRef = A9CBE45B248ACC03008E7BA2 /* SettingsStore+SimulatedCoreData.swift */; };
		A9CE912224CA032E00302A40 /* NSUserDefaults.swift in Sources */ = {isa = PBXBuildFile; fileRef = 430B29892041F54A00BA9F93 /* NSUserDefaults.swift */; };
		A9DAE7D02332D77F006AE942 /* LoopTests.swift in Sources */ = {isa = PBXBuildFile; fileRef = A9DAE7CF2332D77F006AE942 /* LoopTests.swift */; };
		A9DF02CB24F72B9E00B7C988 /* CriticalEventLogTests.swift in Sources */ = {isa = PBXBuildFile; fileRef = A9DF02CA24F72B9E00B7C988 /* CriticalEventLogTests.swift */; };
		A9DF02CD24F72BC800B7C988 /* PersistenceControllerTestCase.swift in Sources */ = {isa = PBXBuildFile; fileRef = A9DF02CC24F72BC800B7C988 /* PersistenceControllerTestCase.swift */; };
		A9DFAFB324F0415E00950D1E /* CarbBackfillRequestUserInfoTests.swift in Sources */ = {isa = PBXBuildFile; fileRef = A9DFAFB224F0415E00950D1E /* CarbBackfillRequestUserInfoTests.swift */; };
		A9DFAFB524F048A000950D1E /* WatchHistoricalCarbsTests.swift in Sources */ = {isa = PBXBuildFile; fileRef = A9DFAFB424F048A000950D1E /* WatchHistoricalCarbsTests.swift */; };
		A9E6DFE6246A042E005B1A1C /* CarbStoreTests.swift in Sources */ = {isa = PBXBuildFile; fileRef = A9E6DFE5246A042E005B1A1C /* CarbStoreTests.swift */; };
		A9E6DFE8246A043D005B1A1C /* DoseStoreTests.swift in Sources */ = {isa = PBXBuildFile; fileRef = A9E6DFE7246A043C005B1A1C /* DoseStoreTests.swift */; };
		A9E6DFEA246A0448005B1A1C /* PumpManagerErrorTests.swift in Sources */ = {isa = PBXBuildFile; fileRef = A9E6DFE9246A0448005B1A1C /* PumpManagerErrorTests.swift */; };
		A9E6DFEF246A0474005B1A1C /* LoopErrorTests.swift in Sources */ = {isa = PBXBuildFile; fileRef = A9E6DFEE246A0474005B1A1C /* LoopErrorTests.swift */; };
		A9F5F1F5251050EC00E7C8A4 /* ZipArchiveTests.swift in Sources */ = {isa = PBXBuildFile; fileRef = A9F5F1F4251050EC00E7C8A4 /* ZipArchiveTests.swift */; };
		A9F66FC3247F451500096EA7 /* UIDevice+Loop.swift in Sources */ = {isa = PBXBuildFile; fileRef = A9F66FC2247F451500096EA7 /* UIDevice+Loop.swift */; };
		A9F703732489BC8500C98AD8 /* CarbStore+SimulatedCoreData.swift in Sources */ = {isa = PBXBuildFile; fileRef = A9F703722489BC8500C98AD8 /* CarbStore+SimulatedCoreData.swift */; };
		A9F703752489C9A000C98AD8 /* GlucoseStore+SimulatedCoreData.swift in Sources */ = {isa = PBXBuildFile; fileRef = A9F703742489C9A000C98AD8 /* GlucoseStore+SimulatedCoreData.swift */; };
		A9F703772489D8AA00C98AD8 /* PersistentDeviceLog+SimulatedCoreData.swift in Sources */ = {isa = PBXBuildFile; fileRef = A9F703762489D8AA00C98AD8 /* PersistentDeviceLog+SimulatedCoreData.swift */; };
		A9FB75F1252BE320004C7D3F /* BolusDosingDecision.swift in Sources */ = {isa = PBXBuildFile; fileRef = A9FB75F0252BE320004C7D3F /* BolusDosingDecision.swift */; };
		B405E35924D2A75B00DD058D /* DerivedAssets.xcassets in Resources */ = {isa = PBXBuildFile; fileRef = A966152923EA5A37005D8B29 /* DerivedAssets.xcassets */; };
		B405E35A24D2B1A400DD058D /* HUDAssets.xcassets in Resources */ = {isa = PBXBuildFile; fileRef = 4F2C15961E09E94E00E160D4 /* HUDAssets.xcassets */; };
		B405E35B24D2E05600DD058D /* HUDAssets.xcassets in Resources */ = {isa = PBXBuildFile; fileRef = 4F2C15961E09E94E00E160D4 /* HUDAssets.xcassets */; };
		B40D07C7251A89D500C1C6D7 /* GlucoseDisplay.swift in Sources */ = {isa = PBXBuildFile; fileRef = B40D07C6251A89D500C1C6D7 /* GlucoseDisplay.swift */; };
		B42C951424A3C76000857C73 /* CGMStatusHUDViewModel.swift in Sources */ = {isa = PBXBuildFile; fileRef = B42C951324A3C76000857C73 /* CGMStatusHUDViewModel.swift */; };
		B43DA44124D9C12100CAFF4E /* DismissibleHostingController.swift in Sources */ = {isa = PBXBuildFile; fileRef = B43DA44024D9C12100CAFF4E /* DismissibleHostingController.swift */; };
		B44251B3252350CE00605937 /* ChartAxisValuesStaticGeneratorTests.swift in Sources */ = {isa = PBXBuildFile; fileRef = B44251B2252350CE00605937 /* ChartAxisValuesStaticGeneratorTests.swift */; };
		B44251B62523578300605937 /* PredictedGlucoseChartTests.swift in Sources */ = {isa = PBXBuildFile; fileRef = B44251B52523578300605937 /* PredictedGlucoseChartTests.swift */; };
		B47A791C2508009E006C0E11 /* ChartAxisValuesStaticGenerator.swift in Sources */ = {isa = PBXBuildFile; fileRef = B47A791B2508009E006C0E11 /* ChartAxisValuesStaticGenerator.swift */; };
		B48B0BAC24900093009A48DE /* PumpStatusHUDView.swift in Sources */ = {isa = PBXBuildFile; fileRef = B48B0BAB24900093009A48DE /* PumpStatusHUDView.swift */; };
		B490A03F24D0550F00F509FA /* GlucoseRangeCategory.swift in Sources */ = {isa = PBXBuildFile; fileRef = B490A03E24D0550F00F509FA /* GlucoseRangeCategory.swift */; };
		B490A04124D0559D00F509FA /* DeviceLifecycleProgressState.swift in Sources */ = {isa = PBXBuildFile; fileRef = B490A04024D0559D00F509FA /* DeviceLifecycleProgressState.swift */; };
		B490A04324D055D900F509FA /* DeviceStatusHighlight.swift in Sources */ = {isa = PBXBuildFile; fileRef = B490A04224D055D900F509FA /* DeviceStatusHighlight.swift */; };
		B491B09E24D0B600004CBE8F /* DerivedAssets.xcassets in Resources */ = {isa = PBXBuildFile; fileRef = A966152523EA5A25005D8B29 /* DerivedAssets.xcassets */; };
		B491B0A324D0B66D004CBE8F /* Color.swift in Sources */ = {isa = PBXBuildFile; fileRef = B490A03C24D04F9400F509FA /* Color.swift */; };
		B491B0A424D0B675004CBE8F /* UIColor.swift in Sources */ = {isa = PBXBuildFile; fileRef = 43BFF0B11E45C18400FF19A9 /* UIColor.swift */; };
		B4AC0D3F24B9005300CDB0A1 /* UIImage.swift in Sources */ = {isa = PBXBuildFile; fileRef = 437CEEE31CDE5C0A003C8C80 /* UIImage.swift */; };
		B4BC56382518DEA900373647 /* CGMStatusHUDViewModelTests.swift in Sources */ = {isa = PBXBuildFile; fileRef = B4BC56372518DEA900373647 /* CGMStatusHUDViewModelTests.swift */; };
		B4CAD8612549D1530057946B /* LoopSettingsAlerter.swift in Sources */ = {isa = PBXBuildFile; fileRef = B4CAD8502549D02D0057946B /* LoopSettingsAlerter.swift */; };
		B4CAD8792549D2540057946B /* LoopCompletionFreshnessTests.swift in Sources */ = {isa = PBXBuildFile; fileRef = B4CAD8782549D2540057946B /* LoopCompletionFreshnessTests.swift */; };
		B4D620D424D9EDB900043B3C /* GuidanceColors.swift in Sources */ = {isa = PBXBuildFile; fileRef = B4D620D324D9EDB900043B3C /* GuidanceColors.swift */; };
		B4E96D4B248A6B6E002DABAD /* DeviceStatusHUDView.swift in Sources */ = {isa = PBXBuildFile; fileRef = B4E96D4A248A6B6E002DABAD /* DeviceStatusHUDView.swift */; };
		B4E96D4F248A6E20002DABAD /* CGMStatusHUDView.swift in Sources */ = {isa = PBXBuildFile; fileRef = B4E96D4E248A6E20002DABAD /* CGMStatusHUDView.swift */; };
		B4E96D53248A7386002DABAD /* GlucoseValueHUDView.swift in Sources */ = {isa = PBXBuildFile; fileRef = B4E96D52248A7386002DABAD /* GlucoseValueHUDView.swift */; };
		B4E96D55248A7509002DABAD /* GlucoseTrendHUDView.swift in Sources */ = {isa = PBXBuildFile; fileRef = B4E96D54248A7509002DABAD /* GlucoseTrendHUDView.swift */; };
		B4E96D57248A7B0F002DABAD /* StatusHighlightHUDView.swift in Sources */ = {isa = PBXBuildFile; fileRef = B4E96D56248A7B0F002DABAD /* StatusHighlightHUDView.swift */; };
		B4E96D59248A7F9A002DABAD /* StatusHighlightHUDView.xib in Resources */ = {isa = PBXBuildFile; fileRef = B4E96D58248A7F9A002DABAD /* StatusHighlightHUDView.xib */; };
		B4E96D5B248A8229002DABAD /* StatusBarHUDView.swift in Sources */ = {isa = PBXBuildFile; fileRef = B4E96D5A248A8229002DABAD /* StatusBarHUDView.swift */; };
		B4E96D5D248A82A2002DABAD /* StatusBarHUDView.xib in Resources */ = {isa = PBXBuildFile; fileRef = B4E96D5C248A82A2002DABAD /* StatusBarHUDView.xib */; };
		B4F3D25124AF890C0095CE44 /* BluetoothStateManager.swift in Sources */ = {isa = PBXBuildFile; fileRef = B4F3D25024AF890C0095CE44 /* BluetoothStateManager.swift */; };
		B4FACBB12541FAB700199981 /* LoopSettingsAlerterTests.swift in Sources */ = {isa = PBXBuildFile; fileRef = B4FACBB02541FAB700199981 /* LoopSettingsAlerterTests.swift */; };
		B4FEEF7D24B8A71F00A8DF9B /* DeviceDataManager+DeviceStatus.swift in Sources */ = {isa = PBXBuildFile; fileRef = B4FEEF7C24B8A71F00A8DF9B /* DeviceDataManager+DeviceStatus.swift */; };
		C10B28461EA9BA5E006EA1FC /* far_future_high_bg_forecast.json in Resources */ = {isa = PBXBuildFile; fileRef = C10B28451EA9BA5E006EA1FC /* far_future_high_bg_forecast.json */; };
		C11BD0552523CFED00236B08 /* SimpleBolusViewModel.swift in Sources */ = {isa = PBXBuildFile; fileRef = C11BD0542523CFED00236B08 /* SimpleBolusViewModel.swift */; };
		C11C87DE1E21EAAD00BB71D3 /* HKUnit.swift in Sources */ = {isa = PBXBuildFile; fileRef = 4F526D5E1DF2459000A04910 /* HKUnit.swift */; };
		C1201E2C23ECDBD0002DA84A /* WatchContextRequestUserInfo.swift in Sources */ = {isa = PBXBuildFile; fileRef = C1201E2B23ECDBD0002DA84A /* WatchContextRequestUserInfo.swift */; };
		C1201E2D23ECDF3D002DA84A /* WatchContextRequestUserInfo.swift in Sources */ = {isa = PBXBuildFile; fileRef = C1201E2B23ECDBD0002DA84A /* WatchContextRequestUserInfo.swift */; };
		C12F21A71DFA79CB00748193 /* recommend_temp_basal_very_low_end_in_range.json in Resources */ = {isa = PBXBuildFile; fileRef = C12F21A61DFA79CB00748193 /* recommend_temp_basal_very_low_end_in_range.json */; };
		C13255D6223E7BE2008AF50C /* BolusProgressTableViewCell.xib in Resources */ = {isa = PBXBuildFile; fileRef = C1F8B1DB223862D500DD66CF /* BolusProgressTableViewCell.xib */; };
		C136AA2423109CC6008A320D /* PluginManager.swift in Sources */ = {isa = PBXBuildFile; fileRef = C16DA84122E8E112008624C2 /* PluginManager.swift */; };
		C13BAD941E8009B000050CB5 /* NumberFormatter.swift in Sources */ = {isa = PBXBuildFile; fileRef = 43BFF0B31E45C1BE00FF19A9 /* NumberFormatter.swift */; };
		C13DA2B024F6C7690098BB29 /* UIViewController.swift in Sources */ = {isa = PBXBuildFile; fileRef = C13DA2AF24F6C7690098BB29 /* UIViewController.swift */; };
		C148CEE724FD91BD00711B3B /* DeliveryUncertaintyAlertManager.swift in Sources */ = {isa = PBXBuildFile; fileRef = C148CEE624FD91BD00711B3B /* DeliveryUncertaintyAlertManager.swift */; };
		C165756F2534C468004AE16E /* SimpleBolusViewModelTests.swift in Sources */ = {isa = PBXBuildFile; fileRef = C165756E2534C468004AE16E /* SimpleBolusViewModelTests.swift */; };
		C16575712538A36B004AE16E /* CGMStalenessMonitor.swift in Sources */ = {isa = PBXBuildFile; fileRef = C16575702538A36B004AE16E /* CGMStalenessMonitor.swift */; };
		C16575732538AFF6004AE16E /* CGMStalenessMonitorTests.swift in Sources */ = {isa = PBXBuildFile; fileRef = C16575722538AFF6004AE16E /* CGMStalenessMonitorTests.swift */; };
		C16575752539FD60004AE16E /* LoopCoreConstants.swift in Sources */ = {isa = PBXBuildFile; fileRef = C16575742539FD60004AE16E /* LoopCoreConstants.swift */; };
		C16575762539FEF3004AE16E /* LoopCoreConstants.swift in Sources */ = {isa = PBXBuildFile; fileRef = C16575742539FD60004AE16E /* LoopCoreConstants.swift */; };
		C1657578253A0021004AE16E /* ChartConstants.swift in Sources */ = {isa = PBXBuildFile; fileRef = C1657577253A0021004AE16E /* ChartConstants.swift */; };
		C165B8CE23302C5D0004112E /* RemoteCommand.swift in Sources */ = {isa = PBXBuildFile; fileRef = C165B8CD23302C5D0004112E /* RemoteCommand.swift */; };
		C16DA84222E8E112008624C2 /* PluginManager.swift in Sources */ = {isa = PBXBuildFile; fileRef = C16DA84122E8E112008624C2 /* PluginManager.swift */; };
		C1742332259BEADC00399C9D /* LoggedDoseView.swift in Sources */ = {isa = PBXBuildFile; fileRef = C1742331259BEADC00399C9D /* LoggedDoseView.swift */; };
		C174233C259BEB0F00399C9D /* LoggedDoseViewModel.swift in Sources */ = {isa = PBXBuildFile; fileRef = C174233B259BEB0F00399C9D /* LoggedDoseViewModel.swift */; };
		C1750AEC255B013300B8011C /* Minizip.framework in Frameworks */ = {isa = PBXBuildFile; fileRef = C1750AEB255B013300B8011C /* Minizip.framework */; };
		C1777A6625A125F100595963 /* LoggedDoseViewModelTests.swift in Sources */ = {isa = PBXBuildFile; fileRef = C1777A6525A125F100595963 /* LoggedDoseViewModelTests.swift */; };
		C178249A1E1999FA00D9D25C /* CaseCountable.swift in Sources */ = {isa = PBXBuildFile; fileRef = C17824991E1999FA00D9D25C /* CaseCountable.swift */; };
		C17824A01E19CF9800D9D25C /* GlucoseThresholdTableViewController.swift in Sources */ = {isa = PBXBuildFile; fileRef = C178249F1E19CF9800D9D25C /* GlucoseThresholdTableViewController.swift */; };
		C17824A31E19EAB600D9D25C /* recommend_temp_basal_start_very_low_end_high.json in Resources */ = {isa = PBXBuildFile; fileRef = C17824A21E19EAB600D9D25C /* recommend_temp_basal_start_very_low_end_high.json */; };
		C17824A51E1AD4D100D9D25C /* ManualBolusRecommendation.swift in Sources */ = {isa = PBXBuildFile; fileRef = C17824A41E1AD4D100D9D25C /* ManualBolusRecommendation.swift */; };
		C17824A61E1AF91F00D9D25C /* ManualBolusRecommendation.swift in Sources */ = {isa = PBXBuildFile; fileRef = C17824A41E1AD4D100D9D25C /* ManualBolusRecommendation.swift */; };
		C1814B86225E507C008D2D8E /* Sequence.swift in Sources */ = {isa = PBXBuildFile; fileRef = C1814B85225E507C008D2D8E /* Sequence.swift */; };
		C18913B52524F24C007B0683 /* DeviceDataManager+SimpleBolusViewModelDelegate.swift in Sources */ = {isa = PBXBuildFile; fileRef = C18913B42524F24C007B0683 /* DeviceDataManager+SimpleBolusViewModelDelegate.swift */; };
		C19008FE25225D3900721625 /* SimpleBolusCalculator.swift in Sources */ = {isa = PBXBuildFile; fileRef = C19008FD25225D3900721625 /* SimpleBolusCalculator.swift */; };
		C1900900252271BB00721625 /* SimpleBolusCalculatorTests.swift in Sources */ = {isa = PBXBuildFile; fileRef = C19008FF252271BB00721625 /* SimpleBolusCalculatorTests.swift */; };
		C191D2A125B3ACAA00C26C0B /* DosingStrategySelectionView.swift in Sources */ = {isa = PBXBuildFile; fileRef = C191D2A025B3ACAA00C26C0B /* DosingStrategySelectionView.swift */; };
		C19E96DF23D275F8003F79B0 /* LoopCompletionFreshness.swift in Sources */ = {isa = PBXBuildFile; fileRef = C19E96DD23D2733F003F79B0 /* LoopCompletionFreshness.swift */; };
		C19E96E023D275FA003F79B0 /* LoopCompletionFreshness.swift in Sources */ = {isa = PBXBuildFile; fileRef = C19E96DD23D2733F003F79B0 /* LoopCompletionFreshness.swift */; };
		C19F48742560ABFB003632D7 /* NSBundle.swift in Sources */ = {isa = PBXBuildFile; fileRef = 430DA58D1D4AEC230097D1CA /* NSBundle.swift */; };
		C1AD4200256D61E500164DDD /* Comparable.swift in Sources */ = {isa = PBXBuildFile; fileRef = C1AD41FF256D61E500164DDD /* Comparable.swift */; };
		C1C0BE2A224C0FA000C03B4D /* SwiftCharts.framework in Frameworks */ = {isa = PBXBuildFile; fileRef = 4346D1EF1C781BEA00ABAFE3 /* SwiftCharts.framework */; };
		C1C6591C1E1B1FDA0025CC58 /* recommend_temp_basal_dropping_then_rising.json in Resources */ = {isa = PBXBuildFile; fileRef = C1C6591B1E1B1FDA0025CC58 /* recommend_temp_basal_dropping_then_rising.json */; };
		C1C660D1252E4DD5009B5C32 /* LoopConstants.swift in Sources */ = {isa = PBXBuildFile; fileRef = C1C660D0252E4DD5009B5C32 /* LoopConstants.swift */; };
		C1C73F0D1DE3D0270022FC89 /* InfoPlist.strings in Resources */ = {isa = PBXBuildFile; fileRef = C1C73F0F1DE3D0270022FC89 /* InfoPlist.strings */; };
		C1D289B522F90A52003FFBD9 /* BasalDeliveryState.swift in Sources */ = {isa = PBXBuildFile; fileRef = C1D289B422F90A52003FFBD9 /* BasalDeliveryState.swift */; };
		C1DE5D23251BFC4D00439E49 /* SimpleBolusView.swift in Sources */ = {isa = PBXBuildFile; fileRef = C1DE5D22251BFC4D00439E49 /* SimpleBolusView.swift */; };
		C1E2773E224177C000354103 /* ClockKit.framework in Frameworks */ = {isa = PBXBuildFile; fileRef = C1E2773D224177C000354103 /* ClockKit.framework */; settings = {ATTRIBUTES = (Weak, ); }; };
		C1E2774822433D7A00354103 /* MKRingProgressView.framework in Frameworks */ = {isa = PBXBuildFile; fileRef = C1E2774722433D7A00354103 /* MKRingProgressView.framework */; };
		C1F8B243223E73FD00DD66CF /* BolusProgressTableViewCell.swift in Sources */ = {isa = PBXBuildFile; fileRef = C1F8B1D122375E4200DD66CF /* BolusProgressTableViewCell.swift */; };
		C1FB428C217806A400FAB378 /* StateColorPalette.swift in Sources */ = {isa = PBXBuildFile; fileRef = C1FB428B217806A300FAB378 /* StateColorPalette.swift */; };
		C1FB428D21791D2500FAB378 /* PumpManager.swift in Sources */ = {isa = PBXBuildFile; fileRef = 43C3B6F620BBCAA30026CAFA /* PumpManager.swift */; };
		C1FB428F217921D600FAB378 /* PumpManagerUI.swift in Sources */ = {isa = PBXBuildFile; fileRef = C1FB428E217921D600FAB378 /* PumpManagerUI.swift */; };
		C1FB4290217922A100FAB378 /* PumpManagerUI.swift in Sources */ = {isa = PBXBuildFile; fileRef = C1FB428E217921D600FAB378 /* PumpManagerUI.swift */; };
<<<<<<< HEAD
		DDBD43B92435728B00834C32 /* OTPNavigationController.swift in Sources */ = {isa = PBXBuildFile; fileRef = DDBD43B72435728900834C32 /* OTPNavigationController.swift */; };
		DDBD43BA2435728B00834C32 /* OTPSelectionViewController.swift in Sources */ = {isa = PBXBuildFile; fileRef = DDBD43B82435728B00834C32 /* OTPSelectionViewController.swift */; };
		DDBD43BC243572A800834C32 /* OTPManager.swift in Sources */ = {isa = PBXBuildFile; fileRef = DDBD43BB243572A800834C32 /* OTPManager.swift */; };
		DDBD43BE24357E9900834C32 /* Base32.framework in Frameworks */ = {isa = PBXBuildFile; fileRef = DDBD43BD24357E9900834C32 /* Base32.framework */; };
		DDBD43BF24357E9900834C32 /* Base32.framework in Embed Frameworks */ = {isa = PBXBuildFile; fileRef = DDBD43BD24357E9900834C32 /* Base32.framework */; settings = {ATTRIBUTES = (CodeSignOnCopy, RemoveHeadersOnCopy, ); }; };
		DDBD43C124357FF700834C32 /* OneTimePassword.framework in Frameworks */ = {isa = PBXBuildFile; fileRef = DDBD43C024357FF700834C32 /* OneTimePassword.framework */; };
		DDBD43C224357FF700834C32 /* OneTimePassword.framework in Embed Frameworks */ = {isa = PBXBuildFile; fileRef = DDBD43C024357FF700834C32 /* OneTimePassword.framework */; settings = {ATTRIBUTES = (CodeSignOnCopy, RemoveHeadersOnCopy, ); }; };
=======
		E90909D124E34AC500F963D2 /* high_and_rising_with_cob_momentum_effect.json in Resources */ = {isa = PBXBuildFile; fileRef = E90909CC24E34AC500F963D2 /* high_and_rising_with_cob_momentum_effect.json */; };
		E90909D224E34AC500F963D2 /* high_and_rising_with_cob_insulin_effect.json in Resources */ = {isa = PBXBuildFile; fileRef = E90909CD24E34AC500F963D2 /* high_and_rising_with_cob_insulin_effect.json */; };
		E90909D324E34AC500F963D2 /* high_and_rising_with_cob_predicted_glucose.json in Resources */ = {isa = PBXBuildFile; fileRef = E90909CE24E34AC500F963D2 /* high_and_rising_with_cob_predicted_glucose.json */; };
		E90909D424E34AC500F963D2 /* high_and_rising_with_cob_carb_effect.json in Resources */ = {isa = PBXBuildFile; fileRef = E90909CF24E34AC500F963D2 /* high_and_rising_with_cob_carb_effect.json */; };
		E90909D524E34AC500F963D2 /* high_and_rising_with_cob_counteraction_effect.json in Resources */ = {isa = PBXBuildFile; fileRef = E90909D024E34AC500F963D2 /* high_and_rising_with_cob_counteraction_effect.json */; };
		E90909DC24E34F1600F963D2 /* low_and_falling_predicted_glucose.json in Resources */ = {isa = PBXBuildFile; fileRef = E90909D724E34F1500F963D2 /* low_and_falling_predicted_glucose.json */; };
		E90909DD24E34F1600F963D2 /* low_and_falling_carb_effect.json in Resources */ = {isa = PBXBuildFile; fileRef = E90909D824E34F1500F963D2 /* low_and_falling_carb_effect.json */; };
		E90909DE24E34F1600F963D2 /* low_and_falling_counteraction_effect.json in Resources */ = {isa = PBXBuildFile; fileRef = E90909D924E34F1500F963D2 /* low_and_falling_counteraction_effect.json */; };
		E90909DF24E34F1600F963D2 /* low_and_falling_insulin_effect.json in Resources */ = {isa = PBXBuildFile; fileRef = E90909DA24E34F1600F963D2 /* low_and_falling_insulin_effect.json */; };
		E90909E024E34F1600F963D2 /* low_and_falling_momentum_effect.json in Resources */ = {isa = PBXBuildFile; fileRef = E90909DB24E34F1600F963D2 /* low_and_falling_momentum_effect.json */; };
		E90909E724E3530200F963D2 /* low_with_low_treatment_carb_effect.json in Resources */ = {isa = PBXBuildFile; fileRef = E90909E224E3530200F963D2 /* low_with_low_treatment_carb_effect.json */; };
		E90909E824E3530200F963D2 /* low_with_low_treatment_insulin_effect.json in Resources */ = {isa = PBXBuildFile; fileRef = E90909E324E3530200F963D2 /* low_with_low_treatment_insulin_effect.json */; };
		E90909E924E3530200F963D2 /* low_with_low_treatment_predicted_glucose.json in Resources */ = {isa = PBXBuildFile; fileRef = E90909E424E3530200F963D2 /* low_with_low_treatment_predicted_glucose.json */; };
		E90909EA24E3530200F963D2 /* low_with_low_treatment_momentum_effect.json in Resources */ = {isa = PBXBuildFile; fileRef = E90909E524E3530200F963D2 /* low_with_low_treatment_momentum_effect.json */; };
		E90909EB24E3530200F963D2 /* low_with_low_treatment_counteraction_effect.json in Resources */ = {isa = PBXBuildFile; fileRef = E90909E624E3530200F963D2 /* low_with_low_treatment_counteraction_effect.json */; };
		E90909EE24E35B4000F963D2 /* high_and_falling_predicted_glucose.json in Resources */ = {isa = PBXBuildFile; fileRef = E90909ED24E35B4000F963D2 /* high_and_falling_predicted_glucose.json */; };
		E90909F224E35B4D00F963D2 /* high_and_falling_counteraction_effect.json in Resources */ = {isa = PBXBuildFile; fileRef = E90909EF24E35B4C00F963D2 /* high_and_falling_counteraction_effect.json */; };
		E90909F324E35B4D00F963D2 /* high_and_falling_carb_effect.json in Resources */ = {isa = PBXBuildFile; fileRef = E90909F024E35B4C00F963D2 /* high_and_falling_carb_effect.json */; };
		E90909F424E35B4D00F963D2 /* high_and_falling_insulin_effect.json in Resources */ = {isa = PBXBuildFile; fileRef = E90909F124E35B4C00F963D2 /* high_and_falling_insulin_effect.json */; };
		E90909F624E35B7C00F963D2 /* high_and_falling_momentum_effect.json in Resources */ = {isa = PBXBuildFile; fileRef = E90909F524E35B7C00F963D2 /* high_and_falling_momentum_effect.json */; };
		E93E865424DB6CBA00FF40C8 /* retrospective_output.json in Resources */ = {isa = PBXBuildFile; fileRef = E93E865324DB6CBA00FF40C8 /* retrospective_output.json */; };
		E93E865624DB731900FF40C8 /* predicted_glucose_without_retrospective.json in Resources */ = {isa = PBXBuildFile; fileRef = E93E865524DB731900FF40C8 /* predicted_glucose_without_retrospective.json */; };
		E93E865824DB75BE00FF40C8 /* predicted_glucose_very_negative.json in Resources */ = {isa = PBXBuildFile; fileRef = E93E865724DB75BD00FF40C8 /* predicted_glucose_very_negative.json */; };
		E93E86A824DDCC4400FF40C8 /* MockDoseStore.swift in Sources */ = {isa = PBXBuildFile; fileRef = E93E86A724DDCC4400FF40C8 /* MockDoseStore.swift */; };
		E93E86B024DDE1BD00FF40C8 /* MockGlucoseStore.swift in Sources */ = {isa = PBXBuildFile; fileRef = E93E86AF24DDE1BD00FF40C8 /* MockGlucoseStore.swift */; };
		E93E86B224DDE21D00FF40C8 /* MockCarbStore.swift in Sources */ = {isa = PBXBuildFile; fileRef = E93E86B124DDE21D00FF40C8 /* MockCarbStore.swift */; };
		E93E86BA24E1FDC400FF40C8 /* flat_and_stable_insulin_effect.json in Resources */ = {isa = PBXBuildFile; fileRef = E93E86B424E1FDC400FF40C8 /* flat_and_stable_insulin_effect.json */; };
		E93E86BB24E1FDC400FF40C8 /* flat_and_stable_momentum_effect.json in Resources */ = {isa = PBXBuildFile; fileRef = E93E86B524E1FDC400FF40C8 /* flat_and_stable_momentum_effect.json */; };
		E93E86BC24E1FDC400FF40C8 /* flat_and_stable_predicted_glucose.json in Resources */ = {isa = PBXBuildFile; fileRef = E93E86B624E1FDC400FF40C8 /* flat_and_stable_predicted_glucose.json */; };
		E93E86BE24E1FDC400FF40C8 /* flat_and_stable_carb_effect.json in Resources */ = {isa = PBXBuildFile; fileRef = E93E86B824E1FDC400FF40C8 /* flat_and_stable_carb_effect.json */; };
		E93E86C324E1FE6100FF40C8 /* flat_and_stable_counteraction_effect.json in Resources */ = {isa = PBXBuildFile; fileRef = E93E86C224E1FE6100FF40C8 /* flat_and_stable_counteraction_effect.json */; };
		E93E86CA24E2E02200FF40C8 /* high_and_stable_insulin_effect.json in Resources */ = {isa = PBXBuildFile; fileRef = E93E86C524E2E02200FF40C8 /* high_and_stable_insulin_effect.json */; };
		E93E86CB24E2E02200FF40C8 /* high_and_stable_carb_effect.json in Resources */ = {isa = PBXBuildFile; fileRef = E93E86C624E2E02200FF40C8 /* high_and_stable_carb_effect.json */; };
		E93E86CC24E2E02200FF40C8 /* high_and_stable_predicted_glucose.json in Resources */ = {isa = PBXBuildFile; fileRef = E93E86C724E2E02200FF40C8 /* high_and_stable_predicted_glucose.json */; };
		E93E86CD24E2E02200FF40C8 /* high_and_stable_counteraction_effect.json in Resources */ = {isa = PBXBuildFile; fileRef = E93E86C824E2E02200FF40C8 /* high_and_stable_counteraction_effect.json */; };
		E93E86CE24E2E02200FF40C8 /* high_and_stable_momentum_effect.json in Resources */ = {isa = PBXBuildFile; fileRef = E93E86C924E2E02200FF40C8 /* high_and_stable_momentum_effect.json */; };
		E942DE96253BE68F00AC532D /* NSBundle.swift in Sources */ = {isa = PBXBuildFile; fileRef = 430DA58D1D4AEC230097D1CA /* NSBundle.swift */; };
		E942DE9F253BE6A900AC532D /* NSTimeInterval.swift in Sources */ = {isa = PBXBuildFile; fileRef = 439897341CD2F7DE00223065 /* NSTimeInterval.swift */; };
		E942DF34253BF87F00AC532D /* Intents.intentdefinition in Sources */ = {isa = PBXBuildFile; fileRef = 43785E9B2120E7060057DED1 /* Intents.intentdefinition */; };
		E95D380124EADE7C005E2F50 /* DoseStoreProtocol.swift in Sources */ = {isa = PBXBuildFile; fileRef = E95D380024EADE7C005E2F50 /* DoseStoreProtocol.swift */; };
		E95D380324EADF36005E2F50 /* CarbStoreProtocol.swift in Sources */ = {isa = PBXBuildFile; fileRef = E95D380224EADF36005E2F50 /* CarbStoreProtocol.swift */; };
		E95D380524EADF78005E2F50 /* GlucoseStoreProtocol.swift in Sources */ = {isa = PBXBuildFile; fileRef = E95D380424EADF78005E2F50 /* GlucoseStoreProtocol.swift */; };
		E98A55ED24EDD6380008715D /* SettingsStoreProtocol.swift in Sources */ = {isa = PBXBuildFile; fileRef = E98A55EC24EDD6380008715D /* SettingsStoreProtocol.swift */; };
		E98A55EF24EDD6E60008715D /* DosingDecisionStoreProtocol.swift in Sources */ = {isa = PBXBuildFile; fileRef = E98A55EE24EDD6E60008715D /* DosingDecisionStoreProtocol.swift */; };
		E98A55F124EDD85E0008715D /* MockDosingDecisionStore.swift in Sources */ = {isa = PBXBuildFile; fileRef = E98A55F024EDD85E0008715D /* MockDosingDecisionStore.swift */; };
		E98A55F324EDD9530008715D /* MockSettingsStore.swift in Sources */ = {isa = PBXBuildFile; fileRef = E98A55F224EDD9530008715D /* MockSettingsStore.swift */; };
		E98A55F524EEE15A0008715D /* OnOffSelectionController.swift in Sources */ = {isa = PBXBuildFile; fileRef = E98A55F424EEE15A0008715D /* OnOffSelectionController.swift */; };
		E98A55F724EEE1E10008715D /* OnOffSelectionView.swift in Sources */ = {isa = PBXBuildFile; fileRef = E98A55F624EEE1E10008715D /* OnOffSelectionView.swift */; };
		E98A55F924EEFC200008715D /* OnOffSelectionViewModel.swift in Sources */ = {isa = PBXBuildFile; fileRef = E98A55F824EEFC200008715D /* OnOffSelectionViewModel.swift */; };
		E9B07F7F253BBA6500BAD8F8 /* IntentHandler.swift in Sources */ = {isa = PBXBuildFile; fileRef = E9B07F7E253BBA6500BAD8F8 /* IntentHandler.swift */; };
		E9B07F94253BBA6500BAD8F8 /* Loop Intent Extension.appex in Embed App Extensions */ = {isa = PBXBuildFile; fileRef = E9B07F7C253BBA6500BAD8F8 /* Loop Intent Extension.appex */; settings = {ATTRIBUTES = (RemoveHeadersOnCopy, ); }; };
		E9B07FEE253BBC7100BAD8F8 /* OverrideIntentHandler.swift in Sources */ = {isa = PBXBuildFile; fileRef = E9B07FED253BBC7100BAD8F8 /* OverrideIntentHandler.swift */; };
		E9B08016253BBD7300BAD8F8 /* UserDefaults+LoopIntents.swift in Sources */ = {isa = PBXBuildFile; fileRef = E9B08015253BBD7300BAD8F8 /* UserDefaults+LoopIntents.swift */; };
		E9B08021253BBDE900BAD8F8 /* IntentExtensionInfo.swift in Sources */ = {isa = PBXBuildFile; fileRef = E9B08020253BBDE900BAD8F8 /* IntentExtensionInfo.swift */; };
		E9B0802B253BBDFF00BAD8F8 /* IntentExtensionInfo.swift in Sources */ = {isa = PBXBuildFile; fileRef = E9B08020253BBDE900BAD8F8 /* IntentExtensionInfo.swift */; };
		E9B080B1253BDA6300BAD8F8 /* UserDefaults+LoopIntents.swift in Sources */ = {isa = PBXBuildFile; fileRef = E9B08015253BBD7300BAD8F8 /* UserDefaults+LoopIntents.swift */; };
>>>>>>> 6a61cbad
		E9BB27AB23B85C3500FB4987 /* SleepStore.swift in Sources */ = {isa = PBXBuildFile; fileRef = E9BB27AA23B85C3500FB4987 /* SleepStore.swift */; };
		E9C00EF224C6221B00628F35 /* LoopSettings.swift in Sources */ = {isa = PBXBuildFile; fileRef = E9C00EEF24C620EF00628F35 /* LoopSettings.swift */; };
		E9C00EF324C6222400628F35 /* LoopSettings.swift in Sources */ = {isa = PBXBuildFile; fileRef = E9C00EEF24C620EF00628F35 /* LoopSettings.swift */; };
		E9C00EF524C623EF00628F35 /* LoopSettings+Loop.swift in Sources */ = {isa = PBXBuildFile; fileRef = E9C00EF424C623EF00628F35 /* LoopSettings+Loop.swift */; };
		E9C58A7324DB4A2700487A17 /* LoopDataManagerTests.swift in Sources */ = {isa = PBXBuildFile; fileRef = E9C58A7124DB489100487A17 /* LoopDataManagerTests.swift */; };
		E9C58A7C24DB529A00487A17 /* momentum_effect_bouncing.json in Resources */ = {isa = PBXBuildFile; fileRef = E9C58A7724DB529A00487A17 /* momentum_effect_bouncing.json */; };
		E9C58A7D24DB529A00487A17 /* basal_profile.json in Resources */ = {isa = PBXBuildFile; fileRef = E9C58A7824DB529A00487A17 /* basal_profile.json */; };
		E9C58A7E24DB529A00487A17 /* dynamic_glucose_effect_partially_observed.json in Resources */ = {isa = PBXBuildFile; fileRef = E9C58A7924DB529A00487A17 /* dynamic_glucose_effect_partially_observed.json */; };
		E9C58A7F24DB529A00487A17 /* counteraction_effect_falling_glucose.json in Resources */ = {isa = PBXBuildFile; fileRef = E9C58A7A24DB529A00487A17 /* counteraction_effect_falling_glucose.json */; };
		E9C58A8024DB529A00487A17 /* insulin_effect.json in Resources */ = {isa = PBXBuildFile; fileRef = E9C58A7B24DB529A00487A17 /* insulin_effect.json */; };
		E9E5E56024D3519700B5DFFE /* far_future_high_bg_forecast_after_6_hours.json in Resources */ = {isa = PBXBuildFile; fileRef = E9E5E55F24D3519700B5DFFE /* far_future_high_bg_forecast_after_6_hours.json */; };
/* End PBXBuildFile section */

/* Begin PBXContainerItemProxy section */
		43A943801B926B7B0051FA24 /* PBXContainerItemProxy */ = {
			isa = PBXContainerItemProxy;
			containerPortal = 43776F841B8022E90074EA36 /* Project object */;
			proxyType = 1;
			remoteGlobalIDString = 43A9437D1B926B7B0051FA24;
			remoteInfo = "WatchApp Extension";
		};
		43A943921B926B7B0051FA24 /* PBXContainerItemProxy */ = {
			isa = PBXContainerItemProxy;
			containerPortal = 43776F841B8022E90074EA36 /* Project object */;
			proxyType = 1;
			remoteGlobalIDString = 43A943711B926B7B0051FA24;
			remoteInfo = WatchApp;
		};
		43D9000C21EB0BEA00AF44BF /* PBXContainerItemProxy */ = {
			isa = PBXContainerItemProxy;
			containerPortal = 43776F841B8022E90074EA36 /* Project object */;
			proxyType = 1;
			remoteGlobalIDString = 43D9FFCE21EAE05D00AF44BF;
			remoteInfo = LoopCore;
		};
		43D9001221EB137A00AF44BF /* PBXContainerItemProxy */ = {
			isa = PBXContainerItemProxy;
			containerPortal = 43776F841B8022E90074EA36 /* Project object */;
			proxyType = 1;
			remoteGlobalIDString = 43D9FFCE21EAE05D00AF44BF;
			remoteInfo = LoopCore;
		};
		43D9FFB921EA9CA400AF44BF /* PBXContainerItemProxy */ = {
			isa = PBXContainerItemProxy;
			containerPortal = 43776F841B8022E90074EA36 /* Project object */;
			proxyType = 1;
			remoteGlobalIDString = 4F75288A1DFE1DC600C322D6;
			remoteInfo = LoopUI;
		};
		43D9FFD421EAE05D00AF44BF /* PBXContainerItemProxy */ = {
			isa = PBXContainerItemProxy;
			containerPortal = 43776F841B8022E90074EA36 /* Project object */;
			proxyType = 1;
			remoteGlobalIDString = 43D9FFCE21EAE05D00AF44BF;
			remoteInfo = LoopCore;
		};
		43E2D9101D20C581004DA55F /* PBXContainerItemProxy */ = {
			isa = PBXContainerItemProxy;
			containerPortal = 43776F841B8022E90074EA36 /* Project object */;
			proxyType = 1;
			remoteGlobalIDString = 43776F8B1B8022E90074EA36;
			remoteInfo = Loop;
		};
		4F70C1E61DE8DCA7006380B7 /* PBXContainerItemProxy */ = {
			isa = PBXContainerItemProxy;
			containerPortal = 43776F841B8022E90074EA36 /* Project object */;
			proxyType = 1;
			remoteGlobalIDString = 4F70C1DB1DE8DCA7006380B7;
			remoteInfo = "Loop Status Extension";
		};
		4F7528961DFE1ED400C322D6 /* PBXContainerItemProxy */ = {
			isa = PBXContainerItemProxy;
			containerPortal = 43776F841B8022E90074EA36 /* Project object */;
			proxyType = 1;
			remoteGlobalIDString = 4F75288A1DFE1DC600C322D6;
			remoteInfo = LoopUI;
		};
		4F7528981DFE1ED800C322D6 /* PBXContainerItemProxy */ = {
			isa = PBXContainerItemProxy;
			containerPortal = 43776F841B8022E90074EA36 /* Project object */;
			proxyType = 1;
			remoteGlobalIDString = 4F75288A1DFE1DC600C322D6;
			remoteInfo = LoopUI;
		};
		A942E444225FD97F00DD4980 /* PBXContainerItemProxy */ = {
			isa = PBXContainerItemProxy;
			containerPortal = 43776F841B8022E90074EA36 /* Project object */;
			proxyType = 1;
			remoteGlobalIDString = 43D9FFCE21EAE05D00AF44BF;
			remoteInfo = LoopCore;
		};
		A942E446225FD9A300DD4980 /* PBXContainerItemProxy */ = {
			isa = PBXContainerItemProxy;
			containerPortal = 43776F841B8022E90074EA36 /* Project object */;
			proxyType = 1;
			remoteGlobalIDString = 43D9FFCE21EAE05D00AF44BF;
			remoteInfo = LoopCore;
		};
		C117ED70232EDB3200DA57CD /* PBXContainerItemProxy */ = {
			isa = PBXContainerItemProxy;
			containerPortal = 43776F841B8022E90074EA36 /* Project object */;
			proxyType = 1;
			remoteGlobalIDString = 43D9001A21EB209400AF44BF;
			remoteInfo = "LoopCore-watchOS";
		};
		E9B07F92253BBA6500BAD8F8 /* PBXContainerItemProxy */ = {
			isa = PBXContainerItemProxy;
			containerPortal = 43776F841B8022E90074EA36 /* Project object */;
			proxyType = 1;
			remoteGlobalIDString = E9B07F7B253BBA6500BAD8F8;
			remoteInfo = "Loop Intent Extension";
		};
/* End PBXContainerItemProxy section */

/* Begin PBXCopyFilesBuildPhase section */
		43A943981B926B7B0051FA24 /* Embed App Extensions */ = {
			isa = PBXCopyFilesBuildPhase;
			buildActionMask = 2147483647;
			dstPath = "";
			dstSubfolderSpec = 13;
			files = (
				43A9437F1B926B7B0051FA24 /* WatchApp Extension.appex in Embed App Extensions */,
			);
			name = "Embed App Extensions";
			runOnlyForDeploymentPostprocessing = 0;
		};
		43A9439C1B926B7B0051FA24 /* Embed Watch Content */ = {
			isa = PBXCopyFilesBuildPhase;
			buildActionMask = 2147483647;
			dstPath = "$(CONTENTS_FOLDER_PATH)/Watch";
			dstSubfolderSpec = 16;
			files = (
				43A943941B926B7B0051FA24 /* WatchApp.app in Embed Watch Content */,
			);
			name = "Embed Watch Content";
			runOnlyForDeploymentPostprocessing = 0;
		};
		43A943AE1B928D400051FA24 /* Embed Frameworks */ = {
			isa = PBXCopyFilesBuildPhase;
			buildActionMask = 2147483647;
			dstPath = "";
			dstSubfolderSpec = 10;
			files = (
				DDBD43BF24357E9900834C32 /* Base32.framework in Embed Frameworks */,
				DDBD43C224357FF700834C32 /* OneTimePassword.framework in Embed Frameworks */,
				4F2C159A1E0C9E5600E160D4 /* LoopUI.framework in Embed Frameworks */,
				43D9FFD721EAE05D00AF44BF /* LoopCore.framework in Embed Frameworks */,
			);
			name = "Embed Frameworks";
			runOnlyForDeploymentPostprocessing = 0;
		};
		43C667D71C5577280050C674 /* Embed Frameworks */ = {
			isa = PBXCopyFilesBuildPhase;
			buildActionMask = 2147483647;
			dstPath = "";
			dstSubfolderSpec = 10;
			files = (
				43C05CB221EBD88A006FB252 /* LoopCore.framework in Embed Frameworks */,
			);
			name = "Embed Frameworks";
			runOnlyForDeploymentPostprocessing = 0;
		};
		43D9FFDF21EAE3C600AF44BF /* Embed Frameworks */ = {
			isa = PBXCopyFilesBuildPhase;
			buildActionMask = 2147483647;
			dstPath = "";
			dstSubfolderSpec = 10;
			files = (
				43D9FFE021EAE3E500AF44BF /* LoopUI.framework in Embed Frameworks */,
				43D9FFE121EAE3E500AF44BF /* LoopCore.framework in Embed Frameworks */,
			);
			name = "Embed Frameworks";
			runOnlyForDeploymentPostprocessing = 0;
		};
		43E2D8DD1D20C072004DA55F /* CopyFiles */ = {
			isa = PBXCopyFilesBuildPhase;
			buildActionMask = 2147483647;
			dstPath = "";
			dstSubfolderSpec = 10;
			files = (
				4345E40021F051DD009E00E5 /* LoopCore.framework in CopyFiles */,
			);
			runOnlyForDeploymentPostprocessing = 0;
		};
		4F70C1EC1DE8DCA8006380B7 /* Embed App Extensions */ = {
			isa = PBXCopyFilesBuildPhase;
			buildActionMask = 2147483647;
			dstPath = "";
			dstSubfolderSpec = 13;
			files = (
				E9B07F94253BBA6500BAD8F8 /* Loop Intent Extension.appex in Embed App Extensions */,
				4F70C1E81DE8DCA7006380B7 /* Loop Status Extension.appex in Embed App Extensions */,
			);
			name = "Embed App Extensions";
			runOnlyForDeploymentPostprocessing = 0;
		};
/* End PBXCopyFilesBuildPhase section */

/* Begin PBXFileReference section */
		1D05219A2469E9DF000EBBDE /* StoredAlert.swift */ = {isa = PBXFileReference; lastKnownFileType = sourcecode.swift; path = StoredAlert.swift; sourceTree = "<group>"; };
		1D05219C2469F1F5000EBBDE /* AlertStore.swift */ = {isa = PBXFileReference; lastKnownFileType = sourcecode.swift; path = AlertStore.swift; sourceTree = "<group>"; };
		1D080CBC2473214A00356610 /* AlertStore.xcdatamodel */ = {isa = PBXFileReference; lastKnownFileType = wrapper.xcdatamodel; path = AlertStore.xcdatamodel; sourceTree = "<group>"; };
		1D2609AC248EEB9900A6F258 /* LoopAlertsManager.swift */ = {isa = PBXFileReference; lastKnownFileType = sourcecode.swift; path = LoopAlertsManager.swift; sourceTree = "<group>"; };
		1D49795724E7289700948F05 /* ServicesViewModel.swift */ = {isa = PBXFileReference; lastKnownFileType = sourcecode.swift; path = ServicesViewModel.swift; sourceTree = "<group>"; };
		1D4A3E2B2478628500FD601B /* StoredAlert+CoreDataClass.swift */ = {isa = PBXFileReference; lastKnownFileType = sourcecode.swift; path = "StoredAlert+CoreDataClass.swift"; sourceTree = "<group>"; };
		1D4A3E2C2478628500FD601B /* StoredAlert+CoreDataProperties.swift */ = {isa = PBXFileReference; lastKnownFileType = sourcecode.swift; path = "StoredAlert+CoreDataProperties.swift"; sourceTree = "<group>"; };
		1D80313C24746274002810DF /* AlertStoreTests.swift */ = {isa = PBXFileReference; lastKnownFileType = sourcecode.swift; path = AlertStoreTests.swift; sourceTree = "<group>"; };
		1D82E69F25377C6B009131FB /* TrustedTimeChecker.swift */ = {isa = PBXFileReference; lastKnownFileType = sourcecode.swift; path = TrustedTimeChecker.swift; sourceTree = "<group>"; };
		1D8D55BB252274650044DBB6 /* BolusEntryViewModelTests.swift */ = {isa = PBXFileReference; lastKnownFileType = sourcecode.swift; path = BolusEntryViewModelTests.swift; sourceTree = "<group>"; };
		1D9650C72523FBA100A1370B /* DeviceDataManager+BolusEntryViewModelDelegate.swift */ = {isa = PBXFileReference; lastKnownFileType = sourcecode.swift; path = "DeviceDataManager+BolusEntryViewModelDelegate.swift"; sourceTree = "<group>"; };
		1DA46B5F2492E2E300D71A63 /* NotificationsCriticalAlertPermissionsView.swift */ = {isa = PBXFileReference; lastKnownFileType = sourcecode.swift; path = NotificationsCriticalAlertPermissionsView.swift; sourceTree = "<group>"; };
		1DA649A6244126CD00F61E75 /* UserNotificationAlertPresenter.swift */ = {isa = PBXFileReference; fileEncoding = 4; lastKnownFileType = sourcecode.swift; path = UserNotificationAlertPresenter.swift; sourceTree = "<group>"; };
		1DA649A8244126DA00F61E75 /* InAppModalAlertPresenter.swift */ = {isa = PBXFileReference; fileEncoding = 4; lastKnownFileType = sourcecode.swift; path = InAppModalAlertPresenter.swift; sourceTree = "<group>"; };
		1DA7A84124476EAD008257F0 /* AlertManagerTests.swift */ = {isa = PBXFileReference; lastKnownFileType = sourcecode.swift; path = AlertManagerTests.swift; sourceTree = "<group>"; };
		1DA7A84324477698008257F0 /* InAppModalAlertPresenterTests.swift */ = {isa = PBXFileReference; lastKnownFileType = sourcecode.swift; path = InAppModalAlertPresenterTests.swift; sourceTree = "<group>"; };
		1DB1065024467E18005542BD /* AlertManager.swift */ = {isa = PBXFileReference; fileEncoding = 4; lastKnownFileType = sourcecode.swift; path = AlertManager.swift; sourceTree = "<group>"; };
		1DB1CA4C24A55F0000B3B94C /* Image.swift */ = {isa = PBXFileReference; lastKnownFileType = sourcecode.swift; path = Image.swift; sourceTree = "<group>"; };
		1DB1CA4E24A56D7600B3B94C /* SettingsViewModel.swift */ = {isa = PBXFileReference; lastKnownFileType = sourcecode.swift; path = SettingsViewModel.swift; sourceTree = "<group>"; };
		1DC63E7325351BDF004605DA /* TrueTime.framework */ = {isa = PBXFileReference; lastKnownFileType = wrapper.framework; name = TrueTime.framework; path = Carthage/Build/iOS/TrueTime.framework; sourceTree = "<group>"; };
		1DD0B76624EC77AC008A2DC3 /* SupportScreenView.swift */ = {isa = PBXFileReference; lastKnownFileType = sourcecode.swift; path = SupportScreenView.swift; sourceTree = "<group>"; };
		1DE09BA824A3E23F009EE9F9 /* SettingsView.swift */ = {isa = PBXFileReference; lastKnownFileType = sourcecode.swift; path = SettingsView.swift; sourceTree = "<group>"; };
		1DFE9E162447B6270082C280 /* UserNotificationAlertPresenterTests.swift */ = {isa = PBXFileReference; lastKnownFileType = sourcecode.swift; path = UserNotificationAlertPresenterTests.swift; sourceTree = "<group>"; };
		4302F4E01D4E9C8900F0FCAF /* TextFieldTableViewController.swift */ = {isa = PBXFileReference; fileEncoding = 4; lastKnownFileType = sourcecode.swift; path = TextFieldTableViewController.swift; sourceTree = "<group>"; };
		4302F4E21D4EA54200F0FCAF /* InsulinDeliveryTableViewController.swift */ = {isa = PBXFileReference; fileEncoding = 4; lastKnownFileType = sourcecode.swift; path = InsulinDeliveryTableViewController.swift; sourceTree = "<group>"; };
		430B29892041F54A00BA9F93 /* NSUserDefaults.swift */ = {isa = PBXFileReference; fileEncoding = 4; lastKnownFileType = sourcecode.swift; path = NSUserDefaults.swift; sourceTree = "<group>"; };
		430B29922041F5B200BA9F93 /* UserDefaults+Loop.swift */ = {isa = PBXFileReference; fileEncoding = 4; lastKnownFileType = sourcecode.swift; path = "UserDefaults+Loop.swift"; sourceTree = "<group>"; };
		430D85881F44037000AF2D4F /* HUDViewTableViewCell.swift */ = {isa = PBXFileReference; fileEncoding = 4; lastKnownFileType = sourcecode.swift; path = HUDViewTableViewCell.swift; sourceTree = "<group>"; };
		430DA58D1D4AEC230097D1CA /* NSBundle.swift */ = {isa = PBXFileReference; fileEncoding = 4; lastKnownFileType = sourcecode.swift; path = NSBundle.swift; sourceTree = "<group>"; };
		4311FB9A1F37FE1B00D4C0A7 /* TitleSubtitleTextFieldTableViewCell.swift */ = {isa = PBXFileReference; fileEncoding = 4; lastKnownFileType = sourcecode.swift; path = TitleSubtitleTextFieldTableViewCell.swift; sourceTree = "<group>"; };
		431A8C3F1EC6E8AB00823B9C /* CircleMaskView.swift */ = {isa = PBXFileReference; fileEncoding = 4; lastKnownFileType = sourcecode.swift; path = CircleMaskView.swift; sourceTree = "<group>"; };
		431E73471FF95A900069B5F7 /* PersistenceController.swift */ = {isa = PBXFileReference; lastKnownFileType = sourcecode.swift; path = PersistenceController.swift; sourceTree = "<group>"; };
		4326BA631F3A44D9007CCAD4 /* ChartLineModel.swift */ = {isa = PBXFileReference; fileEncoding = 4; lastKnownFileType = sourcecode.swift; path = ChartLineModel.swift; sourceTree = "<group>"; };
		4328E0151CFBE1DA00E199AA /* ActionHUDController.swift */ = {isa = PBXFileReference; fileEncoding = 4; lastKnownFileType = sourcecode.swift; path = ActionHUDController.swift; sourceTree = "<group>"; };
		4328E01D1CFBE25F00E199AA /* CarbAndBolusFlowController.swift */ = {isa = PBXFileReference; fileEncoding = 4; lastKnownFileType = sourcecode.swift; path = CarbAndBolusFlowController.swift; sourceTree = "<group>"; };
		4328E0221CFBE2C500E199AA /* CLKComplicationTemplate.swift */ = {isa = PBXFileReference; fileEncoding = 4; lastKnownFileType = sourcecode.swift; path = CLKComplicationTemplate.swift; sourceTree = "<group>"; };
		4328E0231CFBE2C500E199AA /* NSUserDefaults+WatchApp.swift */ = {isa = PBXFileReference; fileEncoding = 4; lastKnownFileType = sourcecode.swift; path = "NSUserDefaults+WatchApp.swift"; sourceTree = "<group>"; };
		4328E0241CFBE2C500E199AA /* UIColor.swift */ = {isa = PBXFileReference; fileEncoding = 4; lastKnownFileType = sourcecode.swift; path = UIColor.swift; sourceTree = "<group>"; };
		4328E0251CFBE2C500E199AA /* WKAlertAction.swift */ = {isa = PBXFileReference; fileEncoding = 4; lastKnownFileType = sourcecode.swift; path = WKAlertAction.swift; sourceTree = "<group>"; };
		4328E02E1CFBF81800E199AA /* WKInterfaceImage.swift */ = {isa = PBXFileReference; fileEncoding = 4; lastKnownFileType = sourcecode.swift; path = WKInterfaceImage.swift; sourceTree = "<group>"; };
		4328E0311CFC068900E199AA /* WatchContext+LoopKit.swift */ = {isa = PBXFileReference; fileEncoding = 4; lastKnownFileType = sourcecode.swift; path = "WatchContext+LoopKit.swift"; sourceTree = "<group>"; };
		4328E0341CFC0AE100E199AA /* WatchDataManager.swift */ = {isa = PBXFileReference; fileEncoding = 4; lastKnownFileType = sourcecode.swift; lineEnding = 0; path = WatchDataManager.swift; sourceTree = "<group>"; xcLanguageSpecificationIdentifier = xcode.lang.swift; };
		432E73CA1D24B3D6009AD15D /* RemoteDataServicesManager.swift */ = {isa = PBXFileReference; fileEncoding = 4; lastKnownFileType = sourcecode.swift; path = RemoteDataServicesManager.swift; sourceTree = "<group>"; };
		4337615E1D52F487004A3647 /* GlucoseHUDView.swift */ = {isa = PBXFileReference; fileEncoding = 4; lastKnownFileType = sourcecode.swift; path = GlucoseHUDView.swift; sourceTree = "<group>"; };
		433EA4C31D9F71C800CD78FB /* CommandResponseViewController.swift */ = {isa = PBXFileReference; fileEncoding = 4; lastKnownFileType = sourcecode.swift; path = CommandResponseViewController.swift; sourceTree = "<group>"; };
		4344628120A7A37E00C4BE6F /* CoreBluetooth.framework */ = {isa = PBXFileReference; lastKnownFileType = wrapper.framework; name = CoreBluetooth.framework; path = Platforms/WatchOS.platform/Developer/SDKs/WatchOS.sdk/System/Library/Frameworks/CoreBluetooth.framework; sourceTree = DEVELOPER_DIR; };
		4344628320A7A3BE00C4BE6F /* LoopKit.framework */ = {isa = PBXFileReference; explicitFileType = wrapper.framework; path = LoopKit.framework; sourceTree = BUILT_PRODUCTS_DIR; };
		4344628420A7A3BE00C4BE6F /* CGMBLEKit.framework */ = {isa = PBXFileReference; explicitFileType = wrapper.framework; path = CGMBLEKit.framework; sourceTree = BUILT_PRODUCTS_DIR; };
		4344628D20A7ADD100C4BE6F /* UserDefaults+CGM.swift */ = {isa = PBXFileReference; lastKnownFileType = sourcecode.swift; path = "UserDefaults+CGM.swift"; sourceTree = "<group>"; };
		4344629120A7C19800C4BE6F /* ButtonGroup.swift */ = {isa = PBXFileReference; lastKnownFileType = sourcecode.swift; path = ButtonGroup.swift; sourceTree = "<group>"; };
		4345E3F721F03D2A009E00E5 /* DatesAndNumberCell.swift */ = {isa = PBXFileReference; lastKnownFileType = sourcecode.swift; path = DatesAndNumberCell.swift; sourceTree = "<group>"; };
		4345E3F921F0473B009E00E5 /* TextCell.swift */ = {isa = PBXFileReference; lastKnownFileType = sourcecode.swift; path = TextCell.swift; sourceTree = "<group>"; };
		4345E3FD21F04A50009E00E5 /* DateIntervalFormatter.swift */ = {isa = PBXFileReference; lastKnownFileType = sourcecode.swift; path = DateIntervalFormatter.swift; sourceTree = "<group>"; };
		4345E40321F68AD9009E00E5 /* TextRowController.swift */ = {isa = PBXFileReference; lastKnownFileType = sourcecode.swift; path = TextRowController.swift; sourceTree = "<group>"; };
		4345E40521F68E18009E00E5 /* CarbEntryListController.swift */ = {isa = PBXFileReference; lastKnownFileType = sourcecode.swift; path = CarbEntryListController.swift; sourceTree = "<group>"; };
		4346D1EF1C781BEA00ABAFE3 /* SwiftCharts.framework */ = {isa = PBXFileReference; explicitFileType = wrapper.framework; path = SwiftCharts.framework; sourceTree = BUILT_PRODUCTS_DIR; };
		434F54561D287FDB002A9274 /* NibLoadable.swift */ = {isa = PBXFileReference; fileEncoding = 4; lastKnownFileType = sourcecode.swift; path = NibLoadable.swift; sourceTree = "<group>"; };
		434FF1E91CF26C29000DB779 /* IdentifiableClass.swift */ = {isa = PBXFileReference; fileEncoding = 4; lastKnownFileType = sourcecode.swift; path = IdentifiableClass.swift; sourceTree = "<group>"; };
		434FF1ED1CF27EEF000DB779 /* UITableViewCell.swift */ = {isa = PBXFileReference; fileEncoding = 4; lastKnownFileType = sourcecode.swift; path = UITableViewCell.swift; sourceTree = "<group>"; };
		43511CDF21FD80E400566C63 /* RetrospectiveCorrection.swift */ = {isa = PBXFileReference; fileEncoding = 4; lastKnownFileType = sourcecode.swift; path = RetrospectiveCorrection.swift; sourceTree = "<group>"; };
		43511CE021FD80E400566C63 /* StandardRetrospectiveCorrection.swift */ = {isa = PBXFileReference; fileEncoding = 4; lastKnownFileType = sourcecode.swift; path = StandardRetrospectiveCorrection.swift; sourceTree = "<group>"; };
		43511CED220FC61700566C63 /* HUDRowController.swift */ = {isa = PBXFileReference; lastKnownFileType = sourcecode.swift; path = HUDRowController.swift; sourceTree = "<group>"; };
		43517916230A0E1A0072ECC0 /* WKInterfaceLabel.swift */ = {isa = PBXFileReference; lastKnownFileType = sourcecode.swift; path = WKInterfaceLabel.swift; sourceTree = "<group>"; };
		435400331C9F878D00D5819C /* SetBolusUserInfo.swift */ = {isa = PBXFileReference; fileEncoding = 4; lastKnownFileType = sourcecode.swift; path = SetBolusUserInfo.swift; sourceTree = "<group>"; };
		43649A621C7A347F00523D7F /* CollectionType.swift */ = {isa = PBXFileReference; fileEncoding = 4; lastKnownFileType = sourcecode.swift; path = CollectionType.swift; sourceTree = "<group>"; };
		4369618F1F19C86400447E89 /* ChartPointsContextFillLayer.swift */ = {isa = PBXFileReference; fileEncoding = 4; lastKnownFileType = sourcecode.swift; path = ChartPointsContextFillLayer.swift; sourceTree = "<group>"; };
		436A0DA41D236A2A00104B24 /* LoopError.swift */ = {isa = PBXFileReference; fileEncoding = 4; lastKnownFileType = sourcecode.swift; path = LoopError.swift; sourceTree = "<group>"; };
		436D9BF71F6F4EA100CFA75F /* recommended_temp_start_low_end_just_above_range.json */ = {isa = PBXFileReference; fileEncoding = 4; lastKnownFileType = text.json; path = recommended_temp_start_low_end_just_above_range.json; sourceTree = "<group>"; };
		4372E486213C86240068E043 /* SampleValue.swift */ = {isa = PBXFileReference; lastKnownFileType = sourcecode.swift; path = SampleValue.swift; sourceTree = "<group>"; };
		4372E48A213CB5F00068E043 /* Double.swift */ = {isa = PBXFileReference; lastKnownFileType = sourcecode.swift; path = Double.swift; sourceTree = "<group>"; };
		4372E48F213CFCE70068E043 /* LoopSettingsUserInfo.swift */ = {isa = PBXFileReference; lastKnownFileType = sourcecode.swift; path = LoopSettingsUserInfo.swift; sourceTree = "<group>"; };
		4372E495213DCDD30068E043 /* GlucoseChartValueHashable.swift */ = {isa = PBXFileReference; lastKnownFileType = sourcecode.swift; path = GlucoseChartValueHashable.swift; sourceTree = "<group>"; };
		4374B5EE209D84BE00D17AA8 /* OSLog.swift */ = {isa = PBXFileReference; fileEncoding = 4; lastKnownFileType = sourcecode.swift; path = OSLog.swift; sourceTree = "<group>"; };
		4374B5F3209D89A900D17AA8 /* TextFieldTableViewCell.swift */ = {isa = PBXFileReference; fileEncoding = 4; lastKnownFileType = sourcecode.swift; path = TextFieldTableViewCell.swift; sourceTree = "<group>"; };
		43776F8C1B8022E90074EA36 /* Loop.app */ = {isa = PBXFileReference; explicitFileType = wrapper.application; includeInIndex = 0; path = Loop.app; sourceTree = BUILT_PRODUCTS_DIR; };
		43776F8F1B8022E90074EA36 /* AppDelegate.swift */ = {isa = PBXFileReference; lastKnownFileType = sourcecode.swift; lineEnding = 0; path = AppDelegate.swift; sourceTree = "<group>"; xcLanguageSpecificationIdentifier = xcode.lang.swift; };
		43776F961B8022E90074EA36 /* Base */ = {isa = PBXFileReference; lastKnownFileType = file.storyboard; name = Base; path = Base.lproj/Main.storyboard; sourceTree = "<group>"; };
		43776F9B1B8022E90074EA36 /* Base */ = {isa = PBXFileReference; lastKnownFileType = file.storyboard; name = Base; path = Base.lproj/LaunchScreen.storyboard; sourceTree = "<group>"; };
		43785E922120A01B0057DED1 /* NewCarbEntryIntent+Loop.swift */ = {isa = PBXFileReference; lastKnownFileType = sourcecode.swift; path = "NewCarbEntryIntent+Loop.swift"; sourceTree = "<group>"; };
		43785E952120E4010057DED1 /* INRelevantShortcutStore+Loop.swift */ = {isa = PBXFileReference; lastKnownFileType = sourcecode.swift; path = "INRelevantShortcutStore+Loop.swift"; sourceTree = "<group>"; };
		43785E9A2120E7060057DED1 /* Base */ = {isa = PBXFileReference; lastKnownFileType = file.intentdefinition; name = Base; path = Base.lproj/Intents.intentdefinition; sourceTree = "<group>"; };
		43785E9F2122774A0057DED1 /* es */ = {isa = PBXFileReference; lastKnownFileType = text.plist.strings; name = es; path = es.lproj/Intents.strings; sourceTree = "<group>"; };
		43785EA12122774B0057DED1 /* ru */ = {isa = PBXFileReference; lastKnownFileType = text.plist.strings; name = ru; path = ru.lproj/Intents.strings; sourceTree = "<group>"; };
		4379CFEF21112CF700AADC79 /* ShareClientUI.framework */ = {isa = PBXFileReference; explicitFileType = wrapper.framework; path = ShareClientUI.framework; sourceTree = BUILT_PRODUCTS_DIR; };
		437AFEE6203688CF008C4892 /* LoopKitUI.framework */ = {isa = PBXFileReference; explicitFileType = wrapper.framework; path = LoopKitUI.framework; sourceTree = BUILT_PRODUCTS_DIR; };
		437CEEBD1CD6E0CB003C8C80 /* LoopCompletionHUDView.swift */ = {isa = PBXFileReference; fileEncoding = 4; lastKnownFileType = sourcecode.swift; path = LoopCompletionHUDView.swift; sourceTree = "<group>"; };
		437CEEBF1CD6FCD8003C8C80 /* BasalRateHUDView.swift */ = {isa = PBXFileReference; fileEncoding = 4; lastKnownFileType = sourcecode.swift; path = BasalRateHUDView.swift; sourceTree = "<group>"; };
		437CEEE31CDE5C0A003C8C80 /* UIImage.swift */ = {isa = PBXFileReference; fileEncoding = 4; lastKnownFileType = sourcecode.swift; path = UIImage.swift; sourceTree = "<group>"; };
		437D9BA11D7B5203007245E8 /* Loop.xcconfig */ = {isa = PBXFileReference; lastKnownFileType = text.xcconfig; path = Loop.xcconfig; sourceTree = "<group>"; };
		437D9BA21D7BC977007245E8 /* PredictionTableViewController.swift */ = {isa = PBXFileReference; fileEncoding = 4; lastKnownFileType = sourcecode.swift; path = PredictionTableViewController.swift; sourceTree = "<group>"; };
		438172D81F4E9E37003C3328 /* NewPumpEvent.swift */ = {isa = PBXFileReference; lastKnownFileType = sourcecode.swift; path = NewPumpEvent.swift; sourceTree = "<group>"; };
		438991661E91B563000EEF90 /* ChartPoint.swift */ = {isa = PBXFileReference; fileEncoding = 4; lastKnownFileType = sourcecode.swift; path = ChartPoint.swift; sourceTree = "<group>"; };
		4389916A1E91B689000EEF90 /* ChartSettings+Loop.swift */ = {isa = PBXFileReference; fileEncoding = 4; lastKnownFileType = sourcecode.swift; path = "ChartSettings+Loop.swift"; sourceTree = "<group>"; };
		438A95A71D8B9B24009D12E1 /* CGMBLEKit.framework */ = {isa = PBXFileReference; explicitFileType = wrapper.framework; path = CGMBLEKit.framework; sourceTree = BUILT_PRODUCTS_DIR; };
		438D42F81D7C88BC003244B0 /* PredictionInputEffect.swift */ = {isa = PBXFileReference; fileEncoding = 4; lastKnownFileType = sourcecode.swift; path = PredictionInputEffect.swift; sourceTree = "<group>"; };
		438D42FA1D7D11A4003244B0 /* PredictionInputEffectTableViewCell.swift */ = {isa = PBXFileReference; fileEncoding = 4; lastKnownFileType = sourcecode.swift; path = PredictionInputEffectTableViewCell.swift; sourceTree = "<group>"; };
		438DADC71CDE8F8B007697A5 /* LoopStateView.swift */ = {isa = PBXFileReference; fileEncoding = 4; lastKnownFileType = sourcecode.swift; path = LoopStateView.swift; sourceTree = "<group>"; };
		439706E522D2E84900C81566 /* PredictionSettingTableViewCell.swift */ = {isa = PBXFileReference; lastKnownFileType = sourcecode.swift; path = PredictionSettingTableViewCell.swift; sourceTree = "<group>"; };
		439897341CD2F7DE00223065 /* NSTimeInterval.swift */ = {isa = PBXFileReference; fileEncoding = 4; lastKnownFileType = sourcecode.swift; path = NSTimeInterval.swift; sourceTree = "<group>"; };
		439897361CD2F80600223065 /* AnalyticsServicesManager.swift */ = {isa = PBXFileReference; fileEncoding = 4; lastKnownFileType = sourcecode.swift; lineEnding = 0; path = AnalyticsServicesManager.swift; sourceTree = "<group>"; xcLanguageSpecificationIdentifier = xcode.lang.swift; };
		439A7941211F631C0041B75F /* RootNavigationController.swift */ = {isa = PBXFileReference; lastKnownFileType = sourcecode.swift; path = RootNavigationController.swift; sourceTree = "<group>"; };
		439A7943211FE22F0041B75F /* NSUserActivity.swift */ = {isa = PBXFileReference; lastKnownFileType = sourcecode.swift; path = NSUserActivity.swift; sourceTree = "<group>"; };
		439BED291E76093C00B0AED5 /* CGMManager.swift */ = {isa = PBXFileReference; fileEncoding = 4; lastKnownFileType = sourcecode.swift; path = CGMManager.swift; sourceTree = "<group>"; };
		43A51E1E1EB6D62A000736CC /* CarbAbsorptionViewController.swift */ = {isa = PBXFileReference; fileEncoding = 4; lastKnownFileType = sourcecode.swift; path = CarbAbsorptionViewController.swift; sourceTree = "<group>"; };
		43A51E201EB6DBDD000736CC /* LoopChartsTableViewController.swift */ = {isa = PBXFileReference; fileEncoding = 4; lastKnownFileType = sourcecode.swift; path = LoopChartsTableViewController.swift; sourceTree = "<group>"; };
		43A567681C94880B00334FAC /* LoopDataManager.swift */ = {isa = PBXFileReference; fileEncoding = 4; lastKnownFileType = sourcecode.swift; lineEnding = 0; path = LoopDataManager.swift; sourceTree = "<group>"; xcLanguageSpecificationIdentifier = xcode.lang.swift; };
		43A8EC6E210E622600A81379 /* CGMBLEKitUI.framework */ = {isa = PBXFileReference; explicitFileType = wrapper.framework; path = CGMBLEKitUI.framework; sourceTree = BUILT_PRODUCTS_DIR; };
		43A943721B926B7B0051FA24 /* WatchApp.app */ = {isa = PBXFileReference; explicitFileType = wrapper.application; includeInIndex = 0; path = WatchApp.app; sourceTree = BUILT_PRODUCTS_DIR; };
		43A943751B926B7B0051FA24 /* Base */ = {isa = PBXFileReference; lastKnownFileType = file.storyboard; name = Base; path = Base.lproj/Interface.storyboard; sourceTree = "<group>"; };
		43A9437E1B926B7B0051FA24 /* WatchApp Extension.appex */ = {isa = PBXFileReference; explicitFileType = "wrapper.app-extension"; includeInIndex = 0; path = "WatchApp Extension.appex"; sourceTree = BUILT_PRODUCTS_DIR; };
		43A943841B926B7B0051FA24 /* PushNotificationPayload.apns */ = {isa = PBXFileReference; lastKnownFileType = text; path = PushNotificationPayload.apns; sourceTree = "<group>"; };
		43A943871B926B7B0051FA24 /* ExtensionDelegate.swift */ = {isa = PBXFileReference; lastKnownFileType = sourcecode.swift; path = ExtensionDelegate.swift; sourceTree = "<group>"; };
		43A943891B926B7B0051FA24 /* NotificationController.swift */ = {isa = PBXFileReference; lastKnownFileType = sourcecode.swift; path = NotificationController.swift; sourceTree = "<group>"; };
		43A9438D1B926B7B0051FA24 /* ComplicationController.swift */ = {isa = PBXFileReference; lastKnownFileType = sourcecode.swift; path = ComplicationController.swift; sourceTree = "<group>"; };
		43A9438F1B926B7B0051FA24 /* Assets.xcassets */ = {isa = PBXFileReference; lastKnownFileType = folder.assetcatalog; path = Assets.xcassets; sourceTree = "<group>"; };
		43A943911B926B7B0051FA24 /* Info.plist */ = {isa = PBXFileReference; lastKnownFileType = text.plist.xml; path = Info.plist; sourceTree = "<group>"; };
		43B260481ED248FB008CAA77 /* CarbEntryTableViewCell.swift */ = {isa = PBXFileReference; fileEncoding = 4; lastKnownFileType = sourcecode.swift; path = CarbEntryTableViewCell.swift; sourceTree = "<group>"; };
		43B371851CE583890013C5A6 /* BasalStateView.swift */ = {isa = PBXFileReference; fileEncoding = 4; lastKnownFileType = sourcecode.swift; path = BasalStateView.swift; sourceTree = "<group>"; };
		43B371871CE597D10013C5A6 /* ShareClient.framework */ = {isa = PBXFileReference; explicitFileType = wrapper.framework; path = ShareClient.framework; sourceTree = BUILT_PRODUCTS_DIR; };
		43BFF0B11E45C18400FF19A9 /* UIColor.swift */ = {isa = PBXFileReference; fileEncoding = 4; lastKnownFileType = sourcecode.swift; path = UIColor.swift; sourceTree = "<group>"; };
		43BFF0B31E45C1BE00FF19A9 /* NumberFormatter.swift */ = {isa = PBXFileReference; fileEncoding = 4; lastKnownFileType = sourcecode.swift; path = NumberFormatter.swift; sourceTree = "<group>"; };
		43BFF0C31E4659E700FF19A9 /* UIColor+HIG.swift */ = {isa = PBXFileReference; fileEncoding = 4; lastKnownFileType = sourcecode.swift; path = "UIColor+HIG.swift"; sourceTree = "<group>"; };
		43BFF0CC1E466C8400FF19A9 /* StateColorPalette.swift */ = {isa = PBXFileReference; fileEncoding = 4; lastKnownFileType = sourcecode.swift; path = StateColorPalette.swift; sourceTree = "<group>"; };
		43C05CB021EBBDB9006FB252 /* TimeInRangeLesson.swift */ = {isa = PBXFileReference; lastKnownFileType = sourcecode.swift; path = TimeInRangeLesson.swift; sourceTree = "<group>"; };
		43C05CB421EBE274006FB252 /* Date.swift */ = {isa = PBXFileReference; lastKnownFileType = sourcecode.swift; path = Date.swift; sourceTree = "<group>"; };
		43C05CB721EBEA54006FB252 /* HKUnit.swift */ = {isa = PBXFileReference; lastKnownFileType = sourcecode.swift; path = HKUnit.swift; sourceTree = "<group>"; };
		43C05CBC21EBF77D006FB252 /* LessonsViewController.swift */ = {isa = PBXFileReference; lastKnownFileType = sourcecode.swift; path = LessonsViewController.swift; sourceTree = "<group>"; };
		43C05CBF21EBFFA4006FB252 /* Lesson.swift */ = {isa = PBXFileReference; lastKnownFileType = sourcecode.swift; path = Lesson.swift; sourceTree = "<group>"; };
		43C05CC121EC06E4006FB252 /* LessonConfigurationViewController.swift */ = {isa = PBXFileReference; lastKnownFileType = sourcecode.swift; path = LessonConfigurationViewController.swift; sourceTree = "<group>"; };
		43C05CC921EC382B006FB252 /* NumberEntry.swift */ = {isa = PBXFileReference; lastKnownFileType = sourcecode.swift; path = NumberEntry.swift; sourceTree = "<group>"; };
		43C094491CACCC73001F6403 /* NotificationManager.swift */ = {isa = PBXFileReference; fileEncoding = 4; lastKnownFileType = sourcecode.swift; path = NotificationManager.swift; sourceTree = "<group>"; };
		43C246A71D89990F0031F8D1 /* Crypto.framework */ = {isa = PBXFileReference; explicitFileType = wrapper.framework; path = Crypto.framework; sourceTree = BUILT_PRODUCTS_DIR; };
		43C2FAE01EB656A500364AFF /* GlucoseEffectVelocity.swift */ = {isa = PBXFileReference; fileEncoding = 4; lastKnownFileType = sourcecode.swift; path = GlucoseEffectVelocity.swift; sourceTree = "<group>"; };
		43C3B6F620BBCAA30026CAFA /* PumpManager.swift */ = {isa = PBXFileReference; lastKnownFileType = sourcecode.swift; path = PumpManager.swift; sourceTree = "<group>"; };
		43C513181E864C4E001547C7 /* GlucoseRangeSchedule.swift */ = {isa = PBXFileReference; fileEncoding = 4; lastKnownFileType = sourcecode.swift; path = GlucoseRangeSchedule.swift; sourceTree = "<group>"; };
		43C5F256222C7B7200905D10 /* TimeComponents.swift */ = {isa = PBXFileReference; lastKnownFileType = sourcecode.swift; path = TimeComponents.swift; sourceTree = "<group>"; };
		43C5F259222C921B00905D10 /* OSLog.swift */ = {isa = PBXFileReference; lastKnownFileType = sourcecode.swift; path = OSLog.swift; sourceTree = "<group>"; };
		43C728F4222266F000C62969 /* ModalDayLesson.swift */ = {isa = PBXFileReference; lastKnownFileType = sourcecode.swift; path = ModalDayLesson.swift; sourceTree = "<group>"; };
		43C728F62222700000C62969 /* DateIntervalEntry.swift */ = {isa = PBXFileReference; lastKnownFileType = sourcecode.swift; path = DateIntervalEntry.swift; sourceTree = "<group>"; };
		43C728F8222A448700C62969 /* DayCalculator.swift */ = {isa = PBXFileReference; lastKnownFileType = sourcecode.swift; path = DayCalculator.swift; sourceTree = "<group>"; };
		43C98058212A799E003B5D17 /* en */ = {isa = PBXFileReference; lastKnownFileType = text.plist.strings; name = en; path = en.lproj/Intents.strings; sourceTree = "<group>"; };
		43CB2B2A1D924D450079823D /* WCSession.swift */ = {isa = PBXFileReference; fileEncoding = 4; lastKnownFileType = sourcecode.swift; path = WCSession.swift; sourceTree = "<group>"; };
		43CE7CDD1CA8B63E003CC1B0 /* Data.swift */ = {isa = PBXFileReference; fileEncoding = 4; lastKnownFileType = sourcecode.swift; path = Data.swift; sourceTree = "<group>"; };
		43D381611EBD9759007F8C8F /* HeaderValuesTableViewCell.swift */ = {isa = PBXFileReference; fileEncoding = 4; lastKnownFileType = sourcecode.swift; path = HeaderValuesTableViewCell.swift; sourceTree = "<group>"; };
		43D533BB1CFD1DD7009E3085 /* WatchApp Extension.entitlements */ = {isa = PBXFileReference; lastKnownFileType = text.xml; path = "WatchApp Extension.entitlements"; sourceTree = "<group>"; };
		43D848AF1E7DCBE100DADCBC /* Result.swift */ = {isa = PBXFileReference; fileEncoding = 4; lastKnownFileType = sourcecode.swift; path = Result.swift; sourceTree = "<group>"; };
		43D9002A21EB209400AF44BF /* LoopCore.framework */ = {isa = PBXFileReference; explicitFileType = wrapper.framework; includeInIndex = 0; path = LoopCore.framework; sourceTree = BUILT_PRODUCTS_DIR; };
		43D9002C21EB225D00AF44BF /* HealthKit.framework */ = {isa = PBXFileReference; lastKnownFileType = wrapper.framework; name = HealthKit.framework; path = Platforms/WatchOS.platform/Developer/SDKs/WatchOS.sdk/System/Library/Frameworks/HealthKit.framework; sourceTree = DEVELOPER_DIR; };
		43D9F81721EC51CC000578CD /* DateEntry.swift */ = {isa = PBXFileReference; lastKnownFileType = sourcecode.swift; path = DateEntry.swift; sourceTree = "<group>"; };
		43D9F81921EC593C000578CD /* UITableViewCell.swift */ = {isa = PBXFileReference; lastKnownFileType = sourcecode.swift; path = UITableViewCell.swift; sourceTree = "<group>"; };
		43D9F81D21EF0609000578CD /* NumberRangeEntry.swift */ = {isa = PBXFileReference; lastKnownFileType = sourcecode.swift; path = NumberRangeEntry.swift; sourceTree = "<group>"; };
		43D9F81F21EF0906000578CD /* NSNumber.swift */ = {isa = PBXFileReference; lastKnownFileType = sourcecode.swift; path = NSNumber.swift; sourceTree = "<group>"; };
		43D9F82121EF0A7A000578CD /* QuantityRangeEntry.swift */ = {isa = PBXFileReference; lastKnownFileType = sourcecode.swift; path = QuantityRangeEntry.swift; sourceTree = "<group>"; };
		43D9F82321EFF1AB000578CD /* LessonResultsViewController.swift */ = {isa = PBXFileReference; lastKnownFileType = sourcecode.swift; path = LessonResultsViewController.swift; sourceTree = "<group>"; };
		43D9FFA221EA9A0C00AF44BF /* Learn.app */ = {isa = PBXFileReference; explicitFileType = wrapper.application; includeInIndex = 0; path = Learn.app; sourceTree = BUILT_PRODUCTS_DIR; };
		43D9FFA421EA9A0C00AF44BF /* AppDelegate.swift */ = {isa = PBXFileReference; lastKnownFileType = sourcecode.swift; path = AppDelegate.swift; sourceTree = "<group>"; };
		43D9FFA921EA9A0C00AF44BF /* Base */ = {isa = PBXFileReference; lastKnownFileType = file.storyboard; name = Base; path = Base.lproj/Main.storyboard; sourceTree = "<group>"; };
		43D9FFAB21EA9A0F00AF44BF /* Assets.xcassets */ = {isa = PBXFileReference; lastKnownFileType = folder.assetcatalog; path = Assets.xcassets; sourceTree = "<group>"; };
		43D9FFAE21EA9A0F00AF44BF /* Base */ = {isa = PBXFileReference; lastKnownFileType = file.storyboard; name = Base; path = Base.lproj/LaunchScreen.storyboard; sourceTree = "<group>"; };
		43D9FFB021EA9A0F00AF44BF /* Info.plist */ = {isa = PBXFileReference; lastKnownFileType = text.plist.xml; path = Info.plist; sourceTree = "<group>"; };
		43D9FFB521EA9B0100AF44BF /* Learn.entitlements */ = {isa = PBXFileReference; lastKnownFileType = text.plist.entitlements; path = Learn.entitlements; sourceTree = "<group>"; };
		43D9FFBF21EAB22E00AF44BF /* DataManager.swift */ = {isa = PBXFileReference; lastKnownFileType = sourcecode.swift; path = DataManager.swift; sourceTree = "<group>"; };
		43D9FFCF21EAE05D00AF44BF /* LoopCore.framework */ = {isa = PBXFileReference; explicitFileType = wrapper.framework; includeInIndex = 0; path = LoopCore.framework; sourceTree = BUILT_PRODUCTS_DIR; };
		43D9FFD121EAE05D00AF44BF /* LoopCore.h */ = {isa = PBXFileReference; lastKnownFileType = sourcecode.c.h; path = LoopCore.h; sourceTree = "<group>"; };
		43D9FFD221EAE05D00AF44BF /* Info.plist */ = {isa = PBXFileReference; lastKnownFileType = text.plist.xml; path = Info.plist; sourceTree = "<group>"; };
		43DBF0521C93EC8200B3C386 /* DeviceDataManager.swift */ = {isa = PBXFileReference; fileEncoding = 4; lastKnownFileType = sourcecode.swift; lineEnding = 0; path = DeviceDataManager.swift; sourceTree = "<group>"; xcLanguageSpecificationIdentifier = xcode.lang.swift; };
		43DBF0581C93F73800B3C386 /* CarbEntryTableViewController.swift */ = {isa = PBXFileReference; fileEncoding = 4; lastKnownFileType = sourcecode.swift; path = CarbEntryTableViewController.swift; sourceTree = "<group>"; };
		43DE92581C5479E4001FFDE1 /* PotentialCarbEntryUserInfo.swift */ = {isa = PBXFileReference; fileEncoding = 4; lastKnownFileType = sourcecode.swift; path = PotentialCarbEntryUserInfo.swift; sourceTree = "<group>"; };
		43E2D8D11D20BF42004DA55F /* DoseMathTests.xctest */ = {isa = PBXFileReference; explicitFileType = wrapper.cfbundle; includeInIndex = 0; path = DoseMathTests.xctest; sourceTree = BUILT_PRODUCTS_DIR; };
		43E2D8D31D20BF42004DA55F /* DoseMathTests.swift */ = {isa = PBXFileReference; lastKnownFileType = sourcecode.swift; path = DoseMathTests.swift; sourceTree = "<group>"; };
		43E2D8D51D20BF42004DA55F /* Info.plist */ = {isa = PBXFileReference; lastKnownFileType = text.plist.xml; path = Info.plist; sourceTree = "<group>"; };
		43E2D8E11D20C0DB004DA55F /* read_selected_basal_profile.json */ = {isa = PBXFileReference; fileEncoding = 4; lastKnownFileType = text.json; path = read_selected_basal_profile.json; sourceTree = "<group>"; };
		43E2D8E21D20C0DB004DA55F /* recommend_temp_basal_correct_low_at_min.json */ = {isa = PBXFileReference; fileEncoding = 4; lastKnownFileType = text.json; path = recommend_temp_basal_correct_low_at_min.json; sourceTree = "<group>"; };
		43E2D8E31D20C0DB004DA55F /* recommend_temp_basal_flat_and_high.json */ = {isa = PBXFileReference; fileEncoding = 4; lastKnownFileType = text.json; path = recommend_temp_basal_flat_and_high.json; sourceTree = "<group>"; };
		43E2D8E41D20C0DB004DA55F /* recommend_temp_basal_high_and_falling.json */ = {isa = PBXFileReference; fileEncoding = 4; lastKnownFileType = text.json; path = recommend_temp_basal_high_and_falling.json; sourceTree = "<group>"; };
		43E2D8E51D20C0DB004DA55F /* recommend_temp_basal_high_and_rising.json */ = {isa = PBXFileReference; fileEncoding = 4; lastKnownFileType = text.json; path = recommend_temp_basal_high_and_rising.json; sourceTree = "<group>"; };
		43E2D8E61D20C0DB004DA55F /* recommend_temp_basal_in_range_and_rising.json */ = {isa = PBXFileReference; fileEncoding = 4; lastKnownFileType = text.json; path = recommend_temp_basal_in_range_and_rising.json; sourceTree = "<group>"; };
		43E2D8E71D20C0DB004DA55F /* recommend_temp_basal_no_change_glucose.json */ = {isa = PBXFileReference; fileEncoding = 4; lastKnownFileType = text.json; path = recommend_temp_basal_no_change_glucose.json; sourceTree = "<group>"; };
		43E2D8E81D20C0DB004DA55F /* recommend_temp_basal_start_high_end_in_range.json */ = {isa = PBXFileReference; fileEncoding = 4; lastKnownFileType = text.json; path = recommend_temp_basal_start_high_end_in_range.json; sourceTree = "<group>"; };
		43E2D8E91D20C0DB004DA55F /* recommend_temp_basal_start_high_end_low.json */ = {isa = PBXFileReference; fileEncoding = 4; lastKnownFileType = text.json; path = recommend_temp_basal_start_high_end_low.json; sourceTree = "<group>"; };
		43E2D8EA1D20C0DB004DA55F /* recommend_temp_basal_start_low_end_high.json */ = {isa = PBXFileReference; fileEncoding = 4; lastKnownFileType = text.json; path = recommend_temp_basal_start_low_end_high.json; sourceTree = "<group>"; };
		43E2D8EB1D20C0DB004DA55F /* recommend_temp_basal_start_low_end_in_range.json */ = {isa = PBXFileReference; fileEncoding = 4; lastKnownFileType = text.json; path = recommend_temp_basal_start_low_end_in_range.json; sourceTree = "<group>"; };
		43E2D90B1D20C581004DA55F /* LoopTests.xctest */ = {isa = PBXFileReference; explicitFileType = wrapper.cfbundle; includeInIndex = 0; path = LoopTests.xctest; sourceTree = BUILT_PRODUCTS_DIR; };
		43E2D90F1D20C581004DA55F /* Info.plist */ = {isa = PBXFileReference; lastKnownFileType = text.plist.xml; path = Info.plist; sourceTree = "<group>"; };
		43E3449E1B9D68E900C85C07 /* StatusTableViewController.swift */ = {isa = PBXFileReference; fileEncoding = 4; lastKnownFileType = sourcecode.swift; lineEnding = 0; path = StatusTableViewController.swift; sourceTree = "<group>"; xcLanguageSpecificationIdentifier = xcode.lang.swift; };
		43EDEE6B1CF2E12A00393BE3 /* Loop.entitlements */ = {isa = PBXFileReference; fileEncoding = 4; lastKnownFileType = text.xml; path = Loop.entitlements; sourceTree = "<group>"; };
		43F41C361D3BF32400C11ED6 /* UIAlertController.swift */ = {isa = PBXFileReference; fileEncoding = 4; lastKnownFileType = sourcecode.swift; path = UIAlertController.swift; sourceTree = "<group>"; };
		43F5C2C81B929C09003EB13D /* HealthKit.framework */ = {isa = PBXFileReference; lastKnownFileType = wrapper.framework; name = HealthKit.framework; path = System/Library/Frameworks/HealthKit.framework; sourceTree = SDKROOT; };
		43F5C2D41B92A4A6003EB13D /* Info.plist */ = {isa = PBXFileReference; fileEncoding = 4; lastKnownFileType = text.plist.xml; path = Info.plist; sourceTree = "<group>"; };
		43F5C2D61B92A4DC003EB13D /* Info.plist */ = {isa = PBXFileReference; fileEncoding = 4; lastKnownFileType = text.plist.xml; path = Info.plist; sourceTree = "<group>"; };
		43F64DD81D9C92C900D24DC6 /* TitleSubtitleTableViewCell.swift */ = {isa = PBXFileReference; fileEncoding = 4; lastKnownFileType = sourcecode.swift; path = TitleSubtitleTableViewCell.swift; sourceTree = "<group>"; };
		43F78D251C8FC000002152D1 /* DoseMath.swift */ = {isa = PBXFileReference; fileEncoding = 4; lastKnownFileType = sourcecode.swift; path = DoseMath.swift; sourceTree = "<group>"; };
		43F78D4B1C914197002152D1 /* LoopKit.framework */ = {isa = PBXFileReference; explicitFileType = wrapper.framework; path = LoopKit.framework; sourceTree = BUILT_PRODUCTS_DIR; };
		43F89CA222BDFBBC006BB54E /* UIActivityIndicatorView.swift */ = {isa = PBXFileReference; lastKnownFileType = sourcecode.swift; path = UIActivityIndicatorView.swift; sourceTree = "<group>"; };
		43FCEEA8221A615B0013DD30 /* StatusChartsManager.swift */ = {isa = PBXFileReference; lastKnownFileType = sourcecode.swift; path = StatusChartsManager.swift; sourceTree = "<group>"; };
		43FCEEAA221A61B40013DD30 /* IOBChart.swift */ = {isa = PBXFileReference; lastKnownFileType = sourcecode.swift; path = IOBChart.swift; sourceTree = "<group>"; };
		43FCEEAC221A66780013DD30 /* DateFormatter.swift */ = {isa = PBXFileReference; lastKnownFileType = sourcecode.swift; path = DateFormatter.swift; sourceTree = "<group>"; };
		43FCEEAE221A67A70013DD30 /* NumberFormatter+Charts.swift */ = {isa = PBXFileReference; lastKnownFileType = sourcecode.swift; path = "NumberFormatter+Charts.swift"; sourceTree = "<group>"; };
		43FCEEB0221A863E0013DD30 /* StatusChartsManager.swift */ = {isa = PBXFileReference; lastKnownFileType = sourcecode.swift; path = StatusChartsManager.swift; sourceTree = "<group>"; };
		43FCEEB2221BC3B60013DD30 /* DoseChart.swift */ = {isa = PBXFileReference; lastKnownFileType = sourcecode.swift; path = DoseChart.swift; sourceTree = "<group>"; };
		43FCEEB4221BCA020013DD30 /* COBChart.swift */ = {isa = PBXFileReference; lastKnownFileType = sourcecode.swift; path = COBChart.swift; sourceTree = "<group>"; };
		43FCEEBA22211C860013DD30 /* CarbEffectChart.swift */ = {isa = PBXFileReference; lastKnownFileType = sourcecode.swift; path = CarbEffectChart.swift; sourceTree = "<group>"; };
		43FCEEBC22212DD50013DD30 /* PredictedGlucoseChart.swift */ = {isa = PBXFileReference; lastKnownFileType = sourcecode.swift; path = PredictedGlucoseChart.swift; sourceTree = "<group>"; };
		4D3B40021D4A9DFE00BC6334 /* G4ShareSpy.framework */ = {isa = PBXFileReference; explicitFileType = wrapper.framework; path = G4ShareSpy.framework; sourceTree = BUILT_PRODUCTS_DIR; };
		4F08DE7C1E7BB6E5006741EA /* ChartAxisValueDoubleLog.swift */ = {isa = PBXFileReference; fileEncoding = 4; lastKnownFileType = sourcecode.swift; path = ChartAxisValueDoubleLog.swift; sourceTree = "<group>"; };
		4F08DE801E7BB6F1006741EA /* CGPoint.swift */ = {isa = PBXFileReference; fileEncoding = 4; lastKnownFileType = sourcecode.swift; path = CGPoint.swift; sourceTree = "<group>"; };
		4F08DE831E7BB70B006741EA /* ChartPointsScatterDownTrianglesLayer.swift */ = {isa = PBXFileReference; fileEncoding = 4; lastKnownFileType = sourcecode.swift; path = ChartPointsScatterDownTrianglesLayer.swift; sourceTree = "<group>"; };
		4F08DE841E7BB70B006741EA /* ChartPointsTouchHighlightLayerViewCache.swift */ = {isa = PBXFileReference; fileEncoding = 4; lastKnownFileType = sourcecode.swift; path = ChartPointsTouchHighlightLayerViewCache.swift; sourceTree = "<group>"; };
		4F08DE8E1E7BB871006741EA /* CollectionType+Loop.swift */ = {isa = PBXFileReference; fileEncoding = 4; lastKnownFileType = sourcecode.swift; path = "CollectionType+Loop.swift"; sourceTree = "<group>"; };
		4F11D3BF20DCBEEC006E072C /* GlucoseBackfillRequestUserInfo.swift */ = {isa = PBXFileReference; lastKnownFileType = sourcecode.swift; path = GlucoseBackfillRequestUserInfo.swift; sourceTree = "<group>"; };
		4F11D3C120DD80B3006E072C /* WatchHistoricalGlucose.swift */ = {isa = PBXFileReference; lastKnownFileType = sourcecode.swift; path = WatchHistoricalGlucose.swift; sourceTree = "<group>"; };
		4F2C15801E0495B200E160D4 /* WatchContext+WatchApp.swift */ = {isa = PBXFileReference; fileEncoding = 4; lastKnownFileType = sourcecode.swift; path = "WatchContext+WatchApp.swift"; sourceTree = "<group>"; };
		4F2C15921E09BF2C00E160D4 /* HUDView.swift */ = {isa = PBXFileReference; fileEncoding = 4; lastKnownFileType = sourcecode.swift; path = HUDView.swift; sourceTree = "<group>"; };
		4F2C15941E09BF3C00E160D4 /* HUDView.xib */ = {isa = PBXFileReference; fileEncoding = 4; lastKnownFileType = file.xib; path = HUDView.xib; sourceTree = "<group>"; };
		4F2C15961E09E94E00E160D4 /* HUDAssets.xcassets */ = {isa = PBXFileReference; lastKnownFileType = folder.assetcatalog; path = HUDAssets.xcassets; sourceTree = "<group>"; };
		4F526D5E1DF2459000A04910 /* HKUnit.swift */ = {isa = PBXFileReference; fileEncoding = 4; lastKnownFileType = sourcecode.swift; path = HKUnit.swift; sourceTree = "<group>"; };
		4F526D601DF8D9A900A04910 /* NetBasal.swift */ = {isa = PBXFileReference; fileEncoding = 4; lastKnownFileType = sourcecode.swift; path = NetBasal.swift; sourceTree = "<group>"; };
		4F6663931E905FD2009E74FC /* ChartColorPalette+Loop.swift */ = {isa = PBXFileReference; fileEncoding = 4; lastKnownFileType = sourcecode.swift; path = "ChartColorPalette+Loop.swift"; sourceTree = "<group>"; };
		4F70C1DC1DE8DCA7006380B7 /* Loop Status Extension.appex */ = {isa = PBXFileReference; explicitFileType = "wrapper.app-extension"; includeInIndex = 0; path = "Loop Status Extension.appex"; sourceTree = BUILT_PRODUCTS_DIR; };
		4F70C1DD1DE8DCA7006380B7 /* NotificationCenter.framework */ = {isa = PBXFileReference; lastKnownFileType = wrapper.framework; name = NotificationCenter.framework; path = System/Library/Frameworks/NotificationCenter.framework; sourceTree = SDKROOT; };
		4F70C1E01DE8DCA7006380B7 /* StatusViewController.swift */ = {isa = PBXFileReference; lastKnownFileType = sourcecode.swift; lineEnding = 0; path = StatusViewController.swift; sourceTree = "<group>"; xcLanguageSpecificationIdentifier = xcode.lang.swift; };
		4F70C1E31DE8DCA7006380B7 /* Base */ = {isa = PBXFileReference; lastKnownFileType = file.storyboard; name = Base; path = Base.lproj/MainInterface.storyboard; sourceTree = "<group>"; };
		4F70C1E51DE8DCA7006380B7 /* Info.plist */ = {isa = PBXFileReference; lastKnownFileType = text.plist.xml; path = Info.plist; sourceTree = "<group>"; };
		4F70C1FD1DE8E662006380B7 /* Loop Status Extension.entitlements */ = {isa = PBXFileReference; lastKnownFileType = text.plist.entitlements; path = "Loop Status Extension.entitlements"; sourceTree = "<group>"; };
		4F70C20F1DE8FAC5006380B7 /* ExtensionDataManager.swift */ = {isa = PBXFileReference; fileEncoding = 4; lastKnownFileType = sourcecode.swift; path = ExtensionDataManager.swift; sourceTree = "<group>"; };
		4F70C2111DE900EA006380B7 /* StatusExtensionContext.swift */ = {isa = PBXFileReference; fileEncoding = 4; lastKnownFileType = sourcecode.swift; path = StatusExtensionContext.swift; sourceTree = "<group>"; };
		4F75288B1DFE1DC600C322D6 /* LoopUI.framework */ = {isa = PBXFileReference; explicitFileType = wrapper.framework; includeInIndex = 0; path = LoopUI.framework; sourceTree = BUILT_PRODUCTS_DIR; };
		4F75288D1DFE1DC600C322D6 /* LoopUI.h */ = {isa = PBXFileReference; lastKnownFileType = sourcecode.c.h; path = LoopUI.h; sourceTree = "<group>"; };
		4F75288E1DFE1DC600C322D6 /* Info.plist */ = {isa = PBXFileReference; lastKnownFileType = text.plist.xml; path = Info.plist; sourceTree = "<group>"; };
		4F75F00120FCFE8C00B5570E /* GlucoseChartScene.swift */ = {isa = PBXFileReference; lastKnownFileType = sourcecode.swift; path = GlucoseChartScene.swift; sourceTree = "<group>"; };
		4F7E8AC420E2AB9600AEA65E /* Date.swift */ = {isa = PBXFileReference; lastKnownFileType = sourcecode.swift; path = Date.swift; sourceTree = "<group>"; };
		4F7E8AC620E2AC0300AEA65E /* WatchPredictedGlucose.swift */ = {isa = PBXFileReference; lastKnownFileType = sourcecode.swift; path = WatchPredictedGlucose.swift; sourceTree = "<group>"; };
		4F82654F20E69F9A0031A8F5 /* HUDInterfaceController.swift */ = {isa = PBXFileReference; lastKnownFileType = sourcecode.swift; path = HUDInterfaceController.swift; sourceTree = "<group>"; };
		4FC8C8001DEB93E400A1452E /* NSUserDefaults+StatusExtension.swift */ = {isa = PBXFileReference; fileEncoding = 4; lastKnownFileType = sourcecode.swift; path = "NSUserDefaults+StatusExtension.swift"; sourceTree = "<group>"; };
		4FDDD23620DC51DF00D04B16 /* LoopDataManager.swift */ = {isa = PBXFileReference; lastKnownFileType = sourcecode.swift; path = LoopDataManager.swift; sourceTree = "<group>"; };
		4FF4D0FF1E18374700846527 /* WatchContext.swift */ = {isa = PBXFileReference; fileEncoding = 4; lastKnownFileType = sourcecode.swift; path = WatchContext.swift; sourceTree = "<group>"; };
		4FFEDFBE20E5CF22000BFC58 /* ChartHUDController.swift */ = {isa = PBXFileReference; fileEncoding = 4; lastKnownFileType = sourcecode.swift; path = ChartHUDController.swift; sourceTree = "<group>"; };
		7D199D93212A067600241026 /* pl */ = {isa = PBXFileReference; lastKnownFileType = text.plist.strings; name = pl; path = pl.lproj/Main.strings; sourceTree = "<group>"; };
		7D199D94212A067600241026 /* pl */ = {isa = PBXFileReference; lastKnownFileType = text.plist.strings; name = pl; path = pl.lproj/MainInterface.strings; sourceTree = "<group>"; };
		7D199D95212A067600241026 /* pl */ = {isa = PBXFileReference; lastKnownFileType = text.plist.strings; name = pl; path = pl.lproj/Interface.strings; sourceTree = "<group>"; };
		7D199D96212A067600241026 /* pl */ = {isa = PBXFileReference; lastKnownFileType = text.plist.strings; name = pl; path = pl.lproj/Localizable.strings; sourceTree = "<group>"; };
		7D199D97212A067600241026 /* pl */ = {isa = PBXFileReference; lastKnownFileType = text.plist.strings; name = pl; path = pl.lproj/InfoPlist.strings; sourceTree = "<group>"; };
		7D199D99212A067600241026 /* pl */ = {isa = PBXFileReference; lastKnownFileType = text.plist.strings; name = pl; path = pl.lproj/Localizable.strings; sourceTree = "<group>"; };
		7D199D9A212A067600241026 /* pl */ = {isa = PBXFileReference; lastKnownFileType = text.plist.strings; name = pl; path = pl.lproj/Localizable.strings; sourceTree = "<group>"; };
		7D199D9D212A067700241026 /* pl */ = {isa = PBXFileReference; lastKnownFileType = text.plist.strings; name = pl; path = pl.lproj/Localizable.strings; sourceTree = "<group>"; };
		7D199DA2212A067700241026 /* pl */ = {isa = PBXFileReference; lastKnownFileType = text.plist.strings; name = pl; path = pl.lproj/Localizable.strings; sourceTree = "<group>"; };
		7D23667521250BE30028B67D /* Base */ = {isa = PBXFileReference; lastKnownFileType = text.plist.strings; name = Base; path = Base.lproj/Localizable.strings; sourceTree = "<group>"; };
		7D23667621250BF70028B67D /* Base */ = {isa = PBXFileReference; lastKnownFileType = text.plist.strings; name = Base; path = Base.lproj/InfoPlist.strings; sourceTree = "<group>"; };
		7D23667821250C2D0028B67D /* Base */ = {isa = PBXFileReference; lastKnownFileType = text.plist.strings; name = Base; path = Base.lproj/Localizable.strings; sourceTree = "<group>"; };
		7D23667921250C440028B67D /* Base */ = {isa = PBXFileReference; lastKnownFileType = text.plist.strings; name = Base; path = Base.lproj/Localizable.strings; sourceTree = "<group>"; };
		7D23667A21250C480028B67D /* Base */ = {isa = PBXFileReference; lastKnownFileType = text.plist.strings; name = Base; path = Base.lproj/InfoPlist.strings; sourceTree = "<group>"; };
		7D23667C21250C7E0028B67D /* LocalizedString.swift */ = {isa = PBXFileReference; fileEncoding = 4; lastKnownFileType = sourcecode.swift; name = LocalizedString.swift; path = LoopUI/Common/LocalizedString.swift; sourceTree = SOURCE_ROOT; };
		7D23667E21250CAC0028B67D /* Base */ = {isa = PBXFileReference; lastKnownFileType = text.plist.strings; name = Base; path = Base.lproj/InfoPlist.strings; sourceTree = "<group>"; };
		7D23667F21250CB80028B67D /* Base */ = {isa = PBXFileReference; lastKnownFileType = text.plist.strings; name = Base; path = Base.lproj/Localizable.strings; sourceTree = "<group>"; };
		7D23668321250CFB0028B67D /* Base */ = {isa = PBXFileReference; lastKnownFileType = text.plist.strings; name = Base; path = Base.lproj/Localizable.strings; sourceTree = "<group>"; };
		7D23668521250D180028B67D /* fr */ = {isa = PBXFileReference; lastKnownFileType = text.plist.strings; name = fr; path = fr.lproj/Main.strings; sourceTree = "<group>"; };
		7D23668621250D180028B67D /* fr */ = {isa = PBXFileReference; lastKnownFileType = text.plist.strings; name = fr; path = fr.lproj/MainInterface.strings; sourceTree = "<group>"; };
		7D23668721250D180028B67D /* fr */ = {isa = PBXFileReference; lastKnownFileType = text.plist.strings; name = fr; path = fr.lproj/Interface.strings; sourceTree = "<group>"; };
		7D23668821250D180028B67D /* fr */ = {isa = PBXFileReference; lastKnownFileType = text.plist.strings; name = fr; path = fr.lproj/Localizable.strings; sourceTree = "<group>"; };
		7D23668921250D180028B67D /* fr */ = {isa = PBXFileReference; lastKnownFileType = text.plist.strings; name = fr; path = fr.lproj/InfoPlist.strings; sourceTree = "<group>"; };
		7D23668B21250D180028B67D /* fr */ = {isa = PBXFileReference; lastKnownFileType = text.plist.strings; name = fr; path = fr.lproj/Localizable.strings; sourceTree = "<group>"; };
		7D23668C21250D190028B67D /* fr */ = {isa = PBXFileReference; lastKnownFileType = text.plist.strings; name = fr; path = fr.lproj/Localizable.strings; sourceTree = "<group>"; };
		7D23668F21250D190028B67D /* fr */ = {isa = PBXFileReference; lastKnownFileType = text.plist.strings; name = fr; path = fr.lproj/Localizable.strings; sourceTree = "<group>"; };
		7D23669321250D190028B67D /* fr */ = {isa = PBXFileReference; lastKnownFileType = text.plist.strings; name = fr; path = fr.lproj/Localizable.strings; sourceTree = "<group>"; };
		7D23669521250D220028B67D /* de */ = {isa = PBXFileReference; lastKnownFileType = text.plist.strings; name = de; path = de.lproj/Main.strings; sourceTree = "<group>"; };
		7D23669621250D230028B67D /* de */ = {isa = PBXFileReference; lastKnownFileType = text.plist.strings; name = de; path = de.lproj/MainInterface.strings; sourceTree = "<group>"; };
		7D23669721250D230028B67D /* de */ = {isa = PBXFileReference; lastKnownFileType = text.plist.strings; name = de; path = de.lproj/Interface.strings; sourceTree = "<group>"; };
		7D23669821250D230028B67D /* de */ = {isa = PBXFileReference; lastKnownFileType = text.plist.strings; name = de; path = de.lproj/Localizable.strings; sourceTree = "<group>"; };
		7D23669921250D230028B67D /* de */ = {isa = PBXFileReference; lastKnownFileType = text.plist.strings; name = de; path = de.lproj/InfoPlist.strings; sourceTree = "<group>"; };
		7D23669B21250D230028B67D /* de */ = {isa = PBXFileReference; lastKnownFileType = text.plist.strings; name = de; path = de.lproj/Localizable.strings; sourceTree = "<group>"; };
		7D23669C21250D230028B67D /* de */ = {isa = PBXFileReference; lastKnownFileType = text.plist.strings; name = de; path = de.lproj/Localizable.strings; sourceTree = "<group>"; };
		7D23669F21250D240028B67D /* de */ = {isa = PBXFileReference; lastKnownFileType = text.plist.strings; name = de; path = de.lproj/Localizable.strings; sourceTree = "<group>"; };
		7D2366A321250D240028B67D /* de */ = {isa = PBXFileReference; lastKnownFileType = text.plist.strings; name = de; path = de.lproj/Localizable.strings; sourceTree = "<group>"; };
		7D2366A521250D2C0028B67D /* zh-Hans */ = {isa = PBXFileReference; lastKnownFileType = text.plist.strings; name = "zh-Hans"; path = "zh-Hans.lproj/Main.strings"; sourceTree = "<group>"; };
		7D2366A621250D2C0028B67D /* zh-Hans */ = {isa = PBXFileReference; lastKnownFileType = text.plist.strings; name = "zh-Hans"; path = "zh-Hans.lproj/MainInterface.strings"; sourceTree = "<group>"; };
		7D2366A721250D2C0028B67D /* zh-Hans */ = {isa = PBXFileReference; lastKnownFileType = text.plist.strings; name = "zh-Hans"; path = "zh-Hans.lproj/Interface.strings"; sourceTree = "<group>"; };
		7D2366A821250D2C0028B67D /* zh-Hans */ = {isa = PBXFileReference; lastKnownFileType = text.plist.strings; name = "zh-Hans"; path = "zh-Hans.lproj/Localizable.strings"; sourceTree = "<group>"; };
		7D2366A921250D2C0028B67D /* zh-Hans */ = {isa = PBXFileReference; lastKnownFileType = text.plist.strings; name = "zh-Hans"; path = "zh-Hans.lproj/InfoPlist.strings"; sourceTree = "<group>"; };
		7D2366AB21250D2D0028B67D /* zh-Hans */ = {isa = PBXFileReference; lastKnownFileType = text.plist.strings; name = "zh-Hans"; path = "zh-Hans.lproj/Localizable.strings"; sourceTree = "<group>"; };
		7D2366AC21250D2D0028B67D /* zh-Hans */ = {isa = PBXFileReference; lastKnownFileType = text.plist.strings; name = "zh-Hans"; path = "zh-Hans.lproj/Localizable.strings"; sourceTree = "<group>"; };
		7D2366AF21250D2D0028B67D /* zh-Hans */ = {isa = PBXFileReference; lastKnownFileType = text.plist.strings; name = "zh-Hans"; path = "zh-Hans.lproj/Localizable.strings"; sourceTree = "<group>"; };
		7D2366B321250D2D0028B67D /* zh-Hans */ = {isa = PBXFileReference; lastKnownFileType = text.plist.strings; name = "zh-Hans"; path = "zh-Hans.lproj/Localizable.strings"; sourceTree = "<group>"; };
		7D2366B421250D350028B67D /* it */ = {isa = PBXFileReference; lastKnownFileType = text.plist.strings; name = it; path = it.lproj/Interface.strings; sourceTree = "<group>"; };
		7D2366B721250D360028B67D /* it */ = {isa = PBXFileReference; lastKnownFileType = text.plist.strings; name = it; path = it.lproj/Main.strings; sourceTree = "<group>"; };
		7D2366B821250D360028B67D /* it */ = {isa = PBXFileReference; lastKnownFileType = text.plist.strings; name = it; path = it.lproj/MainInterface.strings; sourceTree = "<group>"; };
		7D2366B921250D360028B67D /* it */ = {isa = PBXFileReference; lastKnownFileType = text.plist.strings; name = it; path = it.lproj/Localizable.strings; sourceTree = "<group>"; };
		7D2366BA21250D360028B67D /* it */ = {isa = PBXFileReference; lastKnownFileType = text.plist.strings; name = it; path = it.lproj/InfoPlist.strings; sourceTree = "<group>"; };
		7D2366BC21250D360028B67D /* it */ = {isa = PBXFileReference; lastKnownFileType = text.plist.strings; name = it; path = it.lproj/Localizable.strings; sourceTree = "<group>"; };
		7D2366BD21250D360028B67D /* it */ = {isa = PBXFileReference; lastKnownFileType = text.plist.strings; name = it; path = it.lproj/Localizable.strings; sourceTree = "<group>"; };
		7D2366BF21250D370028B67D /* it */ = {isa = PBXFileReference; lastKnownFileType = text.plist.strings; name = it; path = it.lproj/Localizable.strings; sourceTree = "<group>"; };
		7D2366C321250D370028B67D /* it */ = {isa = PBXFileReference; lastKnownFileType = text.plist.strings; name = it; path = it.lproj/Localizable.strings; sourceTree = "<group>"; };
		7D2366C521250D3F0028B67D /* nl */ = {isa = PBXFileReference; lastKnownFileType = text.plist.strings; name = nl; path = nl.lproj/Main.strings; sourceTree = "<group>"; };
		7D2366C621250D3F0028B67D /* nl */ = {isa = PBXFileReference; lastKnownFileType = text.plist.strings; name = nl; path = nl.lproj/MainInterface.strings; sourceTree = "<group>"; };
		7D2366C721250D3F0028B67D /* nl */ = {isa = PBXFileReference; lastKnownFileType = text.plist.strings; name = nl; path = nl.lproj/Interface.strings; sourceTree = "<group>"; };
		7D2366C821250D400028B67D /* nl */ = {isa = PBXFileReference; lastKnownFileType = text.plist.strings; name = nl; path = nl.lproj/Localizable.strings; sourceTree = "<group>"; };
		7D2366C921250D400028B67D /* nl */ = {isa = PBXFileReference; lastKnownFileType = text.plist.strings; name = nl; path = nl.lproj/InfoPlist.strings; sourceTree = "<group>"; };
		7D2366CB21250D400028B67D /* nl */ = {isa = PBXFileReference; lastKnownFileType = text.plist.strings; name = nl; path = nl.lproj/Localizable.strings; sourceTree = "<group>"; };
		7D2366CC21250D400028B67D /* nl */ = {isa = PBXFileReference; lastKnownFileType = text.plist.strings; name = nl; path = nl.lproj/Localizable.strings; sourceTree = "<group>"; };
		7D2366CF21250D400028B67D /* nl */ = {isa = PBXFileReference; lastKnownFileType = text.plist.strings; name = nl; path = nl.lproj/Localizable.strings; sourceTree = "<group>"; };
		7D2366D321250D410028B67D /* nl */ = {isa = PBXFileReference; lastKnownFileType = text.plist.strings; name = nl; path = nl.lproj/Localizable.strings; sourceTree = "<group>"; };
		7D2366D521250D4A0028B67D /* nb */ = {isa = PBXFileReference; lastKnownFileType = text.plist.strings; name = nb; path = nb.lproj/Main.strings; sourceTree = "<group>"; };
		7D2366D621250D4A0028B67D /* nb */ = {isa = PBXFileReference; lastKnownFileType = text.plist.strings; name = nb; path = nb.lproj/MainInterface.strings; sourceTree = "<group>"; };
		7D2366D721250D4A0028B67D /* nb */ = {isa = PBXFileReference; lastKnownFileType = text.plist.strings; name = nb; path = nb.lproj/Interface.strings; sourceTree = "<group>"; };
		7D2366D821250D4A0028B67D /* nb */ = {isa = PBXFileReference; lastKnownFileType = text.plist.strings; name = nb; path = nb.lproj/Localizable.strings; sourceTree = "<group>"; };
		7D2366D921250D4A0028B67D /* nb */ = {isa = PBXFileReference; lastKnownFileType = text.plist.strings; name = nb; path = nb.lproj/InfoPlist.strings; sourceTree = "<group>"; };
		7D2366DB21250D4A0028B67D /* nb */ = {isa = PBXFileReference; lastKnownFileType = text.plist.strings; name = nb; path = nb.lproj/Localizable.strings; sourceTree = "<group>"; };
		7D2366DC21250D4B0028B67D /* nb */ = {isa = PBXFileReference; lastKnownFileType = text.plist.strings; name = nb; path = nb.lproj/Localizable.strings; sourceTree = "<group>"; };
		7D2366DF21250D4B0028B67D /* nb */ = {isa = PBXFileReference; lastKnownFileType = text.plist.strings; name = nb; path = nb.lproj/Localizable.strings; sourceTree = "<group>"; };
		7D2366E321250D4B0028B67D /* nb */ = {isa = PBXFileReference; lastKnownFileType = text.plist.strings; name = nb; path = nb.lproj/Localizable.strings; sourceTree = "<group>"; };
		7D68AAAA1FE2DB0A00522C49 /* ru */ = {isa = PBXFileReference; lastKnownFileType = text.plist.strings; name = ru; path = ru.lproj/Main.strings; sourceTree = "<group>"; };
		7D68AAAB1FE2DB0A00522C49 /* ru */ = {isa = PBXFileReference; lastKnownFileType = text.plist.strings; name = ru; path = ru.lproj/MainInterface.strings; sourceTree = "<group>"; };
		7D68AAAC1FE2DB0A00522C49 /* ru */ = {isa = PBXFileReference; lastKnownFileType = text.plist.strings; name = ru; path = ru.lproj/Interface.strings; sourceTree = "<group>"; };
		7D68AAAD1FE2E8D400522C49 /* ru */ = {isa = PBXFileReference; lastKnownFileType = text.plist.strings; name = ru; path = ru.lproj/Localizable.strings; sourceTree = "<group>"; };
		7D68AAB31FE2E8D500522C49 /* ru */ = {isa = PBXFileReference; lastKnownFileType = text.plist.strings; name = ru; path = ru.lproj/Localizable.strings; sourceTree = "<group>"; };
		7D68AAB41FE2E8D600522C49 /* ru */ = {isa = PBXFileReference; lastKnownFileType = text.plist.strings; name = ru; path = ru.lproj/InfoPlist.strings; sourceTree = "<group>"; };
		7D68AAB61FE2E8D600522C49 /* ru */ = {isa = PBXFileReference; lastKnownFileType = text.plist.strings; name = ru; path = ru.lproj/Localizable.strings; sourceTree = "<group>"; };
		7D68AAB71FE2E8D600522C49 /* ru */ = {isa = PBXFileReference; lastKnownFileType = text.plist.strings; name = ru; path = ru.lproj/Localizable.strings; sourceTree = "<group>"; };
		7D68AAB81FE2E8D700522C49 /* ru */ = {isa = PBXFileReference; lastKnownFileType = text.plist.strings; name = ru; path = ru.lproj/Localizable.strings; sourceTree = "<group>"; };
		7D7076361FE06EDE004AC8EA /* es */ = {isa = PBXFileReference; lastKnownFileType = text.plist.strings; name = es; path = es.lproj/Localizable.strings; sourceTree = "<group>"; };
		7D70764B1FE06EE1004AC8EA /* es */ = {isa = PBXFileReference; lastKnownFileType = text.plist.strings; name = es; path = es.lproj/Localizable.strings; sourceTree = "<group>"; };
		7D70765A1FE06EE2004AC8EA /* es */ = {isa = PBXFileReference; lastKnownFileType = text.plist.strings; name = es; path = es.lproj/Localizable.strings; sourceTree = "<group>"; };
		7D70765F1FE06EE3004AC8EA /* es */ = {isa = PBXFileReference; lastKnownFileType = text.plist.strings; name = es; path = es.lproj/Localizable.strings; sourceTree = "<group>"; };
		7D7076641FE06EE4004AC8EA /* es */ = {isa = PBXFileReference; lastKnownFileType = text.plist.strings; name = es; path = es.lproj/Localizable.strings; sourceTree = "<group>"; };
		7D9BEED52335A3CB005DCFD6 /* en */ = {isa = PBXFileReference; lastKnownFileType = text.plist.strings; name = en; path = en.lproj/InfoPlist.strings; sourceTree = "<group>"; };
		7D9BEED72335A489005DCFD6 /* en */ = {isa = PBXFileReference; lastKnownFileType = text.plist.strings; name = en; path = en.lproj/Main.strings; sourceTree = "<group>"; };
		7D9BEED82335A4F7005DCFD6 /* en */ = {isa = PBXFileReference; lastKnownFileType = text.plist.strings; name = en; path = en.lproj/Localizable.strings; sourceTree = "<group>"; };
		7D9BEEDA2335A522005DCFD6 /* en */ = {isa = PBXFileReference; lastKnownFileType = text.plist.strings; name = en; path = en.lproj/MainInterface.strings; sourceTree = "<group>"; };
		7D9BEEDB2335A587005DCFD6 /* en */ = {isa = PBXFileReference; lastKnownFileType = text.plist.strings; name = en; path = en.lproj/Localizable.strings; sourceTree = "<group>"; };
		7D9BEEDD2335A5CC005DCFD6 /* en */ = {isa = PBXFileReference; lastKnownFileType = text.plist.strings; name = en; path = en.lproj/Interface.strings; sourceTree = "<group>"; };
		7D9BEEDE2335A5F7005DCFD6 /* en */ = {isa = PBXFileReference; lastKnownFileType = text.plist.strings; name = en; path = en.lproj/Localizable.strings; sourceTree = "<group>"; };
		7D9BEEE62335A6B3005DCFD6 /* en */ = {isa = PBXFileReference; lastKnownFileType = text.plist.strings; name = en; path = en.lproj/Localizable.strings; sourceTree = "<group>"; };
		7D9BEEE82335A6B9005DCFD6 /* zh-Hans */ = {isa = PBXFileReference; lastKnownFileType = text.plist.strings; name = "zh-Hans"; path = "zh-Hans.lproj/Localizable.strings"; sourceTree = "<group>"; };
		7D9BEEE92335A6BB005DCFD6 /* nl */ = {isa = PBXFileReference; lastKnownFileType = text.plist.strings; name = nl; path = nl.lproj/Localizable.strings; sourceTree = "<group>"; };
		7D9BEEEA2335A6BC005DCFD6 /* fr */ = {isa = PBXFileReference; lastKnownFileType = text.plist.strings; name = fr; path = fr.lproj/Localizable.strings; sourceTree = "<group>"; };
		7D9BEEEB2335A6BD005DCFD6 /* de */ = {isa = PBXFileReference; lastKnownFileType = text.plist.strings; name = de; path = de.lproj/Localizable.strings; sourceTree = "<group>"; };
		7D9BEEEC2335A6BE005DCFD6 /* it */ = {isa = PBXFileReference; lastKnownFileType = text.plist.strings; name = it; path = it.lproj/Localizable.strings; sourceTree = "<group>"; };
		7D9BEEED2335A6BF005DCFD6 /* nb */ = {isa = PBXFileReference; lastKnownFileType = text.plist.strings; name = nb; path = nb.lproj/Localizable.strings; sourceTree = "<group>"; };
		7D9BEEEE2335A6BF005DCFD6 /* pl */ = {isa = PBXFileReference; lastKnownFileType = text.plist.strings; name = pl; path = pl.lproj/Localizable.strings; sourceTree = "<group>"; };
		7D9BEEEF2335A6C0005DCFD6 /* ru */ = {isa = PBXFileReference; lastKnownFileType = text.plist.strings; name = ru; path = ru.lproj/Localizable.strings; sourceTree = "<group>"; };
		7D9BEEF02335A6C1005DCFD6 /* es */ = {isa = PBXFileReference; lastKnownFileType = text.plist.strings; name = es; path = es.lproj/Localizable.strings; sourceTree = "<group>"; };
		7D9BEEF42335CF8D005DCFD6 /* en */ = {isa = PBXFileReference; lastKnownFileType = text.plist.strings; name = en; path = en.lproj/Localizable.strings; sourceTree = "<group>"; };
		7D9BEEF62335CF90005DCFD6 /* zh-Hans */ = {isa = PBXFileReference; lastKnownFileType = text.plist.strings; name = "zh-Hans"; path = "zh-Hans.lproj/Localizable.strings"; sourceTree = "<group>"; };
		7D9BEEF72335CF91005DCFD6 /* nl */ = {isa = PBXFileReference; lastKnownFileType = text.plist.strings; name = nl; path = nl.lproj/Localizable.strings; sourceTree = "<group>"; };
		7D9BEEF82335CF93005DCFD6 /* fr */ = {isa = PBXFileReference; lastKnownFileType = text.plist.strings; name = fr; path = fr.lproj/Localizable.strings; sourceTree = "<group>"; };
		7D9BEEF92335CF93005DCFD6 /* de */ = {isa = PBXFileReference; lastKnownFileType = text.plist.strings; name = de; path = de.lproj/Localizable.strings; sourceTree = "<group>"; };
		7D9BEEFA2335CF94005DCFD6 /* it */ = {isa = PBXFileReference; lastKnownFileType = text.plist.strings; name = it; path = it.lproj/Localizable.strings; sourceTree = "<group>"; };
		7D9BEEFB2335CF95005DCFD6 /* nb */ = {isa = PBXFileReference; lastKnownFileType = text.plist.strings; name = nb; path = nb.lproj/Localizable.strings; sourceTree = "<group>"; };
		7D9BEEFC2335CF96005DCFD6 /* pl */ = {isa = PBXFileReference; lastKnownFileType = text.plist.strings; name = pl; path = pl.lproj/Localizable.strings; sourceTree = "<group>"; };
		7D9BEEFD2335CF97005DCFD6 /* ru */ = {isa = PBXFileReference; lastKnownFileType = text.plist.strings; name = ru; path = ru.lproj/Localizable.strings; sourceTree = "<group>"; };
		7D9BEEFE2335CF97005DCFD6 /* es */ = {isa = PBXFileReference; lastKnownFileType = text.plist.strings; name = es; path = es.lproj/Localizable.strings; sourceTree = "<group>"; };
		7D9BEF002335D67D005DCFD6 /* en */ = {isa = PBXFileReference; lastKnownFileType = text.plist.strings; name = en; path = en.lproj/Main.strings; sourceTree = "<group>"; };
		7D9BEF022335D687005DCFD6 /* zh-Hans */ = {isa = PBXFileReference; lastKnownFileType = text.plist.strings; name = "zh-Hans"; path = "zh-Hans.lproj/Main.strings"; sourceTree = "<group>"; };
		7D9BEF042335D68A005DCFD6 /* nl */ = {isa = PBXFileReference; lastKnownFileType = text.plist.strings; name = nl; path = nl.lproj/Main.strings; sourceTree = "<group>"; };
		7D9BEF062335D68C005DCFD6 /* fr */ = {isa = PBXFileReference; lastKnownFileType = text.plist.strings; name = fr; path = fr.lproj/Main.strings; sourceTree = "<group>"; };
		7D9BEF082335D68D005DCFD6 /* de */ = {isa = PBXFileReference; lastKnownFileType = text.plist.strings; name = de; path = de.lproj/Main.strings; sourceTree = "<group>"; };
		7D9BEF0A2335D68F005DCFD6 /* it */ = {isa = PBXFileReference; lastKnownFileType = text.plist.strings; name = it; path = it.lproj/Main.strings; sourceTree = "<group>"; };
		7D9BEF0C2335D690005DCFD6 /* nb */ = {isa = PBXFileReference; lastKnownFileType = text.plist.strings; name = nb; path = nb.lproj/Main.strings; sourceTree = "<group>"; };
		7D9BEF0E2335D691005DCFD6 /* pl */ = {isa = PBXFileReference; lastKnownFileType = text.plist.strings; name = pl; path = pl.lproj/Main.strings; sourceTree = "<group>"; };
		7D9BEF102335D693005DCFD6 /* ru */ = {isa = PBXFileReference; lastKnownFileType = text.plist.strings; name = ru; path = ru.lproj/Main.strings; sourceTree = "<group>"; };
		7D9BEF122335D694005DCFD6 /* es */ = {isa = PBXFileReference; lastKnownFileType = text.plist.strings; name = es; path = es.lproj/Main.strings; sourceTree = "<group>"; };
		7D9BEF132335EC4B005DCFD6 /* ja */ = {isa = PBXFileReference; lastKnownFileType = text.plist.strings; name = ja; path = ja.lproj/Intents.strings; sourceTree = "<group>"; };
		7D9BEF152335EC4B005DCFD6 /* ja */ = {isa = PBXFileReference; lastKnownFileType = text.plist.strings; name = ja; path = ja.lproj/Main.strings; sourceTree = "<group>"; };
		7D9BEF162335EC4B005DCFD6 /* ja */ = {isa = PBXFileReference; lastKnownFileType = text.plist.strings; name = ja; path = ja.lproj/MainInterface.strings; sourceTree = "<group>"; };
		7D9BEF172335EC4C005DCFD6 /* ja */ = {isa = PBXFileReference; lastKnownFileType = text.plist.strings; name = ja; path = ja.lproj/Interface.strings; sourceTree = "<group>"; };
		7D9BEF182335EC4C005DCFD6 /* ja */ = {isa = PBXFileReference; lastKnownFileType = text.plist.strings; name = ja; path = ja.lproj/Main.strings; sourceTree = "<group>"; };
		7D9BEF1A2335EC4C005DCFD6 /* ja */ = {isa = PBXFileReference; lastKnownFileType = text.plist.strings; name = ja; path = ja.lproj/Localizable.strings; sourceTree = "<group>"; };
		7D9BEF1B2335EC4C005DCFD6 /* ja */ = {isa = PBXFileReference; lastKnownFileType = text.plist.strings; name = ja; path = ja.lproj/Localizable.strings; sourceTree = "<group>"; };
		7D9BEF1C2335EC4C005DCFD6 /* ja */ = {isa = PBXFileReference; lastKnownFileType = text.plist.strings; name = ja; path = ja.lproj/InfoPlist.strings; sourceTree = "<group>"; };
		7D9BEF1E2335EC4D005DCFD6 /* ja */ = {isa = PBXFileReference; lastKnownFileType = text.plist.strings; name = ja; path = ja.lproj/Localizable.strings; sourceTree = "<group>"; };
		7D9BEF1F2335EC4D005DCFD6 /* ja */ = {isa = PBXFileReference; lastKnownFileType = text.plist.strings; name = ja; path = ja.lproj/Localizable.strings; sourceTree = "<group>"; };
		7D9BEF222335EC4D005DCFD6 /* ja */ = {isa = PBXFileReference; lastKnownFileType = text.plist.strings; name = ja; path = ja.lproj/Localizable.strings; sourceTree = "<group>"; };
		7D9BEF272335EC4E005DCFD6 /* ja */ = {isa = PBXFileReference; lastKnownFileType = text.plist.strings; name = ja; path = ja.lproj/Localizable.strings; sourceTree = "<group>"; };
		7D9BEF282335EC4E005DCFD6 /* ja */ = {isa = PBXFileReference; lastKnownFileType = text.plist.strings; name = ja; path = ja.lproj/Localizable.strings; sourceTree = "<group>"; };
		7D9BEF292335EC58005DCFD6 /* pt-BR */ = {isa = PBXFileReference; lastKnownFileType = text.plist.strings; name = "pt-BR"; path = "pt-BR.lproj/Intents.strings"; sourceTree = "<group>"; };
		7D9BEF2B2335EC59005DCFD6 /* pt-BR */ = {isa = PBXFileReference; lastKnownFileType = text.plist.strings; name = "pt-BR"; path = "pt-BR.lproj/Main.strings"; sourceTree = "<group>"; };
		7D9BEF2C2335EC59005DCFD6 /* pt-BR */ = {isa = PBXFileReference; lastKnownFileType = text.plist.strings; name = "pt-BR"; path = "pt-BR.lproj/MainInterface.strings"; sourceTree = "<group>"; };
		7D9BEF2D2335EC59005DCFD6 /* pt-BR */ = {isa = PBXFileReference; lastKnownFileType = text.plist.strings; name = "pt-BR"; path = "pt-BR.lproj/Interface.strings"; sourceTree = "<group>"; };
		7D9BEF2E2335EC59005DCFD6 /* pt-BR */ = {isa = PBXFileReference; lastKnownFileType = text.plist.strings; name = "pt-BR"; path = "pt-BR.lproj/Main.strings"; sourceTree = "<group>"; };
		7D9BEF302335EC59005DCFD6 /* pt-BR */ = {isa = PBXFileReference; lastKnownFileType = text.plist.strings; name = "pt-BR"; path = "pt-BR.lproj/Localizable.strings"; sourceTree = "<group>"; };
		7D9BEF312335EC59005DCFD6 /* pt-BR */ = {isa = PBXFileReference; lastKnownFileType = text.plist.strings; name = "pt-BR"; path = "pt-BR.lproj/Localizable.strings"; sourceTree = "<group>"; };
		7D9BEF322335EC59005DCFD6 /* pt-BR */ = {isa = PBXFileReference; lastKnownFileType = text.plist.strings; name = "pt-BR"; path = "pt-BR.lproj/InfoPlist.strings"; sourceTree = "<group>"; };
		7D9BEF342335EC59005DCFD6 /* pt-BR */ = {isa = PBXFileReference; lastKnownFileType = text.plist.strings; name = "pt-BR"; path = "pt-BR.lproj/Localizable.strings"; sourceTree = "<group>"; };
		7D9BEF352335EC59005DCFD6 /* pt-BR */ = {isa = PBXFileReference; lastKnownFileType = text.plist.strings; name = "pt-BR"; path = "pt-BR.lproj/Localizable.strings"; sourceTree = "<group>"; };
		7D9BEF382335EC5A005DCFD6 /* pt-BR */ = {isa = PBXFileReference; lastKnownFileType = text.plist.strings; name = "pt-BR"; path = "pt-BR.lproj/Localizable.strings"; sourceTree = "<group>"; };
		7D9BEF3D2335EC5A005DCFD6 /* pt-BR */ = {isa = PBXFileReference; lastKnownFileType = text.plist.strings; name = "pt-BR"; path = "pt-BR.lproj/Localizable.strings"; sourceTree = "<group>"; };
		7D9BEF3E2335EC5A005DCFD6 /* pt-BR */ = {isa = PBXFileReference; lastKnownFileType = text.plist.strings; name = "pt-BR"; path = "pt-BR.lproj/Localizable.strings"; sourceTree = "<group>"; };
		7D9BEF3F2335EC62005DCFD6 /* vi */ = {isa = PBXFileReference; lastKnownFileType = text.plist.strings; name = vi; path = vi.lproj/Intents.strings; sourceTree = "<group>"; };
		7D9BEF412335EC62005DCFD6 /* vi */ = {isa = PBXFileReference; lastKnownFileType = text.plist.strings; name = vi; path = vi.lproj/Main.strings; sourceTree = "<group>"; };
		7D9BEF422335EC62005DCFD6 /* vi */ = {isa = PBXFileReference; lastKnownFileType = text.plist.strings; name = vi; path = vi.lproj/MainInterface.strings; sourceTree = "<group>"; };
		7D9BEF432335EC62005DCFD6 /* vi */ = {isa = PBXFileReference; lastKnownFileType = text.plist.strings; name = vi; path = vi.lproj/Interface.strings; sourceTree = "<group>"; };
		7D9BEF442335EC62005DCFD6 /* vi */ = {isa = PBXFileReference; lastKnownFileType = text.plist.strings; name = vi; path = vi.lproj/Main.strings; sourceTree = "<group>"; };
		7D9BEF462335EC62005DCFD6 /* vi */ = {isa = PBXFileReference; lastKnownFileType = text.plist.strings; name = vi; path = vi.lproj/Localizable.strings; sourceTree = "<group>"; };
		7D9BEF472335EC62005DCFD6 /* vi */ = {isa = PBXFileReference; lastKnownFileType = text.plist.strings; name = vi; path = vi.lproj/Localizable.strings; sourceTree = "<group>"; };
		7D9BEF4A2335EC63005DCFD6 /* vi */ = {isa = PBXFileReference; lastKnownFileType = text.plist.strings; name = vi; path = vi.lproj/Localizable.strings; sourceTree = "<group>"; };
		7D9BEF4B2335EC63005DCFD6 /* vi */ = {isa = PBXFileReference; lastKnownFileType = text.plist.strings; name = vi; path = vi.lproj/Localizable.strings; sourceTree = "<group>"; };
		7D9BEF4E2335EC63005DCFD6 /* vi */ = {isa = PBXFileReference; lastKnownFileType = text.plist.strings; name = vi; path = vi.lproj/Localizable.strings; sourceTree = "<group>"; };
		7D9BEF532335EC63005DCFD6 /* vi */ = {isa = PBXFileReference; lastKnownFileType = text.plist.strings; name = vi; path = vi.lproj/Localizable.strings; sourceTree = "<group>"; };
		7D9BEF542335EC64005DCFD6 /* vi */ = {isa = PBXFileReference; lastKnownFileType = text.plist.strings; name = vi; path = vi.lproj/Localizable.strings; sourceTree = "<group>"; };
		7D9BEF552335EC6E005DCFD6 /* da */ = {isa = PBXFileReference; lastKnownFileType = text.plist.strings; name = da; path = da.lproj/Intents.strings; sourceTree = "<group>"; };
		7D9BEF572335EC6E005DCFD6 /* da */ = {isa = PBXFileReference; lastKnownFileType = text.plist.strings; name = da; path = da.lproj/Main.strings; sourceTree = "<group>"; };
		7D9BEF582335EC6E005DCFD6 /* da */ = {isa = PBXFileReference; lastKnownFileType = text.plist.strings; name = da; path = da.lproj/MainInterface.strings; sourceTree = "<group>"; };
		7D9BEF592335EC6E005DCFD6 /* da */ = {isa = PBXFileReference; lastKnownFileType = text.plist.strings; name = da; path = da.lproj/Interface.strings; sourceTree = "<group>"; };
		7D9BEF5A2335EC6E005DCFD6 /* da */ = {isa = PBXFileReference; lastKnownFileType = text.plist.strings; name = da; path = da.lproj/Main.strings; sourceTree = "<group>"; };
		7D9BEF5C2335EC6F005DCFD6 /* da */ = {isa = PBXFileReference; lastKnownFileType = text.plist.strings; name = da; path = da.lproj/Localizable.strings; sourceTree = "<group>"; };
		7D9BEF5D2335EC6F005DCFD6 /* da */ = {isa = PBXFileReference; lastKnownFileType = text.plist.strings; name = da; path = da.lproj/Localizable.strings; sourceTree = "<group>"; };
		7D9BEF5E2335EC6F005DCFD6 /* da */ = {isa = PBXFileReference; lastKnownFileType = text.plist.strings; name = da; path = da.lproj/InfoPlist.strings; sourceTree = "<group>"; };
		7D9BEF602335EC6F005DCFD6 /* da */ = {isa = PBXFileReference; lastKnownFileType = text.plist.strings; name = da; path = da.lproj/Localizable.strings; sourceTree = "<group>"; };
		7D9BEF612335EC6F005DCFD6 /* da */ = {isa = PBXFileReference; lastKnownFileType = text.plist.strings; name = da; path = da.lproj/Localizable.strings; sourceTree = "<group>"; };
		7D9BEF642335EC6F005DCFD6 /* da */ = {isa = PBXFileReference; lastKnownFileType = text.plist.strings; name = da; path = da.lproj/Localizable.strings; sourceTree = "<group>"; };
		7D9BEF692335EC70005DCFD6 /* da */ = {isa = PBXFileReference; lastKnownFileType = text.plist.strings; name = da; path = da.lproj/Localizable.strings; sourceTree = "<group>"; };
		7D9BEF6A2335EC70005DCFD6 /* da */ = {isa = PBXFileReference; lastKnownFileType = text.plist.strings; name = da; path = da.lproj/Localizable.strings; sourceTree = "<group>"; };
		7D9BEF6B2335EC7D005DCFD6 /* sv */ = {isa = PBXFileReference; lastKnownFileType = text.plist.strings; name = sv; path = sv.lproj/Intents.strings; sourceTree = "<group>"; };
		7D9BEF6D2335EC7D005DCFD6 /* sv */ = {isa = PBXFileReference; lastKnownFileType = text.plist.strings; name = sv; path = sv.lproj/Main.strings; sourceTree = "<group>"; };
		7D9BEF6E2335EC7D005DCFD6 /* sv */ = {isa = PBXFileReference; lastKnownFileType = text.plist.strings; name = sv; path = sv.lproj/MainInterface.strings; sourceTree = "<group>"; };
		7D9BEF6F2335EC7D005DCFD6 /* sv */ = {isa = PBXFileReference; lastKnownFileType = text.plist.strings; name = sv; path = sv.lproj/Interface.strings; sourceTree = "<group>"; };
		7D9BEF702335EC7D005DCFD6 /* sv */ = {isa = PBXFileReference; lastKnownFileType = text.plist.strings; name = sv; path = sv.lproj/Main.strings; sourceTree = "<group>"; };
		7D9BEF722335EC7D005DCFD6 /* sv */ = {isa = PBXFileReference; lastKnownFileType = text.plist.strings; name = sv; path = sv.lproj/Localizable.strings; sourceTree = "<group>"; };
		7D9BEF732335EC7D005DCFD6 /* sv */ = {isa = PBXFileReference; lastKnownFileType = text.plist.strings; name = sv; path = sv.lproj/Localizable.strings; sourceTree = "<group>"; };
		7D9BEF762335EC7D005DCFD6 /* sv */ = {isa = PBXFileReference; lastKnownFileType = text.plist.strings; name = sv; path = sv.lproj/Localizable.strings; sourceTree = "<group>"; };
		7D9BEF772335EC7E005DCFD6 /* sv */ = {isa = PBXFileReference; lastKnownFileType = text.plist.strings; name = sv; path = sv.lproj/Localizable.strings; sourceTree = "<group>"; };
		7D9BEF7A2335EC7E005DCFD6 /* sv */ = {isa = PBXFileReference; lastKnownFileType = text.plist.strings; name = sv; path = sv.lproj/Localizable.strings; sourceTree = "<group>"; };
		7D9BEF7F2335EC7E005DCFD6 /* sv */ = {isa = PBXFileReference; lastKnownFileType = text.plist.strings; name = sv; path = sv.lproj/Localizable.strings; sourceTree = "<group>"; };
		7D9BEF802335EC7E005DCFD6 /* sv */ = {isa = PBXFileReference; lastKnownFileType = text.plist.strings; name = sv; path = sv.lproj/Localizable.strings; sourceTree = "<group>"; };
		7D9BEF812335EC8B005DCFD6 /* fi */ = {isa = PBXFileReference; lastKnownFileType = text.plist.strings; name = fi; path = fi.lproj/Intents.strings; sourceTree = "<group>"; };
		7D9BEF832335EC8B005DCFD6 /* fi */ = {isa = PBXFileReference; lastKnownFileType = text.plist.strings; name = fi; path = fi.lproj/Main.strings; sourceTree = "<group>"; };
		7D9BEF842335EC8B005DCFD6 /* fi */ = {isa = PBXFileReference; lastKnownFileType = text.plist.strings; name = fi; path = fi.lproj/MainInterface.strings; sourceTree = "<group>"; };
		7D9BEF852335EC8B005DCFD6 /* fi */ = {isa = PBXFileReference; lastKnownFileType = text.plist.strings; name = fi; path = fi.lproj/Interface.strings; sourceTree = "<group>"; };
		7D9BEF862335EC8B005DCFD6 /* fi */ = {isa = PBXFileReference; lastKnownFileType = text.plist.strings; name = fi; path = fi.lproj/Main.strings; sourceTree = "<group>"; };
		7D9BEF882335EC8C005DCFD6 /* fi */ = {isa = PBXFileReference; lastKnownFileType = text.plist.strings; name = fi; path = fi.lproj/Localizable.strings; sourceTree = "<group>"; };
		7D9BEF892335EC8C005DCFD6 /* fi */ = {isa = PBXFileReference; lastKnownFileType = text.plist.strings; name = fi; path = fi.lproj/Localizable.strings; sourceTree = "<group>"; };
		7D9BEF8A2335EC8C005DCFD6 /* fi */ = {isa = PBXFileReference; lastKnownFileType = text.plist.strings; name = fi; path = fi.lproj/InfoPlist.strings; sourceTree = "<group>"; };
		7D9BEF8C2335EC8C005DCFD6 /* fi */ = {isa = PBXFileReference; lastKnownFileType = text.plist.strings; name = fi; path = fi.lproj/Localizable.strings; sourceTree = "<group>"; };
		7D9BEF8D2335EC8C005DCFD6 /* fi */ = {isa = PBXFileReference; lastKnownFileType = text.plist.strings; name = fi; path = fi.lproj/Localizable.strings; sourceTree = "<group>"; };
		7D9BEF902335EC8C005DCFD6 /* fi */ = {isa = PBXFileReference; lastKnownFileType = text.plist.strings; name = fi; path = fi.lproj/Localizable.strings; sourceTree = "<group>"; };
		7D9BEF952335EC8D005DCFD6 /* fi */ = {isa = PBXFileReference; lastKnownFileType = text.plist.strings; name = fi; path = fi.lproj/Localizable.strings; sourceTree = "<group>"; };
		7D9BEF962335EC8D005DCFD6 /* fi */ = {isa = PBXFileReference; lastKnownFileType = text.plist.strings; name = fi; path = fi.lproj/Localizable.strings; sourceTree = "<group>"; };
		7D9BEF972335F667005DCFD6 /* en */ = {isa = PBXFileReference; lastKnownFileType = text.plist.strings; name = en; path = en.lproj/Localizable.strings; sourceTree = "<group>"; };
		7D9BEF98233600D6005DCFD6 /* es */ = {isa = PBXFileReference; lastKnownFileType = text.plist.strings; name = es; path = es.lproj/InfoPlist.strings; sourceTree = "<group>"; };
		7D9BEF99233600D8005DCFD6 /* sv */ = {isa = PBXFileReference; lastKnownFileType = text.plist.strings; name = sv; path = sv.lproj/InfoPlist.strings; sourceTree = "<group>"; };
		7D9BEF9A233600D9005DCFD6 /* vi */ = {isa = PBXFileReference; lastKnownFileType = text.plist.strings; name = vi; path = vi.lproj/InfoPlist.strings; sourceTree = "<group>"; };
		7D9BF13A23370E8B005DCFD6 /* ro */ = {isa = PBXFileReference; lastKnownFileType = text.plist.strings; name = ro; path = ro.lproj/Intents.strings; sourceTree = "<group>"; };
		7D9BF13B23370E8B005DCFD6 /* ro */ = {isa = PBXFileReference; lastKnownFileType = text.plist.strings; name = ro; path = ro.lproj/Main.strings; sourceTree = "<group>"; };
		7D9BF13C23370E8B005DCFD6 /* ro */ = {isa = PBXFileReference; lastKnownFileType = text.plist.strings; name = ro; path = ro.lproj/MainInterface.strings; sourceTree = "<group>"; };
		7D9BF13D23370E8B005DCFD6 /* ro */ = {isa = PBXFileReference; lastKnownFileType = text.plist.strings; name = ro; path = ro.lproj/Interface.strings; sourceTree = "<group>"; };
		7D9BF13E23370E8C005DCFD6 /* ro */ = {isa = PBXFileReference; lastKnownFileType = text.plist.strings; name = ro; path = ro.lproj/Main.strings; sourceTree = "<group>"; };
		7D9BF13F23370E8C005DCFD6 /* ro */ = {isa = PBXFileReference; lastKnownFileType = text.plist.strings; name = ro; path = ro.lproj/Localizable.strings; sourceTree = "<group>"; };
		7D9BF14023370E8C005DCFD6 /* ro */ = {isa = PBXFileReference; lastKnownFileType = text.plist.strings; name = ro; path = ro.lproj/Localizable.strings; sourceTree = "<group>"; };
		7D9BF14123370E8C005DCFD6 /* ro */ = {isa = PBXFileReference; lastKnownFileType = text.plist.strings; name = ro; path = ro.lproj/InfoPlist.strings; sourceTree = "<group>"; };
		7D9BF14223370E8C005DCFD6 /* ro */ = {isa = PBXFileReference; lastKnownFileType = text.plist.strings; name = ro; path = ro.lproj/Localizable.strings; sourceTree = "<group>"; };
		7D9BF14323370E8C005DCFD6 /* ro */ = {isa = PBXFileReference; lastKnownFileType = text.plist.strings; name = ro; path = ro.lproj/Localizable.strings; sourceTree = "<group>"; };
		7D9BF14423370E8D005DCFD6 /* ro */ = {isa = PBXFileReference; lastKnownFileType = text.plist.strings; name = ro; path = ro.lproj/Localizable.strings; sourceTree = "<group>"; };
		7D9BF14523370E8D005DCFD6 /* ro */ = {isa = PBXFileReference; lastKnownFileType = text.plist.strings; name = ro; path = ro.lproj/Localizable.strings; sourceTree = "<group>"; };
		7D9BF14623370E8D005DCFD6 /* ro */ = {isa = PBXFileReference; lastKnownFileType = text.plist.strings; name = ro; path = ro.lproj/Localizable.strings; sourceTree = "<group>"; };
		7DD382771F8DBFC60071272B /* es */ = {isa = PBXFileReference; lastKnownFileType = text.plist.strings; name = es; path = es.lproj/Main.strings; sourceTree = "<group>"; };
		7DD382781F8DBFC60071272B /* es */ = {isa = PBXFileReference; lastKnownFileType = text.plist.strings; name = es; path = es.lproj/MainInterface.strings; sourceTree = "<group>"; };
		7DD382791F8DBFC60071272B /* es */ = {isa = PBXFileReference; lastKnownFileType = text.plist.strings; name = es; path = es.lproj/Interface.strings; sourceTree = "<group>"; };
		80F864E52433BF5D0026EC26 /* fi */ = {isa = PBXFileReference; lastKnownFileType = text.plist.strings; name = fi; path = fi.lproj/InfoPlist.strings; sourceTree = "<group>"; };
		891B508424342BE1005DA578 /* CarbAndBolusFlowViewModel.swift */ = {isa = PBXFileReference; lastKnownFileType = sourcecode.swift; path = CarbAndBolusFlowViewModel.swift; sourceTree = "<group>"; };
		892A5D29222EF60A008961AB /* MockKit.framework */ = {isa = PBXFileReference; explicitFileType = wrapper.framework; name = MockKit.framework; path = Carthage/Build/iOS/MockKit.framework; sourceTree = SOURCE_ROOT; };
		892A5D2B222EF60A008961AB /* MockKitUI.framework */ = {isa = PBXFileReference; explicitFileType = wrapper.framework; name = MockKitUI.framework; path = Carthage/Build/iOS/MockKitUI.framework; sourceTree = SOURCE_ROOT; };
		892A5D58222F0A27008961AB /* Debug.swift */ = {isa = PBXFileReference; lastKnownFileType = sourcecode.swift; path = Debug.swift; sourceTree = "<group>"; };
		892A5D5A222F0D7C008961AB /* LoopTestingKit.framework */ = {isa = PBXFileReference; explicitFileType = wrapper.framework; name = LoopTestingKit.framework; path = Carthage/Build/iOS/LoopTestingKit.framework; sourceTree = SOURCE_ROOT; };
		892A5D682230C41D008961AB /* RangeReplaceableCollection.swift */ = {isa = PBXFileReference; lastKnownFileType = sourcecode.swift; path = RangeReplaceableCollection.swift; sourceTree = "<group>"; };
		892D7C5023B54A14008A9656 /* CarbEntryViewController.swift */ = {isa = PBXFileReference; lastKnownFileType = sourcecode.swift; path = CarbEntryViewController.swift; sourceTree = "<group>"; };
		892FB4CC22040104005293EC /* OverridePresetRow.swift */ = {isa = PBXFileReference; lastKnownFileType = sourcecode.swift; path = OverridePresetRow.swift; sourceTree = "<group>"; };
		892FB4CE220402C0005293EC /* OverrideSelectionController.swift */ = {isa = PBXFileReference; lastKnownFileType = sourcecode.swift; path = OverrideSelectionController.swift; sourceTree = "<group>"; };
		894F6DD2243BCBDB00CCE676 /* Environment+SizeClass.swift */ = {isa = PBXFileReference; lastKnownFileType = sourcecode.swift; path = "Environment+SizeClass.swift"; sourceTree = "<group>"; };
		894F6DD6243C047300CCE676 /* View+Position.swift */ = {isa = PBXFileReference; lastKnownFileType = sourcecode.swift; name = "View+Position.swift"; path = "WatchApp Extension/Views/View+Position.swift"; sourceTree = SOURCE_ROOT; };
		894F6DD8243C060600CCE676 /* ScalablePositionedText.swift */ = {isa = PBXFileReference; lastKnownFileType = sourcecode.swift; path = ScalablePositionedText.swift; sourceTree = "<group>"; };
		894F6DDA243C07CF00CCE676 /* GramLabel.swift */ = {isa = PBXFileReference; lastKnownFileType = sourcecode.swift; path = GramLabel.swift; sourceTree = "<group>"; };
		894F6DDC243C0A2300CCE676 /* CarbAmountLabel.swift */ = {isa = PBXFileReference; lastKnownFileType = sourcecode.swift; path = CarbAmountLabel.swift; sourceTree = "<group>"; };
		895788A5242E69A1002CB114 /* AbsorptionTimeSelection.swift */ = {isa = PBXFileReference; fileEncoding = 4; lastKnownFileType = sourcecode.swift; path = AbsorptionTimeSelection.swift; sourceTree = "<group>"; };
		895788A6242E69A1002CB114 /* CarbAndBolusFlow.swift */ = {isa = PBXFileReference; fileEncoding = 4; lastKnownFileType = sourcecode.swift; path = CarbAndBolusFlow.swift; sourceTree = "<group>"; };
		895788A7242E69A1002CB114 /* BolusInput.swift */ = {isa = PBXFileReference; fileEncoding = 4; lastKnownFileType = sourcecode.swift; path = BolusInput.swift; sourceTree = "<group>"; };
		895788A9242E69A1002CB114 /* Color.swift */ = {isa = PBXFileReference; fileEncoding = 4; lastKnownFileType = sourcecode.swift; path = Color.swift; sourceTree = "<group>"; };
		895788AA242E69A1002CB114 /* CircularAccessoryButtonStyle.swift */ = {isa = PBXFileReference; fileEncoding = 4; lastKnownFileType = sourcecode.swift; path = CircularAccessoryButtonStyle.swift; sourceTree = "<group>"; };
		895788AB242E69A2002CB114 /* ActionButton.swift */ = {isa = PBXFileReference; fileEncoding = 4; lastKnownFileType = sourcecode.swift; path = ActionButton.swift; sourceTree = "<group>"; };
		895FE0942201234000FCF18A /* OverrideSelectionViewController.swift */ = {isa = PBXFileReference; fileEncoding = 4; lastKnownFileType = sourcecode.swift; path = OverrideSelectionViewController.swift; sourceTree = "<group>"; };
		8968B1112408B3520074BB48 /* UIFont.swift */ = {isa = PBXFileReference; lastKnownFileType = sourcecode.swift; path = UIFont.swift; sourceTree = "<group>"; };
		8968B113240C55F10074BB48 /* LoopSettingsTests.swift */ = {isa = PBXFileReference; lastKnownFileType = sourcecode.swift; path = LoopSettingsTests.swift; sourceTree = "<group>"; };
		897A5A9524C2175B00C4E71D /* BolusEntryView.swift */ = {isa = PBXFileReference; lastKnownFileType = sourcecode.swift; path = BolusEntryView.swift; sourceTree = "<group>"; };
		897A5A9824C22DE800C4E71D /* BolusEntryViewModel.swift */ = {isa = PBXFileReference; lastKnownFileType = sourcecode.swift; path = BolusEntryViewModel.swift; sourceTree = "<group>"; };
		898ECA5E218ABD17001E9D35 /* GlucoseChartScaler.swift */ = {isa = PBXFileReference; fileEncoding = 4; lastKnownFileType = sourcecode.swift; path = GlucoseChartScaler.swift; sourceTree = "<group>"; };
		898ECA5F218ABD17001E9D35 /* GlucoseChartData.swift */ = {isa = PBXFileReference; fileEncoding = 4; lastKnownFileType = sourcecode.swift; path = GlucoseChartData.swift; sourceTree = "<group>"; };
		898ECA62218ABD21001E9D35 /* ComplicationChartManager.swift */ = {isa = PBXFileReference; fileEncoding = 4; lastKnownFileType = sourcecode.swift; path = ComplicationChartManager.swift; sourceTree = "<group>"; };
		898ECA64218ABD9A001E9D35 /* CGRect.swift */ = {isa = PBXFileReference; fileEncoding = 4; lastKnownFileType = sourcecode.swift; path = CGRect.swift; sourceTree = "<group>"; };
		898ECA66218ABDA8001E9D35 /* WatchApp Extension-Bridging-Header.h */ = {isa = PBXFileReference; lastKnownFileType = sourcecode.c.h; path = "WatchApp Extension-Bridging-Header.h"; sourceTree = "<group>"; };
		898ECA67218ABDA8001E9D35 /* CLKTextProvider+Compound.m */ = {isa = PBXFileReference; fileEncoding = 4; lastKnownFileType = sourcecode.c.objc; path = "CLKTextProvider+Compound.m"; sourceTree = "<group>"; };
		898ECA68218ABDA9001E9D35 /* CLKTextProvider+Compound.h */ = {isa = PBXFileReference; fileEncoding = 4; lastKnownFileType = sourcecode.c.h; path = "CLKTextProvider+Compound.h"; sourceTree = "<group>"; };
		899433B723FE129700FA4BEA /* OverrideBadgeView.swift */ = {isa = PBXFileReference; lastKnownFileType = sourcecode.swift; path = OverrideBadgeView.swift; sourceTree = "<group>"; };
		89A1B66D24ABFDF800117AC2 /* SupportedBolusVolumesUserInfo.swift */ = {isa = PBXFileReference; lastKnownFileType = sourcecode.swift; path = SupportedBolusVolumesUserInfo.swift; sourceTree = "<group>"; };
		89A605E224327DFE009C1096 /* CarbAmountInput.swift */ = {isa = PBXFileReference; lastKnownFileType = sourcecode.swift; path = CarbAmountInput.swift; sourceTree = "<group>"; };
		89A605E424327F45009C1096 /* DoseVolumeInput.swift */ = {isa = PBXFileReference; lastKnownFileType = sourcecode.swift; path = DoseVolumeInput.swift; sourceTree = "<group>"; };
		89A605E62432860C009C1096 /* PeriodicPublisher.swift */ = {isa = PBXFileReference; lastKnownFileType = sourcecode.swift; path = PeriodicPublisher.swift; sourceTree = "<group>"; };
		89A605E824328862009C1096 /* Checkmark.swift */ = {isa = PBXFileReference; lastKnownFileType = sourcecode.swift; path = Checkmark.swift; sourceTree = "<group>"; };
		89A605EA243288E4009C1096 /* TopDownTriangle.swift */ = {isa = PBXFileReference; lastKnownFileType = sourcecode.swift; path = TopDownTriangle.swift; sourceTree = "<group>"; };
		89A605EC24328972009C1096 /* BolusArrow.swift */ = {isa = PBXFileReference; lastKnownFileType = sourcecode.swift; path = BolusArrow.swift; sourceTree = "<group>"; };
		89A605EE2432925D009C1096 /* CompletionCheckmark.swift */ = {isa = PBXFileReference; lastKnownFileType = sourcecode.swift; path = CompletionCheckmark.swift; sourceTree = "<group>"; };
		89A605F02432BD18009C1096 /* BolusConfirmationVisual.swift */ = {isa = PBXFileReference; lastKnownFileType = sourcecode.swift; path = BolusConfirmationVisual.swift; sourceTree = "<group>"; };
		89ADE13A226BFA0F0067222B /* TestingScenariosManager.swift */ = {isa = PBXFileReference; lastKnownFileType = sourcecode.swift; path = TestingScenariosManager.swift; sourceTree = "<group>"; };
		89CA2B2F226C0161004D9350 /* DirectoryObserver.swift */ = {isa = PBXFileReference; lastKnownFileType = sourcecode.swift; path = DirectoryObserver.swift; sourceTree = "<group>"; };
		89CA2B31226C18B8004D9350 /* TestingScenariosTableViewController.swift */ = {isa = PBXFileReference; lastKnownFileType = sourcecode.swift; path = TestingScenariosTableViewController.swift; sourceTree = "<group>"; };
		89CA2B3C226E6B13004D9350 /* LocalTestingScenariosManager.swift */ = {isa = PBXFileReference; lastKnownFileType = sourcecode.swift; path = LocalTestingScenariosManager.swift; sourceTree = "<group>"; };
		89CAB36224C8FE95009EE3CE /* PredictedGlucoseChartView.swift */ = {isa = PBXFileReference; lastKnownFileType = sourcecode.swift; path = PredictedGlucoseChartView.swift; sourceTree = "<group>"; };
		89D1503D24B506EB00EDE253 /* Dictionary.swift */ = {isa = PBXFileReference; lastKnownFileType = sourcecode.swift; path = Dictionary.swift; sourceTree = "<group>"; };
		89D6953D23B6DF8A002B3066 /* PotentialCarbEntryTableViewCell.swift */ = {isa = PBXFileReference; lastKnownFileType = sourcecode.swift; path = PotentialCarbEntryTableViewCell.swift; sourceTree = "<group>"; };
		89E08FC1242E73DC000D719B /* CarbAmountPositionKey.swift */ = {isa = PBXFileReference; lastKnownFileType = sourcecode.swift; path = CarbAmountPositionKey.swift; sourceTree = "<group>"; };
		89E08FC3242E73F0000D719B /* GramLabelPositionKey.swift */ = {isa = PBXFileReference; lastKnownFileType = sourcecode.swift; path = GramLabelPositionKey.swift; sourceTree = "<group>"; };
		89E08FC5242E7506000D719B /* CarbAndDateInput.swift */ = {isa = PBXFileReference; lastKnownFileType = sourcecode.swift; path = CarbAndDateInput.swift; sourceTree = "<group>"; };
		89E08FC7242E76E9000D719B /* AnyTransition.swift */ = {isa = PBXFileReference; lastKnownFileType = sourcecode.swift; path = AnyTransition.swift; sourceTree = "<group>"; };
		89E08FC9242E7714000D719B /* UIFont.swift */ = {isa = PBXFileReference; lastKnownFileType = sourcecode.swift; path = UIFont.swift; sourceTree = "<group>"; };
		89E08FCB242E790C000D719B /* Comparable.swift */ = {isa = PBXFileReference; lastKnownFileType = sourcecode.swift; path = Comparable.swift; sourceTree = "<group>"; };
		89E08FCF242E8B2B000D719B /* BolusConfirmationView.swift */ = {isa = PBXFileReference; lastKnownFileType = sourcecode.swift; path = BolusConfirmationView.swift; sourceTree = "<group>"; };
		89E267FB2292456700A3F2AF /* FeatureFlags.swift */ = {isa = PBXFileReference; lastKnownFileType = sourcecode.swift; path = FeatureFlags.swift; sourceTree = "<group>"; };
		89E267FE229267DF00A3F2AF /* Optional.swift */ = {isa = PBXFileReference; lastKnownFileType = sourcecode.swift; path = Optional.swift; sourceTree = "<group>"; };
		89F9118E24352F1600ECCAF3 /* DigitalCrownRotation.swift */ = {isa = PBXFileReference; lastKnownFileType = sourcecode.swift; path = DigitalCrownRotation.swift; sourceTree = "<group>"; };
		89F9119124358E2B00ECCAF3 /* CarbEntryInputMode.swift */ = {isa = PBXFileReference; lastKnownFileType = sourcecode.swift; path = CarbEntryInputMode.swift; sourceTree = "<group>"; };
		89F9119324358E4500ECCAF3 /* CarbAbsorptionTime.swift */ = {isa = PBXFileReference; lastKnownFileType = sourcecode.swift; path = CarbAbsorptionTime.swift; sourceTree = "<group>"; };
		89F9119524358E6900ECCAF3 /* BolusPickerValues.swift */ = {isa = PBXFileReference; lastKnownFileType = sourcecode.swift; path = BolusPickerValues.swift; sourceTree = "<group>"; };
		89FE21AC24AC57E30033F501 /* Collection.swift */ = {isa = PBXFileReference; lastKnownFileType = sourcecode.swift; path = Collection.swift; sourceTree = "<group>"; };
		A91E4C2024F867A700BE9213 /* StoredAlertTests.swift */ = {isa = PBXFileReference; lastKnownFileType = sourcecode.swift; path = StoredAlertTests.swift; sourceTree = "<group>"; };
		A91E4C2224F86F1000BE9213 /* CriticalEventLogExportManagerTests.swift */ = {isa = PBXFileReference; lastKnownFileType = sourcecode.swift; path = CriticalEventLogExportManagerTests.swift; sourceTree = "<group>"; };
		A92E557D2464DFFD00DB93BB /* DosingDecisionStore.swift */ = {isa = PBXFileReference; lastKnownFileType = sourcecode.swift; name = DosingDecisionStore.swift; path = ../Stores/DosingDecisionStore.swift; sourceTree = "<group>"; };
		A9347F2E24E7508A00C99C34 /* WatchHistoricalCarbs.swift */ = {isa = PBXFileReference; lastKnownFileType = sourcecode.swift; path = WatchHistoricalCarbs.swift; sourceTree = "<group>"; };
		A9347F3024E7521800C99C34 /* CarbBackfillRequestUserInfo.swift */ = {isa = PBXFileReference; lastKnownFileType = sourcecode.swift; path = CarbBackfillRequestUserInfo.swift; sourceTree = "<group>"; };
		A951C5FF23E8AB51003E26DC /* Version.xcconfig */ = {isa = PBXFileReference; lastKnownFileType = text.xcconfig; path = Version.xcconfig; sourceTree = "<group>"; };
		A963B279252CEBAE0062AA12 /* SetBolusUserInfoTests.swift */ = {isa = PBXFileReference; lastKnownFileType = sourcecode.swift; path = SetBolusUserInfoTests.swift; sourceTree = "<group>"; };
		A966152423EA5A25005D8B29 /* DefaultAssets.xcassets */ = {isa = PBXFileReference; lastKnownFileType = folder.assetcatalog; path = DefaultAssets.xcassets; sourceTree = "<group>"; };
		A966152523EA5A25005D8B29 /* DerivedAssets.xcassets */ = {isa = PBXFileReference; lastKnownFileType = folder.assetcatalog; path = DerivedAssets.xcassets; sourceTree = "<group>"; };
		A966152823EA5A37005D8B29 /* DefaultAssets.xcassets */ = {isa = PBXFileReference; lastKnownFileType = folder.assetcatalog; path = DefaultAssets.xcassets; sourceTree = "<group>"; };
		A966152923EA5A37005D8B29 /* DerivedAssets.xcassets */ = {isa = PBXFileReference; lastKnownFileType = folder.assetcatalog; path = DerivedAssets.xcassets; sourceTree = "<group>"; };
		A967D94B24F99B9300CDDF8A /* OutputStream.swift */ = {isa = PBXFileReference; lastKnownFileType = sourcecode.swift; path = OutputStream.swift; sourceTree = "<group>"; };
		A977A2F324ACFECF0059C207 /* CriticalEventLogExportManager.swift */ = {isa = PBXFileReference; lastKnownFileType = sourcecode.swift; path = CriticalEventLogExportManager.swift; sourceTree = "<group>"; };
		A985464C251448300099C1A6 /* OutputStreamTests.swift */ = {isa = PBXFileReference; lastKnownFileType = sourcecode.swift; path = OutputStreamTests.swift; sourceTree = "<group>"; };
		A98556842493F901000FD662 /* AlertStore+SimulatedCoreData.swift */ = {isa = PBXFileReference; lastKnownFileType = sourcecode.swift; path = "AlertStore+SimulatedCoreData.swift"; sourceTree = "<group>"; };
		A987CD4824A58A0100439ADC /* ZipArchive.swift */ = {isa = PBXFileReference; lastKnownFileType = sourcecode.swift; path = ZipArchive.swift; sourceTree = "<group>"; };
		A999D40324663CE1004C89D4 /* DoseStore.swift */ = {isa = PBXFileReference; lastKnownFileType = sourcecode.swift; path = DoseStore.swift; sourceTree = "<group>"; };
		A999D40524663D18004C89D4 /* PumpManagerError.swift */ = {isa = PBXFileReference; lastKnownFileType = sourcecode.swift; path = PumpManagerError.swift; sourceTree = "<group>"; };
		A999D40924663DC7004C89D4 /* CarbStore.swift */ = {isa = PBXFileReference; lastKnownFileType = sourcecode.swift; path = CarbStore.swift; sourceTree = "<group>"; };
		A9A056B224B93C62007CF06D /* CriticalEventLogExportView.swift */ = {isa = PBXFileReference; lastKnownFileType = sourcecode.swift; path = CriticalEventLogExportView.swift; sourceTree = "<group>"; };
		A9A056B424B94123007CF06D /* CriticalEventLogExportViewModel.swift */ = {isa = PBXFileReference; lastKnownFileType = sourcecode.swift; path = CriticalEventLogExportViewModel.swift; sourceTree = "<group>"; };
		A9A63F8C246B261100588D5B /* DosingDecisionStoreTests.swift */ = {isa = PBXFileReference; lastKnownFileType = sourcecode.swift; path = DosingDecisionStoreTests.swift; sourceTree = "<group>"; };
		A9B607AF247F000F00792BE4 /* UserNotifications+Loop.swift */ = {isa = PBXFileReference; lastKnownFileType = sourcecode.swift; path = "UserNotifications+Loop.swift"; sourceTree = "<group>"; };
		A9C1719625366F780053BCBD /* WatchHistoricalGlucoseTest.swift */ = {isa = PBXFileReference; lastKnownFileType = sourcecode.swift; path = WatchHistoricalGlucoseTest.swift; sourceTree = "<group>"; };
		A9C62D8123316FF500535612 /* UserDefaults+Services.swift */ = {isa = PBXFileReference; fileEncoding = 4; lastKnownFileType = sourcecode.swift; path = "UserDefaults+Services.swift"; sourceTree = "<group>"; };
		A9C62D832331700D00535612 /* DiagnosticLog+Subsystem.swift */ = {isa = PBXFileReference; fileEncoding = 4; lastKnownFileType = sourcecode.swift; path = "DiagnosticLog+Subsystem.swift"; sourceTree = "<group>"; };
		A9C62D852331703000535612 /* Service.swift */ = {isa = PBXFileReference; fileEncoding = 4; lastKnownFileType = sourcecode.swift; path = Service.swift; sourceTree = "<group>"; };
		A9C62D862331703000535612 /* LoggingServicesManager.swift */ = {isa = PBXFileReference; fileEncoding = 4; lastKnownFileType = sourcecode.swift; path = LoggingServicesManager.swift; sourceTree = "<group>"; };
		A9C62D872331703000535612 /* ServicesManager.swift */ = {isa = PBXFileReference; fileEncoding = 4; lastKnownFileType = sourcecode.swift; path = ServicesManager.swift; sourceTree = "<group>"; };
		A9C62D8D2331708700535612 /* AuthenticationTableViewCell+NibLoadable.swift */ = {isa = PBXFileReference; fileEncoding = 4; lastKnownFileType = sourcecode.swift; path = "AuthenticationTableViewCell+NibLoadable.swift"; sourceTree = "<group>"; };
		A9CBE457248AB564008E7BA2 /* DoseStore+SimulatedCoreData.swift */ = {isa = PBXFileReference; lastKnownFileType = sourcecode.swift; path = "DoseStore+SimulatedCoreData.swift"; sourceTree = "<group>"; };
		A9CBE459248ACBE1008E7BA2 /* DosingDecisionStore+SimulatedCoreData.swift */ = {isa = PBXFileReference; lastKnownFileType = sourcecode.swift; path = "DosingDecisionStore+SimulatedCoreData.swift"; sourceTree = "<group>"; };
		A9CBE45B248ACC03008E7BA2 /* SettingsStore+SimulatedCoreData.swift */ = {isa = PBXFileReference; lastKnownFileType = sourcecode.swift; path = "SettingsStore+SimulatedCoreData.swift"; sourceTree = "<group>"; };
		A9DAE7CF2332D77F006AE942 /* LoopTests.swift */ = {isa = PBXFileReference; fileEncoding = 4; lastKnownFileType = sourcecode.swift; path = LoopTests.swift; sourceTree = "<group>"; };
		A9DF02CA24F72B9E00B7C988 /* CriticalEventLogTests.swift */ = {isa = PBXFileReference; lastKnownFileType = sourcecode.swift; path = CriticalEventLogTests.swift; sourceTree = "<group>"; };
		A9DF02CC24F72BC800B7C988 /* PersistenceControllerTestCase.swift */ = {isa = PBXFileReference; lastKnownFileType = sourcecode.swift; path = PersistenceControllerTestCase.swift; sourceTree = "<group>"; };
		A9DFAFB224F0415E00950D1E /* CarbBackfillRequestUserInfoTests.swift */ = {isa = PBXFileReference; lastKnownFileType = sourcecode.swift; path = CarbBackfillRequestUserInfoTests.swift; sourceTree = "<group>"; };
		A9DFAFB424F048A000950D1E /* WatchHistoricalCarbsTests.swift */ = {isa = PBXFileReference; lastKnownFileType = sourcecode.swift; path = WatchHistoricalCarbsTests.swift; sourceTree = "<group>"; };
		A9E6DFE5246A042E005B1A1C /* CarbStoreTests.swift */ = {isa = PBXFileReference; lastKnownFileType = sourcecode.swift; path = CarbStoreTests.swift; sourceTree = "<group>"; };
		A9E6DFE7246A043C005B1A1C /* DoseStoreTests.swift */ = {isa = PBXFileReference; lastKnownFileType = sourcecode.swift; path = DoseStoreTests.swift; sourceTree = "<group>"; };
		A9E6DFE9246A0448005B1A1C /* PumpManagerErrorTests.swift */ = {isa = PBXFileReference; lastKnownFileType = sourcecode.swift; path = PumpManagerErrorTests.swift; sourceTree = "<group>"; };
		A9E6DFEE246A0474005B1A1C /* LoopErrorTests.swift */ = {isa = PBXFileReference; lastKnownFileType = sourcecode.swift; path = LoopErrorTests.swift; sourceTree = "<group>"; };
		A9F5F1F4251050EC00E7C8A4 /* ZipArchiveTests.swift */ = {isa = PBXFileReference; lastKnownFileType = sourcecode.swift; path = ZipArchiveTests.swift; sourceTree = "<group>"; };
		A9F66FC2247F451500096EA7 /* UIDevice+Loop.swift */ = {isa = PBXFileReference; lastKnownFileType = sourcecode.swift; path = "UIDevice+Loop.swift"; sourceTree = "<group>"; };
		A9F703722489BC8500C98AD8 /* CarbStore+SimulatedCoreData.swift */ = {isa = PBXFileReference; lastKnownFileType = sourcecode.swift; path = "CarbStore+SimulatedCoreData.swift"; sourceTree = "<group>"; };
		A9F703742489C9A000C98AD8 /* GlucoseStore+SimulatedCoreData.swift */ = {isa = PBXFileReference; lastKnownFileType = sourcecode.swift; path = "GlucoseStore+SimulatedCoreData.swift"; sourceTree = "<group>"; };
		A9F703762489D8AA00C98AD8 /* PersistentDeviceLog+SimulatedCoreData.swift */ = {isa = PBXFileReference; lastKnownFileType = sourcecode.swift; path = "PersistentDeviceLog+SimulatedCoreData.swift"; sourceTree = "<group>"; };
		A9FB75F0252BE320004C7D3F /* BolusDosingDecision.swift */ = {isa = PBXFileReference; lastKnownFileType = sourcecode.swift; path = BolusDosingDecision.swift; sourceTree = "<group>"; };
		B40D07C6251A89D500C1C6D7 /* GlucoseDisplay.swift */ = {isa = PBXFileReference; lastKnownFileType = sourcecode.swift; path = GlucoseDisplay.swift; sourceTree = "<group>"; };
		B42C951324A3C76000857C73 /* CGMStatusHUDViewModel.swift */ = {isa = PBXFileReference; fileEncoding = 4; lastKnownFileType = sourcecode.swift; path = CGMStatusHUDViewModel.swift; sourceTree = "<group>"; };
		B42C951624A3CAF200857C73 /* NotificationsCriticalAlertPermissionsViewModel.swift */ = {isa = PBXFileReference; fileEncoding = 4; lastKnownFileType = sourcecode.swift; path = NotificationsCriticalAlertPermissionsViewModel.swift; sourceTree = "<group>"; };
		B43DA44024D9C12100CAFF4E /* DismissibleHostingController.swift */ = {isa = PBXFileReference; lastKnownFileType = sourcecode.swift; path = DismissibleHostingController.swift; sourceTree = "<group>"; };
		B44251B2252350CE00605937 /* ChartAxisValuesStaticGeneratorTests.swift */ = {isa = PBXFileReference; lastKnownFileType = sourcecode.swift; path = ChartAxisValuesStaticGeneratorTests.swift; sourceTree = "<group>"; };
		B44251B52523578300605937 /* PredictedGlucoseChartTests.swift */ = {isa = PBXFileReference; lastKnownFileType = sourcecode.swift; path = PredictedGlucoseChartTests.swift; sourceTree = "<group>"; };
		B47A791B2508009E006C0E11 /* ChartAxisValuesStaticGenerator.swift */ = {isa = PBXFileReference; lastKnownFileType = sourcecode.swift; path = ChartAxisValuesStaticGenerator.swift; sourceTree = "<group>"; };
		B48B0BAB24900093009A48DE /* PumpStatusHUDView.swift */ = {isa = PBXFileReference; lastKnownFileType = sourcecode.swift; path = PumpStatusHUDView.swift; sourceTree = "<group>"; };
		B490A03C24D04F9400F509FA /* Color.swift */ = {isa = PBXFileReference; lastKnownFileType = sourcecode.swift; path = Color.swift; sourceTree = "<group>"; };
		B490A03E24D0550F00F509FA /* GlucoseRangeCategory.swift */ = {isa = PBXFileReference; lastKnownFileType = sourcecode.swift; path = GlucoseRangeCategory.swift; sourceTree = "<group>"; };
		B490A04024D0559D00F509FA /* DeviceLifecycleProgressState.swift */ = {isa = PBXFileReference; lastKnownFileType = sourcecode.swift; path = DeviceLifecycleProgressState.swift; sourceTree = "<group>"; };
		B490A04224D055D900F509FA /* DeviceStatusHighlight.swift */ = {isa = PBXFileReference; lastKnownFileType = sourcecode.swift; path = DeviceStatusHighlight.swift; sourceTree = "<group>"; };
		B4BC56372518DEA900373647 /* CGMStatusHUDViewModelTests.swift */ = {isa = PBXFileReference; lastKnownFileType = sourcecode.swift; path = CGMStatusHUDViewModelTests.swift; sourceTree = "<group>"; };
		B4CAD8502549D02D0057946B /* LoopSettingsAlerter.swift */ = {isa = PBXFileReference; lastKnownFileType = sourcecode.swift; path = LoopSettingsAlerter.swift; sourceTree = "<group>"; };
		B4CAD8782549D2540057946B /* LoopCompletionFreshnessTests.swift */ = {isa = PBXFileReference; lastKnownFileType = sourcecode.swift; path = LoopCompletionFreshnessTests.swift; sourceTree = "<group>"; };
		B4D620D324D9EDB900043B3C /* GuidanceColors.swift */ = {isa = PBXFileReference; lastKnownFileType = sourcecode.swift; path = GuidanceColors.swift; sourceTree = "<group>"; };
		B4E96D4A248A6B6E002DABAD /* DeviceStatusHUDView.swift */ = {isa = PBXFileReference; lastKnownFileType = sourcecode.swift; path = DeviceStatusHUDView.swift; sourceTree = "<group>"; };
		B4E96D4E248A6E20002DABAD /* CGMStatusHUDView.swift */ = {isa = PBXFileReference; lastKnownFileType = sourcecode.swift; path = CGMStatusHUDView.swift; sourceTree = "<group>"; };
		B4E96D52248A7386002DABAD /* GlucoseValueHUDView.swift */ = {isa = PBXFileReference; lastKnownFileType = sourcecode.swift; path = GlucoseValueHUDView.swift; sourceTree = "<group>"; };
		B4E96D54248A7509002DABAD /* GlucoseTrendHUDView.swift */ = {isa = PBXFileReference; lastKnownFileType = sourcecode.swift; path = GlucoseTrendHUDView.swift; sourceTree = "<group>"; };
		B4E96D56248A7B0F002DABAD /* StatusHighlightHUDView.swift */ = {isa = PBXFileReference; lastKnownFileType = sourcecode.swift; path = StatusHighlightHUDView.swift; sourceTree = "<group>"; };
		B4E96D58248A7F9A002DABAD /* StatusHighlightHUDView.xib */ = {isa = PBXFileReference; lastKnownFileType = file.xib; path = StatusHighlightHUDView.xib; sourceTree = "<group>"; };
		B4E96D5A248A8229002DABAD /* StatusBarHUDView.swift */ = {isa = PBXFileReference; lastKnownFileType = sourcecode.swift; path = StatusBarHUDView.swift; sourceTree = "<group>"; };
		B4E96D5C248A82A2002DABAD /* StatusBarHUDView.xib */ = {isa = PBXFileReference; lastKnownFileType = file.xib; path = StatusBarHUDView.xib; sourceTree = "<group>"; };
		B4F3D25024AF890C0095CE44 /* BluetoothStateManager.swift */ = {isa = PBXFileReference; lastKnownFileType = sourcecode.swift; path = BluetoothStateManager.swift; sourceTree = "<group>"; };
		B4FACBB02541FAB700199981 /* LoopSettingsAlerterTests.swift */ = {isa = PBXFileReference; lastKnownFileType = sourcecode.swift; path = LoopSettingsAlerterTests.swift; sourceTree = "<group>"; };
		B4FEEF7C24B8A71F00A8DF9B /* DeviceDataManager+DeviceStatus.swift */ = {isa = PBXFileReference; lastKnownFileType = sourcecode.swift; path = "DeviceDataManager+DeviceStatus.swift"; sourceTree = "<group>"; };
		C10B28451EA9BA5E006EA1FC /* far_future_high_bg_forecast.json */ = {isa = PBXFileReference; fileEncoding = 4; lastKnownFileType = text.json; path = far_future_high_bg_forecast.json; sourceTree = "<group>"; };
		C11AA5C7258736CF00BDE12F /* DerivedAssetsBase.xcassets */ = {isa = PBXFileReference; lastKnownFileType = folder.assetcatalog; path = DerivedAssetsBase.xcassets; sourceTree = "<group>"; };
		C11BD0542523CFED00236B08 /* SimpleBolusViewModel.swift */ = {isa = PBXFileReference; lastKnownFileType = sourcecode.swift; path = SimpleBolusViewModel.swift; sourceTree = "<group>"; };
		C1201E2B23ECDBD0002DA84A /* WatchContextRequestUserInfo.swift */ = {isa = PBXFileReference; lastKnownFileType = sourcecode.swift; path = WatchContextRequestUserInfo.swift; sourceTree = "<group>"; };
		C125F31A22FE7CE200FD0545 /* copy-frameworks.sh */ = {isa = PBXFileReference; fileEncoding = 4; lastKnownFileType = text.script.sh; path = "copy-frameworks.sh"; sourceTree = "<group>"; };
		C12CB9AC23106A3C00F84978 /* it */ = {isa = PBXFileReference; lastKnownFileType = text.plist.strings; name = it; path = it.lproj/Intents.strings; sourceTree = "<group>"; };
		C12CB9AE23106A5C00F84978 /* fr */ = {isa = PBXFileReference; lastKnownFileType = text.plist.strings; name = fr; path = fr.lproj/Intents.strings; sourceTree = "<group>"; };
		C12CB9B023106A5F00F84978 /* de */ = {isa = PBXFileReference; lastKnownFileType = text.plist.strings; name = de; path = de.lproj/Intents.strings; sourceTree = "<group>"; };
		C12CB9B223106A6000F84978 /* zh-Hans */ = {isa = PBXFileReference; lastKnownFileType = text.plist.strings; name = "zh-Hans"; path = "zh-Hans.lproj/Intents.strings"; sourceTree = "<group>"; };
		C12CB9B423106A6100F84978 /* nl */ = {isa = PBXFileReference; lastKnownFileType = text.plist.strings; name = nl; path = nl.lproj/Intents.strings; sourceTree = "<group>"; };
		C12CB9B623106A6200F84978 /* nb */ = {isa = PBXFileReference; lastKnownFileType = text.plist.strings; name = nb; path = nb.lproj/Intents.strings; sourceTree = "<group>"; };
		C12CB9B823106A6300F84978 /* pl */ = {isa = PBXFileReference; lastKnownFileType = text.plist.strings; name = pl; path = pl.lproj/Intents.strings; sourceTree = "<group>"; };
		C12F21A61DFA79CB00748193 /* recommend_temp_basal_very_low_end_in_range.json */ = {isa = PBXFileReference; fileEncoding = 4; lastKnownFileType = text.json; path = recommend_temp_basal_very_low_end_in_range.json; sourceTree = "<group>"; };
		C13DA2AF24F6C7690098BB29 /* UIViewController.swift */ = {isa = PBXFileReference; lastKnownFileType = sourcecode.swift; path = UIViewController.swift; sourceTree = "<group>"; };
		C148CEE624FD91BD00711B3B /* DeliveryUncertaintyAlertManager.swift */ = {isa = PBXFileReference; lastKnownFileType = sourcecode.swift; path = DeliveryUncertaintyAlertManager.swift; sourceTree = "<group>"; };
		C165756E2534C468004AE16E /* SimpleBolusViewModelTests.swift */ = {isa = PBXFileReference; lastKnownFileType = sourcecode.swift; path = SimpleBolusViewModelTests.swift; sourceTree = "<group>"; };
		C16575702538A36B004AE16E /* CGMStalenessMonitor.swift */ = {isa = PBXFileReference; lastKnownFileType = sourcecode.swift; path = CGMStalenessMonitor.swift; sourceTree = "<group>"; };
		C16575722538AFF6004AE16E /* CGMStalenessMonitorTests.swift */ = {isa = PBXFileReference; lastKnownFileType = sourcecode.swift; path = CGMStalenessMonitorTests.swift; sourceTree = "<group>"; };
		C16575742539FD60004AE16E /* LoopCoreConstants.swift */ = {isa = PBXFileReference; lastKnownFileType = sourcecode.swift; path = LoopCoreConstants.swift; sourceTree = "<group>"; };
		C1657577253A0021004AE16E /* ChartConstants.swift */ = {isa = PBXFileReference; lastKnownFileType = sourcecode.swift; path = ChartConstants.swift; sourceTree = "<group>"; };
		C165B8CD23302C5D0004112E /* RemoteCommand.swift */ = {isa = PBXFileReference; lastKnownFileType = sourcecode.swift; path = RemoteCommand.swift; sourceTree = "<group>"; };
		C16DA84122E8E112008624C2 /* PluginManager.swift */ = {isa = PBXFileReference; lastKnownFileType = sourcecode.swift; path = PluginManager.swift; sourceTree = "<group>"; };
		C1742331259BEADC00399C9D /* LoggedDoseView.swift */ = {isa = PBXFileReference; lastKnownFileType = sourcecode.swift; path = LoggedDoseView.swift; sourceTree = "<group>"; };
		C174233B259BEB0F00399C9D /* LoggedDoseViewModel.swift */ = {isa = PBXFileReference; lastKnownFileType = sourcecode.swift; path = LoggedDoseViewModel.swift; sourceTree = "<group>"; };
		C1750AEB255B013300B8011C /* Minizip.framework */ = {isa = PBXFileReference; explicitFileType = wrapper.framework; path = Minizip.framework; sourceTree = BUILT_PRODUCTS_DIR; };
		C1777A6525A125F100595963 /* LoggedDoseViewModelTests.swift */ = {isa = PBXFileReference; lastKnownFileType = sourcecode.swift; path = LoggedDoseViewModelTests.swift; sourceTree = "<group>"; };
		C17824991E1999FA00D9D25C /* CaseCountable.swift */ = {isa = PBXFileReference; fileEncoding = 4; lastKnownFileType = sourcecode.swift; path = CaseCountable.swift; sourceTree = "<group>"; };
		C178249F1E19CF9800D9D25C /* GlucoseThresholdTableViewController.swift */ = {isa = PBXFileReference; fileEncoding = 4; lastKnownFileType = sourcecode.swift; path = GlucoseThresholdTableViewController.swift; sourceTree = "<group>"; };
		C17824A21E19EAB600D9D25C /* recommend_temp_basal_start_very_low_end_high.json */ = {isa = PBXFileReference; fileEncoding = 4; lastKnownFileType = text.json; path = recommend_temp_basal_start_very_low_end_high.json; sourceTree = "<group>"; };
		C17824A41E1AD4D100D9D25C /* ManualBolusRecommendation.swift */ = {isa = PBXFileReference; fileEncoding = 4; lastKnownFileType = sourcecode.swift; path = ManualBolusRecommendation.swift; sourceTree = "<group>"; };
		C17E500B25C672D3004829E3 /* carthage.sh */ = {isa = PBXFileReference; lastKnownFileType = text.script.sh; path = carthage.sh; sourceTree = "<group>"; };
		C1814B85225E507C008D2D8E /* Sequence.swift */ = {isa = PBXFileReference; lastKnownFileType = sourcecode.swift; path = Sequence.swift; sourceTree = "<group>"; };
		C18913B42524F24C007B0683 /* DeviceDataManager+SimpleBolusViewModelDelegate.swift */ = {isa = PBXFileReference; lastKnownFileType = sourcecode.swift; path = "DeviceDataManager+SimpleBolusViewModelDelegate.swift"; sourceTree = "<group>"; };
		C18A491222FCC22800FDA733 /* build-derived-assets.sh */ = {isa = PBXFileReference; fileEncoding = 4; lastKnownFileType = text.script.sh; path = "build-derived-assets.sh"; sourceTree = "<group>"; };
		C18A491322FCC22900FDA733 /* make_scenario.py */ = {isa = PBXFileReference; fileEncoding = 4; lastKnownFileType = text.script.python; path = make_scenario.py; sourceTree = "<group>"; };
		C18A491522FCC22900FDA733 /* copy-plugins.sh */ = {isa = PBXFileReference; fileEncoding = 4; lastKnownFileType = text.script.sh; path = "copy-plugins.sh"; sourceTree = "<group>"; };
		C19008FD25225D3900721625 /* SimpleBolusCalculator.swift */ = {isa = PBXFileReference; lastKnownFileType = sourcecode.swift; path = SimpleBolusCalculator.swift; sourceTree = "<group>"; };
		C19008FF252271BB00721625 /* SimpleBolusCalculatorTests.swift */ = {isa = PBXFileReference; lastKnownFileType = sourcecode.swift; path = SimpleBolusCalculatorTests.swift; sourceTree = "<group>"; };
		C191D2A025B3ACAA00C26C0B /* DosingStrategySelectionView.swift */ = {isa = PBXFileReference; lastKnownFileType = sourcecode.swift; path = DosingStrategySelectionView.swift; sourceTree = "<group>"; };
		C19E96DD23D2733F003F79B0 /* LoopCompletionFreshness.swift */ = {isa = PBXFileReference; lastKnownFileType = sourcecode.swift; path = LoopCompletionFreshness.swift; sourceTree = "<group>"; };
		C19F496225630504003632D7 /* Minizip.framework */ = {isa = PBXFileReference; explicitFileType = wrapper.framework; path = Minizip.framework; sourceTree = BUILT_PRODUCTS_DIR; };
		C1AD41FF256D61E500164DDD /* Comparable.swift */ = {isa = PBXFileReference; lastKnownFileType = sourcecode.swift; path = Comparable.swift; sourceTree = "<group>"; };
		C1C6591B1E1B1FDA0025CC58 /* recommend_temp_basal_dropping_then_rising.json */ = {isa = PBXFileReference; fileEncoding = 4; lastKnownFileType = text.json; path = recommend_temp_basal_dropping_then_rising.json; sourceTree = "<group>"; };
		C1C660D0252E4DD5009B5C32 /* LoopConstants.swift */ = {isa = PBXFileReference; lastKnownFileType = sourcecode.swift; path = LoopConstants.swift; sourceTree = "<group>"; };
		C1D197FE232CF92D0096D646 /* capture-build-details.sh */ = {isa = PBXFileReference; fileEncoding = 4; lastKnownFileType = text.script.sh; path = "capture-build-details.sh"; sourceTree = "<group>"; };
		C1D289B422F90A52003FFBD9 /* BasalDeliveryState.swift */ = {isa = PBXFileReference; lastKnownFileType = sourcecode.swift; path = BasalDeliveryState.swift; sourceTree = "<group>"; };
		C1DE5D22251BFC4D00439E49 /* SimpleBolusView.swift */ = {isa = PBXFileReference; fileEncoding = 4; lastKnownFileType = sourcecode.swift; path = SimpleBolusView.swift; sourceTree = "<group>"; };
		C1E2773D224177C000354103 /* ClockKit.framework */ = {isa = PBXFileReference; lastKnownFileType = wrapper.framework; name = ClockKit.framework; path = Platforms/WatchOS.platform/Developer/SDKs/WatchOS.sdk/System/Library/Frameworks/ClockKit.framework; sourceTree = DEVELOPER_DIR; };
		C1E2774722433D7A00354103 /* MKRingProgressView.framework */ = {isa = PBXFileReference; explicitFileType = wrapper.framework; path = MKRingProgressView.framework; sourceTree = BUILT_PRODUCTS_DIR; };
		C1F8B1D122375E4200DD66CF /* BolusProgressTableViewCell.swift */ = {isa = PBXFileReference; lastKnownFileType = sourcecode.swift; path = BolusProgressTableViewCell.swift; sourceTree = "<group>"; };
		C1F8B1DB223862D500DD66CF /* BolusProgressTableViewCell.xib */ = {isa = PBXFileReference; lastKnownFileType = file.xib; path = BolusProgressTableViewCell.xib; sourceTree = "<group>"; };
		C1FB428B217806A300FAB378 /* StateColorPalette.swift */ = {isa = PBXFileReference; fileEncoding = 4; lastKnownFileType = sourcecode.swift; path = StateColorPalette.swift; sourceTree = "<group>"; };
		C1FB428E217921D600FAB378 /* PumpManagerUI.swift */ = {isa = PBXFileReference; lastKnownFileType = sourcecode.swift; path = PumpManagerUI.swift; sourceTree = "<group>"; };
<<<<<<< HEAD
		DDBD43B72435728900834C32 /* OTPNavigationController.swift */ = {isa = PBXFileReference; fileEncoding = 4; lastKnownFileType = sourcecode.swift; path = OTPNavigationController.swift; sourceTree = "<group>"; };
		DDBD43B82435728B00834C32 /* OTPSelectionViewController.swift */ = {isa = PBXFileReference; fileEncoding = 4; lastKnownFileType = sourcecode.swift; path = OTPSelectionViewController.swift; sourceTree = "<group>"; };
		DDBD43BB243572A800834C32 /* OTPManager.swift */ = {isa = PBXFileReference; fileEncoding = 4; lastKnownFileType = sourcecode.swift; path = OTPManager.swift; sourceTree = "<group>"; };
		DDBD43BD24357E9900834C32 /* Base32.framework */ = {isa = PBXFileReference; lastKnownFileType = wrapper.framework; name = Base32.framework; path = Carthage/Build/iOS/Base32.framework; sourceTree = "<group>"; };
		DDBD43C024357FF700834C32 /* OneTimePassword.framework */ = {isa = PBXFileReference; lastKnownFileType = wrapper.framework; name = OneTimePassword.framework; path = Carthage/Build/iOS/OneTimePassword.framework; sourceTree = "<group>"; };
=======
		E90909CC24E34AC500F963D2 /* high_and_rising_with_cob_momentum_effect.json */ = {isa = PBXFileReference; fileEncoding = 4; lastKnownFileType = text.json; path = high_and_rising_with_cob_momentum_effect.json; sourceTree = "<group>"; };
		E90909CD24E34AC500F963D2 /* high_and_rising_with_cob_insulin_effect.json */ = {isa = PBXFileReference; fileEncoding = 4; lastKnownFileType = text.json; path = high_and_rising_with_cob_insulin_effect.json; sourceTree = "<group>"; };
		E90909CE24E34AC500F963D2 /* high_and_rising_with_cob_predicted_glucose.json */ = {isa = PBXFileReference; fileEncoding = 4; lastKnownFileType = text.json; path = high_and_rising_with_cob_predicted_glucose.json; sourceTree = "<group>"; };
		E90909CF24E34AC500F963D2 /* high_and_rising_with_cob_carb_effect.json */ = {isa = PBXFileReference; fileEncoding = 4; lastKnownFileType = text.json; path = high_and_rising_with_cob_carb_effect.json; sourceTree = "<group>"; };
		E90909D024E34AC500F963D2 /* high_and_rising_with_cob_counteraction_effect.json */ = {isa = PBXFileReference; fileEncoding = 4; lastKnownFileType = text.json; path = high_and_rising_with_cob_counteraction_effect.json; sourceTree = "<group>"; };
		E90909D724E34F1500F963D2 /* low_and_falling_predicted_glucose.json */ = {isa = PBXFileReference; fileEncoding = 4; lastKnownFileType = text.json; path = low_and_falling_predicted_glucose.json; sourceTree = "<group>"; };
		E90909D824E34F1500F963D2 /* low_and_falling_carb_effect.json */ = {isa = PBXFileReference; fileEncoding = 4; lastKnownFileType = text.json; path = low_and_falling_carb_effect.json; sourceTree = "<group>"; };
		E90909D924E34F1500F963D2 /* low_and_falling_counteraction_effect.json */ = {isa = PBXFileReference; fileEncoding = 4; lastKnownFileType = text.json; path = low_and_falling_counteraction_effect.json; sourceTree = "<group>"; };
		E90909DA24E34F1600F963D2 /* low_and_falling_insulin_effect.json */ = {isa = PBXFileReference; fileEncoding = 4; lastKnownFileType = text.json; path = low_and_falling_insulin_effect.json; sourceTree = "<group>"; };
		E90909DB24E34F1600F963D2 /* low_and_falling_momentum_effect.json */ = {isa = PBXFileReference; fileEncoding = 4; lastKnownFileType = text.json; path = low_and_falling_momentum_effect.json; sourceTree = "<group>"; };
		E90909E224E3530200F963D2 /* low_with_low_treatment_carb_effect.json */ = {isa = PBXFileReference; fileEncoding = 4; lastKnownFileType = text.json; path = low_with_low_treatment_carb_effect.json; sourceTree = "<group>"; };
		E90909E324E3530200F963D2 /* low_with_low_treatment_insulin_effect.json */ = {isa = PBXFileReference; fileEncoding = 4; lastKnownFileType = text.json; path = low_with_low_treatment_insulin_effect.json; sourceTree = "<group>"; };
		E90909E424E3530200F963D2 /* low_with_low_treatment_predicted_glucose.json */ = {isa = PBXFileReference; fileEncoding = 4; lastKnownFileType = text.json; path = low_with_low_treatment_predicted_glucose.json; sourceTree = "<group>"; };
		E90909E524E3530200F963D2 /* low_with_low_treatment_momentum_effect.json */ = {isa = PBXFileReference; fileEncoding = 4; lastKnownFileType = text.json; path = low_with_low_treatment_momentum_effect.json; sourceTree = "<group>"; };
		E90909E624E3530200F963D2 /* low_with_low_treatment_counteraction_effect.json */ = {isa = PBXFileReference; fileEncoding = 4; lastKnownFileType = text.json; path = low_with_low_treatment_counteraction_effect.json; sourceTree = "<group>"; };
		E90909ED24E35B4000F963D2 /* high_and_falling_predicted_glucose.json */ = {isa = PBXFileReference; fileEncoding = 4; lastKnownFileType = text.json; path = high_and_falling_predicted_glucose.json; sourceTree = "<group>"; };
		E90909EF24E35B4C00F963D2 /* high_and_falling_counteraction_effect.json */ = {isa = PBXFileReference; fileEncoding = 4; lastKnownFileType = text.json; path = high_and_falling_counteraction_effect.json; sourceTree = "<group>"; };
		E90909F024E35B4C00F963D2 /* high_and_falling_carb_effect.json */ = {isa = PBXFileReference; fileEncoding = 4; lastKnownFileType = text.json; path = high_and_falling_carb_effect.json; sourceTree = "<group>"; };
		E90909F124E35B4C00F963D2 /* high_and_falling_insulin_effect.json */ = {isa = PBXFileReference; fileEncoding = 4; lastKnownFileType = text.json; path = high_and_falling_insulin_effect.json; sourceTree = "<group>"; };
		E90909F524E35B7C00F963D2 /* high_and_falling_momentum_effect.json */ = {isa = PBXFileReference; fileEncoding = 4; lastKnownFileType = text.json; path = high_and_falling_momentum_effect.json; sourceTree = "<group>"; };
		E93E865324DB6CBA00FF40C8 /* retrospective_output.json */ = {isa = PBXFileReference; fileEncoding = 4; lastKnownFileType = text.json; path = retrospective_output.json; sourceTree = "<group>"; };
		E93E865524DB731900FF40C8 /* predicted_glucose_without_retrospective.json */ = {isa = PBXFileReference; fileEncoding = 4; lastKnownFileType = text.json; path = predicted_glucose_without_retrospective.json; sourceTree = "<group>"; };
		E93E865724DB75BD00FF40C8 /* predicted_glucose_very_negative.json */ = {isa = PBXFileReference; fileEncoding = 4; lastKnownFileType = text.json; path = predicted_glucose_very_negative.json; sourceTree = "<group>"; };
		E93E86A724DDCC4400FF40C8 /* MockDoseStore.swift */ = {isa = PBXFileReference; lastKnownFileType = sourcecode.swift; path = MockDoseStore.swift; sourceTree = "<group>"; };
		E93E86AF24DDE1BD00FF40C8 /* MockGlucoseStore.swift */ = {isa = PBXFileReference; lastKnownFileType = sourcecode.swift; path = MockGlucoseStore.swift; sourceTree = "<group>"; };
		E93E86B124DDE21D00FF40C8 /* MockCarbStore.swift */ = {isa = PBXFileReference; lastKnownFileType = sourcecode.swift; path = MockCarbStore.swift; sourceTree = "<group>"; };
		E93E86B424E1FDC400FF40C8 /* flat_and_stable_insulin_effect.json */ = {isa = PBXFileReference; fileEncoding = 4; lastKnownFileType = text.json; path = flat_and_stable_insulin_effect.json; sourceTree = "<group>"; };
		E93E86B524E1FDC400FF40C8 /* flat_and_stable_momentum_effect.json */ = {isa = PBXFileReference; fileEncoding = 4; lastKnownFileType = text.json; path = flat_and_stable_momentum_effect.json; sourceTree = "<group>"; };
		E93E86B624E1FDC400FF40C8 /* flat_and_stable_predicted_glucose.json */ = {isa = PBXFileReference; fileEncoding = 4; lastKnownFileType = text.json; path = flat_and_stable_predicted_glucose.json; sourceTree = "<group>"; };
		E93E86B824E1FDC400FF40C8 /* flat_and_stable_carb_effect.json */ = {isa = PBXFileReference; fileEncoding = 4; lastKnownFileType = text.json; path = flat_and_stable_carb_effect.json; sourceTree = "<group>"; };
		E93E86C224E1FE6100FF40C8 /* flat_and_stable_counteraction_effect.json */ = {isa = PBXFileReference; fileEncoding = 4; lastKnownFileType = text.json; path = flat_and_stable_counteraction_effect.json; sourceTree = "<group>"; };
		E93E86C524E2E02200FF40C8 /* high_and_stable_insulin_effect.json */ = {isa = PBXFileReference; fileEncoding = 4; lastKnownFileType = text.json; path = high_and_stable_insulin_effect.json; sourceTree = "<group>"; };
		E93E86C624E2E02200FF40C8 /* high_and_stable_carb_effect.json */ = {isa = PBXFileReference; fileEncoding = 4; lastKnownFileType = text.json; path = high_and_stable_carb_effect.json; sourceTree = "<group>"; };
		E93E86C724E2E02200FF40C8 /* high_and_stable_predicted_glucose.json */ = {isa = PBXFileReference; fileEncoding = 4; lastKnownFileType = text.json; path = high_and_stable_predicted_glucose.json; sourceTree = "<group>"; };
		E93E86C824E2E02200FF40C8 /* high_and_stable_counteraction_effect.json */ = {isa = PBXFileReference; fileEncoding = 4; lastKnownFileType = text.json; path = high_and_stable_counteraction_effect.json; sourceTree = "<group>"; };
		E93E86C924E2E02200FF40C8 /* high_and_stable_momentum_effect.json */ = {isa = PBXFileReference; fileEncoding = 4; lastKnownFileType = text.json; path = high_and_stable_momentum_effect.json; sourceTree = "<group>"; };
		E942DE6D253BE5E100AC532D /* Loop Intent Extension.entitlements */ = {isa = PBXFileReference; lastKnownFileType = text.plist.entitlements; path = "Loop Intent Extension.entitlements"; sourceTree = "<group>"; };
		E95D380024EADE7C005E2F50 /* DoseStoreProtocol.swift */ = {isa = PBXFileReference; lastKnownFileType = sourcecode.swift; path = DoseStoreProtocol.swift; sourceTree = "<group>"; };
		E95D380224EADF36005E2F50 /* CarbStoreProtocol.swift */ = {isa = PBXFileReference; lastKnownFileType = sourcecode.swift; path = CarbStoreProtocol.swift; sourceTree = "<group>"; };
		E95D380424EADF78005E2F50 /* GlucoseStoreProtocol.swift */ = {isa = PBXFileReference; lastKnownFileType = sourcecode.swift; path = GlucoseStoreProtocol.swift; sourceTree = "<group>"; };
		E98A55EC24EDD6380008715D /* SettingsStoreProtocol.swift */ = {isa = PBXFileReference; lastKnownFileType = sourcecode.swift; path = SettingsStoreProtocol.swift; sourceTree = "<group>"; };
		E98A55EE24EDD6E60008715D /* DosingDecisionStoreProtocol.swift */ = {isa = PBXFileReference; lastKnownFileType = sourcecode.swift; path = DosingDecisionStoreProtocol.swift; sourceTree = "<group>"; };
		E98A55F024EDD85E0008715D /* MockDosingDecisionStore.swift */ = {isa = PBXFileReference; lastKnownFileType = sourcecode.swift; path = MockDosingDecisionStore.swift; sourceTree = "<group>"; };
		E98A55F224EDD9530008715D /* MockSettingsStore.swift */ = {isa = PBXFileReference; lastKnownFileType = sourcecode.swift; path = MockSettingsStore.swift; sourceTree = "<group>"; };
		E98A55F424EEE15A0008715D /* OnOffSelectionController.swift */ = {isa = PBXFileReference; lastKnownFileType = sourcecode.swift; path = OnOffSelectionController.swift; sourceTree = "<group>"; };
		E98A55F624EEE1E10008715D /* OnOffSelectionView.swift */ = {isa = PBXFileReference; lastKnownFileType = sourcecode.swift; path = OnOffSelectionView.swift; sourceTree = "<group>"; };
		E98A55F824EEFC200008715D /* OnOffSelectionViewModel.swift */ = {isa = PBXFileReference; lastKnownFileType = sourcecode.swift; path = OnOffSelectionViewModel.swift; sourceTree = "<group>"; };
		E9B07F7C253BBA6500BAD8F8 /* Loop Intent Extension.appex */ = {isa = PBXFileReference; explicitFileType = "wrapper.app-extension"; includeInIndex = 0; path = "Loop Intent Extension.appex"; sourceTree = BUILT_PRODUCTS_DIR; };
		E9B07F7E253BBA6500BAD8F8 /* IntentHandler.swift */ = {isa = PBXFileReference; lastKnownFileType = sourcecode.swift; path = IntentHandler.swift; sourceTree = "<group>"; };
		E9B07F80253BBA6500BAD8F8 /* Info.plist */ = {isa = PBXFileReference; lastKnownFileType = text.plist.xml; path = Info.plist; sourceTree = "<group>"; };
		E9B07F86253BBA6500BAD8F8 /* IntentsUI.framework */ = {isa = PBXFileReference; lastKnownFileType = wrapper.framework; name = IntentsUI.framework; path = System/Library/Frameworks/IntentsUI.framework; sourceTree = SDKROOT; };
		E9B07FED253BBC7100BAD8F8 /* OverrideIntentHandler.swift */ = {isa = PBXFileReference; lastKnownFileType = sourcecode.swift; path = OverrideIntentHandler.swift; sourceTree = "<group>"; };
		E9B08015253BBD7300BAD8F8 /* UserDefaults+LoopIntents.swift */ = {isa = PBXFileReference; lastKnownFileType = sourcecode.swift; path = "UserDefaults+LoopIntents.swift"; sourceTree = "<group>"; };
		E9B08020253BBDE900BAD8F8 /* IntentExtensionInfo.swift */ = {isa = PBXFileReference; lastKnownFileType = sourcecode.swift; path = IntentExtensionInfo.swift; sourceTree = "<group>"; };
>>>>>>> 6a61cbad
		E9BB27AA23B85C3500FB4987 /* SleepStore.swift */ = {isa = PBXFileReference; lastKnownFileType = sourcecode.swift; path = SleepStore.swift; sourceTree = "<group>"; };
		E9C00EEF24C620EF00628F35 /* LoopSettings.swift */ = {isa = PBXFileReference; lastKnownFileType = sourcecode.swift; path = LoopSettings.swift; sourceTree = "<group>"; };
		E9C00EF424C623EF00628F35 /* LoopSettings+Loop.swift */ = {isa = PBXFileReference; lastKnownFileType = sourcecode.swift; path = "LoopSettings+Loop.swift"; sourceTree = "<group>"; };
		E9C58A7124DB489100487A17 /* LoopDataManagerTests.swift */ = {isa = PBXFileReference; lastKnownFileType = sourcecode.swift; path = LoopDataManagerTests.swift; sourceTree = "<group>"; };
		E9C58A7724DB529A00487A17 /* momentum_effect_bouncing.json */ = {isa = PBXFileReference; fileEncoding = 4; lastKnownFileType = text.json; path = momentum_effect_bouncing.json; sourceTree = "<group>"; };
		E9C58A7824DB529A00487A17 /* basal_profile.json */ = {isa = PBXFileReference; fileEncoding = 4; lastKnownFileType = text.json; path = basal_profile.json; sourceTree = "<group>"; };
		E9C58A7924DB529A00487A17 /* dynamic_glucose_effect_partially_observed.json */ = {isa = PBXFileReference; fileEncoding = 4; lastKnownFileType = text.json; path = dynamic_glucose_effect_partially_observed.json; sourceTree = "<group>"; };
		E9C58A7A24DB529A00487A17 /* counteraction_effect_falling_glucose.json */ = {isa = PBXFileReference; fileEncoding = 4; lastKnownFileType = text.json; path = counteraction_effect_falling_glucose.json; sourceTree = "<group>"; };
		E9C58A7B24DB529A00487A17 /* insulin_effect.json */ = {isa = PBXFileReference; fileEncoding = 4; lastKnownFileType = text.json; path = insulin_effect.json; sourceTree = "<group>"; };
		E9E5E55F24D3519700B5DFFE /* far_future_high_bg_forecast_after_6_hours.json */ = {isa = PBXFileReference; fileEncoding = 4; lastKnownFileType = text.json; path = far_future_high_bg_forecast_after_6_hours.json; sourceTree = "<group>"; };
/* End PBXFileReference section */

/* Begin PBXFrameworksBuildPhase section */
		43105EF81BADC8F9009CD81E /* Frameworks */ = {
			isa = PBXFrameworksBuildPhase;
			buildActionMask = 2147483647;
			files = (
			);
			runOnlyForDeploymentPostprocessing = 0;
		};
		43776F891B8022E90074EA36 /* Frameworks */ = {
			isa = PBXFrameworksBuildPhase;
			buildActionMask = 2147483647;
			files = (
				43F5C2C91B929C09003EB13D /* HealthKit.framework in Frameworks */,
<<<<<<< HEAD
				DDBD43BE24357E9900834C32 /* Base32.framework in Frameworks */,
=======
				1DC63E7425351BDF004605DA /* TrueTime.framework in Frameworks */,
				C1750AEC255B013300B8011C /* Minizip.framework in Frameworks */,
>>>>>>> 6a61cbad
				43D9FFD621EAE05D00AF44BF /* LoopCore.framework in Frameworks */,
				43F78D4F1C914197002152D1 /* LoopKit.framework in Frameworks */,
				DDBD43C124357FF700834C32 /* OneTimePassword.framework in Frameworks */,
				892A5D5B222F0D7C008961AB /* LoopTestingKit.framework in Frameworks */,
				4F7528941DFE1E9500C322D6 /* LoopUI.framework in Frameworks */,
				C1E2774822433D7A00354103 /* MKRingProgressView.framework in Frameworks */,
				892A5D2A222EF60A008961AB /* MockKit.framework in Frameworks */,
				892A5D2C222EF60A008961AB /* MockKitUI.framework in Frameworks */,
				4F08DE9B1E7BC4ED006741EA /* SwiftCharts.framework in Frameworks */,
			);
			runOnlyForDeploymentPostprocessing = 0;
		};
		43A9437B1B926B7B0051FA24 /* Frameworks */ = {
			isa = PBXFrameworksBuildPhase;
			buildActionMask = 2147483647;
			files = (
				43D9002F21EB234400AF44BF /* LoopCore.framework in Frameworks */,
				C1E2773E224177C000354103 /* ClockKit.framework in Frameworks */,
				4344628220A7A37F00C4BE6F /* CoreBluetooth.framework in Frameworks */,
				4344628520A7A3BE00C4BE6F /* LoopKit.framework in Frameworks */,
				4396BD50225159C0005AA4D3 /* HealthKit.framework in Frameworks */,
			);
			runOnlyForDeploymentPostprocessing = 0;
		};
		43D9002321EB209400AF44BF /* Frameworks */ = {
			isa = PBXFrameworksBuildPhase;
			buildActionMask = 2147483647;
			files = (
				43D9002D21EB225D00AF44BF /* HealthKit.framework in Frameworks */,
				43D9002E21EB226F00AF44BF /* LoopKit.framework in Frameworks */,
			);
			runOnlyForDeploymentPostprocessing = 0;
		};
		43D9FF9F21EA9A0C00AF44BF /* Frameworks */ = {
			isa = PBXFrameworksBuildPhase;
			buildActionMask = 2147483647;
			files = (
				43D9FFDE21EAE3AE00AF44BF /* LoopCore.framework in Frameworks */,
				43D9FFBD21EA9CD700AF44BF /* SwiftCharts.framework in Frameworks */,
				43D9FFB421EA9AD800AF44BF /* LoopUI.framework in Frameworks */,
				43D9FFBB21EA9CC900AF44BF /* LoopKit.framework in Frameworks */,
				43D9FFB621EA9B2F00AF44BF /* HealthKit.framework in Frameworks */,
				43D9FFBC21EA9CCD00AF44BF /* LoopKitUI.framework in Frameworks */,
			);
			runOnlyForDeploymentPostprocessing = 0;
		};
		43D9FFCC21EAE05D00AF44BF /* Frameworks */ = {
			isa = PBXFrameworksBuildPhase;
			buildActionMask = 2147483647;
			files = (
				43D9FFFA21EAF35900AF44BF /* HealthKit.framework in Frameworks */,
				43D9FFF821EAF2EF00AF44BF /* LoopKit.framework in Frameworks */,
			);
			runOnlyForDeploymentPostprocessing = 0;
		};
		43E2D8CE1D20BF42004DA55F /* Frameworks */ = {
			isa = PBXFrameworksBuildPhase;
			buildActionMask = 2147483647;
			files = (
				4345E3FF21F051C6009E00E5 /* LoopCore.framework in Frameworks */,
				43E2D9191D222759004DA55F /* LoopKit.framework in Frameworks */,
			);
			runOnlyForDeploymentPostprocessing = 0;
		};
		43E2D9081D20C581004DA55F /* Frameworks */ = {
			isa = PBXFrameworksBuildPhase;
			buildActionMask = 2147483647;
			files = (
			);
			runOnlyForDeploymentPostprocessing = 0;
		};
		4F70C1D91DE8DCA7006380B7 /* Frameworks */ = {
			isa = PBXFrameworksBuildPhase;
			buildActionMask = 2147483647;
			files = (
				43D9000B21EB0BE000AF44BF /* LoopCore.framework in Frameworks */,
				43FCEEC022220D1F0013DD30 /* LoopKit.framework in Frameworks */,
				43FCEEBF22220CF30013DD30 /* LoopKitUI.framework in Frameworks */,
				4F7528951DFE1E9B00C322D6 /* LoopUI.framework in Frameworks */,
				437AFEE520352591008C4892 /* NotificationCenter.framework in Frameworks */,
				C1C0BE2A224C0FA000C03B4D /* SwiftCharts.framework in Frameworks */,
			);
			runOnlyForDeploymentPostprocessing = 0;
		};
		4F7528871DFE1DC600C322D6 /* Frameworks */ = {
			isa = PBXFrameworksBuildPhase;
			buildActionMask = 2147483647;
			files = (
				437AFEE8203689FE008C4892 /* LoopKit.framework in Frameworks */,
				4FB76FB01E8C3E8000B39636 /* SwiftCharts.framework in Frameworks */,
				43C05CBA21EBEAD8006FB252 /* LoopCore.framework in Frameworks */,
				43FCEEBE22220CE70013DD30 /* LoopKitUI.framework in Frameworks */,
			);
			runOnlyForDeploymentPostprocessing = 0;
		};
		E9B07F79253BBA6500BAD8F8 /* Frameworks */ = {
			isa = PBXFrameworksBuildPhase;
			buildActionMask = 2147483647;
			files = (
			);
			runOnlyForDeploymentPostprocessing = 0;
		};
/* End PBXFrameworksBuildPhase section */

/* Begin PBXGroup section */
		1DA6499D2441266400F61E75 /* Alerts */ = {
			isa = PBXGroup;
			children = (
				1DB1065024467E18005542BD /* AlertManager.swift */,
				1D05219C2469F1F5000EBBDE /* AlertStore.swift */,
				1D080CBB2473214A00356610 /* AlertStore.xcdatamodeld */,
				1DA649A8244126DA00F61E75 /* InAppModalAlertPresenter.swift */,
				B4CAD8502549D02D0057946B /* LoopSettingsAlerter.swift */,
				1D05219A2469E9DF000EBBDE /* StoredAlert.swift */,
				1D4A3E2B2478628500FD601B /* StoredAlert+CoreDataClass.swift */,
				1D4A3E2C2478628500FD601B /* StoredAlert+CoreDataProperties.swift */,
				1DA649A6244126CD00F61E75 /* UserNotificationAlertPresenter.swift */,
			);
			path = Alerts;
			sourceTree = "<group>";
		};
		1DA7A83F24476E8C008257F0 /* Managers */ = {
			isa = PBXGroup;
			children = (
				1DA7A84024476E98008257F0 /* Alerts */,
				A91E4C2224F86F1000BE9213 /* CriticalEventLogExportManagerTests.swift */,
				E9C58A7124DB489100487A17 /* LoopDataManagerTests.swift */,
				A9F5F1F4251050EC00E7C8A4 /* ZipArchiveTests.swift */,
				C16575722538AFF6004AE16E /* CGMStalenessMonitorTests.swift */,
			);
			path = Managers;
			sourceTree = "<group>";
		};
		1DA7A84024476E98008257F0 /* Alerts */ = {
			isa = PBXGroup;
			children = (
				1D80313C24746274002810DF /* AlertStoreTests.swift */,
				1DA7A84124476EAD008257F0 /* AlertManagerTests.swift */,
				1DA7A84324477698008257F0 /* InAppModalAlertPresenterTests.swift */,
				1DFE9E162447B6270082C280 /* UserNotificationAlertPresenterTests.swift */,
				A91E4C2024F867A700BE9213 /* StoredAlertTests.swift */,
			);
			path = Alerts;
			sourceTree = "<group>";
		};
		4328E0121CFBE1B700E199AA /* Controllers */ = {
			isa = PBXGroup;
			children = (
				4328E0151CFBE1DA00E199AA /* ActionHUDController.swift */,
				4328E01D1CFBE25F00E199AA /* CarbAndBolusFlowController.swift */,
				4345E40521F68E18009E00E5 /* CarbEntryListController.swift */,
				4FFEDFBE20E5CF22000BFC58 /* ChartHUDController.swift */,
				4F82654F20E69F9A0031A8F5 /* HUDInterfaceController.swift */,
				43511CED220FC61700566C63 /* HUDRowController.swift */,
				43A943891B926B7B0051FA24 /* NotificationController.swift */,
				892FB4CE220402C0005293EC /* OverrideSelectionController.swift */,
				4345E40321F68AD9009E00E5 /* TextRowController.swift */,
				E98A55F424EEE15A0008715D /* OnOffSelectionController.swift */,
			);
			path = Controllers;
			sourceTree = "<group>";
		};
		4328E01F1CFBE2B100E199AA /* Extensions */ = {
			isa = PBXGroup;
			children = (
				898ECA68218ABDA9001E9D35 /* CLKTextProvider+Compound.h */,
				898ECA66218ABDA8001E9D35 /* WatchApp Extension-Bridging-Header.h */,
				898ECA67218ABDA8001E9D35 /* CLKTextProvider+Compound.m */,
				4344629120A7C19800C4BE6F /* ButtonGroup.swift */,
				898ECA64218ABD9A001E9D35 /* CGRect.swift */,
				4328E0221CFBE2C500E199AA /* CLKComplicationTemplate.swift */,
				89FE21AC24AC57E30033F501 /* Collection.swift */,
				89E08FCB242E790C000D719B /* Comparable.swift */,
				4F7E8AC420E2AB9600AEA65E /* Date.swift */,
				43785E952120E4010057DED1 /* INRelevantShortcutStore+Loop.swift */,
				4328E0231CFBE2C500E199AA /* NSUserDefaults+WatchApp.swift */,
				4328E0241CFBE2C500E199AA /* UIColor.swift */,
				4F2C15801E0495B200E160D4 /* WatchContext+WatchApp.swift */,
				43CB2B2A1D924D450079823D /* WCSession.swift */,
				4328E0251CFBE2C500E199AA /* WKAlertAction.swift */,
				4328E02E1CFBF81800E199AA /* WKInterfaceImage.swift */,
				43517916230A0E1A0072ECC0 /* WKInterfaceLabel.swift */,
			);
			path = Extensions;
			sourceTree = "<group>";
		};
		4345E3F621F03C2E009E00E5 /* Display */ = {
			isa = PBXGroup;
			children = (
				4345E3F721F03D2A009E00E5 /* DatesAndNumberCell.swift */,
				4345E3F921F0473B009E00E5 /* TextCell.swift */,
			);
			path = Display;
			sourceTree = "<group>";
		};
		43511CDD21FD80AD00566C63 /* RetrospectiveCorrection */ = {
			isa = PBXGroup;
			children = (
				43511CDF21FD80E400566C63 /* RetrospectiveCorrection.swift */,
				43511CE021FD80E400566C63 /* StandardRetrospectiveCorrection.swift */,
			);
			path = RetrospectiveCorrection;
			sourceTree = "<group>";
		};
		43757D131C06F26C00910CB9 /* Models */ = {
			isa = PBXGroup;
			children = (
				43511CDD21FD80AD00566C63 /* RetrospectiveCorrection */,
				A9FB75F0252BE320004C7D3F /* BolusDosingDecision.swift */,
				C17824A41E1AD4D100D9D25C /* ManualBolusRecommendation.swift */,
				B40D07C6251A89D500C1C6D7 /* GlucoseDisplay.swift */,
				43C2FAE01EB656A500364AFF /* GlucoseEffectVelocity.swift */,
				436A0DA41D236A2A00104B24 /* LoopError.swift */,
				4F526D601DF8D9A900A04910 /* NetBasal.swift */,
				438D42F81D7C88BC003244B0 /* PredictionInputEffect.swift */,
				C165B8CD23302C5D0004112E /* RemoteCommand.swift */,
				4328E0311CFC068900E199AA /* WatchContext+LoopKit.swift */,
				E9C00EF424C623EF00628F35 /* LoopSettings+Loop.swift */,
				A987CD4824A58A0100439ADC /* ZipArchive.swift */,
				C19008FD25225D3900721625 /* SimpleBolusCalculator.swift */,
				C1C660D0252E4DD5009B5C32 /* LoopConstants.swift */,
			);
			path = Models;
			sourceTree = "<group>";
		};
		43776F831B8022E90074EA36 = {
			isa = PBXGroup;
			children = (
				C18A491122FCC20B00FDA733 /* Scripts */,
				4FF4D0FA1E1834BD00846527 /* Common */,
				43776F8E1B8022E90074EA36 /* Loop */,
				4F70C1DF1DE8DCA7006380B7 /* Loop Status Extension */,
				43D9FFD021EAE05D00AF44BF /* LoopCore */,
				4F75288C1DFE1DC600C322D6 /* LoopUI */,
				43A943731B926B7B0051FA24 /* WatchApp */,
				43A943821B926B7B0051FA24 /* WatchApp Extension */,
				43F78D2C1C8FC58F002152D1 /* LoopTests */,
				43E2D8D21D20BF42004DA55F /* DoseMathTests */,
				43D9FFA321EA9A0C00AF44BF /* Learn */,
				E9B07F7D253BBA6500BAD8F8 /* Loop Intent Extension */,
				968DCD53F724DE56FFE51920 /* Frameworks */,
				43776F8D1B8022E90074EA36 /* Products */,
				437D9BA11D7B5203007245E8 /* Loop.xcconfig */,
				A951C5FF23E8AB51003E26DC /* Version.xcconfig */,
			);
			sourceTree = "<group>";
		};
		43776F8D1B8022E90074EA36 /* Products */ = {
			isa = PBXGroup;
			children = (
				43776F8C1B8022E90074EA36 /* Loop.app */,
				43A943721B926B7B0051FA24 /* WatchApp.app */,
				43A9437E1B926B7B0051FA24 /* WatchApp Extension.appex */,
				43E2D8D11D20BF42004DA55F /* DoseMathTests.xctest */,
				43E2D90B1D20C581004DA55F /* LoopTests.xctest */,
				4F70C1DC1DE8DCA7006380B7 /* Loop Status Extension.appex */,
				4F75288B1DFE1DC600C322D6 /* LoopUI.framework */,
				43D9FFA221EA9A0C00AF44BF /* Learn.app */,
				43D9FFCF21EAE05D00AF44BF /* LoopCore.framework */,
				43D9002A21EB209400AF44BF /* LoopCore.framework */,
				E9B07F7C253BBA6500BAD8F8 /* Loop Intent Extension.appex */,
			);
			name = Products;
			sourceTree = "<group>";
		};
		43776F8E1B8022E90074EA36 /* Loop */ = {
			isa = PBXGroup;
			children = (
				C16DA84022E8E104008624C2 /* Plugins */,
				7D7076651FE06EE4004AC8EA /* Localizable.strings */,
				7D7076511FE06EE1004AC8EA /* InfoPlist.strings */,
				43EDEE6B1CF2E12A00393BE3 /* Loop.entitlements */,
				43F5C2D41B92A4A6003EB13D /* Info.plist */,
				43776F8F1B8022E90074EA36 /* AppDelegate.swift */,
				43776F9A1B8022E90074EA36 /* LaunchScreen.storyboard */,
				43776F951B8022E90074EA36 /* Main.storyboard */,
				A966152423EA5A25005D8B29 /* DefaultAssets.xcassets */,
				A966152523EA5A25005D8B29 /* DerivedAssets.xcassets */,
				C11AA5C7258736CF00BDE12F /* DerivedAssetsBase.xcassets */,
				43E344A01B9E144300C85C07 /* Extensions */,
				43F5C2E41B93C5D4003EB13D /* Managers */,
				43757D131C06F26C00910CB9 /* Models */,
				43F5C2CE1B92A2A0003EB13D /* View Controllers */,
				43F5C2CF1B92A2ED003EB13D /* Views */,
				897A5A9724C22DCE00C4E71D /* View Models */,
			);
			path = Loop;
			sourceTree = "<group>";
		};
		43A943731B926B7B0051FA24 /* WatchApp */ = {
			isa = PBXGroup;
			children = (
				C1C73F0F1DE3D0270022FC89 /* InfoPlist.strings */,
				43F5C2D61B92A4DC003EB13D /* Info.plist */,
				43A943741B926B7B0051FA24 /* Interface.storyboard */,
				A966152823EA5A37005D8B29 /* DefaultAssets.xcassets */,
				A966152923EA5A37005D8B29 /* DerivedAssets.xcassets */,
			);
			path = WatchApp;
			sourceTree = "<group>";
		};
		43A943821B926B7B0051FA24 /* WatchApp Extension */ = {
			isa = PBXGroup;
			children = (
				7D7076601FE06EE3004AC8EA /* Localizable.strings */,
				43D533BB1CFD1DD7009E3085 /* WatchApp Extension.entitlements */,
				43A943911B926B7B0051FA24 /* Info.plist */,
				43A9438D1B926B7B0051FA24 /* ComplicationController.swift */,
				43A943871B926B7B0051FA24 /* ExtensionDelegate.swift */,
				43A9438F1B926B7B0051FA24 /* Assets.xcassets */,
				4328E0121CFBE1B700E199AA /* Controllers */,
				4328E01F1CFBE2B100E199AA /* Extensions */,
				4FE3475F20D5D7FA00A86D03 /* Managers */,
				898ECA5D218ABD17001E9D35 /* Models */,
				4F75F0052100146B00B5570E /* Scenes */,
				43A943831B926B7B0051FA24 /* Supporting Files */,
				891B508324342BCA005DA578 /* View Models */,
				895788A3242E6947002CB114 /* Views */,
			);
			path = "WatchApp Extension";
			sourceTree = "<group>";
		};
		43A943831B926B7B0051FA24 /* Supporting Files */ = {
			isa = PBXGroup;
			children = (
				43A943841B926B7B0051FA24 /* PushNotificationPayload.apns */,
			);
			name = "Supporting Files";
			sourceTree = "<group>";
		};
		43C05CB321EBE268006FB252 /* Extensions */ = {
			isa = PBXGroup;
			children = (
				43C05CB421EBE274006FB252 /* Date.swift */,
				4345E3FD21F04A50009E00E5 /* DateIntervalFormatter.swift */,
				43D9F81F21EF0906000578CD /* NSNumber.swift */,
				43C5F259222C921B00905D10 /* OSLog.swift */,
				43D9F81921EC593C000578CD /* UITableViewCell.swift */,
				C1814B85225E507C008D2D8E /* Sequence.swift */,
			);
			path = Extensions;
			sourceTree = "<group>";
		};
		43C05CBB21EBF743006FB252 /* View Controllers */ = {
			isa = PBXGroup;
			children = (
				43C05CC121EC06E4006FB252 /* LessonConfigurationViewController.swift */,
				43D9F82321EFF1AB000578CD /* LessonResultsViewController.swift */,
				43C05CBC21EBF77D006FB252 /* LessonsViewController.swift */,
			);
			path = "View Controllers";
			sourceTree = "<group>";
		};
		43C05CBE21EBFF66006FB252 /* Lessons */ = {
			isa = PBXGroup;
			children = (
				43C728F4222266F000C62969 /* ModalDayLesson.swift */,
				43C05CB021EBBDB9006FB252 /* TimeInRangeLesson.swift */,
			);
			path = Lessons;
			sourceTree = "<group>";
		};
		43C05CC321EC0868006FB252 /* Configuration */ = {
			isa = PBXGroup;
			children = (
				43D9F81721EC51CC000578CD /* DateEntry.swift */,
				43C05CC921EC382B006FB252 /* NumberEntry.swift */,
				43D9F81D21EF0609000578CD /* NumberRangeEntry.swift */,
				43D9F82121EF0A7A000578CD /* QuantityRangeEntry.swift */,
				43C728F62222700000C62969 /* DateIntervalEntry.swift */,
			);
			path = Configuration;
			sourceTree = "<group>";
		};
		43C5F255222C7B6300905D10 /* Models */ = {
			isa = PBXGroup;
			children = (
				43C5F256222C7B7200905D10 /* TimeComponents.swift */,
			);
			path = Models;
			sourceTree = "<group>";
		};
		43D9FFA321EA9A0C00AF44BF /* Learn */ = {
			isa = PBXGroup;
			children = (
				43D9FFA421EA9A0C00AF44BF /* AppDelegate.swift */,
				43C05CBF21EBFFA4006FB252 /* Lesson.swift */,
				43C05CC321EC0868006FB252 /* Configuration */,
				4345E3F621F03C2E009E00E5 /* Display */,
				43C05CB321EBE268006FB252 /* Extensions */,
				43C05CBE21EBFF66006FB252 /* Lessons */,
				43D9FFBE21EAB20B00AF44BF /* Managers */,
				43C5F255222C7B6300905D10 /* Models */,
				43C05CBB21EBF743006FB252 /* View Controllers */,
				43D9FFB521EA9B0100AF44BF /* Learn.entitlements */,
				43D9FFA821EA9A0C00AF44BF /* Main.storyboard */,
				43D9FFAB21EA9A0F00AF44BF /* Assets.xcassets */,
				43D9FFAD21EA9A0F00AF44BF /* LaunchScreen.storyboard */,
				43D9FFB021EA9A0F00AF44BF /* Info.plist */,
				80F864E42433BF5D0026EC26 /* InfoPlist.strings */,
				7D9BEEE72335A6B3005DCFD6 /* Localizable.strings */,
			);
			path = Learn;
			sourceTree = "<group>";
		};
		43D9FFBE21EAB20B00AF44BF /* Managers */ = {
			isa = PBXGroup;
			children = (
				43D9FFBF21EAB22E00AF44BF /* DataManager.swift */,
				43C728F8222A448700C62969 /* DayCalculator.swift */,
			);
			path = Managers;
			sourceTree = "<group>";
		};
		43D9FFD021EAE05D00AF44BF /* LoopCore */ = {
			isa = PBXGroup;
			children = (
				43DE92581C5479E4001FFDE1 /* PotentialCarbEntryUserInfo.swift */,
				43C05CB721EBEA54006FB252 /* HKUnit.swift */,
				434FF1E91CF26C29000DB779 /* IdentifiableClass.swift */,
				C19E96DD23D2733F003F79B0 /* LoopCompletionFreshness.swift */,
				430B29892041F54A00BA9F93 /* NSUserDefaults.swift */,
				431E73471FF95A900069B5F7 /* PersistenceController.swift */,
				43D848AF1E7DCBE100DADCBC /* Result.swift */,
				43D9FFD121EAE05D00AF44BF /* LoopCore.h */,
				43D9FFD221EAE05D00AF44BF /* Info.plist */,
				E9C00EEF24C620EF00628F35 /* LoopSettings.swift */,
				C16575742539FD60004AE16E /* LoopCoreConstants.swift */,
			);
			path = LoopCore;
			sourceTree = "<group>";
		};
		43E2D8D21D20BF42004DA55F /* DoseMathTests */ = {
			isa = PBXGroup;
			children = (
				7D70765B1FE06EE2004AC8EA /* Localizable.strings */,
				43E2D8E01D20C0CB004DA55F /* Fixtures */,
				43E2D8D31D20BF42004DA55F /* DoseMathTests.swift */,
				43E2D8D51D20BF42004DA55F /* Info.plist */,
			);
			path = DoseMathTests;
			sourceTree = "<group>";
		};
		43E2D8E01D20C0CB004DA55F /* Fixtures */ = {
			isa = PBXGroup;
			children = (
				E9E5E55F24D3519700B5DFFE /* far_future_high_bg_forecast_after_6_hours.json */,
				C10B28451EA9BA5E006EA1FC /* far_future_high_bg_forecast.json */,
				43E2D8E11D20C0DB004DA55F /* read_selected_basal_profile.json */,
				43E2D8E21D20C0DB004DA55F /* recommend_temp_basal_correct_low_at_min.json */,
				C1C6591B1E1B1FDA0025CC58 /* recommend_temp_basal_dropping_then_rising.json */,
				43E2D8E31D20C0DB004DA55F /* recommend_temp_basal_flat_and_high.json */,
				43E2D8E41D20C0DB004DA55F /* recommend_temp_basal_high_and_falling.json */,
				43E2D8E51D20C0DB004DA55F /* recommend_temp_basal_high_and_rising.json */,
				43E2D8E61D20C0DB004DA55F /* recommend_temp_basal_in_range_and_rising.json */,
				43E2D8E71D20C0DB004DA55F /* recommend_temp_basal_no_change_glucose.json */,
				43E2D8E81D20C0DB004DA55F /* recommend_temp_basal_start_high_end_in_range.json */,
				43E2D8E91D20C0DB004DA55F /* recommend_temp_basal_start_high_end_low.json */,
				43E2D8EA1D20C0DB004DA55F /* recommend_temp_basal_start_low_end_high.json */,
				43E2D8EB1D20C0DB004DA55F /* recommend_temp_basal_start_low_end_in_range.json */,
				C17824A21E19EAB600D9D25C /* recommend_temp_basal_start_very_low_end_high.json */,
				C12F21A61DFA79CB00748193 /* recommend_temp_basal_very_low_end_in_range.json */,
				436D9BF71F6F4EA100CFA75F /* recommended_temp_start_low_end_just_above_range.json */,
			);
			path = Fixtures;
			sourceTree = "<group>";
		};
		43E344A01B9E144300C85C07 /* Extensions */ = {
			isa = PBXGroup;
			children = (
				A98556842493F901000FD662 /* AlertStore+SimulatedCoreData.swift */,
				C1D289B422F90A52003FFBD9 /* BasalDeliveryState.swift */,
				A999D40924663DC7004C89D4 /* CarbStore.swift */,
				A9F703722489BC8500C98AD8 /* CarbStore+SimulatedCoreData.swift */,
				C17824991E1999FA00D9D25C /* CaseCountable.swift */,
				4F6663931E905FD2009E74FC /* ChartColorPalette+Loop.swift */,
				4389916A1E91B689000EEF90 /* ChartSettings+Loop.swift */,
				4F08DE8E1E7BB871006741EA /* CollectionType+Loop.swift */,
				43CE7CDD1CA8B63E003CC1B0 /* Data.swift */,
				892A5D58222F0A27008961AB /* Debug.swift */,
				1D9650C72523FBA100A1370B /* DeviceDataManager+BolusEntryViewModelDelegate.swift */,
				B4FEEF7C24B8A71F00A8DF9B /* DeviceDataManager+DeviceStatus.swift */,
				A9C62D832331700D00535612 /* DiagnosticLog+Subsystem.swift */,
				89D1503D24B506EB00EDE253 /* Dictionary.swift */,
				89CA2B2F226C0161004D9350 /* DirectoryObserver.swift */,
				A999D40324663CE1004C89D4 /* DoseStore.swift */,
				A9CBE457248AB564008E7BA2 /* DoseStore+SimulatedCoreData.swift */,
				A92E557D2464DFFD00DB93BB /* DosingDecisionStore.swift */,
				A9CBE459248ACBE1008E7BA2 /* DosingDecisionStore+SimulatedCoreData.swift */,
				A9F703742489C9A000C98AD8 /* GlucoseStore+SimulatedCoreData.swift */,
				438172D81F4E9E37003C3328 /* NewPumpEvent.swift */,
				89E267FE229267DF00A3F2AF /* Optional.swift */,
				A967D94B24F99B9300CDDF8A /* OutputStream.swift */,
				895FE0942201234000FCF18A /* OverrideSelectionViewController.swift */,
				A9F703762489D8AA00C98AD8 /* PersistentDeviceLog+SimulatedCoreData.swift */,
				A999D40524663D18004C89D4 /* PumpManagerError.swift */,
				892A5D682230C41D008961AB /* RangeReplaceableCollection.swift */,
				A9CBE45B248ACC03008E7BA2 /* SettingsStore+SimulatedCoreData.swift */,
				C1FB428B217806A300FAB378 /* StateColorPalette.swift */,
				43F89CA222BDFBBC006BB54E /* UIActivityIndicatorView.swift */,
				43F41C361D3BF32400C11ED6 /* UIAlertController.swift */,
				A9F66FC2247F451500096EA7 /* UIDevice+Loop.swift */,
				8968B1112408B3520074BB48 /* UIFont.swift */,
				437CEEE31CDE5C0A003C8C80 /* UIImage.swift */,
				434FF1ED1CF27EEF000DB779 /* UITableViewCell.swift */,
				C13DA2AF24F6C7690098BB29 /* UIViewController.swift */,
				430B29922041F5B200BA9F93 /* UserDefaults+Loop.swift */,
				A9B607AF247F000F00792BE4 /* UserNotifications+Loop.swift */,
				C18913B42524F24C007B0683 /* DeviceDataManager+SimpleBolusViewModelDelegate.swift */,
			);
			path = Extensions;
			sourceTree = "<group>";
		};
		43F5C2CE1B92A2A0003EB13D /* View Controllers */ = {
			isa = PBXGroup;
			children = (
<<<<<<< HEAD
				DDBD43B72435728900834C32 /* OTPNavigationController.swift */,
				DDBD43B82435728B00834C32 /* OTPSelectionViewController.swift */,
				43DBF04B1C93B8D700B3C386 /* BolusViewController.swift */,
=======
>>>>>>> 6a61cbad
				43A51E1E1EB6D62A000736CC /* CarbAbsorptionViewController.swift */,
				43DBF0581C93F73800B3C386 /* CarbEntryTableViewController.swift */,
				892D7C5023B54A14008A9656 /* CarbEntryViewController.swift */,
				43A51E201EB6DBDD000736CC /* LoopChartsTableViewController.swift */,
				433EA4C31D9F71C800CD78FB /* CommandResponseViewController.swift */,
				C178249F1E19CF9800D9D25C /* GlucoseThresholdTableViewController.swift */,
				4302F4E21D4EA54200F0FCAF /* InsulinDeliveryTableViewController.swift */,
				437D9BA21D7BC977007245E8 /* PredictionTableViewController.swift */,
				439A7941211F631C0041B75F /* RootNavigationController.swift */,
				43E3449E1B9D68E900C85C07 /* StatusTableViewController.swift */,
				89CA2B31226C18B8004D9350 /* TestingScenariosTableViewController.swift */,
				4302F4E01D4E9C8900F0FCAF /* TextFieldTableViewController.swift */,
			);
			path = "View Controllers";
			sourceTree = "<group>";
		};
		43F5C2CF1B92A2ED003EB13D /* Views */ = {
			isa = PBXGroup;
			children = (
				C1DE5D22251BFC4D00439E49 /* SimpleBolusView.swift */,
				897A5A9524C2175B00C4E71D /* BolusEntryView.swift */,
				C1F8B1D122375E4200DD66CF /* BolusProgressTableViewCell.swift */,
				C1F8B1DB223862D500DD66CF /* BolusProgressTableViewCell.xib */,
				43B260481ED248FB008CAA77 /* CarbEntryTableViewCell.swift */,
				431A8C3F1EC6E8AB00823B9C /* CircleMaskView.swift */,
				A9A056B224B93C62007CF06D /* CriticalEventLogExportView.swift */,
				43D381611EBD9759007F8C8F /* HeaderValuesTableViewCell.swift */,
				430D85881F44037000AF2D4F /* HUDViewTableViewCell.swift */,
				1DA46B5F2492E2E300D71A63 /* NotificationsCriticalAlertPermissionsView.swift */,
				899433B723FE129700FA4BEA /* OverrideBadgeView.swift */,
				89D6953D23B6DF8A002B3066 /* PotentialCarbEntryTableViewCell.swift */,
				89CAB36224C8FE95009EE3CE /* PredictedGlucoseChartView.swift */,
				438D42FA1D7D11A4003244B0 /* PredictionInputEffectTableViewCell.swift */,
				439706E522D2E84900C81566 /* PredictionSettingTableViewCell.swift */,
				1DE09BA824A3E23F009EE9F9 /* SettingsView.swift */,
				1DD0B76624EC77AC008A2DC3 /* SupportScreenView.swift */,
				43F64DD81D9C92C900D24DC6 /* TitleSubtitleTableViewCell.swift */,
				4311FB9A1F37FE1B00D4C0A7 /* TitleSubtitleTextFieldTableViewCell.swift */,
				C1742331259BEADC00399C9D /* LoggedDoseView.swift */,
				C191D2A025B3ACAA00C26C0B /* DosingStrategySelectionView.swift */,
			);
			path = Views;
			sourceTree = "<group>";
		};
		43F5C2E41B93C5D4003EB13D /* Managers */ = {
			isa = PBXGroup;
			children = (
				1DA6499D2441266400F61E75 /* Alerts */,
				E95D37FF24EADE68005E2F50 /* Store Protocols */,
				439897361CD2F80600223065 /* AnalyticsServicesManager.swift */,
				B4F3D25024AF890C0095CE44 /* BluetoothStateManager.swift */,
				439BED291E76093C00B0AED5 /* CGMManager.swift */,
				A977A2F324ACFECF0059C207 /* CriticalEventLogExportManager.swift */,
				43DBF0521C93EC8200B3C386 /* DeviceDataManager.swift */,
				43F78D251C8FC000002152D1 /* DoseMath.swift */,
				89CA2B3C226E6B13004D9350 /* LocalTestingScenariosManager.swift */,
				A9C62D862331703000535612 /* LoggingServicesManager.swift */,
				1D2609AC248EEB9900A6F258 /* LoopAlertsManager.swift */,
				43A567681C94880B00334FAC /* LoopDataManager.swift */,
				43C094491CACCC73001F6403 /* NotificationManager.swift */,
				432E73CA1D24B3D6009AD15D /* RemoteDataServicesManager.swift */,
				A9C62D852331703000535612 /* Service.swift */,
				A9C62D872331703000535612 /* ServicesManager.swift */,
				43FCEEA8221A615B0013DD30 /* StatusChartsManager.swift */,
				4F70C20F1DE8FAC5006380B7 /* ExtensionDataManager.swift */,
				89ADE13A226BFA0F0067222B /* TestingScenariosManager.swift */,
				1D82E69F25377C6B009131FB /* TrustedTimeChecker.swift */,
				4328E0341CFC0AE100E199AA /* WatchDataManager.swift */,
				E9BB27AA23B85C3500FB4987 /* SleepStore.swift */,
<<<<<<< HEAD
				DDBD43BB243572A800834C32 /* OTPManager.swift */,
=======
				C148CEE624FD91BD00711B3B /* DeliveryUncertaintyAlertManager.swift */,
				C16575702538A36B004AE16E /* CGMStalenessMonitor.swift */,
>>>>>>> 6a61cbad
			);
			path = Managers;
			sourceTree = "<group>";
		};
		43F78D2C1C8FC58F002152D1 /* LoopTests */ = {
			isa = PBXGroup;
			children = (
				B44251B42523576B00605937 /* Charts */,
				A9E6DFE4246A0418005B1A1C /* Extensions */,
				E9C58A7624DB510500487A17 /* Fixtures */,
				B4CAD8772549D2330057946B /* LoopCore */,
				1DA7A83F24476E8C008257F0 /* Managers */,
				A9E6DFED246A0460005B1A1C /* Models */,
				B4BC56362518DE8800373647 /* ViewModels */,
				43E2D90F1D20C581004DA55F /* Info.plist */,
				A9DF02CA24F72B9E00B7C988 /* CriticalEventLogTests.swift */,
				A9DAE7CF2332D77F006AE942 /* LoopTests.swift */,
				B4FACBB02541FAB700199981 /* LoopSettingsAlerterTests.swift */,
				8968B113240C55F10074BB48 /* LoopSettingsTests.swift */,
				A9DF02CC24F72BC800B7C988 /* PersistenceControllerTestCase.swift */,
				E93E86AC24DDE02C00FF40C8 /* Mock Stores */,
			);
			path = LoopTests;
			sourceTree = "<group>";
		};
		4F70C1DF1DE8DCA7006380B7 /* Loop Status Extension */ = {
			isa = PBXGroup;
			children = (
				7D7076371FE06EDE004AC8EA /* Localizable.strings */,
				4F70C1FD1DE8E662006380B7 /* Loop Status Extension.entitlements */,
				4F70C1E51DE8DCA7006380B7 /* Info.plist */,
				43BFF0CC1E466C8400FF19A9 /* StateColorPalette.swift */,
				43FCEEB0221A863E0013DD30 /* StatusChartsManager.swift */,
				4F70C1E01DE8DCA7006380B7 /* StatusViewController.swift */,
				4F70C1E21DE8DCA7006380B7 /* MainInterface.storyboard */,
			);
			path = "Loop Status Extension";
			sourceTree = "<group>";
		};
		4F75288C1DFE1DC600C322D6 /* LoopUI */ = {
			isa = PBXGroup;
			children = (
				7D23667B21250C5A0028B67D /* Common */,
				7D70764C1FE06EE1004AC8EA /* Localizable.strings */,
				7D7076471FE06EE0004AC8EA /* InfoPlist.strings */,
				4FB76FC41E8C576800B39636 /* Extensions */,
				4FB76FC31E8C575900B39636 /* Charts */,
				4F7528A61DFE20AE00C322D6 /* Models */,
				B42C950F24A3C44F00857C73 /* ViewModel */,
				4F7528931DFE1E1600C322D6 /* Views */,
				4F75288D1DFE1DC600C322D6 /* LoopUI.h */,
				4F75288E1DFE1DC600C322D6 /* Info.plist */,
				4F2C15941E09BF3C00E160D4 /* HUDView.xib */,
				4F2C15961E09E94E00E160D4 /* HUDAssets.xcassets */,
				B4E96D58248A7F9A002DABAD /* StatusHighlightHUDView.xib */,
				B4E96D5C248A82A2002DABAD /* StatusBarHUDView.xib */,
			);
			path = LoopUI;
			sourceTree = "<group>";
		};
		4F7528931DFE1E1600C322D6 /* Views */ = {
			isa = PBXGroup;
			children = (
				437CEEBF1CD6FCD8003C8C80 /* BasalRateHUDView.swift */,
				43B371851CE583890013C5A6 /* BasalStateView.swift */,
				B4E96D4E248A6E20002DABAD /* CGMStatusHUDView.swift */,
				4369618F1F19C86400447E89 /* ChartPointsContextFillLayer.swift */,
				4F08DE831E7BB70B006741EA /* ChartPointsScatterDownTrianglesLayer.swift */,
				4F08DE841E7BB70B006741EA /* ChartPointsTouchHighlightLayerViewCache.swift */,
				B4E96D4A248A6B6E002DABAD /* DeviceStatusHUDView.swift */,
				4337615E1D52F487004A3647 /* GlucoseHUDView.swift */,
				B4E96D54248A7509002DABAD /* GlucoseTrendHUDView.swift */,
				B4E96D52248A7386002DABAD /* GlucoseValueHUDView.swift */,
				4F2C15921E09BF2C00E160D4 /* HUDView.swift */,
				437CEEBD1CD6E0CB003C8C80 /* LoopCompletionHUDView.swift */,
				438DADC71CDE8F8B007697A5 /* LoopStateView.swift */,
				B48B0BAB24900093009A48DE /* PumpStatusHUDView.swift */,
				B4E96D5A248A8229002DABAD /* StatusBarHUDView.swift */,
				B4E96D56248A7B0F002DABAD /* StatusHighlightHUDView.swift */,
			);
			path = Views;
			sourceTree = "<group>";
		};
		4F7528A61DFE20AE00C322D6 /* Models */ = {
			isa = PBXGroup;
			children = (
				4F08DE7C1E7BB6E5006741EA /* ChartAxisValueDoubleLog.swift */,
				4326BA631F3A44D9007CCAD4 /* ChartLineModel.swift */,
			);
			path = Models;
			sourceTree = "<group>";
		};
		4F75F0052100146B00B5570E /* Scenes */ = {
			isa = PBXGroup;
			children = (
				4F75F00120FCFE8C00B5570E /* GlucoseChartScene.swift */,
				4372E495213DCDD30068E043 /* GlucoseChartValueHashable.swift */,
			);
			path = Scenes;
			sourceTree = "<group>";
		};
		4FB76FC31E8C575900B39636 /* Charts */ = {
			isa = PBXGroup;
			children = (
				43FCEEBA22211C860013DD30 /* CarbEffectChart.swift */,
				43FCEEB4221BCA020013DD30 /* COBChart.swift */,
				43FCEEB2221BC3B60013DD30 /* DoseChart.swift */,
				43FCEEAA221A61B40013DD30 /* IOBChart.swift */,
				43FCEEBC22212DD50013DD30 /* PredictedGlucoseChart.swift */,
				C1657577253A0021004AE16E /* ChartConstants.swift */,
			);
			path = Charts;
			sourceTree = "<group>";
		};
		4FB76FC41E8C576800B39636 /* Extensions */ = {
			isa = PBXGroup;
			children = (
				A9C62D8D2331708700535612 /* AuthenticationTableViewCell+NibLoadable.swift */,
				4F08DE801E7BB6F1006741EA /* CGPoint.swift */,
				B47A791B2508009E006C0E11 /* ChartAxisValuesStaticGenerator.swift */,
				438991661E91B563000EEF90 /* ChartPoint.swift */,
				43649A621C7A347F00523D7F /* CollectionType.swift */,
				B490A03C24D04F9400F509FA /* Color.swift */,
				43FCEEAC221A66780013DD30 /* DateFormatter.swift */,
				B490A04024D0559D00F509FA /* DeviceLifecycleProgressState.swift */,
				B490A04224D055D900F509FA /* DeviceStatusHighlight.swift */,
				B43DA44024D9C12100CAFF4E /* DismissibleHostingController.swift */,
				B490A03E24D0550F00F509FA /* GlucoseRangeCategory.swift */,
				B4D620D324D9EDB900043B3C /* GuidanceColors.swift */,
				1DB1CA4C24A55F0000B3B94C /* Image.swift */,
				434F54561D287FDB002A9274 /* NibLoadable.swift */,
				43FCEEAE221A67A70013DD30 /* NumberFormatter+Charts.swift */,
				43BFF0B11E45C18400FF19A9 /* UIColor.swift */,
				C1AD41FF256D61E500164DDD /* Comparable.swift */,
			);
			path = Extensions;
			sourceTree = "<group>";
		};
		4FE3475F20D5D7FA00A86D03 /* Managers */ = {
			isa = PBXGroup;
			children = (
				4FDDD23620DC51DF00D04B16 /* LoopDataManager.swift */,
				898ECA62218ABD21001E9D35 /* ComplicationChartManager.swift */,
			);
			path = Managers;
			sourceTree = "<group>";
		};
		4FF4D0FA1E1834BD00846527 /* Common */ = {
			isa = PBXGroup;
			children = (
				4FF4D0FC1E1834CC00846527 /* Extensions */,
				4FF4D0FB1E1834C400846527 /* Models */,
				43785E9B2120E7060057DED1 /* Intents.intentdefinition */,
				89E267FB2292456700A3F2AF /* FeatureFlags.swift */,
				7D9BEEF52335CF8D005DCFD6 /* Localizable.strings */,
			);
			path = Common;
			sourceTree = "<group>";
		};
		4FF4D0FB1E1834C400846527 /* Models */ = {
			isa = PBXGroup;
			children = (
				89F9119324358E4500ECCAF3 /* CarbAbsorptionTime.swift */,
				A9347F3024E7521800C99C34 /* CarbBackfillRequestUserInfo.swift */,
				4F11D3BF20DCBEEC006E072C /* GlucoseBackfillRequestUserInfo.swift */,
				4372E48F213CFCE70068E043 /* LoopSettingsUserInfo.swift */,
				43C3B6F620BBCAA30026CAFA /* PumpManager.swift */,
				C1FB428E217921D600FAB378 /* PumpManagerUI.swift */,
				435400331C9F878D00D5819C /* SetBolusUserInfo.swift */,
				4F70C2111DE900EA006380B7 /* StatusExtensionContext.swift */,
				89A1B66D24ABFDF800117AC2 /* SupportedBolusVolumesUserInfo.swift */,
				4FF4D0FF1E18374700846527 /* WatchContext.swift */,
				C1201E2B23ECDBD0002DA84A /* WatchContextRequestUserInfo.swift */,
				A9347F2E24E7508A00C99C34 /* WatchHistoricalCarbs.swift */,
				4F11D3C120DD80B3006E072C /* WatchHistoricalGlucose.swift */,
				4F7E8AC620E2AC0300AEA65E /* WatchPredictedGlucose.swift */,
				E9B08020253BBDE900BAD8F8 /* IntentExtensionInfo.swift */,
			);
			path = Models;
			sourceTree = "<group>";
		};
		4FF4D0FC1E1834CC00846527 /* Extensions */ = {
			isa = PBXGroup;
			children = (
				4372E48A213CB5F00068E043 /* Double.swift */,
				4F526D5E1DF2459000A04910 /* HKUnit.swift */,
				43C513181E864C4E001547C7 /* GlucoseRangeSchedule.swift */,
				43785E922120A01B0057DED1 /* NewCarbEntryIntent+Loop.swift */,
				430DA58D1D4AEC230097D1CA /* NSBundle.swift */,
				439897341CD2F7DE00223065 /* NSTimeInterval.swift */,
				439A7943211FE22F0041B75F /* NSUserActivity.swift */,
				4FC8C8001DEB93E400A1452E /* NSUserDefaults+StatusExtension.swift */,
				43BFF0B31E45C1BE00FF19A9 /* NumberFormatter.swift */,
				4374B5EE209D84BE00D17AA8 /* OSLog.swift */,
				4372E486213C86240068E043 /* SampleValue.swift */,
				4374B5F3209D89A900D17AA8 /* TextFieldTableViewCell.swift */,
				43BFF0C31E4659E700FF19A9 /* UIColor+HIG.swift */,
				4344628D20A7ADD100C4BE6F /* UserDefaults+CGM.swift */,
				A9C62D8123316FF500535612 /* UserDefaults+Services.swift */,
				E9B08015253BBD7300BAD8F8 /* UserDefaults+LoopIntents.swift */,
			);
			path = Extensions;
			sourceTree = "<group>";
		};
		7D23667B21250C5A0028B67D /* Common */ = {
			isa = PBXGroup;
			children = (
				7D23667C21250C7E0028B67D /* LocalizedString.swift */,
			);
			path = Common;
			sourceTree = "<group>";
		};
		891B508324342BCA005DA578 /* View Models */ = {
			isa = PBXGroup;
			children = (
				891B508424342BE1005DA578 /* CarbAndBolusFlowViewModel.swift */,
				E98A55F824EEFC200008715D /* OnOffSelectionViewModel.swift */,
			);
			path = "View Models";
			sourceTree = "<group>";
		};
		895788A3242E6947002CB114 /* Views */ = {
			isa = PBXGroup;
			children = (
				895788B5242E6A25002CB114 /* Carb Entry & Bolus */,
				895788B4242E69C8002CB114 /* Extensions */,
				895788AB242E69A2002CB114 /* ActionButton.swift */,
				895788AA242E69A1002CB114 /* CircularAccessoryButtonStyle.swift */,
				89A605E824328862009C1096 /* Checkmark.swift */,
				89A605EE2432925D009C1096 /* CompletionCheckmark.swift */,
				894F6DD8243C060600CCE676 /* ScalablePositionedText.swift */,
				89A605EA243288E4009C1096 /* TopDownTriangle.swift */,
				E98A55F624EEE1E10008715D /* OnOffSelectionView.swift */,
			);
			path = Views;
			sourceTree = "<group>";
		};
		895788B4242E69C8002CB114 /* Extensions */ = {
			isa = PBXGroup;
			children = (
				89E08FC7242E76E9000D719B /* AnyTransition.swift */,
				895788A9242E69A1002CB114 /* Color.swift */,
				89F9118E24352F1600ECCAF3 /* DigitalCrownRotation.swift */,
				894F6DD2243BCBDB00CCE676 /* Environment+SizeClass.swift */,
				89A605E62432860C009C1096 /* PeriodicPublisher.swift */,
				89E08FC9242E7714000D719B /* UIFont.swift */,
				894F6DD6243C047300CCE676 /* View+Position.swift */,
			);
			path = Extensions;
			sourceTree = "<group>";
		};
		895788B5242E6A25002CB114 /* Carb Entry & Bolus */ = {
			isa = PBXGroup;
			children = (
				895788A5242E69A1002CB114 /* AbsorptionTimeSelection.swift */,
				89A605EC24328972009C1096 /* BolusArrow.swift */,
				89E08FCF242E8B2B000D719B /* BolusConfirmationView.swift */,
				89A605F02432BD18009C1096 /* BolusConfirmationVisual.swift */,
				895788A7242E69A1002CB114 /* BolusInput.swift */,
				89A605E224327DFE009C1096 /* CarbAmountInput.swift */,
				894F6DDC243C0A2300CCE676 /* CarbAmountLabel.swift */,
				895788A6242E69A1002CB114 /* CarbAndBolusFlow.swift */,
				89E08FC5242E7506000D719B /* CarbAndDateInput.swift */,
				89A605E424327F45009C1096 /* DoseVolumeInput.swift */,
				894F6DDA243C07CF00CCE676 /* GramLabel.swift */,
				89F9119024358DED00ECCAF3 /* Models */,
				89E08FC0242E73CA000D719B /* Preference Keys */,
			);
			path = "Carb Entry & Bolus";
			sourceTree = "<group>";
		};
		897A5A9724C22DCE00C4E71D /* View Models */ = {
			isa = PBXGroup;
			children = (
				897A5A9824C22DE800C4E71D /* BolusEntryViewModel.swift */,
				A9A056B424B94123007CF06D /* CriticalEventLogExportViewModel.swift */,
				C11BD0542523CFED00236B08 /* SimpleBolusViewModel.swift */,
				B42C951624A3CAF200857C73 /* NotificationsCriticalAlertPermissionsViewModel.swift */,
				1DB1CA4E24A56D7600B3B94C /* SettingsViewModel.swift */,
				1D49795724E7289700948F05 /* ServicesViewModel.swift */,
				C174233B259BEB0F00399C9D /* LoggedDoseViewModel.swift */,
			);
			path = "View Models";
			sourceTree = "<group>";
		};
		898ECA5D218ABD17001E9D35 /* Models */ = {
			isa = PBXGroup;
			children = (
				898ECA5E218ABD17001E9D35 /* GlucoseChartScaler.swift */,
				898ECA5F218ABD17001E9D35 /* GlucoseChartData.swift */,
				892FB4CC22040104005293EC /* OverridePresetRow.swift */,
			);
			path = Models;
			sourceTree = "<group>";
		};
		89E08FC0242E73CA000D719B /* Preference Keys */ = {
			isa = PBXGroup;
			children = (
				89E08FC1242E73DC000D719B /* CarbAmountPositionKey.swift */,
				89E08FC3242E73F0000D719B /* GramLabelPositionKey.swift */,
			);
			path = "Preference Keys";
			sourceTree = "<group>";
		};
		89F9119024358DED00ECCAF3 /* Models */ = {
			isa = PBXGroup;
			children = (
				89F9119524358E6900ECCAF3 /* BolusPickerValues.swift */,
				89F9119124358E2B00ECCAF3 /* CarbEntryInputMode.swift */,
			);
			path = Models;
			sourceTree = "<group>";
		};
		968DCD53F724DE56FFE51920 /* Frameworks */ = {
			isa = PBXGroup;
			children = (
<<<<<<< HEAD
				DDBD43C024357FF700834C32 /* OneTimePassword.framework */,
				DDBD43BD24357E9900834C32 /* Base32.framework */,
				434FB6451D68F1CD007B9C70 /* Amplitude.framework */,
=======
				1DC63E7325351BDF004605DA /* TrueTime.framework */,
>>>>>>> 6a61cbad
				4344628420A7A3BE00C4BE6F /* CGMBLEKit.framework */,
				C1750AEB255B013300B8011C /* Minizip.framework */,
				C19F496225630504003632D7 /* Minizip.framework */,
				43A8EC6E210E622600A81379 /* CGMBLEKitUI.framework */,
				C1E2773D224177C000354103 /* ClockKit.framework */,
				4344628120A7A37E00C4BE6F /* CoreBluetooth.framework */,
				43C246A71D89990F0031F8D1 /* Crypto.framework */,
				4D3B40021D4A9DFE00BC6334 /* G4ShareSpy.framework */,
				43D9002C21EB225D00AF44BF /* HealthKit.framework */,
				43F5C2C81B929C09003EB13D /* HealthKit.framework */,
				4344628320A7A3BE00C4BE6F /* LoopKit.framework */,
				437AFEE6203688CF008C4892 /* LoopKitUI.framework */,
				892A5D5A222F0D7C008961AB /* LoopTestingKit.framework */,
				C1E2774722433D7A00354103 /* MKRingProgressView.framework */,
				892A5D29222EF60A008961AB /* MockKit.framework */,
				892A5D2B222EF60A008961AB /* MockKitUI.framework */,
				4F70C1DD1DE8DCA7006380B7 /* NotificationCenter.framework */,
				43B371871CE597D10013C5A6 /* ShareClient.framework */,
				4379CFEF21112CF700AADC79 /* ShareClientUI.framework */,
				4346D1EF1C781BEA00ABAFE3 /* SwiftCharts.framework */,
				438A95A71D8B9B24009D12E1 /* CGMBLEKit.framework */,
				43F78D4B1C914197002152D1 /* LoopKit.framework */,
				E9B07F86253BBA6500BAD8F8 /* IntentsUI.framework */,
			);
			name = Frameworks;
			sourceTree = "<group>";
		};
		A9E6DFE4246A0418005B1A1C /* Extensions */ = {
			isa = PBXGroup;
			children = (
				A9E6DFE5246A042E005B1A1C /* CarbStoreTests.swift */,
				B44251B2252350CE00605937 /* ChartAxisValuesStaticGeneratorTests.swift */,
				A9E6DFE7246A043C005B1A1C /* DoseStoreTests.swift */,
				A9A63F8C246B261100588D5B /* DosingDecisionStoreTests.swift */,
				A985464C251448300099C1A6 /* OutputStreamTests.swift */,
				A9E6DFE9246A0448005B1A1C /* PumpManagerErrorTests.swift */,
			);
			path = Extensions;
			sourceTree = "<group>";
		};
		A9E6DFED246A0460005B1A1C /* Models */ = {
			isa = PBXGroup;
			children = (
				A9DFAFB224F0415E00950D1E /* CarbBackfillRequestUserInfoTests.swift */,
				A9E6DFEE246A0474005B1A1C /* LoopErrorTests.swift */,
				A963B279252CEBAE0062AA12 /* SetBolusUserInfoTests.swift */,
				A9DFAFB424F048A000950D1E /* WatchHistoricalCarbsTests.swift */,
				C19008FF252271BB00721625 /* SimpleBolusCalculatorTests.swift */,
				A9C1719625366F780053BCBD /* WatchHistoricalGlucoseTest.swift */,
			);
			path = Models;
			sourceTree = "<group>";
		};
		B42C950F24A3C44F00857C73 /* ViewModel */ = {
			isa = PBXGroup;
			children = (
				B42C951324A3C76000857C73 /* CGMStatusHUDViewModel.swift */,
			);
			path = ViewModel;
			sourceTree = "<group>";
		};
		B44251B42523576B00605937 /* Charts */ = {
			isa = PBXGroup;
			children = (
				B44251B52523578300605937 /* PredictedGlucoseChartTests.swift */,
			);
			path = Charts;
			sourceTree = "<group>";
		};
		B4BC56362518DE8800373647 /* ViewModels */ = {
			isa = PBXGroup;
			children = (
				1D8D55BB252274650044DBB6 /* BolusEntryViewModelTests.swift */,
				B4BC56372518DEA900373647 /* CGMStatusHUDViewModelTests.swift */,
				C165756E2534C468004AE16E /* SimpleBolusViewModelTests.swift */,
				C1777A6525A125F100595963 /* LoggedDoseViewModelTests.swift */,
			);
			path = ViewModels;
			sourceTree = "<group>";
		};
		B4CAD8772549D2330057946B /* LoopCore */ = {
			isa = PBXGroup;
			children = (
				B4CAD8782549D2540057946B /* LoopCompletionFreshnessTests.swift */,
			);
			path = LoopCore;
			sourceTree = "<group>";
		};
		C16DA84022E8E104008624C2 /* Plugins */ = {
			isa = PBXGroup;
			children = (
				C16DA84122E8E112008624C2 /* PluginManager.swift */,
			);
			path = Plugins;
			sourceTree = "<group>";
		};
		C18A491122FCC20B00FDA733 /* Scripts */ = {
			isa = PBXGroup;
			children = (
				C17E500B25C672D3004829E3 /* carthage.sh */,
				C1D197FE232CF92D0096D646 /* capture-build-details.sh */,
				C125F31A22FE7CE200FD0545 /* copy-frameworks.sh */,
				C18A491222FCC22800FDA733 /* build-derived-assets.sh */,
				C18A491522FCC22900FDA733 /* copy-plugins.sh */,
				C18A491322FCC22900FDA733 /* make_scenario.py */,
			);
			path = Scripts;
			sourceTree = "<group>";
		};
		E90909CB24E34A7A00F963D2 /* high_and_rising_with_cob */ = {
			isa = PBXGroup;
			children = (
				E90909CF24E34AC500F963D2 /* high_and_rising_with_cob_carb_effect.json */,
				E90909D024E34AC500F963D2 /* high_and_rising_with_cob_counteraction_effect.json */,
				E90909CD24E34AC500F963D2 /* high_and_rising_with_cob_insulin_effect.json */,
				E90909CC24E34AC500F963D2 /* high_and_rising_with_cob_momentum_effect.json */,
				E90909CE24E34AC500F963D2 /* high_and_rising_with_cob_predicted_glucose.json */,
			);
			path = high_and_rising_with_cob;
			sourceTree = "<group>";
		};
		E90909D624E34EC200F963D2 /* low_and_falling */ = {
			isa = PBXGroup;
			children = (
				E90909D824E34F1500F963D2 /* low_and_falling_carb_effect.json */,
				E90909D924E34F1500F963D2 /* low_and_falling_counteraction_effect.json */,
				E90909DA24E34F1600F963D2 /* low_and_falling_insulin_effect.json */,
				E90909DB24E34F1600F963D2 /* low_and_falling_momentum_effect.json */,
				E90909D724E34F1500F963D2 /* low_and_falling_predicted_glucose.json */,
			);
			path = low_and_falling;
			sourceTree = "<group>";
		};
		E90909E124E352C300F963D2 /* low_with_low_treatment */ = {
			isa = PBXGroup;
			children = (
				E90909E224E3530200F963D2 /* low_with_low_treatment_carb_effect.json */,
				E90909E624E3530200F963D2 /* low_with_low_treatment_counteraction_effect.json */,
				E90909E324E3530200F963D2 /* low_with_low_treatment_insulin_effect.json */,
				E90909E524E3530200F963D2 /* low_with_low_treatment_momentum_effect.json */,
				E90909E424E3530200F963D2 /* low_with_low_treatment_predicted_glucose.json */,
			);
			path = low_with_low_treatment;
			sourceTree = "<group>";
		};
		E90909EC24E35B3400F963D2 /* high_and_falling */ = {
			isa = PBXGroup;
			children = (
				E90909F524E35B7C00F963D2 /* high_and_falling_momentum_effect.json */,
				E90909F024E35B4C00F963D2 /* high_and_falling_carb_effect.json */,
				E90909EF24E35B4C00F963D2 /* high_and_falling_counteraction_effect.json */,
				E90909F124E35B4C00F963D2 /* high_and_falling_insulin_effect.json */,
				E90909ED24E35B4000F963D2 /* high_and_falling_predicted_glucose.json */,
			);
			path = high_and_falling;
			sourceTree = "<group>";
		};
		E93E86AC24DDE02C00FF40C8 /* Mock Stores */ = {
			isa = PBXGroup;
			children = (
				E93E86A724DDCC4400FF40C8 /* MockDoseStore.swift */,
				E93E86AF24DDE1BD00FF40C8 /* MockGlucoseStore.swift */,
				E93E86B124DDE21D00FF40C8 /* MockCarbStore.swift */,
				E98A55F024EDD85E0008715D /* MockDosingDecisionStore.swift */,
				E98A55F224EDD9530008715D /* MockSettingsStore.swift */,
			);
			path = "Mock Stores";
			sourceTree = "<group>";
		};
		E93E86B324E1FD8700FF40C8 /* flat_and_stable */ = {
			isa = PBXGroup;
			children = (
				E93E86C224E1FE6100FF40C8 /* flat_and_stable_counteraction_effect.json */,
				E93E86B824E1FDC400FF40C8 /* flat_and_stable_carb_effect.json */,
				E93E86B424E1FDC400FF40C8 /* flat_and_stable_insulin_effect.json */,
				E93E86B524E1FDC400FF40C8 /* flat_and_stable_momentum_effect.json */,
				E93E86B624E1FDC400FF40C8 /* flat_and_stable_predicted_glucose.json */,
			);
			path = flat_and_stable;
			sourceTree = "<group>";
		};
		E93E86C424E2DF6700FF40C8 /* high_and_stable */ = {
			isa = PBXGroup;
			children = (
				E93E86C624E2E02200FF40C8 /* high_and_stable_carb_effect.json */,
				E93E86C824E2E02200FF40C8 /* high_and_stable_counteraction_effect.json */,
				E93E86C524E2E02200FF40C8 /* high_and_stable_insulin_effect.json */,
				E93E86C924E2E02200FF40C8 /* high_and_stable_momentum_effect.json */,
				E93E86C724E2E02200FF40C8 /* high_and_stable_predicted_glucose.json */,
			);
			path = high_and_stable;
			sourceTree = "<group>";
		};
		E95D37FF24EADE68005E2F50 /* Store Protocols */ = {
			isa = PBXGroup;
			children = (
				E95D380024EADE7C005E2F50 /* DoseStoreProtocol.swift */,
				E95D380224EADF36005E2F50 /* CarbStoreProtocol.swift */,
				E95D380424EADF78005E2F50 /* GlucoseStoreProtocol.swift */,
				E98A55EC24EDD6380008715D /* SettingsStoreProtocol.swift */,
				E98A55EE24EDD6E60008715D /* DosingDecisionStoreProtocol.swift */,
			);
			path = "Store Protocols";
			sourceTree = "<group>";
		};
		E9B07F7D253BBA6500BAD8F8 /* Loop Intent Extension */ = {
			isa = PBXGroup;
			children = (
				E942DE6D253BE5E100AC532D /* Loop Intent Extension.entitlements */,
				E9B07F7E253BBA6500BAD8F8 /* IntentHandler.swift */,
				E9B07F80253BBA6500BAD8F8 /* Info.plist */,
				E9B07FED253BBC7100BAD8F8 /* OverrideIntentHandler.swift */,
			);
			path = "Loop Intent Extension";
			sourceTree = "<group>";
		};
		E9C58A7624DB510500487A17 /* Fixtures */ = {
			isa = PBXGroup;
			children = (
				E90909EC24E35B3400F963D2 /* high_and_falling */,
				E90909E124E352C300F963D2 /* low_with_low_treatment */,
				E90909D624E34EC200F963D2 /* low_and_falling */,
				E90909CB24E34A7A00F963D2 /* high_and_rising_with_cob */,
				E93E86C424E2DF6700FF40C8 /* high_and_stable */,
				E93E86B324E1FD8700FF40C8 /* flat_and_stable */,
				E93E865724DB75BD00FF40C8 /* predicted_glucose_very_negative.json */,
				E93E865524DB731900FF40C8 /* predicted_glucose_without_retrospective.json */,
				E9C58A7824DB529A00487A17 /* basal_profile.json */,
				E93E865324DB6CBA00FF40C8 /* retrospective_output.json */,
				E9C58A7A24DB529A00487A17 /* counteraction_effect_falling_glucose.json */,
				E9C58A7924DB529A00487A17 /* dynamic_glucose_effect_partially_observed.json */,
				E9C58A7B24DB529A00487A17 /* insulin_effect.json */,
				E9C58A7724DB529A00487A17 /* momentum_effect_bouncing.json */,
			);
			path = Fixtures;
			sourceTree = "<group>";
		};
/* End PBXGroup section */

/* Begin PBXHeadersBuildPhase section */
		43D9001D21EB209400AF44BF /* Headers */ = {
			isa = PBXHeadersBuildPhase;
			buildActionMask = 2147483647;
			files = (
				43D9001E21EB209400AF44BF /* LoopCore.h in Headers */,
			);
			runOnlyForDeploymentPostprocessing = 0;
		};
		43D9FFCA21EAE05D00AF44BF /* Headers */ = {
			isa = PBXHeadersBuildPhase;
			buildActionMask = 2147483647;
			files = (
				43D9FFD321EAE05D00AF44BF /* LoopCore.h in Headers */,
			);
			runOnlyForDeploymentPostprocessing = 0;
		};
		4F7528881DFE1DC600C322D6 /* Headers */ = {
			isa = PBXHeadersBuildPhase;
			buildActionMask = 2147483647;
			files = (
				4F2C15851E075B8700E160D4 /* LoopUI.h in Headers */,
			);
			runOnlyForDeploymentPostprocessing = 0;
		};
/* End PBXHeadersBuildPhase section */

/* Begin PBXNativeTarget section */
		43776F8B1B8022E90074EA36 /* Loop */ = {
			isa = PBXNativeTarget;
			buildConfigurationList = 43776FB61B8022E90074EA36 /* Build configuration list for PBXNativeTarget "Loop" */;
			buildPhases = (
				C1D1405722FB66DF00DA6242 /* Build Derived Assets */,
				43776F881B8022E90074EA36 /* Sources */,
				43776F891B8022E90074EA36 /* Frameworks */,
				43776F8A1B8022E90074EA36 /* Resources */,
				43A9439C1B926B7B0051FA24 /* Embed Watch Content */,
				43A943AE1B928D400051FA24 /* Embed Frameworks */,
				43EDDBEF1C361BCE007D89B5 /* Copy Frameworks with Carthage */,
				C16DA84322E8E5FF008624C2 /* Install Plugins */,
				C1D19800232CFA2A0096D646 /* Capture Build Details */,
				4F70C1EC1DE8DCA8006380B7 /* Embed App Extensions */,
			);
			buildRules = (
			);
			dependencies = (
				4F7528971DFE1ED400C322D6 /* PBXTargetDependency */,
				43A943931B926B7B0051FA24 /* PBXTargetDependency */,
				4F70C1E71DE8DCA7006380B7 /* PBXTargetDependency */,
				43D9FFD521EAE05D00AF44BF /* PBXTargetDependency */,
				E9B07F93253BBA6500BAD8F8 /* PBXTargetDependency */,
			);
			name = Loop;
			productName = Loop;
			productReference = 43776F8C1B8022E90074EA36 /* Loop.app */;
			productType = "com.apple.product-type.application";
		};
		43A943711B926B7B0051FA24 /* WatchApp */ = {
			isa = PBXNativeTarget;
			buildConfigurationList = 43A943991B926B7B0051FA24 /* Build configuration list for PBXNativeTarget "WatchApp" */;
			buildPhases = (
				C1D1406222FB7ED200DA6242 /* Build Derived Assets */,
				43A943701B926B7B0051FA24 /* Resources */,
				43A943981B926B7B0051FA24 /* Embed App Extensions */,
				43105EF81BADC8F9009CD81E /* Frameworks */,
			);
			buildRules = (
			);
			dependencies = (
				43A943811B926B7B0051FA24 /* PBXTargetDependency */,
			);
			name = WatchApp;
			productName = WatchApp;
			productReference = 43A943721B926B7B0051FA24 /* WatchApp.app */;
			productType = "com.apple.product-type.application.watchapp2";
		};
		43A9437D1B926B7B0051FA24 /* WatchApp Extension */ = {
			isa = PBXNativeTarget;
			buildConfigurationList = 43A943951B926B7B0051FA24 /* Build configuration list for PBXNativeTarget "WatchApp Extension" */;
			buildPhases = (
				43A9437A1B926B7B0051FA24 /* Sources */,
				43A9437B1B926B7B0051FA24 /* Frameworks */,
				43A9437C1B926B7B0051FA24 /* Resources */,
				43C667D71C5577280050C674 /* Embed Frameworks */,
				43FF3DF620A8EFE800F8E62C /* Copy Frameworks with Carthage */,
			);
			buildRules = (
			);
			dependencies = (
				C117ED71232EDB3200DA57CD /* PBXTargetDependency */,
			);
			name = "WatchApp Extension";
			productName = "WatchApp Extension";
			productReference = 43A9437E1B926B7B0051FA24 /* WatchApp Extension.appex */;
			productType = "com.apple.product-type.watchkit2-extension";
		};
		43D9001A21EB209400AF44BF /* LoopCore-watchOS */ = {
			isa = PBXNativeTarget;
			buildConfigurationList = 43D9002721EB209400AF44BF /* Build configuration list for PBXNativeTarget "LoopCore-watchOS" */;
			buildPhases = (
				43D9001D21EB209400AF44BF /* Headers */,
				43D9001F21EB209400AF44BF /* Sources */,
				43D9002321EB209400AF44BF /* Frameworks */,
				43D9002621EB209400AF44BF /* Resources */,
			);
			buildRules = (
			);
			dependencies = (
			);
			name = "LoopCore-watchOS";
			productName = LoopCore;
			productReference = 43D9002A21EB209400AF44BF /* LoopCore.framework */;
			productType = "com.apple.product-type.framework";
		};
		43D9FFA121EA9A0C00AF44BF /* Learn */ = {
			isa = PBXNativeTarget;
			buildConfigurationList = 43D9FFB321EA9A0F00AF44BF /* Build configuration list for PBXNativeTarget "Learn" */;
			buildPhases = (
				43D9FF9E21EA9A0C00AF44BF /* Sources */,
				43D9FF9F21EA9A0C00AF44BF /* Frameworks */,
				43D9FFA021EA9A0C00AF44BF /* Resources */,
				43D9FFDF21EAE3C600AF44BF /* Embed Frameworks */,
				43D9FFE221EAE40600AF44BF /* Copy Frameworks with Carthage */,
			);
			buildRules = (
			);
			dependencies = (
				43D9FFBA21EA9CA400AF44BF /* PBXTargetDependency */,
				A942E447225FD9A300DD4980 /* PBXTargetDependency */,
			);
			name = Learn;
			productName = Learn;
			productReference = 43D9FFA221EA9A0C00AF44BF /* Learn.app */;
			productType = "com.apple.product-type.application";
		};
		43D9FFCE21EAE05D00AF44BF /* LoopCore */ = {
			isa = PBXNativeTarget;
			buildConfigurationList = 43D9FFD821EAE05D00AF44BF /* Build configuration list for PBXNativeTarget "LoopCore" */;
			buildPhases = (
				43D9FFCA21EAE05D00AF44BF /* Headers */,
				43D9FFCB21EAE05D00AF44BF /* Sources */,
				43D9FFCC21EAE05D00AF44BF /* Frameworks */,
				43D9FFCD21EAE05D00AF44BF /* Resources */,
			);
			buildRules = (
			);
			dependencies = (
			);
			name = LoopCore;
			productName = LoopCore;
			productReference = 43D9FFCF21EAE05D00AF44BF /* LoopCore.framework */;
			productType = "com.apple.product-type.framework";
		};
		43E2D8D01D20BF42004DA55F /* DoseMathTests */ = {
			isa = PBXNativeTarget;
			buildConfigurationList = 43E2D8D61D20BF42004DA55F /* Build configuration list for PBXNativeTarget "DoseMathTests" */;
			buildPhases = (
				43E2D8CD1D20BF42004DA55F /* Sources */,
				43E2D8CE1D20BF42004DA55F /* Frameworks */,
				43E2D8CF1D20BF42004DA55F /* Resources */,
				43E2D8DD1D20C072004DA55F /* CopyFiles */,
				A942E448225FD9D500DD4980 /* Copy Frameworks with Carthage */,
			);
			buildRules = (
			);
			dependencies = (
				A942E445225FD97F00DD4980 /* PBXTargetDependency */,
			);
			name = DoseMathTests;
			productName = DoseMathTests;
			productReference = 43E2D8D11D20BF42004DA55F /* DoseMathTests.xctest */;
			productType = "com.apple.product-type.bundle.unit-test";
		};
		43E2D90A1D20C581004DA55F /* LoopTests */ = {
			isa = PBXNativeTarget;
			buildConfigurationList = 43E2D9121D20C581004DA55F /* Build configuration list for PBXNativeTarget "LoopTests" */;
			buildPhases = (
				43E2D9071D20C581004DA55F /* Sources */,
				43E2D9081D20C581004DA55F /* Frameworks */,
				43E2D9091D20C581004DA55F /* Resources */,
			);
			buildRules = (
			);
			dependencies = (
				43E2D9111D20C581004DA55F /* PBXTargetDependency */,
			);
			name = LoopTests;
			productName = LoopTests;
			productReference = 43E2D90B1D20C581004DA55F /* LoopTests.xctest */;
			productType = "com.apple.product-type.bundle.unit-test";
		};
		4F70C1DB1DE8DCA7006380B7 /* Loop Status Extension */ = {
			isa = PBXNativeTarget;
			buildConfigurationList = 4F70C1EB1DE8DCA8006380B7 /* Build configuration list for PBXNativeTarget "Loop Status Extension" */;
			buildPhases = (
				4F70C1D81DE8DCA7006380B7 /* Sources */,
				4F70C1D91DE8DCA7006380B7 /* Frameworks */,
				4F70C1DA1DE8DCA7006380B7 /* Resources */,
			);
			buildRules = (
			);
			dependencies = (
				43D9000D21EB0BEA00AF44BF /* PBXTargetDependency */,
				4F7528991DFE1ED800C322D6 /* PBXTargetDependency */,
			);
			name = "Loop Status Extension";
			productName = "Loop Status Extension";
			productReference = 4F70C1DC1DE8DCA7006380B7 /* Loop Status Extension.appex */;
			productType = "com.apple.product-type.app-extension";
		};
		4F75288A1DFE1DC600C322D6 /* LoopUI */ = {
			isa = PBXNativeTarget;
			buildConfigurationList = 4F7528921DFE1DC600C322D6 /* Build configuration list for PBXNativeTarget "LoopUI" */;
			buildPhases = (
				4F7528861DFE1DC600C322D6 /* Sources */,
				4F7528871DFE1DC600C322D6 /* Frameworks */,
				4F7528881DFE1DC600C322D6 /* Headers */,
				4F7528891DFE1DC600C322D6 /* Resources */,
			);
			buildRules = (
			);
			dependencies = (
				43D9001321EB137A00AF44BF /* PBXTargetDependency */,
			);
			name = LoopUI;
			productName = LoopUI;
			productReference = 4F75288B1DFE1DC600C322D6 /* LoopUI.framework */;
			productType = "com.apple.product-type.framework";
		};
		E9B07F7B253BBA6500BAD8F8 /* Loop Intent Extension */ = {
			isa = PBXNativeTarget;
			buildConfigurationList = E9B07F9A253BBA6500BAD8F8 /* Build configuration list for PBXNativeTarget "Loop Intent Extension" */;
			buildPhases = (
				E9B07F78253BBA6500BAD8F8 /* Sources */,
				E9B07F79253BBA6500BAD8F8 /* Frameworks */,
				E9B07F7A253BBA6500BAD8F8 /* Resources */,
			);
			buildRules = (
			);
			dependencies = (
			);
			name = "Loop Intent Extension";
			productName = "Loop Intent Extension";
			productReference = E9B07F7C253BBA6500BAD8F8 /* Loop Intent Extension.appex */;
			productType = "com.apple.product-type.app-extension";
		};
/* End PBXNativeTarget section */

/* Begin PBXProject section */
		43776F841B8022E90074EA36 /* Project object */ = {
			isa = PBXProject;
			attributes = {
				LastSwiftUpdateCheck = 1200;
				LastUpgradeCheck = 1010;
				ORGANIZATIONNAME = "LoopKit Authors";
				TargetAttributes = {
					432CF87720D8B8380066B889 = {
						CreatedOnToolsVersion = 9.4;
						ProvisioningStyle = Automatic;
					};
					43776F8B1B8022E90074EA36 = {
						CreatedOnToolsVersion = 7.0;
						LastSwiftMigration = 1020;
						ProvisioningStyle = Automatic;
						SystemCapabilities = {
							com.apple.ApplicationGroups.iOS = {
								enabled = 1;
							};
							com.apple.BackgroundModes = {
								enabled = 1;
							};
							com.apple.HealthKit = {
								enabled = 1;
							};
							com.apple.Keychain = {
								enabled = 0;
							};
							com.apple.Siri = {
								enabled = 1;
							};
						};
					};
					43A943711B926B7B0051FA24 = {
						CreatedOnToolsVersion = 7.0;
						LastSwiftMigration = 0800;
						ProvisioningStyle = Automatic;
						SystemCapabilities = {
							com.apple.ApplicationGroups.iOS = {
								enabled = 0;
							};
							com.apple.BackgroundModes.watchos.app = {
								enabled = 0;
							};
						};
					};
					43A9437D1B926B7B0051FA24 = {
						CreatedOnToolsVersion = 7.0;
						LastSwiftMigration = 1020;
						ProvisioningStyle = Automatic;
						SystemCapabilities = {
							com.apple.ApplicationGroups.iOS = {
								enabled = 0;
							};
							com.apple.HealthKit = {
								enabled = 0;
							};
							com.apple.HealthKit.watchos = {
								enabled = 1;
							};
							com.apple.Keychain = {
								enabled = 0;
							};
							com.apple.Siri = {
								enabled = 1;
							};
						};
					};
					43D9001A21EB209400AF44BF = {
						LastSwiftMigration = 1020;
						ProvisioningStyle = Automatic;
					};
					43D9FFA121EA9A0C00AF44BF = {
						CreatedOnToolsVersion = 10.1;
						LastSwiftMigration = 1020;
						ProvisioningStyle = Automatic;
						SystemCapabilities = {
							com.apple.ApplicationGroups.iOS = {
								enabled = 1;
							};
							com.apple.HealthKit = {
								enabled = 1;
							};
						};
					};
					43D9FFCE21EAE05D00AF44BF = {
						CreatedOnToolsVersion = 10.1;
						LastSwiftMigration = 1020;
						ProvisioningStyle = Automatic;
					};
					43E2D8D01D20BF42004DA55F = {
						CreatedOnToolsVersion = 7.3.1;
						LastSwiftMigration = 0800;
						ProvisioningStyle = Automatic;
					};
					43E2D90A1D20C581004DA55F = {
						CreatedOnToolsVersion = 7.3.1;
						LastSwiftMigration = 0800;
						ProvisioningStyle = Automatic;
						TestTargetID = 43776F8B1B8022E90074EA36;
					};
					4F70C1DB1DE8DCA7006380B7 = {
						CreatedOnToolsVersion = 8.1;
						LastSwiftMigration = 1020;
						ProvisioningStyle = Automatic;
						SystemCapabilities = {
							com.apple.ApplicationGroups.iOS = {
								enabled = 1;
							};
						};
					};
					4F75288A1DFE1DC600C322D6 = {
						CreatedOnToolsVersion = 8.1;
						LastSwiftMigration = 1020;
						ProvisioningStyle = Automatic;
					};
					E9B07F7B253BBA6500BAD8F8 = {
						CreatedOnToolsVersion = 12.0.1;
						ProvisioningStyle = Automatic;
					};
				};
			};
			buildConfigurationList = 43776F871B8022E90074EA36 /* Build configuration list for PBXProject "Loop" */;
			compatibilityVersion = "Xcode 8.0";
			developmentRegion = en;
			hasScannedForEncodings = 0;
			knownRegions = (
				en,
				Base,
				fr,
				de,
				"zh-Hans",
				it,
				nl,
				nb,
				es,
				pl,
				ru,
				ja,
				"pt-BR",
				vi,
				da,
				sv,
				fi,
				ro,
			);
			mainGroup = 43776F831B8022E90074EA36;
			productRefGroup = 43776F8D1B8022E90074EA36 /* Products */;
			projectDirPath = "";
			projectRoot = "";
			targets = (
				43776F8B1B8022E90074EA36 /* Loop */,
				4F70C1DB1DE8DCA7006380B7 /* Loop Status Extension */,
				43A943711B926B7B0051FA24 /* WatchApp */,
				43A9437D1B926B7B0051FA24 /* WatchApp Extension */,
				E9B07F7B253BBA6500BAD8F8 /* Loop Intent Extension */,
				43D9FFA121EA9A0C00AF44BF /* Learn */,
				43D9FFCE21EAE05D00AF44BF /* LoopCore */,
				43D9001A21EB209400AF44BF /* LoopCore-watchOS */,
				4F75288A1DFE1DC600C322D6 /* LoopUI */,
				43E2D8D01D20BF42004DA55F /* DoseMathTests */,
				43E2D90A1D20C581004DA55F /* LoopTests */,
				432CF87720D8B8380066B889 /* Cartfile */,
			);
		};
/* End PBXProject section */

/* Begin PBXResourcesBuildPhase section */
		43776F8A1B8022E90074EA36 /* Resources */ = {
			isa = PBXResourcesBuildPhase;
			buildActionMask = 2147483647;
			files = (
				C13255D6223E7BE2008AF50C /* BolusProgressTableViewCell.xib in Resources */,
				43FCBBC21E51710B00343C1B /* LaunchScreen.storyboard in Resources */,
				B405E35A24D2B1A400DD058D /* HUDAssets.xcassets in Resources */,
				A966152623EA5A26005D8B29 /* DefaultAssets.xcassets in Resources */,
				A966152723EA5A26005D8B29 /* DerivedAssets.xcassets in Resources */,
				7D70764F1FE06EE1004AC8EA /* InfoPlist.strings in Resources */,
				7D7076631FE06EE4004AC8EA /* Localizable.strings in Resources */,
				43776F971B8022E90074EA36 /* Main.storyboard in Resources */,
			);
			runOnlyForDeploymentPostprocessing = 0;
		};
		43A943701B926B7B0051FA24 /* Resources */ = {
			isa = PBXResourcesBuildPhase;
			buildActionMask = 2147483647;
			files = (
				A966152B23EA5A37005D8B29 /* DerivedAssets.xcassets in Resources */,
				C1C73F0D1DE3D0270022FC89 /* InfoPlist.strings in Resources */,
				43A943761B926B7B0051FA24 /* Interface.storyboard in Resources */,
				A966152A23EA5A37005D8B29 /* DefaultAssets.xcassets in Resources */,
			);
			runOnlyForDeploymentPostprocessing = 0;
		};
		43A9437C1B926B7B0051FA24 /* Resources */ = {
			isa = PBXResourcesBuildPhase;
			buildActionMask = 2147483647;
			files = (
				7D70765E1FE06EE3004AC8EA /* Localizable.strings in Resources */,
				43A943901B926B7B0051FA24 /* Assets.xcassets in Resources */,
				B405E35924D2A75B00DD058D /* DerivedAssets.xcassets in Resources */,
			);
			runOnlyForDeploymentPostprocessing = 0;
		};
		43D9002621EB209400AF44BF /* Resources */ = {
			isa = PBXResourcesBuildPhase;
			buildActionMask = 2147483647;
			files = (
			);
			runOnlyForDeploymentPostprocessing = 0;
		};
		43D9FFA021EA9A0C00AF44BF /* Resources */ = {
			isa = PBXResourcesBuildPhase;
			buildActionMask = 2147483647;
			files = (
				7D9BEEF32335CF8D005DCFD6 /* Localizable.strings in Resources */,
				43D9FFAF21EA9A0F00AF44BF /* LaunchScreen.storyboard in Resources */,
				43D9FFAC21EA9A0F00AF44BF /* Assets.xcassets in Resources */,
				43D9FFAA21EA9A0C00AF44BF /* Main.storyboard in Resources */,
				80F864E62433BF5D0026EC26 /* InfoPlist.strings in Resources */,
			);
			runOnlyForDeploymentPostprocessing = 0;
		};
		43D9FFCD21EAE05D00AF44BF /* Resources */ = {
			isa = PBXResourcesBuildPhase;
			buildActionMask = 2147483647;
			files = (
			);
			runOnlyForDeploymentPostprocessing = 0;
		};
		43E2D8CF1D20BF42004DA55F /* Resources */ = {
			isa = PBXResourcesBuildPhase;
			buildActionMask = 2147483647;
			files = (
				7D7076591FE06EE2004AC8EA /* Localizable.strings in Resources */,
				43E2D8F21D20C0DB004DA55F /* recommend_temp_basal_no_change_glucose.json in Resources */,
				43E2D8F61D20C0DB004DA55F /* recommend_temp_basal_start_low_end_in_range.json in Resources */,
				C17824A31E19EAB600D9D25C /* recommend_temp_basal_start_very_low_end_high.json in Resources */,
				43E2D8F41D20C0DB004DA55F /* recommend_temp_basal_start_high_end_low.json in Resources */,
				43E2D8EF1D20C0DB004DA55F /* recommend_temp_basal_high_and_falling.json in Resources */,
				436D9BF81F6F4EA100CFA75F /* recommended_temp_start_low_end_just_above_range.json in Resources */,
				43E2D8ED1D20C0DB004DA55F /* recommend_temp_basal_correct_low_at_min.json in Resources */,
				43E2D8F01D20C0DB004DA55F /* recommend_temp_basal_high_and_rising.json in Resources */,
				C12F21A71DFA79CB00748193 /* recommend_temp_basal_very_low_end_in_range.json in Resources */,
				E9E5E56024D3519700B5DFFE /* far_future_high_bg_forecast_after_6_hours.json in Resources */,
				43E2D8F11D20C0DB004DA55F /* recommend_temp_basal_in_range_and_rising.json in Resources */,
				43E2D8EE1D20C0DB004DA55F /* recommend_temp_basal_flat_and_high.json in Resources */,
				C1C6591C1E1B1FDA0025CC58 /* recommend_temp_basal_dropping_then_rising.json in Resources */,
				43E2D8F31D20C0DB004DA55F /* recommend_temp_basal_start_high_end_in_range.json in Resources */,
				43E2D8F51D20C0DB004DA55F /* recommend_temp_basal_start_low_end_high.json in Resources */,
				C10B28461EA9BA5E006EA1FC /* far_future_high_bg_forecast.json in Resources */,
				43E2D8EC1D20C0DB004DA55F /* read_selected_basal_profile.json in Resources */,
			);
			runOnlyForDeploymentPostprocessing = 0;
		};
		43E2D9091D20C581004DA55F /* Resources */ = {
			isa = PBXResourcesBuildPhase;
			buildActionMask = 2147483647;
			files = (
				E93E86CE24E2E02200FF40C8 /* high_and_stable_momentum_effect.json in Resources */,
				E93E865424DB6CBA00FF40C8 /* retrospective_output.json in Resources */,
				E9C58A7F24DB529A00487A17 /* counteraction_effect_falling_glucose.json in Resources */,
				E93E865624DB731900FF40C8 /* predicted_glucose_without_retrospective.json in Resources */,
				E90909D424E34AC500F963D2 /* high_and_rising_with_cob_carb_effect.json in Resources */,
				E93E86CC24E2E02200FF40C8 /* high_and_stable_predicted_glucose.json in Resources */,
				E90909DC24E34F1600F963D2 /* low_and_falling_predicted_glucose.json in Resources */,
				E90909DE24E34F1600F963D2 /* low_and_falling_counteraction_effect.json in Resources */,
				E90909D224E34AC500F963D2 /* high_and_rising_with_cob_insulin_effect.json in Resources */,
				E90909F224E35B4D00F963D2 /* high_and_falling_counteraction_effect.json in Resources */,
				E90909EE24E35B4000F963D2 /* high_and_falling_predicted_glucose.json in Resources */,
				E90909DD24E34F1600F963D2 /* low_and_falling_carb_effect.json in Resources */,
				E90909E924E3530200F963D2 /* low_with_low_treatment_predicted_glucose.json in Resources */,
				E90909D124E34AC500F963D2 /* high_and_rising_with_cob_momentum_effect.json in Resources */,
				E9C58A8024DB529A00487A17 /* insulin_effect.json in Resources */,
				E90909DF24E34F1600F963D2 /* low_and_falling_insulin_effect.json in Resources */,
				E93E86BE24E1FDC400FF40C8 /* flat_and_stable_carb_effect.json in Resources */,
				E90909E824E3530200F963D2 /* low_with_low_treatment_insulin_effect.json in Resources */,
				E93E865824DB75BE00FF40C8 /* predicted_glucose_very_negative.json in Resources */,
				E93E86BC24E1FDC400FF40C8 /* flat_and_stable_predicted_glucose.json in Resources */,
				E90909EB24E3530200F963D2 /* low_with_low_treatment_counteraction_effect.json in Resources */,
				E90909F424E35B4D00F963D2 /* high_and_falling_insulin_effect.json in Resources */,
				E90909F624E35B7C00F963D2 /* high_and_falling_momentum_effect.json in Resources */,
				E93E86BA24E1FDC400FF40C8 /* flat_and_stable_insulin_effect.json in Resources */,
				E90909E724E3530200F963D2 /* low_with_low_treatment_carb_effect.json in Resources */,
				E90909EA24E3530200F963D2 /* low_with_low_treatment_momentum_effect.json in Resources */,
				E90909D324E34AC500F963D2 /* high_and_rising_with_cob_predicted_glucose.json in Resources */,
				E90909D524E34AC500F963D2 /* high_and_rising_with_cob_counteraction_effect.json in Resources */,
				E9C58A7D24DB529A00487A17 /* basal_profile.json in Resources */,
				E93E86CD24E2E02200FF40C8 /* high_and_stable_counteraction_effect.json in Resources */,
				E93E86C324E1FE6100FF40C8 /* flat_and_stable_counteraction_effect.json in Resources */,
				E9C58A7E24DB529A00487A17 /* dynamic_glucose_effect_partially_observed.json in Resources */,
				E90909F324E35B4D00F963D2 /* high_and_falling_carb_effect.json in Resources */,
				E93E86CA24E2E02200FF40C8 /* high_and_stable_insulin_effect.json in Resources */,
				E93E86BB24E1FDC400FF40C8 /* flat_and_stable_momentum_effect.json in Resources */,
				E93E86CB24E2E02200FF40C8 /* high_and_stable_carb_effect.json in Resources */,
				E9C58A7C24DB529A00487A17 /* momentum_effect_bouncing.json in Resources */,
				E90909E024E34F1600F963D2 /* low_and_falling_momentum_effect.json in Resources */,
			);
			runOnlyForDeploymentPostprocessing = 0;
		};
		4F70C1DA1DE8DCA7006380B7 /* Resources */ = {
			isa = PBXResourcesBuildPhase;
			buildActionMask = 2147483647;
			files = (
				B491B09E24D0B600004CBE8F /* DerivedAssets.xcassets in Resources */,
				4F70C1E41DE8DCA7006380B7 /* MainInterface.storyboard in Resources */,
				B405E35B24D2E05600DD058D /* HUDAssets.xcassets in Resources */,
				7D7076351FE06EDE004AC8EA /* Localizable.strings in Resources */,
			);
			runOnlyForDeploymentPostprocessing = 0;
		};
		4F7528891DFE1DC600C322D6 /* Resources */ = {
			isa = PBXResourcesBuildPhase;
			buildActionMask = 2147483647;
			files = (
				4F2C15971E09E94E00E160D4 /* HUDAssets.xcassets in Resources */,
				7D70764A1FE06EE1004AC8EA /* Localizable.strings in Resources */,
				7D7076451FE06EE0004AC8EA /* InfoPlist.strings in Resources */,
				4F2C15951E09BF3C00E160D4 /* HUDView.xib in Resources */,
				B4E96D5D248A82A2002DABAD /* StatusBarHUDView.xib in Resources */,
				B4E96D59248A7F9A002DABAD /* StatusHighlightHUDView.xib in Resources */,
			);
			runOnlyForDeploymentPostprocessing = 0;
		};
		E9B07F7A253BBA6500BAD8F8 /* Resources */ = {
			isa = PBXResourcesBuildPhase;
			buildActionMask = 2147483647;
			files = (
			);
			runOnlyForDeploymentPostprocessing = 0;
		};
/* End PBXResourcesBuildPhase section */

/* Begin PBXShellScriptBuildPhase section */
		432CF87B20D8B8490066B889 /* Build Carthage Dependencies */ = {
			isa = PBXShellScriptBuildPhase;
			buildActionMask = 2147483647;
			files = (
			);
			inputPaths = (
			);
			name = "Build Carthage Dependencies";
			outputPaths = (
			);
			runOnlyForDeploymentPostprocessing = 0;
			shellPath = /bin/sh;
			shellScript = "if [ -f $PROJECT_DIR/.gitmodules ]; then\n    echo \"Skipping checkout due to presence of .gitmodules file\"\n    if [ $ACTION = \"install\" ]; then\n        echo \"You're installing: Make sure to keep all submodules up-to-date and run carthage build after changes.\"\n    fi\nelse\n    echo \"Bootstrapping Carthage dependencies...\"\n    unset LLVM_TARGET_TRIPLE_SUFFIX\n\n    if ! cmp -s Cartfile.Resolved Carthage/Cartfile.resolved; then\n        time ./Scripts/carthage.sh bootstrap --project-directory \"$SRCROOT\" --platform ios,watchos --cache-builds --verbose || exit 1\n        cp Cartfile.resolved Carthage\n    else\n        echo \"Carthage: not bootstrapping\"\n    fi\nfi\n";
			showEnvVarsInLog = 0;
		};
		43D9FFE221EAE40600AF44BF /* Copy Frameworks with Carthage */ = {
			isa = PBXShellScriptBuildPhase;
			buildActionMask = 2147483647;
			files = (
			);
			inputFileListPaths = (
			);
			inputPaths = (
				"$(BUILT_PRODUCTS_DIR)/LoopKit.framework/LoopKit",
				"$(BUILT_PRODUCTS_DIR)/LoopKitUI.framework/LoopKitUI",
				"$(BUILT_PRODUCTS_DIR)/SwiftCharts.framework/SwiftCharts",
			);
			name = "Copy Frameworks with Carthage";
			outputFileListPaths = (
			);
			outputPaths = (
				"$(BUILT_PRODUCTS_DIR)/$(FRAMEWORKS_FOLDER_PATH)/LoopKit.framework",
				"$(BUILT_PRODUCTS_DIR)/$(FRAMEWORKS_FOLDER_PATH)/LoopKitUI.framework",
				"$(BUILT_PRODUCTS_DIR)/$(FRAMEWORKS_FOLDER_PATH)/SwiftCharts.framework",
			);
			runOnlyForDeploymentPostprocessing = 0;
			shellPath = /bin/sh;
			shellScript = "\"${SRCROOT}/Scripts/copy-frameworks.sh\"\n\n";
		};
		43EDDBEF1C361BCE007D89B5 /* Copy Frameworks with Carthage */ = {
			isa = PBXShellScriptBuildPhase;
			buildActionMask = 2147483647;
			files = (
			);
			inputPaths = (
				"$(BUILT_PRODUCTS_DIR)/LoopKit.framework/LoopKit",
				"$(BUILT_PRODUCTS_DIR)/SwiftCharts.framework/SwiftCharts",
				"$(BUILT_PRODUCTS_DIR)/LoopKitUI.framework/LoopKitUI",
				"$(BUILT_PRODUCTS_DIR)/LoopTestingKit.framework/LoopTestingKit",
				"$(BUILT_PRODUCTS_DIR)/MockKit.framework/MockKit",
				"$(BUILT_PRODUCTS_DIR)/MockKitUI.framework/MockKitUI",
				"$(BUILT_PRODUCTS_DIR)/MKRingProgressView.framework/MKRingProgressView",
				"$(BUILT_PRODUCTS_DIR)/Minizip.framework/Minizip",
				"$(BUILT_PRODUCTS_DIR)/TrueTime.framework/TrueTime",
			);
			name = "Copy Frameworks with Carthage";
			outputPaths = (
				"$(BUILT_PRODUCTS_DIR)/$(FRAMEWORKS_FOLDER_PATH)/LoopKit.framework",
				"$(BUILT_PRODUCTS_DIR)/$(FRAMEWORKS_FOLDER_PATH)/SwiftCharts.framework",
				"$(BUILT_PRODUCTS_DIR)/$(FRAMEWORKS_FOLDER_PATH)/LoopKitUI.framework",
				"$(BUILT_PRODUCTS_DIR)/$(FRAMEWORKS_FOLDER_PATH)/LoopTestingKit.framework",
				"$(BUILT_PRODUCTS_DIR)/$(FRAMEWORKS_FOLDER_PATH)/MockKit.framework",
				"$(BUILT_PRODUCTS_DIR)/$(FRAMEWORKS_FOLDER_PATH)/MockKitUI.framework",
				"$(BUILT_PRODUCTS_DIR)/$(FRAMEWORKS_FOLDER_PATH)/MKRingProgressView.framework",
				"$(BUILT_PRODUCTS_DIR)/$(FRAMEWORKS_FOLDER_PATH)/Minizip.framework",
				"$(BUILT_PRODUCTS_DIR)/$(FRAMEWORKS_FOLDER_PATH)/TrueTime.framework",
			);
			runOnlyForDeploymentPostprocessing = 0;
			shellPath = /bin/sh;
			shellScript = "\"${SRCROOT}/Scripts/copy-frameworks.sh\"\n";
		};
		43FF3DF620A8EFE800F8E62C /* Copy Frameworks with Carthage */ = {
			isa = PBXShellScriptBuildPhase;
			buildActionMask = 2147483647;
			files = (
			);
			inputPaths = (
				"$(BUILT_PRODUCTS_DIR)/LoopKit.framework/LoopKit",
			);
			name = "Copy Frameworks with Carthage";
			outputPaths = (
				"$(BUILT_PRODUCTS_DIR)/$(FRAMEWORKS_FOLDER_PATH)/LoopKit.framework",
			);
			runOnlyForDeploymentPostprocessing = 0;
			shellPath = /bin/sh;
			shellScript = "\"${SRCROOT}/Scripts/copy-frameworks.sh\"\n";
		};
		A942E448225FD9D500DD4980 /* Copy Frameworks with Carthage */ = {
			isa = PBXShellScriptBuildPhase;
			buildActionMask = 2147483647;
			files = (
			);
			inputFileListPaths = (
			);
			inputPaths = (
				"$(BUILT_PRODUCTS_DIR)/LoopKit.framework/LoopKit",
			);
			name = "Copy Frameworks with Carthage";
			outputFileListPaths = (
			);
			outputPaths = (
				"$(BUILT_PRODUCTS_DIR)/$(FRAMEWORKS_FOLDER_PATH)/LoopKit.framework",
			);
			runOnlyForDeploymentPostprocessing = 0;
			shellPath = /bin/sh;
			shellScript = "\"${SRCROOT}/Scripts/copy-frameworks.sh\"\n\n";
		};
		C16DA84322E8E5FF008624C2 /* Install Plugins */ = {
			isa = PBXShellScriptBuildPhase;
			buildActionMask = 2147483647;
			files = (
			);
			inputFileListPaths = (
			);
			inputPaths = (
			);
			name = "Install Plugins";
			outputFileListPaths = (
			);
			outputPaths = (
			);
			runOnlyForDeploymentPostprocessing = 0;
			shellPath = /bin/sh;
			shellScript = "\"${SRCROOT}/Scripts/copy-plugins.sh\"\n";
		};
		C1D1405722FB66DF00DA6242 /* Build Derived Assets */ = {
			isa = PBXShellScriptBuildPhase;
			buildActionMask = 2147483647;
			files = (
			);
			inputFileListPaths = (
			);
			inputPaths = (
			);
			name = "Build Derived Assets";
			outputFileListPaths = (
			);
			outputPaths = (
			);
			runOnlyForDeploymentPostprocessing = 0;
			shellPath = /bin/sh;
			shellScript = "\"${SRCROOT}/Scripts/build-derived-assets.sh\" \"${SRCROOT}/Loop\"\n";
		};
		C1D1406222FB7ED200DA6242 /* Build Derived Assets */ = {
			isa = PBXShellScriptBuildPhase;
			buildActionMask = 2147483647;
			files = (
			);
			inputFileListPaths = (
			);
			inputPaths = (
			);
			name = "Build Derived Assets";
			outputFileListPaths = (
			);
			outputPaths = (
			);
			runOnlyForDeploymentPostprocessing = 0;
			shellPath = /bin/sh;
			shellScript = "\"${SRCROOT}/Scripts/build-derived-assets.sh\" \"${SRCROOT}/WatchApp\"\n";
		};
		C1D19800232CFA2A0096D646 /* Capture Build Details */ = {
			isa = PBXShellScriptBuildPhase;
			buildActionMask = 2147483647;
			files = (
			);
			inputFileListPaths = (
			);
			inputPaths = (
			);
			name = "Capture Build Details";
			outputFileListPaths = (
			);
			outputPaths = (
			);
			runOnlyForDeploymentPostprocessing = 0;
			shellPath = /bin/sh;
			shellScript = "\"${SRCROOT}/Scripts/capture-build-details.sh\"\n";
		};
/* End PBXShellScriptBuildPhase section */

/* Begin PBXSourcesBuildPhase section */
		43776F881B8022E90074EA36 /* Sources */ = {
			isa = PBXSourcesBuildPhase;
			buildActionMask = 2147483647;
			files = (
<<<<<<< HEAD
				DDBD43BC243572A800834C32 /* OTPManager.swift in Sources */,
				C17824A51E1AD4D100D9D25C /* BolusRecommendation.swift in Sources */,
=======
				C17824A51E1AD4D100D9D25C /* ManualBolusRecommendation.swift in Sources */,
				897A5A9624C2175B00C4E71D /* BolusEntryView.swift in Sources */,
>>>>>>> 6a61cbad
				4F70C2131DE90339006380B7 /* StatusExtensionContext.swift in Sources */,
				A9A056B324B93C62007CF06D /* CriticalEventLogExportView.swift in Sources */,
				43C05CC521EC29E3006FB252 /* TextFieldTableViewCell.swift in Sources */,
				4FF4D1001E18374700846527 /* WatchContext.swift in Sources */,
				C1D289B522F90A52003FFBD9 /* BasalDeliveryState.swift in Sources */,
				4F2C15821E074FC600E160D4 /* NSTimeInterval.swift in Sources */,
				4311FB9B1F37FE1B00D4C0A7 /* TitleSubtitleTextFieldTableViewCell.swift in Sources */,
				B4FEEF7D24B8A71F00A8DF9B /* DeviceDataManager+DeviceStatus.swift in Sources */,
				E95D380324EADF36005E2F50 /* CarbStoreProtocol.swift in Sources */,
				E98A55ED24EDD6380008715D /* SettingsStoreProtocol.swift in Sources */,
				C1FB428F217921D600FAB378 /* PumpManagerUI.swift in Sources */,
				43C513191E864C4E001547C7 /* GlucoseRangeSchedule.swift in Sources */,
				43A51E1F1EB6D62A000736CC /* CarbAbsorptionViewController.swift in Sources */,
				43776F901B8022E90074EA36 /* AppDelegate.swift in Sources */,
				4372E48B213CB5F00068E043 /* Double.swift in Sources */,
				430B29932041F5B300BA9F93 /* UserDefaults+Loop.swift in Sources */,
				43CE7CDE1CA8B63E003CC1B0 /* Data.swift in Sources */,
				E9BB27AB23B85C3500FB4987 /* SleepStore.swift in Sources */,
				C16575712538A36B004AE16E /* CGMStalenessMonitor.swift in Sources */,
				B4CAD8612549D1530057946B /* LoopSettingsAlerter.swift in Sources */,
				1D080CBD2473214A00356610 /* AlertStore.xcdatamodeld in Sources */,
				C11BD0552523CFED00236B08 /* SimpleBolusViewModel.swift in Sources */,
				C19008FE25225D3900721625 /* SimpleBolusCalculator.swift in Sources */,
				A999D40A24663DC7004C89D4 /* CarbStore.swift in Sources */,
				C1F8B243223E73FD00DD66CF /* BolusProgressTableViewCell.swift in Sources */,
				89D6953E23B6DF8A002B3066 /* PotentialCarbEntryTableViewCell.swift in Sources */,
				89CA2B30226C0161004D9350 /* DirectoryObserver.swift in Sources */,
				1DA649A7244126CD00F61E75 /* UserNotificationAlertPresenter.swift in Sources */,
				1DDE273F24AEA4F200796622 /* NotificationsCriticalAlertPermissionsViewModel.swift in Sources */,
				439A7942211F631C0041B75F /* RootNavigationController.swift in Sources */,
				DDBD43BA2435728B00834C32 /* OTPSelectionViewController.swift in Sources */,
				4F11D3C020DCBEEC006E072C /* GlucoseBackfillRequestUserInfo.swift in Sources */,
				89E267FC2292456700A3F2AF /* FeatureFlags.swift in Sources */,
				43A567691C94880B00334FAC /* LoopDataManager.swift in Sources */,
				1DA649A9244126DA00F61E75 /* InAppModalAlertPresenter.swift in Sources */,
				43B260491ED248FB008CAA77 /* CarbEntryTableViewCell.swift in Sources */,
				4302F4E11D4E9C8900F0FCAF /* TextFieldTableViewController.swift in Sources */,
				C1742332259BEADC00399C9D /* LoggedDoseView.swift in Sources */,
				43F64DD91D9C92C900D24DC6 /* TitleSubtitleTableViewCell.swift in Sources */,
				43FCEEA9221A615B0013DD30 /* StatusChartsManager.swift in Sources */,
				A9F703752489C9A000C98AD8 /* GlucoseStore+SimulatedCoreData.swift in Sources */,
				43511CE321FD80E400566C63 /* StandardRetrospectiveCorrection.swift in Sources */,
				E95D380524EADF78005E2F50 /* GlucoseStoreProtocol.swift in Sources */,
				43E3449F1B9D68E900C85C07 /* StatusTableViewController.swift in Sources */,
				A9CBE45A248ACBE1008E7BA2 /* DosingDecisionStore+SimulatedCoreData.swift in Sources */,
				A9C62D8A2331703100535612 /* ServicesManager.swift in Sources */,
				43DBF0531C93EC8200B3C386 /* DeviceDataManager.swift in Sources */,
				A9347F2F24E7508A00C99C34 /* WatchHistoricalCarbs.swift in Sources */,
				C17824A01E19CF9800D9D25C /* GlucoseThresholdTableViewController.swift in Sources */,
				4372E487213C86240068E043 /* SampleValue.swift in Sources */,
				437CEEE41CDE5C0A003C8C80 /* UIImage.swift in Sources */,
				C1201E2C23ECDBD0002DA84A /* WatchContextRequestUserInfo.swift in Sources */,
				1D49795824E7289700948F05 /* ServicesViewModel.swift in Sources */,
				1D4A3E2D2478628500FD601B /* StoredAlert+CoreDataClass.swift in Sources */,
				892D7C5123B54A15008A9656 /* CarbEntryViewController.swift in Sources */,
				A999D40424663CE1004C89D4 /* DoseStore.swift in Sources */,
				C191D2A125B3ACAA00C26C0B /* DosingStrategySelectionView.swift in Sources */,
				43DBF0591C93F73800B3C386 /* CarbEntryTableViewController.swift in Sources */,
				A977A2F424ACFECF0059C207 /* CriticalEventLogExportManager.swift in Sources */,
				89CA2B32226C18B8004D9350 /* TestingScenariosTableViewController.swift in Sources */,
				43E93FB71E469A5100EAB8DB /* HKUnit.swift in Sources */,
				43C05CAF21EB2C24006FB252 /* NSBundle.swift in Sources */,
				A967D94C24F99B9300CDDF8A /* OutputStream.swift in Sources */,
				1DB1065124467E18005542BD /* AlertManager.swift in Sources */,
				1D9650C82523FBA100A1370B /* DeviceDataManager+BolusEntryViewModelDelegate.swift in Sources */,
				43C0944A1CACCC73001F6403 /* NotificationManager.swift in Sources */,
				1DDE274024AEA4F200796622 /* NotificationsCriticalAlertPermissionsView.swift in Sources */,
				A9A056B524B94123007CF06D /* CriticalEventLogExportViewModel.swift in Sources */,
				434FF1EE1CF27EEF000DB779 /* UITableViewCell.swift in Sources */,
				439BED2A1E76093C00B0AED5 /* CGMManager.swift in Sources */,
				E98A55EF24EDD6E60008715D /* DosingDecisionStoreProtocol.swift in Sources */,
				C165B8CE23302C5D0004112E /* RemoteCommand.swift in Sources */,
				E9C00EF524C623EF00628F35 /* LoopSettings+Loop.swift in Sources */,
				438172D91F4E9E37003C3328 /* NewPumpEvent.swift in Sources */,
				4389916B1E91B689000EEF90 /* ChartSettings+Loop.swift in Sources */,
				C178249A1E1999FA00D9D25C /* CaseCountable.swift in Sources */,
				B4F3D25124AF890C0095CE44 /* BluetoothStateManager.swift in Sources */,
				1DDE273D24AEA4B000796622 /* SettingsViewModel.swift in Sources */,
				A9347F3124E7521800C99C34 /* CarbBackfillRequestUserInfo.swift in Sources */,
				A9CBE458248AB564008E7BA2 /* DoseStore+SimulatedCoreData.swift in Sources */,
				897A5A9924C22DE800C4E71D /* BolusEntryViewModel.swift in Sources */,
				4374B5EF209D84BF00D17AA8 /* OSLog.swift in Sources */,
				A9C62D882331703100535612 /* Service.swift in Sources */,
				89CAB36324C8FE96009EE3CE /* PredictedGlucoseChartView.swift in Sources */,
				4F6663941E905FD2009E74FC /* ChartColorPalette+Loop.swift in Sources */,
				A9F703732489BC8500C98AD8 /* CarbStore+SimulatedCoreData.swift in Sources */,
				4328E0351CFC0AE100E199AA /* WatchDataManager.swift in Sources */,
				DDBD43B92435728B00834C32 /* OTPNavigationController.swift in Sources */,
				4345E3FC21F04911009E00E5 /* UIColor+HIG.swift in Sources */,
				1D4A3E2E2478628500FD601B /* StoredAlert+CoreDataProperties.swift in Sources */,
				E95D380124EADE7C005E2F50 /* DoseStoreProtocol.swift in Sources */,
				43D381621EBD9759007F8C8F /* HeaderValuesTableViewCell.swift in Sources */,
				C13DA2B024F6C7690098BB29 /* UIViewController.swift in Sources */,
				A9C62D892331703100535612 /* LoggingServicesManager.swift in Sources */,
				89E267FF229267DF00A3F2AF /* Optional.swift in Sources */,
				43785E982120E7060057DED1 /* Intents.intentdefinition in Sources */,
				1D82E6A025377C6B009131FB /* TrustedTimeChecker.swift in Sources */,
				A98556852493F901000FD662 /* AlertStore+SimulatedCoreData.swift in Sources */,
				899433B823FE129800FA4BEA /* OverrideBadgeView.swift in Sources */,
				89D1503E24B506EB00EDE253 /* Dictionary.swift in Sources */,
				4302F4E31D4EA54200F0FCAF /* InsulinDeliveryTableViewController.swift in Sources */,
				4FC8C8011DEB93E400A1452E /* NSUserDefaults+StatusExtension.swift in Sources */,
				43E93FB61E469A4000EAB8DB /* NumberFormatter.swift in Sources */,
				C1FB428C217806A400FAB378 /* StateColorPalette.swift in Sources */,
				4F08DE8F1E7BB871006741EA /* CollectionType+Loop.swift in Sources */,
				A9F703772489D8AA00C98AD8 /* PersistentDeviceLog+SimulatedCoreData.swift in Sources */,
				E9B080B1253BDA6300BAD8F8 /* UserDefaults+LoopIntents.swift in Sources */,
				C148CEE724FD91BD00711B3B /* DeliveryUncertaintyAlertManager.swift in Sources */,
				435400341C9F878D00D5819C /* SetBolusUserInfo.swift in Sources */,
				1DDE273E24AEA4B000796622 /* SettingsView.swift in Sources */,
				A9B607B0247F000F00792BE4 /* UserNotifications+Loop.swift in Sources */,
				43F89CA322BDFBBD006BB54E /* UIActivityIndicatorView.swift in Sources */,
				A999D40624663D18004C89D4 /* PumpManagerError.swift in Sources */,
				437D9BA31D7BC977007245E8 /* PredictionTableViewController.swift in Sources */,
				4344628F20A7ADD500C4BE6F /* UserDefaults+CGM.swift in Sources */,
				A987CD4924A58A0100439ADC /* ZipArchive.swift in Sources */,
				43F41C371D3BF32400C11ED6 /* UIAlertController.swift in Sources */,
				1D2609AD248EEB9900A6F258 /* LoopAlertsManager.swift in Sources */,
				A9CBE45C248ACC03008E7BA2 /* SettingsStore+SimulatedCoreData.swift in Sources */,
				433EA4C41D9F71C800CD78FB /* CommandResponseViewController.swift in Sources */,
				C16DA84222E8E112008624C2 /* PluginManager.swift in Sources */,
				43785E932120A01B0057DED1 /* NewCarbEntryIntent+Loop.swift in Sources */,
				439A7944211FE22F0041B75F /* NSUserActivity.swift in Sources */,
				4328E0331CFC091100E199AA /* WatchContext+LoopKit.swift in Sources */,
				4F526D611DF8D9A900A04910 /* NetBasal.swift in Sources */,
				C1DE5D23251BFC4D00439E49 /* SimpleBolusView.swift in Sources */,
				A92E557E2464DFFD00DB93BB /* DosingDecisionStore.swift in Sources */,
				89ADE13B226BFA0F0067222B /* TestingScenariosManager.swift in Sources */,
				4F7E8ACB20E2ACB500AEA65E /* WatchPredictedGlucose.swift in Sources */,
				436A0DA51D236A2A00104B24 /* LoopError.swift in Sources */,
				4F11D3C220DD80B3006E072C /* WatchHistoricalGlucose.swift in Sources */,
				4372E490213CFCE70068E043 /* LoopSettingsUserInfo.swift in Sources */,
				C174233C259BEB0F00399C9D /* LoggedDoseViewModel.swift in Sources */,
				89CA2B3D226E6B13004D9350 /* LocalTestingScenariosManager.swift in Sources */,
				43F78D261C8FC000002152D1 /* DoseMath.swift in Sources */,
				43511CE221FD80E400566C63 /* RetrospectiveCorrection.swift in Sources */,
				1D05219B2469E9DF000EBBDE /* StoredAlert.swift in Sources */,
				E9B0802B253BBDFF00BAD8F8 /* IntentExtensionInfo.swift in Sources */,
				438D42F91D7C88BC003244B0 /* PredictionInputEffect.swift in Sources */,
				A9C62D8223316FF600535612 /* UserDefaults+Services.swift in Sources */,
				892A5D692230C41D008961AB /* RangeReplaceableCollection.swift in Sources */,
				4F70C2101DE8FAC5006380B7 /* ExtensionDataManager.swift in Sources */,
				43DFB62320D4CAE7008A7BAE /* PumpManager.swift in Sources */,
				A9FB75F1252BE320004C7D3F /* BolusDosingDecision.swift in Sources */,
				892A5D59222F0A27008961AB /* Debug.swift in Sources */,
				1DD0B76724EC77AC008A2DC3 /* SupportScreenView.swift in Sources */,
				431A8C401EC6E8AB00823B9C /* CircleMaskView.swift in Sources */,
				1D05219D2469F1F5000EBBDE /* AlertStore.swift in Sources */,
				439897371CD2F80600223065 /* AnalyticsServicesManager.swift in Sources */,
				A9C62D842331700E00535612 /* DiagnosticLog+Subsystem.swift in Sources */,
				895FE0952201234000FCF18A /* OverrideSelectionViewController.swift in Sources */,
				A9F66FC3247F451500096EA7 /* UIDevice+Loop.swift in Sources */,
				439706E622D2E84900C81566 /* PredictionSettingTableViewCell.swift in Sources */,
				430D85891F44037000AF2D4F /* HUDViewTableViewCell.swift in Sources */,
				43A51E211EB6DBDD000736CC /* LoopChartsTableViewController.swift in Sources */,
				8968B1122408B3520074BB48 /* UIFont.swift in Sources */,
				438D42FB1D7D11A4003244B0 /* PredictionInputEffectTableViewCell.swift in Sources */,
				89A1B66E24ABFDF800117AC2 /* SupportedBolusVolumesUserInfo.swift in Sources */,
				C1C660D1252E4DD5009B5C32 /* LoopConstants.swift in Sources */,
				432E73CB1D24B3D6009AD15D /* RemoteDataServicesManager.swift in Sources */,
				C18913B52524F24C007B0683 /* DeviceDataManager+SimpleBolusViewModelDelegate.swift in Sources */,
				B40D07C7251A89D500C1C6D7 /* GlucoseDisplay.swift in Sources */,
				43C2FAE11EB656A500364AFF /* GlucoseEffectVelocity.swift in Sources */,
			);
			runOnlyForDeploymentPostprocessing = 0;
		};
		43A9437A1B926B7B0051FA24 /* Sources */ = {
			isa = PBXSourcesBuildPhase;
			buildActionMask = 2147483647;
			files = (
				894F6DDD243C0A2300CCE676 /* CarbAmountLabel.swift in Sources */,
				89A605E524327F45009C1096 /* DoseVolumeInput.swift in Sources */,
				4372E488213C862B0068E043 /* SampleValue.swift in Sources */,
				89A605EB243288E4009C1096 /* TopDownTriangle.swift in Sources */,
				4F2C15741E0209F500E160D4 /* NSTimeInterval.swift in Sources */,
				89F9119224358E2B00ECCAF3 /* CarbEntryInputMode.swift in Sources */,
				4FF4D1011E18375000846527 /* WatchContext.swift in Sources */,
				89FE21AD24AC57E30033F501 /* Collection.swift in Sources */,
				898ECA63218ABD21001E9D35 /* ComplicationChartManager.swift in Sources */,
				43A9438A1B926B7B0051FA24 /* NotificationController.swift in Sources */,
				439A7945211FE23A0041B75F /* NSUserActivity.swift in Sources */,
				43A943881B926B7B0051FA24 /* ExtensionDelegate.swift in Sources */,
				43511CEE220FC61700566C63 /* HUDRowController.swift in Sources */,
				892FB4CD22040104005293EC /* OverridePresetRow.swift in Sources */,
				4F75F00220FCFE8C00B5570E /* GlucoseChartScene.swift in Sources */,
				89E26800229267DF00A3F2AF /* Optional.swift in Sources */,
				4328E02F1CFBF81800E199AA /* WKInterfaceImage.swift in Sources */,
				89F9118F24352F1600ECCAF3 /* DigitalCrownRotation.swift in Sources */,
				4F2C15811E0495B200E160D4 /* WatchContext+WatchApp.swift in Sources */,
				4372E496213DCDD30068E043 /* GlucoseChartValueHashable.swift in Sources */,
				89E08FC6242E7506000D719B /* CarbAndDateInput.swift in Sources */,
				89E08FC8242E76E9000D719B /* AnyTransition.swift in Sources */,
				89A605E324327DFE009C1096 /* CarbAmountInput.swift in Sources */,
				898ECA61218ABD17001E9D35 /* GlucoseChartData.swift in Sources */,
				4344629820A8B2D700C4BE6F /* OSLog.swift in Sources */,
				4328E02A1CFBE2C500E199AA /* UIColor.swift in Sources */,
				4372E484213A63FB0068E043 /* ChartHUDController.swift in Sources */,
				895788AF242E69A2002CB114 /* BolusInput.swift in Sources */,
				894F6DDB243C07CF00CCE676 /* GramLabel.swift in Sources */,
				4345E40621F68E18009E00E5 /* CarbEntryListController.swift in Sources */,
				4FDDD23720DC51DF00D04B16 /* LoopDataManager.swift in Sources */,
				89E267FD2292456700A3F2AF /* FeatureFlags.swift in Sources */,
				898ECA60218ABD17001E9D35 /* GlucoseChartScaler.swift in Sources */,
				894F6DD9243C060600CCE676 /* ScalablePositionedText.swift in Sources */,
				89E08FC4242E73F0000D719B /* GramLabelPositionKey.swift in Sources */,
				4F82655020E69F9A0031A8F5 /* HUDInterfaceController.swift in Sources */,
				4372E492213D956C0068E043 /* GlucoseRangeSchedule.swift in Sources */,
				A9347F3324E7522900C99C34 /* WatchHistoricalCarbs.swift in Sources */,
				895788AD242E69A2002CB114 /* AbsorptionTimeSelection.swift in Sources */,
				89A605EF2432925D009C1096 /* CompletionCheckmark.swift in Sources */,
				89F9119624358E6900ECCAF3 /* BolusPickerValues.swift in Sources */,
				4328E02B1CFBE2C500E199AA /* WKAlertAction.swift in Sources */,
				4F7E8AC720E2AC0300AEA65E /* WatchPredictedGlucose.swift in Sources */,
				4344628E20A7ADD100C4BE6F /* UserDefaults+CGM.swift in Sources */,
				4F7E8AC520E2AB9600AEA65E /* Date.swift in Sources */,
				89F9119424358E4500ECCAF3 /* CarbAbsorptionTime.swift in Sources */,
				895788B1242E69A2002CB114 /* Color.swift in Sources */,
				89E08FC2242E73DC000D719B /* CarbAmountPositionKey.swift in Sources */,
				4F11D3C420DD881A006E072C /* WatchHistoricalGlucose.swift in Sources */,
				E98A55F724EEE1E10008715D /* OnOffSelectionView.swift in Sources */,
				89E08FCA242E7714000D719B /* UIFont.swift in Sources */,
				4328E0281CFBE2C500E199AA /* CLKComplicationTemplate.swift in Sources */,
				4328E01E1CFBE25F00E199AA /* CarbAndBolusFlowController.swift in Sources */,
				89E08FCC242E790C000D719B /* Comparable.swift in Sources */,
				432CF87520D8AC950066B889 /* NSUserDefaults+WatchApp.swift in Sources */,
				89A1B66F24ABFDF800117AC2 /* SupportedBolusVolumesUserInfo.swift in Sources */,
				43027F0F1DFE0EC900C51989 /* HKUnit.swift in Sources */,
				4344629220A7C19800C4BE6F /* ButtonGroup.swift in Sources */,
				89A605E924328862009C1096 /* Checkmark.swift in Sources */,
				891B508524342BE1005DA578 /* CarbAndBolusFlowViewModel.swift in Sources */,
				894F6DD7243C047300CCE676 /* View+Position.swift in Sources */,
				898ECA69218ABDA9001E9D35 /* CLKTextProvider+Compound.m in Sources */,
				4372E48C213CB6750068E043 /* Double.swift in Sources */,
				89A605ED24328972009C1096 /* BolusArrow.swift in Sources */,
				E98A55F924EEFC200008715D /* OnOffSelectionViewModel.swift in Sources */,
				892FB4CF220402C0005293EC /* OverrideSelectionController.swift in Sources */,
				89E08FD0242E8B2B000D719B /* BolusConfirmationView.swift in Sources */,
				43785E972120E4500057DED1 /* INRelevantShortcutStore+Loop.swift in Sources */,
				89A605E72432860C009C1096 /* PeriodicPublisher.swift in Sources */,
				895788AE242E69A2002CB114 /* CarbAndBolusFlow.swift in Sources */,
				89A605F12432BD18009C1096 /* BolusConfirmationVisual.swift in Sources */,
				898ECA65218ABD9B001E9D35 /* CGRect.swift in Sources */,
				43CB2B2B1D924D450079823D /* WCSession.swift in Sources */,
				4372E491213D05F90068E043 /* LoopSettingsUserInfo.swift in Sources */,
				4345E40421F68AD9009E00E5 /* TextRowController.swift in Sources */,
				43BFF0B51E45C1E700FF19A9 /* NumberFormatter.swift in Sources */,
				C1201E2D23ECDF3D002DA84A /* WatchContextRequestUserInfo.swift in Sources */,
				43A9438E1B926B7B0051FA24 /* ComplicationController.swift in Sources */,
				43517917230A0E1A0072ECC0 /* WKInterfaceLabel.swift in Sources */,
				A9347F3224E7522400C99C34 /* CarbBackfillRequestUserInfo.swift in Sources */,
				895788B3242E69A2002CB114 /* ActionButton.swift in Sources */,
				894F6DD3243BCBDB00CCE676 /* Environment+SizeClass.swift in Sources */,
				E98A55F524EEE15A0008715D /* OnOffSelectionController.swift in Sources */,
				4328E01A1CFBE1DA00E199AA /* ActionHUDController.swift in Sources */,
				4F11D3C320DD84DB006E072C /* GlucoseBackfillRequestUserInfo.swift in Sources */,
				435400351C9F878D00D5819C /* SetBolusUserInfo.swift in Sources */,
				895788B2242E69A2002CB114 /* CircularAccessoryButtonStyle.swift in Sources */,
			);
			runOnlyForDeploymentPostprocessing = 0;
		};
		43D9001F21EB209400AF44BF /* Sources */ = {
			isa = PBXSourcesBuildPhase;
			buildActionMask = 2147483647;
			files = (
				E9C00EF324C6222400628F35 /* LoopSettings.swift in Sources */,
				43C05CB821EBEA54006FB252 /* HKUnit.swift in Sources */,
				4345E3F421F036FC009E00E5 /* Result.swift in Sources */,
				C19E96E023D275FA003F79B0 /* LoopCompletionFreshness.swift in Sources */,
				43D9002021EB209400AF44BF /* NSTimeInterval.swift in Sources */,
				C16575762539FEF3004AE16E /* LoopCoreConstants.swift in Sources */,
				43C05CA921EB2B26006FB252 /* PersistenceController.swift in Sources */,
				A9CE912224CA032E00302A40 /* NSUserDefaults.swift in Sources */,
				43C05CAB21EB2B4A006FB252 /* NSBundle.swift in Sources */,
				43C05CC721EC2ABC006FB252 /* IdentifiableClass.swift in Sources */,
				4345E40221F67300009E00E5 /* PotentialCarbEntryUserInfo.swift in Sources */,
			);
			runOnlyForDeploymentPostprocessing = 0;
		};
		43D9FF9E21EA9A0C00AF44BF /* Sources */ = {
			isa = PBXSourcesBuildPhase;
			buildActionMask = 2147483647;
			files = (
				43C05CBD21EBF77D006FB252 /* LessonsViewController.swift in Sources */,
				43C05CB621EBE321006FB252 /* NSTimeInterval.swift in Sources */,
				43C5F25A222C921B00905D10 /* OSLog.swift in Sources */,
				43C05CB521EBE274006FB252 /* Date.swift in Sources */,
				43D9F82421EFF1AB000578CD /* LessonResultsViewController.swift in Sources */,
				43C728F9222A448700C62969 /* DayCalculator.swift in Sources */,
				4345E3FA21F0473B009E00E5 /* TextCell.swift in Sources */,
				43C728F5222266F000C62969 /* ModalDayLesson.swift in Sources */,
				43D9F81821EC51CC000578CD /* DateEntry.swift in Sources */,
				43D9FFC021EAB22E00AF44BF /* DataManager.swift in Sources */,
				43C05CB121EBBDB9006FB252 /* TimeInRangeLesson.swift in Sources */,
				43C728F72222700000C62969 /* DateIntervalEntry.swift in Sources */,
				43D9F81E21EF0609000578CD /* NumberRangeEntry.swift in Sources */,
				43C05CCA21EC382B006FB252 /* NumberEntry.swift in Sources */,
				4345E3FE21F04A50009E00E5 /* DateIntervalFormatter.swift in Sources */,
				43C5F257222C7B7200905D10 /* TimeComponents.swift in Sources */,
				4345E3F821F03D2A009E00E5 /* DatesAndNumberCell.swift in Sources */,
				43D9F82221EF0A7A000578CD /* QuantityRangeEntry.swift in Sources */,
				43D9F81A21EC593C000578CD /* UITableViewCell.swift in Sources */,
				43D9F82021EF0906000578CD /* NSNumber.swift in Sources */,
				43C05CC221EC06E4006FB252 /* LessonConfigurationViewController.swift in Sources */,
				43C05CC621EC29E7006FB252 /* TextFieldTableViewCell.swift in Sources */,
				43C05CC021EBFFA4006FB252 /* Lesson.swift in Sources */,
				C1814B86225E507C008D2D8E /* Sequence.swift in Sources */,
				43C5F258222C7BD400905D10 /* AppDelegate.swift in Sources */,
			);
			runOnlyForDeploymentPostprocessing = 0;
		};
		43D9FFCB21EAE05D00AF44BF /* Sources */ = {
			isa = PBXSourcesBuildPhase;
			buildActionMask = 2147483647;
			files = (
				E9C00EF224C6221B00628F35 /* LoopSettings.swift in Sources */,
				43C05CB921EBEA54006FB252 /* HKUnit.swift in Sources */,
				4345E3F521F036FC009E00E5 /* Result.swift in Sources */,
				C19E96DF23D275F8003F79B0 /* LoopCompletionFreshness.swift in Sources */,
				43D9FFFB21EAF3D300AF44BF /* NSTimeInterval.swift in Sources */,
				C16575752539FD60004AE16E /* LoopCoreConstants.swift in Sources */,
				43C05CA821EB2B26006FB252 /* PersistenceController.swift in Sources */,
				43C05CAA21EB2B49006FB252 /* NSBundle.swift in Sources */,
				43C05CC821EC2ABC006FB252 /* IdentifiableClass.swift in Sources */,
				43C05CAD21EB2BBF006FB252 /* NSUserDefaults.swift in Sources */,
				4345E40121F67300009E00E5 /* PotentialCarbEntryUserInfo.swift in Sources */,
			);
			runOnlyForDeploymentPostprocessing = 0;
		};
		43E2D8CD1D20BF42004DA55F /* Sources */ = {
			isa = PBXSourcesBuildPhase;
			buildActionMask = 2147483647;
			files = (
				43947D731F529FAA00A07D31 /* GlucoseRangeSchedule.swift in Sources */,
				43E2D8DC1D20C049004DA55F /* DoseMath.swift in Sources */,
				43E2D8DB1D20C03B004DA55F /* NSTimeInterval.swift in Sources */,
				43E2D8D41D20BF42004DA55F /* DoseMathTests.swift in Sources */,
				C11C87DE1E21EAAD00BB71D3 /* HKUnit.swift in Sources */,
				C13BAD941E8009B000050CB5 /* NumberFormatter.swift in Sources */,
				C17824A61E1AF91F00D9D25C /* ManualBolusRecommendation.swift in Sources */,
			);
			runOnlyForDeploymentPostprocessing = 0;
		};
		43E2D9071D20C581004DA55F /* Sources */ = {
			isa = PBXSourcesBuildPhase;
			buildActionMask = 2147483647;
			files = (
				A9DF02CB24F72B9E00B7C988 /* CriticalEventLogTests.swift in Sources */,
				B44251B3252350CE00605937 /* ChartAxisValuesStaticGeneratorTests.swift in Sources */,
				1D80313D24746274002810DF /* AlertStoreTests.swift in Sources */,
				C1777A6625A125F100595963 /* LoggedDoseViewModelTests.swift in Sources */,
				A9A63F8E246B271600588D5B /* NSTimeInterval.swift in Sources */,
				A9DFAFB324F0415E00950D1E /* CarbBackfillRequestUserInfoTests.swift in Sources */,
				A963B27A252CEBAE0062AA12 /* SetBolusUserInfoTests.swift in Sources */,
				A985464D251448300099C1A6 /* OutputStreamTests.swift in Sources */,
				A9A63F8D246B261100588D5B /* DosingDecisionStoreTests.swift in Sources */,
				A9E6DFEF246A0474005B1A1C /* LoopErrorTests.swift in Sources */,
				B44251B62523578300605937 /* PredictedGlucoseChartTests.swift in Sources */,
				A9DFAFB524F048A000950D1E /* WatchHistoricalCarbsTests.swift in Sources */,
				C16575732538AFF6004AE16E /* CGMStalenessMonitorTests.swift in Sources */,
				A9E6DFEA246A0448005B1A1C /* PumpManagerErrorTests.swift in Sources */,
				A9DF02CD24F72BC800B7C988 /* PersistenceControllerTestCase.swift in Sources */,
				1DA7A84424477698008257F0 /* InAppModalAlertPresenterTests.swift in Sources */,
				E93E86A824DDCC4400FF40C8 /* MockDoseStore.swift in Sources */,
				E98A55F124EDD85E0008715D /* MockDosingDecisionStore.swift in Sources */,
				8968B114240C55F10074BB48 /* LoopSettingsTests.swift in Sources */,
				A9F5F1F5251050EC00E7C8A4 /* ZipArchiveTests.swift in Sources */,
				B4CAD8792549D2540057946B /* LoopCompletionFreshnessTests.swift in Sources */,
				1D8D55BC252274650044DBB6 /* BolusEntryViewModelTests.swift in Sources */,
				A91E4C2124F867A700BE9213 /* StoredAlertTests.swift in Sources */,
				1DA7A84224476EAD008257F0 /* AlertManagerTests.swift in Sources */,
				A91E4C2324F86F1000BE9213 /* CriticalEventLogExportManagerTests.swift in Sources */,
				E9C58A7324DB4A2700487A17 /* LoopDataManagerTests.swift in Sources */,
				E98A55F324EDD9530008715D /* MockSettingsStore.swift in Sources */,
				C165756F2534C468004AE16E /* SimpleBolusViewModelTests.swift in Sources */,
				A9E6DFE6246A042E005B1A1C /* CarbStoreTests.swift in Sources */,
				A9DAE7D02332D77F006AE942 /* LoopTests.swift in Sources */,
				B4FACBB12541FAB700199981 /* LoopSettingsAlerterTests.swift in Sources */,
				E93E86B024DDE1BD00FF40C8 /* MockGlucoseStore.swift in Sources */,
				1DFE9E172447B6270082C280 /* UserNotificationAlertPresenterTests.swift in Sources */,
				B4BC56382518DEA900373647 /* CGMStatusHUDViewModelTests.swift in Sources */,
				A9E6DFE8246A043D005B1A1C /* DoseStoreTests.swift in Sources */,
				C1900900252271BB00721625 /* SimpleBolusCalculatorTests.swift in Sources */,
				A9C1719725366F780053BCBD /* WatchHistoricalGlucoseTest.swift in Sources */,
				E93E86B224DDE21D00FF40C8 /* MockCarbStore.swift in Sources */,
			);
			runOnlyForDeploymentPostprocessing = 0;
		};
		4F70C1D81DE8DCA7006380B7 /* Sources */ = {
			isa = PBXSourcesBuildPhase;
			buildActionMask = 2147483647;
			files = (
				43FCEEB1221A863E0013DD30 /* StatusChartsManager.swift in Sources */,
				43C05CAC21EB2B8B006FB252 /* NSBundle.swift in Sources */,
				4FAC02541E22F6B20087A773 /* NSTimeInterval.swift in Sources */,
				4F2C15831E0757E600E160D4 /* HKUnit.swift in Sources */,
				C1FB4290217922A100FAB378 /* PumpManagerUI.swift in Sources */,
				1D4990E824A25931005CC357 /* FeatureFlags.swift in Sources */,
				C1FB428D21791D2500FAB378 /* PumpManager.swift in Sources */,
				43E93FB51E4675E800EAB8DB /* NumberFormatter.swift in Sources */,
				4345E3FB21F04911009E00E5 /* UIColor+HIG.swift in Sources */,
				43BFF0CD1E466C8400FF19A9 /* StateColorPalette.swift in Sources */,
				4FC8C8021DEB943800A1452E /* NSUserDefaults+StatusExtension.swift in Sources */,
				C136AA2423109CC6008A320D /* PluginManager.swift in Sources */,
				4F70C2121DE900EA006380B7 /* StatusExtensionContext.swift in Sources */,
				4F70C1E11DE8DCA7006380B7 /* StatusViewController.swift in Sources */,
			);
			runOnlyForDeploymentPostprocessing = 0;
		};
		4F7528861DFE1DC600C322D6 /* Sources */ = {
			isa = PBXSourcesBuildPhase;
			buildActionMask = 2147483647;
			files = (
				4FB76FB91E8C42B000B39636 /* CollectionType.swift in Sources */,
				B47A791C2508009E006C0E11 /* ChartAxisValuesStaticGenerator.swift in Sources */,
				7D23667D21250C7E0028B67D /* LocalizedString.swift in Sources */,
				43FCEEBD22212DD50013DD30 /* PredictedGlucoseChart.swift in Sources */,
				436961911F19D11E00447E89 /* ChartPointsContextFillLayer.swift in Sources */,
				4FF4D0F81E1725B000846527 /* NibLoadable.swift in Sources */,
				4326BA641F3A44D9007CCAD4 /* ChartLineModel.swift in Sources */,
				4374B5F0209D857E00D17AA8 /* OSLog.swift in Sources */,
				B4E96D4F248A6E20002DABAD /* CGMStatusHUDView.swift in Sources */,
				B4E96D4B248A6B6E002DABAD /* DeviceStatusHUDView.swift in Sources */,
				43FCEEB3221BC3B60013DD30 /* DoseChart.swift in Sources */,
				4F7528AA1DFE215100C322D6 /* HKUnit.swift in Sources */,
				4FB76FB61E8C426900B39636 /* ChartPointsTouchHighlightLayerViewCache.swift in Sources */,
				B490A03F24D0550F00F509FA /* GlucoseRangeCategory.swift in Sources */,
				4F2C15931E09BF2C00E160D4 /* HUDView.swift in Sources */,
				43BFF0B71E45C20C00FF19A9 /* NumberFormatter.swift in Sources */,
				B43DA44124D9C12100CAFF4E /* DismissibleHostingController.swift in Sources */,
				4F7528A51DFE208C00C322D6 /* NSTimeInterval.swift in Sources */,
				A9C62D8E2331708700535612 /* AuthenticationTableViewCell+NibLoadable.swift in Sources */,
				B490A04324D055D900F509FA /* DeviceStatusHighlight.swift in Sources */,
				B4AC0D3F24B9005300CDB0A1 /* UIImage.swift in Sources */,
				4FB76FB31E8C3EE400B39636 /* ChartAxisValueDoubleLog.swift in Sources */,
				43F1C31A1F5DC87700395429 /* ChartPoint.swift in Sources */,
				B4E96D5B248A8229002DABAD /* StatusBarHUDView.swift in Sources */,
				4F7528A11DFE200B00C322D6 /* BasalStateView.swift in Sources */,
				43FCEEAB221A61B40013DD30 /* IOBChart.swift in Sources */,
				43BFF0C61E465A4400FF19A9 /* UIColor+HIG.swift in Sources */,
				43FCEEBB22211C860013DD30 /* CarbEffectChart.swift in Sources */,
				4F7528A01DFE1F9D00C322D6 /* LoopStateView.swift in Sources */,
				B491B0A324D0B66D004CBE8F /* Color.swift in Sources */,
				B4D620D424D9EDB900043B3C /* GuidanceColors.swift in Sources */,
				B48B0BAC24900093009A48DE /* PumpStatusHUDView.swift in Sources */,
				B491B0A424D0B675004CBE8F /* UIColor.swift in Sources */,
				C1AD4200256D61E500164DDD /* Comparable.swift in Sources */,
				43FCEEAD221A66780013DD30 /* DateFormatter.swift in Sources */,
				1DB1CA4D24A55F0000B3B94C /* Image.swift in Sources */,
				B4E96D55248A7509002DABAD /* GlucoseTrendHUDView.swift in Sources */,
				C19F48742560ABFB003632D7 /* NSBundle.swift in Sources */,
				4FB76FB51E8C41E200B39636 /* ChartPointsScatterDownTrianglesLayer.swift in Sources */,
				43FCEEAF221A67A70013DD30 /* NumberFormatter+Charts.swift in Sources */,
				4F75289A1DFE1F6000C322D6 /* BasalRateHUDView.swift in Sources */,
				B490A04124D0559D00F509FA /* DeviceLifecycleProgressState.swift in Sources */,
				4F75289C1DFE1F6000C322D6 /* GlucoseHUDView.swift in Sources */,
				B4E96D53248A7386002DABAD /* GlucoseValueHUDView.swift in Sources */,
				4FB76FB81E8C429D00B39636 /* CGPoint.swift in Sources */,
				B4E96D57248A7B0F002DABAD /* StatusHighlightHUDView.swift in Sources */,
				43FCEEB5221BCA020013DD30 /* COBChart.swift in Sources */,
				B42C951424A3C76000857C73 /* CGMStatusHUDViewModel.swift in Sources */,
				C1657578253A0021004AE16E /* ChartConstants.swift in Sources */,
				4F75289E1DFE1F6000C322D6 /* LoopCompletionHUDView.swift in Sources */,
			);
			runOnlyForDeploymentPostprocessing = 0;
		};
		E9B07F78253BBA6500BAD8F8 /* Sources */ = {
			isa = PBXSourcesBuildPhase;
			buildActionMask = 2147483647;
			files = (
				E942DE96253BE68F00AC532D /* NSBundle.swift in Sources */,
				E9B08021253BBDE900BAD8F8 /* IntentExtensionInfo.swift in Sources */,
				E9B07FEE253BBC7100BAD8F8 /* OverrideIntentHandler.swift in Sources */,
				E942DE9F253BE6A900AC532D /* NSTimeInterval.swift in Sources */,
				E9B08016253BBD7300BAD8F8 /* UserDefaults+LoopIntents.swift in Sources */,
				E942DF34253BF87F00AC532D /* Intents.intentdefinition in Sources */,
				E9B07F7F253BBA6500BAD8F8 /* IntentHandler.swift in Sources */,
			);
			runOnlyForDeploymentPostprocessing = 0;
		};
/* End PBXSourcesBuildPhase section */

/* Begin PBXTargetDependency section */
		43A943811B926B7B0051FA24 /* PBXTargetDependency */ = {
			isa = PBXTargetDependency;
			target = 43A9437D1B926B7B0051FA24 /* WatchApp Extension */;
			targetProxy = 43A943801B926B7B0051FA24 /* PBXContainerItemProxy */;
		};
		43A943931B926B7B0051FA24 /* PBXTargetDependency */ = {
			isa = PBXTargetDependency;
			target = 43A943711B926B7B0051FA24 /* WatchApp */;
			targetProxy = 43A943921B926B7B0051FA24 /* PBXContainerItemProxy */;
		};
		43D9000D21EB0BEA00AF44BF /* PBXTargetDependency */ = {
			isa = PBXTargetDependency;
			target = 43D9FFCE21EAE05D00AF44BF /* LoopCore */;
			targetProxy = 43D9000C21EB0BEA00AF44BF /* PBXContainerItemProxy */;
		};
		43D9001321EB137A00AF44BF /* PBXTargetDependency */ = {
			isa = PBXTargetDependency;
			target = 43D9FFCE21EAE05D00AF44BF /* LoopCore */;
			targetProxy = 43D9001221EB137A00AF44BF /* PBXContainerItemProxy */;
		};
		43D9FFBA21EA9CA400AF44BF /* PBXTargetDependency */ = {
			isa = PBXTargetDependency;
			target = 4F75288A1DFE1DC600C322D6 /* LoopUI */;
			targetProxy = 43D9FFB921EA9CA400AF44BF /* PBXContainerItemProxy */;
		};
		43D9FFD521EAE05D00AF44BF /* PBXTargetDependency */ = {
			isa = PBXTargetDependency;
			target = 43D9FFCE21EAE05D00AF44BF /* LoopCore */;
			targetProxy = 43D9FFD421EAE05D00AF44BF /* PBXContainerItemProxy */;
		};
		43E2D9111D20C581004DA55F /* PBXTargetDependency */ = {
			isa = PBXTargetDependency;
			target = 43776F8B1B8022E90074EA36 /* Loop */;
			targetProxy = 43E2D9101D20C581004DA55F /* PBXContainerItemProxy */;
		};
		4F70C1E71DE8DCA7006380B7 /* PBXTargetDependency */ = {
			isa = PBXTargetDependency;
			target = 4F70C1DB1DE8DCA7006380B7 /* Loop Status Extension */;
			targetProxy = 4F70C1E61DE8DCA7006380B7 /* PBXContainerItemProxy */;
		};
		4F7528971DFE1ED400C322D6 /* PBXTargetDependency */ = {
			isa = PBXTargetDependency;
			target = 4F75288A1DFE1DC600C322D6 /* LoopUI */;
			targetProxy = 4F7528961DFE1ED400C322D6 /* PBXContainerItemProxy */;
		};
		4F7528991DFE1ED800C322D6 /* PBXTargetDependency */ = {
			isa = PBXTargetDependency;
			target = 4F75288A1DFE1DC600C322D6 /* LoopUI */;
			targetProxy = 4F7528981DFE1ED800C322D6 /* PBXContainerItemProxy */;
		};
		A942E445225FD97F00DD4980 /* PBXTargetDependency */ = {
			isa = PBXTargetDependency;
			target = 43D9FFCE21EAE05D00AF44BF /* LoopCore */;
			targetProxy = A942E444225FD97F00DD4980 /* PBXContainerItemProxy */;
		};
		A942E447225FD9A300DD4980 /* PBXTargetDependency */ = {
			isa = PBXTargetDependency;
			target = 43D9FFCE21EAE05D00AF44BF /* LoopCore */;
			targetProxy = A942E446225FD9A300DD4980 /* PBXContainerItemProxy */;
		};
		C117ED71232EDB3200DA57CD /* PBXTargetDependency */ = {
			isa = PBXTargetDependency;
			target = 43D9001A21EB209400AF44BF /* LoopCore-watchOS */;
			targetProxy = C117ED70232EDB3200DA57CD /* PBXContainerItemProxy */;
		};
		E9B07F93253BBA6500BAD8F8 /* PBXTargetDependency */ = {
			isa = PBXTargetDependency;
			target = E9B07F7B253BBA6500BAD8F8 /* Loop Intent Extension */;
			targetProxy = E9B07F92253BBA6500BAD8F8 /* PBXContainerItemProxy */;
		};
/* End PBXTargetDependency section */

/* Begin PBXVariantGroup section */
		43776F951B8022E90074EA36 /* Main.storyboard */ = {
			isa = PBXVariantGroup;
			children = (
				43776F961B8022E90074EA36 /* Base */,
				7DD382771F8DBFC60071272B /* es */,
				7D68AAAA1FE2DB0A00522C49 /* ru */,
				7D23668521250D180028B67D /* fr */,
				7D23669521250D220028B67D /* de */,
				7D2366A521250D2C0028B67D /* zh-Hans */,
				7D2366B721250D360028B67D /* it */,
				7D2366C521250D3F0028B67D /* nl */,
				7D2366D521250D4A0028B67D /* nb */,
				7D199D93212A067600241026 /* pl */,
				7D9BEED72335A489005DCFD6 /* en */,
				7D9BEF152335EC4B005DCFD6 /* ja */,
				7D9BEF2B2335EC59005DCFD6 /* pt-BR */,
				7D9BEF412335EC62005DCFD6 /* vi */,
				7D9BEF572335EC6E005DCFD6 /* da */,
				7D9BEF6D2335EC7D005DCFD6 /* sv */,
				7D9BEF832335EC8B005DCFD6 /* fi */,
				7D9BF13B23370E8B005DCFD6 /* ro */,
			);
			name = Main.storyboard;
			sourceTree = "<group>";
		};
		43776F9A1B8022E90074EA36 /* LaunchScreen.storyboard */ = {
			isa = PBXVariantGroup;
			children = (
				43776F9B1B8022E90074EA36 /* Base */,
			);
			name = LaunchScreen.storyboard;
			sourceTree = "<group>";
		};
		43785E9B2120E7060057DED1 /* Intents.intentdefinition */ = {
			isa = PBXVariantGroup;
			children = (
				43785E9A2120E7060057DED1 /* Base */,
				43785E9F2122774A0057DED1 /* es */,
				43785EA12122774B0057DED1 /* ru */,
				43C98058212A799E003B5D17 /* en */,
				C12CB9AC23106A3C00F84978 /* it */,
				C12CB9AE23106A5C00F84978 /* fr */,
				C12CB9B023106A5F00F84978 /* de */,
				C12CB9B223106A6000F84978 /* zh-Hans */,
				C12CB9B423106A6100F84978 /* nl */,
				C12CB9B623106A6200F84978 /* nb */,
				C12CB9B823106A6300F84978 /* pl */,
				7D9BEF132335EC4B005DCFD6 /* ja */,
				7D9BEF292335EC58005DCFD6 /* pt-BR */,
				7D9BEF3F2335EC62005DCFD6 /* vi */,
				7D9BEF552335EC6E005DCFD6 /* da */,
				7D9BEF6B2335EC7D005DCFD6 /* sv */,
				7D9BEF812335EC8B005DCFD6 /* fi */,
				7D9BF13A23370E8B005DCFD6 /* ro */,
			);
			name = Intents.intentdefinition;
			sourceTree = "<group>";
		};
		43A943741B926B7B0051FA24 /* Interface.storyboard */ = {
			isa = PBXVariantGroup;
			children = (
				43A943751B926B7B0051FA24 /* Base */,
				7DD382791F8DBFC60071272B /* es */,
				7D68AAAC1FE2DB0A00522C49 /* ru */,
				7D23668721250D180028B67D /* fr */,
				7D23669721250D230028B67D /* de */,
				7D2366A721250D2C0028B67D /* zh-Hans */,
				7D2366B421250D350028B67D /* it */,
				7D2366C721250D3F0028B67D /* nl */,
				7D2366D721250D4A0028B67D /* nb */,
				7D199D95212A067600241026 /* pl */,
				7D9BEEDD2335A5CC005DCFD6 /* en */,
				7D9BEF172335EC4C005DCFD6 /* ja */,
				7D9BEF2D2335EC59005DCFD6 /* pt-BR */,
				7D9BEF432335EC62005DCFD6 /* vi */,
				7D9BEF592335EC6E005DCFD6 /* da */,
				7D9BEF6F2335EC7D005DCFD6 /* sv */,
				7D9BEF852335EC8B005DCFD6 /* fi */,
				7D9BF13D23370E8B005DCFD6 /* ro */,
			);
			name = Interface.storyboard;
			sourceTree = "<group>";
		};
		43D9FFA821EA9A0C00AF44BF /* Main.storyboard */ = {
			isa = PBXVariantGroup;
			children = (
				43D9FFA921EA9A0C00AF44BF /* Base */,
				7D9BEF002335D67D005DCFD6 /* en */,
				7D9BEF022335D687005DCFD6 /* zh-Hans */,
				7D9BEF042335D68A005DCFD6 /* nl */,
				7D9BEF062335D68C005DCFD6 /* fr */,
				7D9BEF082335D68D005DCFD6 /* de */,
				7D9BEF0A2335D68F005DCFD6 /* it */,
				7D9BEF0C2335D690005DCFD6 /* nb */,
				7D9BEF0E2335D691005DCFD6 /* pl */,
				7D9BEF102335D693005DCFD6 /* ru */,
				7D9BEF122335D694005DCFD6 /* es */,
				7D9BEF182335EC4C005DCFD6 /* ja */,
				7D9BEF2E2335EC59005DCFD6 /* pt-BR */,
				7D9BEF442335EC62005DCFD6 /* vi */,
				7D9BEF5A2335EC6E005DCFD6 /* da */,
				7D9BEF702335EC7D005DCFD6 /* sv */,
				7D9BEF862335EC8B005DCFD6 /* fi */,
				7D9BF13E23370E8C005DCFD6 /* ro */,
			);
			name = Main.storyboard;
			sourceTree = "<group>";
		};
		43D9FFAD21EA9A0F00AF44BF /* LaunchScreen.storyboard */ = {
			isa = PBXVariantGroup;
			children = (
				43D9FFAE21EA9A0F00AF44BF /* Base */,
			);
			name = LaunchScreen.storyboard;
			sourceTree = "<group>";
		};
		4F70C1E21DE8DCA7006380B7 /* MainInterface.storyboard */ = {
			isa = PBXVariantGroup;
			children = (
				4F70C1E31DE8DCA7006380B7 /* Base */,
				7DD382781F8DBFC60071272B /* es */,
				7D68AAAB1FE2DB0A00522C49 /* ru */,
				7D23668621250D180028B67D /* fr */,
				7D23669621250D230028B67D /* de */,
				7D2366A621250D2C0028B67D /* zh-Hans */,
				7D2366B821250D360028B67D /* it */,
				7D2366C621250D3F0028B67D /* nl */,
				7D2366D621250D4A0028B67D /* nb */,
				7D199D94212A067600241026 /* pl */,
				7D9BEEDA2335A522005DCFD6 /* en */,
				7D9BEF162335EC4B005DCFD6 /* ja */,
				7D9BEF2C2335EC59005DCFD6 /* pt-BR */,
				7D9BEF422335EC62005DCFD6 /* vi */,
				7D9BEF582335EC6E005DCFD6 /* da */,
				7D9BEF6E2335EC7D005DCFD6 /* sv */,
				7D9BEF842335EC8B005DCFD6 /* fi */,
				7D9BF13C23370E8B005DCFD6 /* ro */,
			);
			name = MainInterface.storyboard;
			sourceTree = "<group>";
		};
		7D7076371FE06EDE004AC8EA /* Localizable.strings */ = {
			isa = PBXVariantGroup;
			children = (
				7D7076361FE06EDE004AC8EA /* es */,
				7D68AAAD1FE2E8D400522C49 /* ru */,
				7D23667821250C2D0028B67D /* Base */,
				7D23668B21250D180028B67D /* fr */,
				7D23669B21250D230028B67D /* de */,
				7D2366AB21250D2D0028B67D /* zh-Hans */,
				7D2366BC21250D360028B67D /* it */,
				7D2366CB21250D400028B67D /* nl */,
				7D2366DB21250D4A0028B67D /* nb */,
				7D199D99212A067600241026 /* pl */,
				7D9BEED82335A4F7005DCFD6 /* en */,
				7D9BEF1E2335EC4D005DCFD6 /* ja */,
				7D9BEF342335EC59005DCFD6 /* pt-BR */,
				7D9BEF4A2335EC63005DCFD6 /* vi */,
				7D9BEF602335EC6F005DCFD6 /* da */,
				7D9BEF762335EC7D005DCFD6 /* sv */,
				7D9BEF8C2335EC8C005DCFD6 /* fi */,
				7D9BF14223370E8C005DCFD6 /* ro */,
			);
			name = Localizable.strings;
			sourceTree = "<group>";
		};
		7D7076471FE06EE0004AC8EA /* InfoPlist.strings */ = {
			isa = PBXVariantGroup;
			children = (
				7D23667A21250C480028B67D /* Base */,
			);
			name = InfoPlist.strings;
			sourceTree = "<group>";
		};
		7D70764C1FE06EE1004AC8EA /* Localizable.strings */ = {
			isa = PBXVariantGroup;
			children = (
				7D70764B1FE06EE1004AC8EA /* es */,
				7D68AAB31FE2E8D500522C49 /* ru */,
				7D23667921250C440028B67D /* Base */,
				7D23668C21250D190028B67D /* fr */,
				7D23669C21250D230028B67D /* de */,
				7D2366AC21250D2D0028B67D /* zh-Hans */,
				7D2366BD21250D360028B67D /* it */,
				7D2366CC21250D400028B67D /* nl */,
				7D2366DC21250D4B0028B67D /* nb */,
				7D199D9A212A067600241026 /* pl */,
				7D9BEEDB2335A587005DCFD6 /* en */,
				7D9BEF1F2335EC4D005DCFD6 /* ja */,
				7D9BEF352335EC59005DCFD6 /* pt-BR */,
				7D9BEF4B2335EC63005DCFD6 /* vi */,
				7D9BEF612335EC6F005DCFD6 /* da */,
				7D9BEF772335EC7E005DCFD6 /* sv */,
				7D9BEF8D2335EC8C005DCFD6 /* fi */,
				7D9BF14323370E8C005DCFD6 /* ro */,
			);
			name = Localizable.strings;
			sourceTree = "<group>";
		};
		7D7076511FE06EE1004AC8EA /* InfoPlist.strings */ = {
			isa = PBXVariantGroup;
			children = (
				7D68AAB41FE2E8D600522C49 /* ru */,
				7D23667621250BF70028B67D /* Base */,
				7D23668921250D180028B67D /* fr */,
				7D23669921250D230028B67D /* de */,
				7D2366A921250D2C0028B67D /* zh-Hans */,
				7D2366BA21250D360028B67D /* it */,
				7D2366C921250D400028B67D /* nl */,
				7D2366D921250D4A0028B67D /* nb */,
				7D199D97212A067600241026 /* pl */,
				7D9BEED52335A3CB005DCFD6 /* en */,
				7D9BEF1C2335EC4C005DCFD6 /* ja */,
				7D9BEF322335EC59005DCFD6 /* pt-BR */,
				7D9BEF5E2335EC6F005DCFD6 /* da */,
				7D9BEF8A2335EC8C005DCFD6 /* fi */,
				7D9BEF98233600D6005DCFD6 /* es */,
				7D9BEF99233600D8005DCFD6 /* sv */,
				7D9BEF9A233600D9005DCFD6 /* vi */,
				7D9BF14123370E8C005DCFD6 /* ro */,
			);
			name = InfoPlist.strings;
			sourceTree = "<group>";
		};
		7D70765B1FE06EE2004AC8EA /* Localizable.strings */ = {
			isa = PBXVariantGroup;
			children = (
				7D70765A1FE06EE2004AC8EA /* es */,
				7D68AAB61FE2E8D600522C49 /* ru */,
				7D23668321250CFB0028B67D /* Base */,
				7D23669321250D190028B67D /* fr */,
				7D2366A321250D240028B67D /* de */,
				7D2366B321250D2D0028B67D /* zh-Hans */,
				7D2366C321250D370028B67D /* it */,
				7D2366D321250D410028B67D /* nl */,
				7D2366E321250D4B0028B67D /* nb */,
				7D199DA2212A067700241026 /* pl */,
				7D9BEF272335EC4E005DCFD6 /* ja */,
				7D9BEF3D2335EC5A005DCFD6 /* pt-BR */,
				7D9BEF532335EC63005DCFD6 /* vi */,
				7D9BEF692335EC70005DCFD6 /* da */,
				7D9BEF7F2335EC7E005DCFD6 /* sv */,
				7D9BEF952335EC8D005DCFD6 /* fi */,
				7D9BF14523370E8D005DCFD6 /* ro */,
			);
			name = Localizable.strings;
			sourceTree = "<group>";
		};
		7D7076601FE06EE3004AC8EA /* Localizable.strings */ = {
			isa = PBXVariantGroup;
			children = (
				7D70765F1FE06EE3004AC8EA /* es */,
				7D68AAB71FE2E8D600522C49 /* ru */,
				7D23667F21250CB80028B67D /* Base */,
				7D23668F21250D190028B67D /* fr */,
				7D23669F21250D240028B67D /* de */,
				7D2366AF21250D2D0028B67D /* zh-Hans */,
				7D2366BF21250D370028B67D /* it */,
				7D2366CF21250D400028B67D /* nl */,
				7D2366DF21250D4B0028B67D /* nb */,
				7D199D9D212A067700241026 /* pl */,
				7D9BEEDE2335A5F7005DCFD6 /* en */,
				7D9BEF222335EC4D005DCFD6 /* ja */,
				7D9BEF382335EC5A005DCFD6 /* pt-BR */,
				7D9BEF4E2335EC63005DCFD6 /* vi */,
				7D9BEF642335EC6F005DCFD6 /* da */,
				7D9BEF7A2335EC7E005DCFD6 /* sv */,
				7D9BEF902335EC8C005DCFD6 /* fi */,
				7D9BF14423370E8D005DCFD6 /* ro */,
			);
			name = Localizable.strings;
			sourceTree = "<group>";
		};
		7D7076651FE06EE4004AC8EA /* Localizable.strings */ = {
			isa = PBXVariantGroup;
			children = (
				7D7076641FE06EE4004AC8EA /* es */,
				7D68AAB81FE2E8D700522C49 /* ru */,
				7D23667521250BE30028B67D /* Base */,
				7D23668821250D180028B67D /* fr */,
				7D23669821250D230028B67D /* de */,
				7D2366A821250D2C0028B67D /* zh-Hans */,
				7D2366B921250D360028B67D /* it */,
				7D2366C821250D400028B67D /* nl */,
				7D2366D821250D4A0028B67D /* nb */,
				7D199D96212A067600241026 /* pl */,
				7D9BEF1B2335EC4C005DCFD6 /* ja */,
				7D9BEF312335EC59005DCFD6 /* pt-BR */,
				7D9BEF472335EC62005DCFD6 /* vi */,
				7D9BEF5D2335EC6F005DCFD6 /* da */,
				7D9BEF732335EC7D005DCFD6 /* sv */,
				7D9BEF892335EC8C005DCFD6 /* fi */,
				7D9BEF972335F667005DCFD6 /* en */,
				7D9BF14023370E8C005DCFD6 /* ro */,
			);
			name = Localizable.strings;
			sourceTree = "<group>";
		};
		7D9BEEE72335A6B3005DCFD6 /* Localizable.strings */ = {
			isa = PBXVariantGroup;
			children = (
				7D9BEEE62335A6B3005DCFD6 /* en */,
				7D9BEEE82335A6B9005DCFD6 /* zh-Hans */,
				7D9BEEE92335A6BB005DCFD6 /* nl */,
				7D9BEEEA2335A6BC005DCFD6 /* fr */,
				7D9BEEEB2335A6BD005DCFD6 /* de */,
				7D9BEEEC2335A6BE005DCFD6 /* it */,
				7D9BEEED2335A6BF005DCFD6 /* nb */,
				7D9BEEEE2335A6BF005DCFD6 /* pl */,
				7D9BEEEF2335A6C0005DCFD6 /* ru */,
				7D9BEEF02335A6C1005DCFD6 /* es */,
				7D9BEF282335EC4E005DCFD6 /* ja */,
				7D9BEF3E2335EC5A005DCFD6 /* pt-BR */,
				7D9BEF542335EC64005DCFD6 /* vi */,
				7D9BEF6A2335EC70005DCFD6 /* da */,
				7D9BEF802335EC7E005DCFD6 /* sv */,
				7D9BEF962335EC8D005DCFD6 /* fi */,
				7D9BF14623370E8D005DCFD6 /* ro */,
			);
			name = Localizable.strings;
			sourceTree = "<group>";
		};
		7D9BEEF52335CF8D005DCFD6 /* Localizable.strings */ = {
			isa = PBXVariantGroup;
			children = (
				7D9BEEF42335CF8D005DCFD6 /* en */,
				7D9BEEF62335CF90005DCFD6 /* zh-Hans */,
				7D9BEEF72335CF91005DCFD6 /* nl */,
				7D9BEEF82335CF93005DCFD6 /* fr */,
				7D9BEEF92335CF93005DCFD6 /* de */,
				7D9BEEFA2335CF94005DCFD6 /* it */,
				7D9BEEFB2335CF95005DCFD6 /* nb */,
				7D9BEEFC2335CF96005DCFD6 /* pl */,
				7D9BEEFD2335CF97005DCFD6 /* ru */,
				7D9BEEFE2335CF97005DCFD6 /* es */,
				7D9BEF1A2335EC4C005DCFD6 /* ja */,
				7D9BEF302335EC59005DCFD6 /* pt-BR */,
				7D9BEF462335EC62005DCFD6 /* vi */,
				7D9BEF5C2335EC6F005DCFD6 /* da */,
				7D9BEF722335EC7D005DCFD6 /* sv */,
				7D9BEF882335EC8C005DCFD6 /* fi */,
				7D9BF13F23370E8C005DCFD6 /* ro */,
			);
			name = Localizable.strings;
			sourceTree = "<group>";
		};
		80F864E42433BF5D0026EC26 /* InfoPlist.strings */ = {
			isa = PBXVariantGroup;
			children = (
				80F864E52433BF5D0026EC26 /* fi */,
			);
			name = InfoPlist.strings;
			sourceTree = "<group>";
		};
		C1C73F0F1DE3D0270022FC89 /* InfoPlist.strings */ = {
			isa = PBXVariantGroup;
			children = (
				7D23667E21250CAC0028B67D /* Base */,
			);
			name = InfoPlist.strings;
			sourceTree = "<group>";
		};
/* End PBXVariantGroup section */

/* Begin XCBuildConfiguration section */
		432CF87920D8B8380066B889 /* Debug */ = {
			isa = XCBuildConfiguration;
			buildSettings = {
				PRODUCT_NAME = "$(TARGET_NAME)";
			};
			name = Debug;
		};
		432CF87A20D8B8380066B889 /* Release */ = {
			isa = XCBuildConfiguration;
			buildSettings = {
				PRODUCT_NAME = "$(TARGET_NAME)";
			};
			name = Release;
		};
		43776FB41B8022E90074EA36 /* Debug */ = {
			isa = XCBuildConfiguration;
			baseConfigurationReference = 437D9BA11D7B5203007245E8 /* Loop.xcconfig */;
			buildSettings = {
				ALWAYS_SEARCH_USER_PATHS = NO;
				APP_GROUP_IDENTIFIER = "group.$(MAIN_APP_BUNDLE_IDENTIFIER)Group";
				CLANG_ANALYZER_GCD_PERFORMANCE = YES;
				CLANG_ANALYZER_LOCALIZABILITY_EMPTY_CONTEXT = YES;
				CLANG_ANALYZER_LOCALIZABILITY_NONLOCALIZED = YES;
				CLANG_ANALYZER_NONNULL = YES;
				CLANG_ANALYZER_NUMBER_OBJECT_CONVERSION = YES_AGGRESSIVE;
				CLANG_ANALYZER_SECURITY_FLOATLOOPCOUNTER = YES;
				CLANG_ANALYZER_SECURITY_INSECUREAPI_RAND = YES;
				CLANG_ANALYZER_SECURITY_INSECUREAPI_STRCPY = YES;
				CLANG_CXX_LANGUAGE_STANDARD = "gnu++17";
				CLANG_CXX_LIBRARY = "libc++";
				CLANG_ENABLE_MODULES = YES;
				CLANG_ENABLE_OBJC_ARC = YES;
				CLANG_WARN_ASSIGN_ENUM = YES;
				CLANG_WARN_ATOMIC_IMPLICIT_SEQ_CST = YES;
				CLANG_WARN_BLOCK_CAPTURE_AUTORELEASING = YES_ERROR;
				CLANG_WARN_BOOL_CONVERSION = YES_ERROR;
				CLANG_WARN_COMMA = YES_ERROR;
				CLANG_WARN_CONSTANT_CONVERSION = YES_ERROR;
				CLANG_WARN_CXX0X_EXTENSIONS = YES;
				CLANG_WARN_DELETE_NON_VIRTUAL_DTOR = YES_ERROR;
				CLANG_WARN_DEPRECATED_OBJC_IMPLEMENTATIONS = YES;
				CLANG_WARN_DIRECT_OBJC_ISA_USAGE = YES_ERROR;
				CLANG_WARN_DOCUMENTATION_COMMENTS = YES;
				CLANG_WARN_EMPTY_BODY = YES;
				CLANG_WARN_ENUM_CONVERSION = YES_ERROR;
				CLANG_WARN_FLOAT_CONVERSION = YES_ERROR;
				CLANG_WARN_IMPLICIT_SIGN_CONVERSION = YES_ERROR;
				CLANG_WARN_INFINITE_RECURSION = YES;
				CLANG_WARN_INT_CONVERSION = YES_ERROR;
				CLANG_WARN_MISSING_NOESCAPE = YES_ERROR;
				CLANG_WARN_NON_LITERAL_NULL_CONVERSION = YES_ERROR;
				CLANG_WARN_OBJC_EXPLICIT_OWNERSHIP_TYPE = YES;
				CLANG_WARN_OBJC_IMPLICIT_ATOMIC_PROPERTIES = YES;
				CLANG_WARN_OBJC_IMPLICIT_RETAIN_SELF = YES;
				CLANG_WARN_OBJC_INTERFACE_IVARS = YES_ERROR;
				CLANG_WARN_OBJC_LITERAL_CONVERSION = YES_ERROR;
				CLANG_WARN_OBJC_MISSING_PROPERTY_SYNTHESIS = YES;
				CLANG_WARN_OBJC_REPEATED_USE_OF_WEAK = YES_AGGRESSIVE;
				CLANG_WARN_OBJC_ROOT_CLASS = YES_ERROR;
				CLANG_WARN_PRAGMA_PACK = YES_ERROR;
				CLANG_WARN_QUOTED_INCLUDE_IN_FRAMEWORK_HEADER = YES_ERROR;
				CLANG_WARN_RANGE_LOOP_ANALYSIS = YES;
				CLANG_WARN_SEMICOLON_BEFORE_METHOD_BODY = YES;
				CLANG_WARN_STRICT_PROTOTYPES = YES_ERROR;
				CLANG_WARN_SUSPICIOUS_IMPLICIT_CONVERSION = YES_ERROR;
				CLANG_WARN_SUSPICIOUS_MOVE = YES;
				CLANG_WARN_UNGUARDED_AVAILABILITY = YES_AGGRESSIVE;
				CLANG_WARN_UNREACHABLE_CODE = YES_AGGRESSIVE;
				CLANG_WARN_VEXING_PARSE = YES_ERROR;
				CLANG_WARN__DUPLICATE_METHOD_MATCH = YES;
				CLANG_WARN__EXIT_TIME_DESTRUCTORS = YES;
				CODE_SIGN_STYLE = Automatic;
				COPY_PHASE_STRIP = NO;
				DEBUG_INFORMATION_FORMAT = dwarf;
				DEVELOPMENT_TEAM = "";
				DYLIB_COMPATIBILITY_VERSION = 1;
				DYLIB_CURRENT_VERSION = 57;
				ENABLE_STRICT_OBJC_MSGSEND = YES;
				ENABLE_TESTABILITY = YES;
				FRAMEWORK_SEARCH_PATHS = (
					"$(inherited)",
					"$(PROJECT_DIR)/Carthage/Build/iOS",
				);
				GCC_C_LANGUAGE_STANDARD = gnu11;
				GCC_NO_COMMON_BLOCKS = YES;
				GCC_OPTIMIZATION_LEVEL = 0;
				GCC_PREPROCESSOR_DEFINITIONS = (
					"DEBUG=1",
					"$(inherited)",
				);
				GCC_TREAT_IMPLICIT_FUNCTION_DECLARATIONS_AS_ERRORS = YES;
				GCC_TREAT_INCOMPATIBLE_POINTER_TYPE_WARNINGS_AS_ERRORS = YES;
				GCC_WARN_64_TO_32_BIT_CONVERSION = YES_ERROR;
				GCC_WARN_ABOUT_MISSING_FIELD_INITIALIZERS = YES;
				GCC_WARN_ABOUT_MISSING_NEWLINE = YES;
				GCC_WARN_ABOUT_MISSING_PROTOTYPES = YES;
				GCC_WARN_ABOUT_RETURN_TYPE = YES_ERROR;
				GCC_WARN_FOUR_CHARACTER_CONSTANTS = YES;
				GCC_WARN_HIDDEN_VIRTUAL_FUNCTIONS = YES;
				GCC_WARN_INITIALIZER_NOT_FULLY_BRACKETED = YES;
				GCC_WARN_NON_VIRTUAL_DESTRUCTOR = YES;
				GCC_WARN_SHADOW = YES;
				GCC_WARN_SIGN_COMPARE = YES;
				GCC_WARN_STRICT_SELECTOR_MATCH = YES;
				GCC_WARN_UNDECLARED_SELECTOR = YES;
				GCC_WARN_UNINITIALIZED_AUTOS = YES_AGGRESSIVE;
				GCC_WARN_UNKNOWN_PRAGMAS = YES;
				GCC_WARN_UNUSED_FUNCTION = YES;
				GCC_WARN_UNUSED_LABEL = YES;
				GCC_WARN_UNUSED_PARAMETER = YES;
				GCC_WARN_UNUSED_VARIABLE = YES;
				IPHONEOS_DEPLOYMENT_TARGET = 13.0;
				LOCALIZED_STRING_MACRO_NAMES = (
					NSLocalizedString,
					CFLocalizedString,
					LocalizedString,
				);
				MAIN_APP_BUNDLE_IDENTIFIER = "$(inherited).Loop";
				MTL_ENABLE_DEBUG_INFO = INCLUDE_SOURCE;
				MTL_FAST_MATH = YES;
				ONLY_ACTIVE_ARCH = YES;
				PROVISIONING_PROFILE = "";
				PROVISIONING_PROFILE_SPECIFIER = "";
				SDKROOT = iphoneos;
				SWIFT_ACTIVE_COMPILATION_CONDITIONS = "$(inherited) DEBUG";
				SWIFT_OPTIMIZATION_LEVEL = "-Onone";
				SWIFT_VERSION = 5.0;
				TARGETED_DEVICE_FAMILY = "1,2";
				VERSIONING_SYSTEM = "apple-generic";
				WARNING_CFLAGS = "-Wall";
				WATCHOS_DEPLOYMENT_TARGET = 4.1;
			};
			name = Debug;
		};
		43776FB51B8022E90074EA36 /* Release */ = {
			isa = XCBuildConfiguration;
			baseConfigurationReference = 437D9BA11D7B5203007245E8 /* Loop.xcconfig */;
			buildSettings = {
				ALWAYS_SEARCH_USER_PATHS = NO;
				APP_GROUP_IDENTIFIER = "group.$(MAIN_APP_BUNDLE_IDENTIFIER)Group";
				CLANG_ANALYZER_GCD_PERFORMANCE = YES;
				CLANG_ANALYZER_LOCALIZABILITY_EMPTY_CONTEXT = YES;
				CLANG_ANALYZER_LOCALIZABILITY_NONLOCALIZED = YES;
				CLANG_ANALYZER_NONNULL = YES;
				CLANG_ANALYZER_NUMBER_OBJECT_CONVERSION = YES_AGGRESSIVE;
				CLANG_ANALYZER_SECURITY_FLOATLOOPCOUNTER = YES;
				CLANG_ANALYZER_SECURITY_INSECUREAPI_RAND = YES;
				CLANG_ANALYZER_SECURITY_INSECUREAPI_STRCPY = YES;
				CLANG_CXX_LANGUAGE_STANDARD = "gnu++17";
				CLANG_CXX_LIBRARY = "libc++";
				CLANG_ENABLE_MODULES = YES;
				CLANG_ENABLE_OBJC_ARC = YES;
				CLANG_WARN_ASSIGN_ENUM = YES;
				CLANG_WARN_ATOMIC_IMPLICIT_SEQ_CST = YES;
				CLANG_WARN_BLOCK_CAPTURE_AUTORELEASING = YES_ERROR;
				CLANG_WARN_BOOL_CONVERSION = YES_ERROR;
				CLANG_WARN_COMMA = YES_ERROR;
				CLANG_WARN_CONSTANT_CONVERSION = YES_ERROR;
				CLANG_WARN_CXX0X_EXTENSIONS = YES;
				CLANG_WARN_DELETE_NON_VIRTUAL_DTOR = YES_ERROR;
				CLANG_WARN_DEPRECATED_OBJC_IMPLEMENTATIONS = YES;
				CLANG_WARN_DIRECT_OBJC_ISA_USAGE = YES_ERROR;
				CLANG_WARN_DOCUMENTATION_COMMENTS = YES;
				CLANG_WARN_EMPTY_BODY = YES;
				CLANG_WARN_ENUM_CONVERSION = YES_ERROR;
				CLANG_WARN_FLOAT_CONVERSION = YES_ERROR;
				CLANG_WARN_IMPLICIT_SIGN_CONVERSION = YES_ERROR;
				CLANG_WARN_INFINITE_RECURSION = YES;
				CLANG_WARN_INT_CONVERSION = YES_ERROR;
				CLANG_WARN_MISSING_NOESCAPE = YES_ERROR;
				CLANG_WARN_NON_LITERAL_NULL_CONVERSION = YES_ERROR;
				CLANG_WARN_OBJC_EXPLICIT_OWNERSHIP_TYPE = YES;
				CLANG_WARN_OBJC_IMPLICIT_ATOMIC_PROPERTIES = YES;
				CLANG_WARN_OBJC_IMPLICIT_RETAIN_SELF = YES;
				CLANG_WARN_OBJC_INTERFACE_IVARS = YES_ERROR;
				CLANG_WARN_OBJC_LITERAL_CONVERSION = YES_ERROR;
				CLANG_WARN_OBJC_MISSING_PROPERTY_SYNTHESIS = YES;
				CLANG_WARN_OBJC_REPEATED_USE_OF_WEAK = YES_AGGRESSIVE;
				CLANG_WARN_OBJC_ROOT_CLASS = YES_ERROR;
				CLANG_WARN_PRAGMA_PACK = YES_ERROR;
				CLANG_WARN_QUOTED_INCLUDE_IN_FRAMEWORK_HEADER = YES_ERROR;
				CLANG_WARN_RANGE_LOOP_ANALYSIS = YES;
				CLANG_WARN_SEMICOLON_BEFORE_METHOD_BODY = YES;
				CLANG_WARN_STRICT_PROTOTYPES = YES_ERROR;
				CLANG_WARN_SUSPICIOUS_IMPLICIT_CONVERSION = YES_ERROR;
				CLANG_WARN_SUSPICIOUS_MOVE = YES;
				CLANG_WARN_UNGUARDED_AVAILABILITY = YES_AGGRESSIVE;
				CLANG_WARN_UNREACHABLE_CODE = YES_AGGRESSIVE;
				CLANG_WARN_VEXING_PARSE = YES_ERROR;
				CLANG_WARN__DUPLICATE_METHOD_MATCH = YES;
				CLANG_WARN__EXIT_TIME_DESTRUCTORS = YES;
				CODE_SIGN_STYLE = Automatic;
				COPY_PHASE_STRIP = NO;
				DEVELOPMENT_TEAM = "";
				DYLIB_COMPATIBILITY_VERSION = 1;
				DYLIB_CURRENT_VERSION = 57;
				ENABLE_NS_ASSERTIONS = NO;
				ENABLE_STRICT_OBJC_MSGSEND = YES;
				FRAMEWORK_SEARCH_PATHS = (
					"$(inherited)",
					"$(PROJECT_DIR)/Carthage/Build/iOS",
				);
				GCC_C_LANGUAGE_STANDARD = gnu11;
				GCC_NO_COMMON_BLOCKS = YES;
				GCC_TREAT_IMPLICIT_FUNCTION_DECLARATIONS_AS_ERRORS = YES;
				GCC_TREAT_INCOMPATIBLE_POINTER_TYPE_WARNINGS_AS_ERRORS = YES;
				GCC_WARN_64_TO_32_BIT_CONVERSION = YES_ERROR;
				GCC_WARN_ABOUT_MISSING_FIELD_INITIALIZERS = YES;
				GCC_WARN_ABOUT_MISSING_NEWLINE = YES;
				GCC_WARN_ABOUT_MISSING_PROTOTYPES = YES;
				GCC_WARN_ABOUT_RETURN_TYPE = YES_ERROR;
				GCC_WARN_FOUR_CHARACTER_CONSTANTS = YES;
				GCC_WARN_HIDDEN_VIRTUAL_FUNCTIONS = YES;
				GCC_WARN_INITIALIZER_NOT_FULLY_BRACKETED = YES;
				GCC_WARN_NON_VIRTUAL_DESTRUCTOR = YES;
				GCC_WARN_SHADOW = YES;
				GCC_WARN_SIGN_COMPARE = YES;
				GCC_WARN_STRICT_SELECTOR_MATCH = YES;
				GCC_WARN_UNDECLARED_SELECTOR = YES;
				GCC_WARN_UNINITIALIZED_AUTOS = YES_AGGRESSIVE;
				GCC_WARN_UNKNOWN_PRAGMAS = YES;
				GCC_WARN_UNUSED_FUNCTION = YES;
				GCC_WARN_UNUSED_LABEL = YES;
				GCC_WARN_UNUSED_PARAMETER = YES;
				GCC_WARN_UNUSED_VARIABLE = YES;
				IPHONEOS_DEPLOYMENT_TARGET = 13.0;
				LOCALIZED_STRING_MACRO_NAMES = (
					NSLocalizedString,
					CFLocalizedString,
					LocalizedString,
				);
				MAIN_APP_BUNDLE_IDENTIFIER = "$(inherited).Loop";
				MTL_ENABLE_DEBUG_INFO = NO;
				MTL_FAST_MATH = YES;
				PROVISIONING_PROFILE = "";
				PROVISIONING_PROFILE_SPECIFIER = "";
				SDKROOT = iphoneos;
				SWIFT_OPTIMIZATION_LEVEL = "-Owholemodule";
				SWIFT_VERSION = 5.0;
				TARGETED_DEVICE_FAMILY = "1,2";
				VALIDATE_PRODUCT = YES;
				VERSIONING_SYSTEM = "apple-generic";
				WARNING_CFLAGS = "-Wall";
				WATCHOS_DEPLOYMENT_TARGET = 4.1;
			};
			name = Release;
		};
		43776FB71B8022E90074EA36 /* Debug */ = {
			isa = XCBuildConfiguration;
			buildSettings = {
				ALWAYS_EMBED_SWIFT_STANDARD_LIBRARIES = YES;
				ASSETCATALOG_COMPILER_APPICON_NAME = "$(APPICON_NAME)";
<<<<<<< HEAD
				CODE_SIGN_ENTITLEMENTS = Loop/Loop.entitlements;
				CODE_SIGN_IDENTITY = "iPhone Developer";
				DEVELOPMENT_TEAM = 9W476TGJ4S;
				ENABLE_BITCODE = YES;
=======
				CODE_SIGN_ENTITLEMENTS = "$(LOOP_ENTITLEMENTS)";
				CODE_SIGN_IDENTITY = "$(LOOP_CODE_SIGN_IDENTITY_DEBUG)";
				CODE_SIGN_STYLE = "$(LOOP_CODE_SIGN_STYLE)";
				DEBUG_INFORMATION_FORMAT = "dwarf-with-dsym";
				DEVELOPMENT_TEAM = "";
>>>>>>> 6a61cbad
				INFOPLIST_FILE = Loop/Info.plist;
				IPHONEOS_DEPLOYMENT_TARGET = 13.0;
				LD_RUNPATH_SEARCH_PATHS = "$(inherited) @executable_path/Frameworks";
				OTHER_LDFLAGS = "";
				"OTHER_SWIFT_FLAGS[arch=*]" = "-DDEBUG";
				"OTHER_SWIFT_FLAGS[sdk=iphonesimulator*]" = "-D IOS_SIMULATOR -D DEBUG";
				PRODUCT_BUNDLE_IDENTIFIER = "$(MAIN_APP_BUNDLE_IDENTIFIER)";
				PRODUCT_NAME = "$(TARGET_NAME)";
				PROVISIONING_PROFILE_SPECIFIER = "$(LOOP_PROVISIONING_PROFILE_SPECIFIER_DEBUG)";
				TARGETED_DEVICE_FAMILY = 1;
			};
			name = Debug;
		};
		43776FB81B8022E90074EA36 /* Release */ = {
			isa = XCBuildConfiguration;
			buildSettings = {
				ALWAYS_EMBED_SWIFT_STANDARD_LIBRARIES = YES;
				ASSETCATALOG_COMPILER_APPICON_NAME = "$(APPICON_NAME)";
<<<<<<< HEAD
				CODE_SIGN_ENTITLEMENTS = Loop/Loop.entitlements;
				CODE_SIGN_IDENTITY = "iPhone Developer";
				DEVELOPMENT_TEAM = 9W476TGJ4S;
				ENABLE_BITCODE = YES;
=======
				CODE_SIGN_ENTITLEMENTS = "$(LOOP_ENTITLEMENTS)";
				CODE_SIGN_IDENTITY = "$(LOOP_CODE_SIGN_IDENTITY_RELEASE)";
				CODE_SIGN_STYLE = "$(LOOP_CODE_SIGN_STYLE)";
				DEVELOPMENT_TEAM = "";
>>>>>>> 6a61cbad
				INFOPLIST_FILE = Loop/Info.plist;
				IPHONEOS_DEPLOYMENT_TARGET = 13.0;
				LD_RUNPATH_SEARCH_PATHS = "$(inherited) @executable_path/Frameworks";
				OTHER_LDFLAGS = "";
				PRODUCT_BUNDLE_IDENTIFIER = "$(MAIN_APP_BUNDLE_IDENTIFIER)";
				PRODUCT_NAME = "$(TARGET_NAME)";
				PROVISIONING_PROFILE_SPECIFIER = "$(LOOP_PROVISIONING_PROFILE_SPECIFIER_RELEASE)";
				TARGETED_DEVICE_FAMILY = 1;
			};
			name = Release;
		};
		43A943961B926B7B0051FA24 /* Debug */ = {
			isa = XCBuildConfiguration;
			buildSettings = {
				ASSETCATALOG_COMPILER_COMPLICATION_NAME = Complication;
				CODE_SIGN_ENTITLEMENTS = "WatchApp Extension/WatchApp Extension.entitlements";
<<<<<<< HEAD
				CODE_SIGN_IDENTITY = "iPhone Developer";
				"CODE_SIGN_IDENTITY[sdk=watchos*]" = "iPhone Developer";
				DEVELOPMENT_TEAM = 9W476TGJ4S;
=======
				CODE_SIGN_IDENTITY = "$(LOOP_CODE_SIGN_IDENTITY_DEBUG)";
				CODE_SIGN_STYLE = "$(LOOP_CODE_SIGN_STYLE)";
				DEVELOPMENT_TEAM = "";
>>>>>>> 6a61cbad
				FRAMEWORK_SEARCH_PATHS = "$(PROJECT_DIR)/Carthage/Build/watchOS";
				INFOPLIST_FILE = "WatchApp Extension/Info.plist";
				LD_RUNPATH_SEARCH_PATHS = "$(inherited) @executable_path/Frameworks @executable_path/../../Frameworks";
				PRODUCT_BUNDLE_IDENTIFIER = "$(MAIN_APP_BUNDLE_IDENTIFIER).LoopWatch.watchkitextension";
				PRODUCT_NAME = "$(TARGET_NAME)";
				PROVISIONING_PROFILE_SPECIFIER = "$(LOOP_PROVISIONING_PROFILE_SPECIFIER_WATCHAPP_EXTENSION_DEBUG)";
				SDKROOT = watchos;
				SKIP_INSTALL = YES;
				SWIFT_OBJC_BRIDGING_HEADER = "WatchApp Extension/Extensions/WatchApp Extension-Bridging-Header.h";
				TARGETED_DEVICE_FAMILY = 4;
				WATCHOS_DEPLOYMENT_TARGET = 6.0;
			};
			name = Debug;
		};
		43A943971B926B7B0051FA24 /* Release */ = {
			isa = XCBuildConfiguration;
			buildSettings = {
				ASSETCATALOG_COMPILER_COMPLICATION_NAME = Complication;
				CODE_SIGN_ENTITLEMENTS = "WatchApp Extension/WatchApp Extension.entitlements";
<<<<<<< HEAD
				CODE_SIGN_IDENTITY = "iPhone Developer";
				"CODE_SIGN_IDENTITY[sdk=watchos*]" = "iPhone Developer";
				DEVELOPMENT_TEAM = 9W476TGJ4S;
=======
				CODE_SIGN_IDENTITY = "$(LOOP_CODE_SIGN_IDENTITY_RELEASE)";
				CODE_SIGN_STYLE = "$(LOOP_CODE_SIGN_STYLE)";
				DEVELOPMENT_TEAM = "";
>>>>>>> 6a61cbad
				FRAMEWORK_SEARCH_PATHS = "$(PROJECT_DIR)/Carthage/Build/watchOS";
				INFOPLIST_FILE = "WatchApp Extension/Info.plist";
				LD_RUNPATH_SEARCH_PATHS = "$(inherited) @executable_path/Frameworks @executable_path/../../Frameworks";
				PRODUCT_BUNDLE_IDENTIFIER = "$(MAIN_APP_BUNDLE_IDENTIFIER).LoopWatch.watchkitextension";
				PRODUCT_NAME = "$(TARGET_NAME)";
				PROVISIONING_PROFILE_SPECIFIER = "$(LOOP_PROVISIONING_PROFILE_SPECIFIER_WATCHAPP_EXTENSION_RELEASE)";
				SDKROOT = watchos;
				SKIP_INSTALL = YES;
				SWIFT_OBJC_BRIDGING_HEADER = "WatchApp Extension/Extensions/WatchApp Extension-Bridging-Header.h";
				TARGETED_DEVICE_FAMILY = 4;
				WATCHOS_DEPLOYMENT_TARGET = 6.0;
			};
			name = Release;
		};
		43A9439A1B926B7B0051FA24 /* Debug */ = {
			isa = XCBuildConfiguration;
			buildSettings = {
				ALWAYS_EMBED_SWIFT_STANDARD_LIBRARIES = YES;
				ASSETCATALOG_COMPILER_APPICON_NAME = "$(APPICON_NAME)";
<<<<<<< HEAD
				CODE_SIGN_IDENTITY = "iPhone Developer";
				"CODE_SIGN_IDENTITY[sdk=watchos*]" = "iPhone Developer";
				DEVELOPMENT_TEAM = 9W476TGJ4S;
=======
				CODE_SIGN_IDENTITY = "$(LOOP_CODE_SIGN_IDENTITY_DEBUG)";
				CODE_SIGN_STYLE = "$(LOOP_CODE_SIGN_STYLE)";
				DEVELOPMENT_TEAM = "";
>>>>>>> 6a61cbad
				FRAMEWORK_SEARCH_PATHS = "$(PROJECT_DIR)/Carthage/Build/watchOS";
				IBSC_MODULE = WatchApp_Extension;
				INFOPLIST_FILE = WatchApp/Info.plist;
				LD_RUNPATH_SEARCH_PATHS = "$(inherited) @executable_path/Frameworks";
				PRODUCT_BUNDLE_IDENTIFIER = "$(MAIN_APP_BUNDLE_IDENTIFIER).LoopWatch";
				PRODUCT_NAME = "$(TARGET_NAME)";
				PROVISIONING_PROFILE_SPECIFIER = "$(LOOP_PROVISIONING_PROFILE_SPECIFIER_WATCHAPP_DEBUG)";
				SDKROOT = watchos;
				SKIP_INSTALL = YES;
				TARGETED_DEVICE_FAMILY = 4;
				WATCHOS_DEPLOYMENT_TARGET = 6.0;
			};
			name = Debug;
		};
		43A9439B1B926B7B0051FA24 /* Release */ = {
			isa = XCBuildConfiguration;
			buildSettings = {
				ALWAYS_EMBED_SWIFT_STANDARD_LIBRARIES = YES;
				ASSETCATALOG_COMPILER_APPICON_NAME = "$(APPICON_NAME)";
<<<<<<< HEAD
				CODE_SIGN_IDENTITY = "iPhone Developer";
				"CODE_SIGN_IDENTITY[sdk=watchos*]" = "iPhone Developer";
				DEVELOPMENT_TEAM = 9W476TGJ4S;
=======
				CODE_SIGN_IDENTITY = "$(LOOP_CODE_SIGN_IDENTITY_RELEASE)";
				CODE_SIGN_STYLE = "$(LOOP_CODE_SIGN_STYLE)";
				DEVELOPMENT_TEAM = "";
>>>>>>> 6a61cbad
				FRAMEWORK_SEARCH_PATHS = "$(PROJECT_DIR)/Carthage/Build/watchOS";
				IBSC_MODULE = WatchApp_Extension;
				INFOPLIST_FILE = WatchApp/Info.plist;
				LD_RUNPATH_SEARCH_PATHS = "$(inherited) @executable_path/Frameworks";
				PRODUCT_BUNDLE_IDENTIFIER = "$(MAIN_APP_BUNDLE_IDENTIFIER).LoopWatch";
				PRODUCT_NAME = "$(TARGET_NAME)";
				PROVISIONING_PROFILE_SPECIFIER = "$(LOOP_PROVISIONING_PROFILE_SPECIFIER_WATCHAPP_RELEASE)";
				SDKROOT = watchos;
				SKIP_INSTALL = YES;
				TARGETED_DEVICE_FAMILY = 4;
				WATCHOS_DEPLOYMENT_TARGET = 6.0;
			};
			name = Release;
		};
		43D9002821EB209400AF44BF /* Debug */ = {
			isa = XCBuildConfiguration;
			buildSettings = {
				APPLICATION_EXTENSION_API_ONLY = YES;
				CLANG_ENABLE_OBJC_WEAK = YES;
				DEFINES_MODULE = YES;
				DYLIB_INSTALL_NAME_BASE = "@rpath";
				FRAMEWORK_SEARCH_PATHS = "$(PROJECT_DIR)/Carthage/Build/watchOS";
				INFOPLIST_FILE = LoopCore/Info.plist;
				INSTALL_PATH = "$(LOCAL_LIBRARY_DIR)/Frameworks";
				LD_RUNPATH_SEARCH_PATHS = "$(inherited) @executable_path/Frameworks @loader_path/Frameworks";
				PRODUCT_BUNDLE_IDENTIFIER = com.loopkit.LoopCore;
				PRODUCT_NAME = LoopCore;
				SDKROOT = watchos;
				SKIP_INSTALL = YES;
				TARGETED_DEVICE_FAMILY = 4;
			};
			name = Debug;
		};
		43D9002921EB209400AF44BF /* Release */ = {
			isa = XCBuildConfiguration;
			buildSettings = {
				APPLICATION_EXTENSION_API_ONLY = YES;
				CLANG_ENABLE_OBJC_WEAK = YES;
				DEFINES_MODULE = YES;
				DYLIB_INSTALL_NAME_BASE = "@rpath";
				FRAMEWORK_SEARCH_PATHS = "$(PROJECT_DIR)/Carthage/Build/watchOS";
				INFOPLIST_FILE = LoopCore/Info.plist;
				INSTALL_PATH = "$(LOCAL_LIBRARY_DIR)/Frameworks";
				LD_RUNPATH_SEARCH_PATHS = "$(inherited) @executable_path/Frameworks @loader_path/Frameworks";
				PRODUCT_BUNDLE_IDENTIFIER = com.loopkit.LoopCore;
				PRODUCT_NAME = LoopCore;
				SDKROOT = watchos;
				SKIP_INSTALL = YES;
				TARGETED_DEVICE_FAMILY = 4;
			};
			name = Release;
		};
		43D9FFB121EA9A0F00AF44BF /* Debug */ = {
			isa = XCBuildConfiguration;
			buildSettings = {
				ALWAYS_EMBED_SWIFT_STANDARD_LIBRARIES = YES;
				ASSETCATALOG_COMPILER_APPICON_NAME = AppIcon;
				CLANG_ENABLE_OBJC_WEAK = YES;
				CODE_SIGN_ENTITLEMENTS = Learn/Learn.entitlements;
				INFOPLIST_FILE = Learn/Info.plist;
				LD_RUNPATH_SEARCH_PATHS = "$(inherited) @executable_path/Frameworks";
				PRODUCT_BUNDLE_IDENTIFIER = "$(MAIN_APP_BUNDLE_IDENTIFIER)Learn";
				PRODUCT_NAME = "$(TARGET_NAME)";
				TARGETED_DEVICE_FAMILY = "1,2";
			};
			name = Debug;
		};
		43D9FFB221EA9A0F00AF44BF /* Release */ = {
			isa = XCBuildConfiguration;
			buildSettings = {
				ALWAYS_EMBED_SWIFT_STANDARD_LIBRARIES = YES;
				ASSETCATALOG_COMPILER_APPICON_NAME = AppIcon;
				CLANG_ENABLE_OBJC_WEAK = YES;
				CODE_SIGN_ENTITLEMENTS = Learn/Learn.entitlements;
				INFOPLIST_FILE = Learn/Info.plist;
				LD_RUNPATH_SEARCH_PATHS = "$(inherited) @executable_path/Frameworks";
				PRODUCT_BUNDLE_IDENTIFIER = "$(MAIN_APP_BUNDLE_IDENTIFIER)Learn";
				PRODUCT_NAME = "$(TARGET_NAME)";
				TARGETED_DEVICE_FAMILY = "1,2";
			};
			name = Release;
		};
		43D9FFD921EAE05D00AF44BF /* Debug */ = {
			isa = XCBuildConfiguration;
			buildSettings = {
				APPLICATION_EXTENSION_API_ONLY = YES;
				CLANG_ENABLE_OBJC_WEAK = YES;
				DEFINES_MODULE = YES;
				DYLIB_INSTALL_NAME_BASE = "@rpath";
				INFOPLIST_FILE = LoopCore/Info.plist;
				INSTALL_PATH = "$(LOCAL_LIBRARY_DIR)/Frameworks";
				IPHONEOS_DEPLOYMENT_TARGET = 13.0;
				LD_RUNPATH_SEARCH_PATHS = "$(inherited) @executable_path/Frameworks @loader_path/Frameworks";
				PRODUCT_BUNDLE_IDENTIFIER = com.loopkit.LoopCore;
				PRODUCT_NAME = "$(TARGET_NAME:c99extidentifier)";
				SKIP_INSTALL = YES;
			};
			name = Debug;
		};
		43D9FFDA21EAE05D00AF44BF /* Release */ = {
			isa = XCBuildConfiguration;
			buildSettings = {
				APPLICATION_EXTENSION_API_ONLY = YES;
				CLANG_ENABLE_OBJC_WEAK = YES;
				DEFINES_MODULE = YES;
				DYLIB_INSTALL_NAME_BASE = "@rpath";
				INFOPLIST_FILE = LoopCore/Info.plist;
				INSTALL_PATH = "$(LOCAL_LIBRARY_DIR)/Frameworks";
				IPHONEOS_DEPLOYMENT_TARGET = 13.0;
				LD_RUNPATH_SEARCH_PATHS = "$(inherited) @executable_path/Frameworks @loader_path/Frameworks";
				PRODUCT_BUNDLE_IDENTIFIER = com.loopkit.LoopCore;
				PRODUCT_NAME = "$(TARGET_NAME:c99extidentifier)";
				SKIP_INSTALL = YES;
			};
			name = Release;
		};
		43E2D8D71D20BF42004DA55F /* Debug */ = {
			isa = XCBuildConfiguration;
			buildSettings = {
				INFOPLIST_FILE = DoseMathTests/Info.plist;
				LD_RUNPATH_SEARCH_PATHS = "$(inherited) @loader_path/Frameworks";
				PRODUCT_BUNDLE_IDENTIFIER = com.loopkit.DoseMathTests;
				PRODUCT_NAME = "$(TARGET_NAME)";
			};
			name = Debug;
		};
		43E2D8D81D20BF42004DA55F /* Release */ = {
			isa = XCBuildConfiguration;
			buildSettings = {
				INFOPLIST_FILE = DoseMathTests/Info.plist;
				LD_RUNPATH_SEARCH_PATHS = "$(inherited) @loader_path/Frameworks";
				PRODUCT_BUNDLE_IDENTIFIER = com.loopkit.DoseMathTests;
				PRODUCT_NAME = "$(TARGET_NAME)";
			};
			name = Release;
		};
		43E2D9131D20C581004DA55F /* Debug */ = {
			isa = XCBuildConfiguration;
			buildSettings = {
				BUNDLE_LOADER = "$(TEST_HOST)";
				INFOPLIST_FILE = LoopTests/Info.plist;
				LD_RUNPATH_SEARCH_PATHS = "$(inherited) @executable_path/Frameworks @loader_path/Frameworks";
				PRODUCT_BUNDLE_IDENTIFIER = com.loopkit.LoopTests;
				PRODUCT_NAME = "$(TARGET_NAME)";
				TEST_HOST = "$(BUILT_PRODUCTS_DIR)/Loop.app/Loop";
			};
			name = Debug;
		};
		43E2D9141D20C581004DA55F /* Release */ = {
			isa = XCBuildConfiguration;
			buildSettings = {
				BUNDLE_LOADER = "$(TEST_HOST)";
				INFOPLIST_FILE = LoopTests/Info.plist;
				LD_RUNPATH_SEARCH_PATHS = "$(inherited) @executable_path/Frameworks @loader_path/Frameworks";
				PRODUCT_BUNDLE_IDENTIFIER = com.loopkit.LoopTests;
				PRODUCT_NAME = "$(TARGET_NAME)";
				TEST_HOST = "$(BUILT_PRODUCTS_DIR)/Loop.app/Loop";
			};
			name = Release;
		};
		4F70C1E91DE8DCA8006380B7 /* Debug */ = {
			isa = XCBuildConfiguration;
			buildSettings = {
				CODE_SIGN_ENTITLEMENTS = "Loop Status Extension/Loop Status Extension.entitlements";
<<<<<<< HEAD
				CODE_SIGN_IDENTITY = "Apple Development";
				"CODE_SIGN_IDENTITY[sdk=iphoneos*]" = "iPhone Developer";
				CODE_SIGN_STYLE = Automatic;
				DEVELOPMENT_TEAM = 9W476TGJ4S;
=======
				CODE_SIGN_IDENTITY = "$(LOOP_CODE_SIGN_IDENTITY_DEBUG)";
				CODE_SIGN_STYLE = "$(LOOP_CODE_SIGN_STYLE)";
				DEVELOPMENT_TEAM = "";
>>>>>>> 6a61cbad
				ENABLE_BITCODE = NO;
				INFOPLIST_FILE = "Loop Status Extension/Info.plist";
				IPHONEOS_DEPLOYMENT_TARGET = 13.0;
				LD_RUNPATH_SEARCH_PATHS = "$(inherited) @executable_path/Frameworks @executable_path/../../Frameworks";
				PRODUCT_BUNDLE_IDENTIFIER = "$(MAIN_APP_BUNDLE_IDENTIFIER).statuswidget";
				PRODUCT_NAME = "$(TARGET_NAME)";
				PROVISIONING_PROFILE_SPECIFIER = "$(LOOP_PROVISIONING_PROFILE_SPECIFIER_STATUS_EXTENSION_DEBUG)";
				SKIP_INSTALL = YES;
				TARGETED_DEVICE_FAMILY = 1;
			};
			name = Debug;
		};
		4F70C1EA1DE8DCA8006380B7 /* Release */ = {
			isa = XCBuildConfiguration;
			buildSettings = {
				CODE_SIGN_ENTITLEMENTS = "Loop Status Extension/Loop Status Extension.entitlements";
<<<<<<< HEAD
				CODE_SIGN_IDENTITY = "Apple Development";
				"CODE_SIGN_IDENTITY[sdk=iphoneos*]" = "iPhone Developer";
				CODE_SIGN_STYLE = Automatic;
				DEVELOPMENT_TEAM = 9W476TGJ4S;
=======
				CODE_SIGN_IDENTITY = "$(LOOP_CODE_SIGN_IDENTITY_RELEASE)";
				CODE_SIGN_STYLE = "$(LOOP_CODE_SIGN_STYLE)";
				DEVELOPMENT_TEAM = "";
>>>>>>> 6a61cbad
				ENABLE_BITCODE = NO;
				INFOPLIST_FILE = "Loop Status Extension/Info.plist";
				IPHONEOS_DEPLOYMENT_TARGET = 13.0;
				LD_RUNPATH_SEARCH_PATHS = "$(inherited) @executable_path/Frameworks @executable_path/../../Frameworks";
				PRODUCT_BUNDLE_IDENTIFIER = "$(MAIN_APP_BUNDLE_IDENTIFIER).statuswidget";
				PRODUCT_NAME = "$(TARGET_NAME)";
				PROVISIONING_PROFILE_SPECIFIER = "$(LOOP_PROVISIONING_PROFILE_SPECIFIER_STATUS_EXTENSION_RELEASE)";
				SKIP_INSTALL = YES;
				TARGETED_DEVICE_FAMILY = 1;
			};
			name = Release;
		};
		4F7528901DFE1DC600C322D6 /* Debug */ = {
			isa = XCBuildConfiguration;
			buildSettings = {
				APPLICATION_EXTENSION_API_ONLY = NO;
				DEFINES_MODULE = YES;
				DYLIB_INSTALL_NAME_BASE = "@rpath";
				INFOPLIST_FILE = LoopUI/Info.plist;
				INSTALL_PATH = "$(LOCAL_LIBRARY_DIR)/Frameworks";
				IPHONEOS_DEPLOYMENT_TARGET = 13.0;
				LD_RUNPATH_SEARCH_PATHS = "$(inherited) @executable_path/Frameworks @loader_path/Frameworks";
				PRODUCT_BUNDLE_IDENTIFIER = "$(MAIN_APP_BUNDLE_IDENTIFIER).LoopUI";
				PRODUCT_NAME = "$(TARGET_NAME)";
				SKIP_INSTALL = YES;
			};
			name = Debug;
		};
		4F7528911DFE1DC600C322D6 /* Release */ = {
			isa = XCBuildConfiguration;
			buildSettings = {
				APPLICATION_EXTENSION_API_ONLY = NO;
				DEFINES_MODULE = YES;
				DYLIB_INSTALL_NAME_BASE = "@rpath";
				INFOPLIST_FILE = LoopUI/Info.plist;
				INSTALL_PATH = "$(LOCAL_LIBRARY_DIR)/Frameworks";
				IPHONEOS_DEPLOYMENT_TARGET = 13.0;
				LD_RUNPATH_SEARCH_PATHS = "$(inherited) @executable_path/Frameworks @loader_path/Frameworks";
				PRODUCT_BUNDLE_IDENTIFIER = "$(MAIN_APP_BUNDLE_IDENTIFIER).LoopUI";
				PRODUCT_NAME = "$(TARGET_NAME)";
				SKIP_INSTALL = YES;
			};
			name = Release;
		};
		E9B07F95253BBA6500BAD8F8 /* Debug */ = {
			isa = XCBuildConfiguration;
			buildSettings = {
				CLANG_CXX_LANGUAGE_STANDARD = "gnu++14";
				CLANG_ENABLE_OBJC_WEAK = YES;
				CLANG_WARN_BLOCK_CAPTURE_AUTORELEASING = YES;
				CLANG_WARN_BOOL_CONVERSION = YES;
				CLANG_WARN_COMMA = YES;
				CLANG_WARN_CONSTANT_CONVERSION = YES;
				CLANG_WARN_ENUM_CONVERSION = YES;
				CLANG_WARN_INT_CONVERSION = YES;
				CLANG_WARN_NON_LITERAL_NULL_CONVERSION = YES;
				CLANG_WARN_OBJC_LITERAL_CONVERSION = YES;
				CLANG_WARN_QUOTED_INCLUDE_IN_FRAMEWORK_HEADER = YES;
				CLANG_WARN_STRICT_PROTOTYPES = YES;
				CLANG_WARN_UNREACHABLE_CODE = YES;
				CODE_SIGN_ENTITLEMENTS = "Loop Intent Extension/Loop Intent Extension.entitlements";
				CODE_SIGN_IDENTITY = "$(LOOP_CODE_SIGN_IDENTITY_DEBUG)";
				CODE_SIGN_STYLE = Automatic;
				CURRENT_PROJECT_VERSION = 57;
				DEVELOPMENT_TEAM = "";
				GCC_DYNAMIC_NO_PIC = NO;
				GCC_WARN_64_TO_32_BIT_CONVERSION = YES;
				INFOPLIST_FILE = "Loop Intent Extension/Info.plist";
				IPHONEOS_DEPLOYMENT_TARGET = 13.0;
				LD_RUNPATH_SEARCH_PATHS = "$(inherited) @executable_path/Frameworks @executable_path/../../Frameworks";
				MARKETING_VERSION = 2.3.0;
				PRODUCT_BUNDLE_IDENTIFIER = "$(MAIN_APP_BUNDLE_IDENTIFIER).Loop-Intent-Extension";
				PRODUCT_NAME = "$(TARGET_NAME)";
				SKIP_INSTALL = YES;
				SWIFT_ACTIVE_COMPILATION_CONDITIONS = DEBUG;
				SWIFT_VERSION = 5.0;
				TARGETED_DEVICE_FAMILY = 1;
			};
			name = Debug;
		};
		E9B07F96253BBA6500BAD8F8 /* Release */ = {
			isa = XCBuildConfiguration;
			buildSettings = {
				CLANG_CXX_LANGUAGE_STANDARD = "gnu++14";
				CLANG_ENABLE_OBJC_WEAK = YES;
				CLANG_WARN_BLOCK_CAPTURE_AUTORELEASING = YES;
				CLANG_WARN_BOOL_CONVERSION = YES;
				CLANG_WARN_COMMA = YES;
				CLANG_WARN_CONSTANT_CONVERSION = YES;
				CLANG_WARN_ENUM_CONVERSION = YES;
				CLANG_WARN_INT_CONVERSION = YES;
				CLANG_WARN_NON_LITERAL_NULL_CONVERSION = YES;
				CLANG_WARN_OBJC_LITERAL_CONVERSION = YES;
				CLANG_WARN_QUOTED_INCLUDE_IN_FRAMEWORK_HEADER = YES;
				CLANG_WARN_STRICT_PROTOTYPES = YES;
				CLANG_WARN_UNREACHABLE_CODE = YES;
				CODE_SIGN_ENTITLEMENTS = "Loop Intent Extension/Loop Intent Extension.entitlements";
				CODE_SIGN_IDENTITY = "$(LOOP_CODE_SIGN_IDENTITY_RELEASE)";
				CODE_SIGN_STYLE = Automatic;
				CURRENT_PROJECT_VERSION = 57;
				DEBUG_INFORMATION_FORMAT = "dwarf-with-dsym";
				DEVELOPMENT_TEAM = "";
				GCC_WARN_64_TO_32_BIT_CONVERSION = YES;
				INFOPLIST_FILE = "Loop Intent Extension/Info.plist";
				IPHONEOS_DEPLOYMENT_TARGET = 13.0;
				LD_RUNPATH_SEARCH_PATHS = "$(inherited) @executable_path/Frameworks @executable_path/../../Frameworks";
				MARKETING_VERSION = 2.3.0;
				PRODUCT_BUNDLE_IDENTIFIER = "$(MAIN_APP_BUNDLE_IDENTIFIER).Loop-Intent-Extension";
				PRODUCT_NAME = "$(TARGET_NAME)";
				SKIP_INSTALL = YES;
				SWIFT_VERSION = 5.0;
				TARGETED_DEVICE_FAMILY = 1;
			};
			name = Release;
		};
/* End XCBuildConfiguration section */

/* Begin XCConfigurationList section */
		432CF87820D8B8380066B889 /* Build configuration list for PBXAggregateTarget "Cartfile" */ = {
			isa = XCConfigurationList;
			buildConfigurations = (
				432CF87920D8B8380066B889 /* Debug */,
				432CF87A20D8B8380066B889 /* Release */,
			);
			defaultConfigurationIsVisible = 0;
			defaultConfigurationName = Release;
		};
		43776F871B8022E90074EA36 /* Build configuration list for PBXProject "Loop" */ = {
			isa = XCConfigurationList;
			buildConfigurations = (
				43776FB41B8022E90074EA36 /* Debug */,
				43776FB51B8022E90074EA36 /* Release */,
			);
			defaultConfigurationIsVisible = 0;
			defaultConfigurationName = Release;
		};
		43776FB61B8022E90074EA36 /* Build configuration list for PBXNativeTarget "Loop" */ = {
			isa = XCConfigurationList;
			buildConfigurations = (
				43776FB71B8022E90074EA36 /* Debug */,
				43776FB81B8022E90074EA36 /* Release */,
			);
			defaultConfigurationIsVisible = 0;
			defaultConfigurationName = Release;
		};
		43A943951B926B7B0051FA24 /* Build configuration list for PBXNativeTarget "WatchApp Extension" */ = {
			isa = XCConfigurationList;
			buildConfigurations = (
				43A943961B926B7B0051FA24 /* Debug */,
				43A943971B926B7B0051FA24 /* Release */,
			);
			defaultConfigurationIsVisible = 0;
			defaultConfigurationName = Release;
		};
		43A943991B926B7B0051FA24 /* Build configuration list for PBXNativeTarget "WatchApp" */ = {
			isa = XCConfigurationList;
			buildConfigurations = (
				43A9439A1B926B7B0051FA24 /* Debug */,
				43A9439B1B926B7B0051FA24 /* Release */,
			);
			defaultConfigurationIsVisible = 0;
			defaultConfigurationName = Release;
		};
		43D9002721EB209400AF44BF /* Build configuration list for PBXNativeTarget "LoopCore-watchOS" */ = {
			isa = XCConfigurationList;
			buildConfigurations = (
				43D9002821EB209400AF44BF /* Debug */,
				43D9002921EB209400AF44BF /* Release */,
			);
			defaultConfigurationIsVisible = 0;
			defaultConfigurationName = Release;
		};
		43D9FFB321EA9A0F00AF44BF /* Build configuration list for PBXNativeTarget "Learn" */ = {
			isa = XCConfigurationList;
			buildConfigurations = (
				43D9FFB121EA9A0F00AF44BF /* Debug */,
				43D9FFB221EA9A0F00AF44BF /* Release */,
			);
			defaultConfigurationIsVisible = 0;
			defaultConfigurationName = Release;
		};
		43D9FFD821EAE05D00AF44BF /* Build configuration list for PBXNativeTarget "LoopCore" */ = {
			isa = XCConfigurationList;
			buildConfigurations = (
				43D9FFD921EAE05D00AF44BF /* Debug */,
				43D9FFDA21EAE05D00AF44BF /* Release */,
			);
			defaultConfigurationIsVisible = 0;
			defaultConfigurationName = Release;
		};
		43E2D8D61D20BF42004DA55F /* Build configuration list for PBXNativeTarget "DoseMathTests" */ = {
			isa = XCConfigurationList;
			buildConfigurations = (
				43E2D8D71D20BF42004DA55F /* Debug */,
				43E2D8D81D20BF42004DA55F /* Release */,
			);
			defaultConfigurationIsVisible = 0;
			defaultConfigurationName = Release;
		};
		43E2D9121D20C581004DA55F /* Build configuration list for PBXNativeTarget "LoopTests" */ = {
			isa = XCConfigurationList;
			buildConfigurations = (
				43E2D9131D20C581004DA55F /* Debug */,
				43E2D9141D20C581004DA55F /* Release */,
			);
			defaultConfigurationIsVisible = 0;
			defaultConfigurationName = Release;
		};
		4F70C1EB1DE8DCA8006380B7 /* Build configuration list for PBXNativeTarget "Loop Status Extension" */ = {
			isa = XCConfigurationList;
			buildConfigurations = (
				4F70C1E91DE8DCA8006380B7 /* Debug */,
				4F70C1EA1DE8DCA8006380B7 /* Release */,
			);
			defaultConfigurationIsVisible = 0;
			defaultConfigurationName = Release;
		};
		4F7528921DFE1DC600C322D6 /* Build configuration list for PBXNativeTarget "LoopUI" */ = {
			isa = XCConfigurationList;
			buildConfigurations = (
				4F7528901DFE1DC600C322D6 /* Debug */,
				4F7528911DFE1DC600C322D6 /* Release */,
			);
			defaultConfigurationIsVisible = 0;
			defaultConfigurationName = Release;
		};
		E9B07F9A253BBA6500BAD8F8 /* Build configuration list for PBXNativeTarget "Loop Intent Extension" */ = {
			isa = XCConfigurationList;
			buildConfigurations = (
				E9B07F95253BBA6500BAD8F8 /* Debug */,
				E9B07F96253BBA6500BAD8F8 /* Release */,
			);
			defaultConfigurationIsVisible = 0;
			defaultConfigurationName = Release;
		};
/* End XCConfigurationList section */

/* Begin XCVersionGroup section */
		1D080CBB2473214A00356610 /* AlertStore.xcdatamodeld */ = {
			isa = XCVersionGroup;
			children = (
				1D080CBC2473214A00356610 /* AlertStore.xcdatamodel */,
			);
			currentVersion = 1D080CBC2473214A00356610 /* AlertStore.xcdatamodel */;
			path = AlertStore.xcdatamodeld;
			sourceTree = "<group>";
			versionGroupType = wrapper.xcdatamodel;
		};
/* End XCVersionGroup section */
	};
	rootObject = 43776F841B8022E90074EA36 /* Project object */;
}<|MERGE_RESOLUTION|>--- conflicted
+++ resolved
@@ -3,7 +3,7 @@
 	archiveVersion = 1;
 	classes = {
 	};
-	objectVersion = 48;
+	objectVersion = 52;
 	objects = {
 
 /* Begin PBXAggregateTarget section */
@@ -379,6 +379,10 @@
 		A9347F3224E7522400C99C34 /* CarbBackfillRequestUserInfo.swift in Sources */ = {isa = PBXBuildFile; fileRef = A9347F3024E7521800C99C34 /* CarbBackfillRequestUserInfo.swift */; };
 		A9347F3324E7522900C99C34 /* WatchHistoricalCarbs.swift in Sources */ = {isa = PBXBuildFile; fileRef = A9347F2E24E7508A00C99C34 /* WatchHistoricalCarbs.swift */; };
 		A963B27A252CEBAE0062AA12 /* SetBolusUserInfoTests.swift in Sources */ = {isa = PBXBuildFile; fileRef = A963B279252CEBAE0062AA12 /* SetBolusUserInfoTests.swift */; };
+		A963C4DF25FEC67600B4A596 /* Base32.xcframework in Frameworks */ = {isa = PBXBuildFile; fileRef = A963C4D525FEC66D00B4A596 /* Base32.xcframework */; };
+		A963C4E025FEC67600B4A596 /* Base32.xcframework in Embed Frameworks */ = {isa = PBXBuildFile; fileRef = A963C4D525FEC66D00B4A596 /* Base32.xcframework */; settings = {ATTRIBUTES = (CodeSignOnCopy, RemoveHeadersOnCopy, ); }; };
+		A963C4FC25FEC6F400B4A596 /* OneTimePassword.framework in Embed Frameworks */ = {isa = PBXBuildFile; fileRef = A963C4F125FEC6D100B4A596 /* OneTimePassword.framework */; settings = {ATTRIBUTES = (CodeSignOnCopy, RemoveHeadersOnCopy, ); }; };
+		A963C51525FEC75B00B4A596 /* OneTimePassword.framework in Frameworks */ = {isa = PBXBuildFile; fileRef = A963C4F125FEC6D100B4A596 /* OneTimePassword.framework */; };
 		A966152623EA5A26005D8B29 /* DefaultAssets.xcassets in Resources */ = {isa = PBXBuildFile; fileRef = A966152423EA5A25005D8B29 /* DefaultAssets.xcassets */; };
 		A966152723EA5A26005D8B29 /* DerivedAssets.xcassets in Resources */ = {isa = PBXBuildFile; fileRef = A966152523EA5A25005D8B29 /* DerivedAssets.xcassets */; };
 		A966152A23EA5A37005D8B29 /* DefaultAssets.xcassets in Resources */ = {isa = PBXBuildFile; fileRef = A966152823EA5A37005D8B29 /* DefaultAssets.xcassets */; };
@@ -403,6 +407,9 @@
 		A9C62D892331703100535612 /* LoggingServicesManager.swift in Sources */ = {isa = PBXBuildFile; fileRef = A9C62D862331703000535612 /* LoggingServicesManager.swift */; };
 		A9C62D8A2331703100535612 /* ServicesManager.swift in Sources */ = {isa = PBXBuildFile; fileRef = A9C62D872331703000535612 /* ServicesManager.swift */; };
 		A9C62D8E2331708700535612 /* AuthenticationTableViewCell+NibLoadable.swift in Sources */ = {isa = PBXBuildFile; fileRef = A9C62D8D2331708700535612 /* AuthenticationTableViewCell+NibLoadable.swift */; };
+		A9CA292225FD16C8008781D1 /* OTPManager.swift in Sources */ = {isa = PBXBuildFile; fileRef = A9CA292125FD16C8008781D1 /* OTPManager.swift */; };
+		A9CA292C25FD1766008781D1 /* OTPNavigationController.swift in Sources */ = {isa = PBXBuildFile; fileRef = A9CA292B25FD1766008781D1 /* OTPNavigationController.swift */; };
+		A9CA293625FD177D008781D1 /* OTPSelectionViewController.swift in Sources */ = {isa = PBXBuildFile; fileRef = A9CA293525FD177D008781D1 /* OTPSelectionViewController.swift */; };
 		A9CBE458248AB564008E7BA2 /* DoseStore+SimulatedCoreData.swift in Sources */ = {isa = PBXBuildFile; fileRef = A9CBE457248AB564008E7BA2 /* DoseStore+SimulatedCoreData.swift */; };
 		A9CBE45A248ACBE1008E7BA2 /* DosingDecisionStore+SimulatedCoreData.swift in Sources */ = {isa = PBXBuildFile; fileRef = A9CBE459248ACBE1008E7BA2 /* DosingDecisionStore+SimulatedCoreData.swift */; };
 		A9CBE45C248ACC03008E7BA2 /* SettingsStore+SimulatedCoreData.swift in Sources */ = {isa = PBXBuildFile; fileRef = A9CBE45B248ACC03008E7BA2 /* SettingsStore+SimulatedCoreData.swift */; };
@@ -504,15 +511,6 @@
 		C1FB428D21791D2500FAB378 /* PumpManager.swift in Sources */ = {isa = PBXBuildFile; fileRef = 43C3B6F620BBCAA30026CAFA /* PumpManager.swift */; };
 		C1FB428F217921D600FAB378 /* PumpManagerUI.swift in Sources */ = {isa = PBXBuildFile; fileRef = C1FB428E217921D600FAB378 /* PumpManagerUI.swift */; };
 		C1FB4290217922A100FAB378 /* PumpManagerUI.swift in Sources */ = {isa = PBXBuildFile; fileRef = C1FB428E217921D600FAB378 /* PumpManagerUI.swift */; };
-<<<<<<< HEAD
-		DDBD43B92435728B00834C32 /* OTPNavigationController.swift in Sources */ = {isa = PBXBuildFile; fileRef = DDBD43B72435728900834C32 /* OTPNavigationController.swift */; };
-		DDBD43BA2435728B00834C32 /* OTPSelectionViewController.swift in Sources */ = {isa = PBXBuildFile; fileRef = DDBD43B82435728B00834C32 /* OTPSelectionViewController.swift */; };
-		DDBD43BC243572A800834C32 /* OTPManager.swift in Sources */ = {isa = PBXBuildFile; fileRef = DDBD43BB243572A800834C32 /* OTPManager.swift */; };
-		DDBD43BE24357E9900834C32 /* Base32.framework in Frameworks */ = {isa = PBXBuildFile; fileRef = DDBD43BD24357E9900834C32 /* Base32.framework */; };
-		DDBD43BF24357E9900834C32 /* Base32.framework in Embed Frameworks */ = {isa = PBXBuildFile; fileRef = DDBD43BD24357E9900834C32 /* Base32.framework */; settings = {ATTRIBUTES = (CodeSignOnCopy, RemoveHeadersOnCopy, ); }; };
-		DDBD43C124357FF700834C32 /* OneTimePassword.framework in Frameworks */ = {isa = PBXBuildFile; fileRef = DDBD43C024357FF700834C32 /* OneTimePassword.framework */; };
-		DDBD43C224357FF700834C32 /* OneTimePassword.framework in Embed Frameworks */ = {isa = PBXBuildFile; fileRef = DDBD43C024357FF700834C32 /* OneTimePassword.framework */; settings = {ATTRIBUTES = (CodeSignOnCopy, RemoveHeadersOnCopy, ); }; };
-=======
 		E90909D124E34AC500F963D2 /* high_and_rising_with_cob_momentum_effect.json in Resources */ = {isa = PBXBuildFile; fileRef = E90909CC24E34AC500F963D2 /* high_and_rising_with_cob_momentum_effect.json */; };
 		E90909D224E34AC500F963D2 /* high_and_rising_with_cob_insulin_effect.json in Resources */ = {isa = PBXBuildFile; fileRef = E90909CD24E34AC500F963D2 /* high_and_rising_with_cob_insulin_effect.json */; };
 		E90909D324E34AC500F963D2 /* high_and_rising_with_cob_predicted_glucose.json in Resources */ = {isa = PBXBuildFile; fileRef = E90909CE24E34AC500F963D2 /* high_and_rising_with_cob_predicted_glucose.json */; };
@@ -569,7 +567,6 @@
 		E9B08021253BBDE900BAD8F8 /* IntentExtensionInfo.swift in Sources */ = {isa = PBXBuildFile; fileRef = E9B08020253BBDE900BAD8F8 /* IntentExtensionInfo.swift */; };
 		E9B0802B253BBDFF00BAD8F8 /* IntentExtensionInfo.swift in Sources */ = {isa = PBXBuildFile; fileRef = E9B08020253BBDE900BAD8F8 /* IntentExtensionInfo.swift */; };
 		E9B080B1253BDA6300BAD8F8 /* UserDefaults+LoopIntents.swift in Sources */ = {isa = PBXBuildFile; fileRef = E9B08015253BBD7300BAD8F8 /* UserDefaults+LoopIntents.swift */; };
->>>>>>> 6a61cbad
 		E9BB27AB23B85C3500FB4987 /* SleepStore.swift in Sources */ = {isa = PBXBuildFile; fileRef = E9BB27AA23B85C3500FB4987 /* SleepStore.swift */; };
 		E9C00EF224C6221B00628F35 /* LoopSettings.swift in Sources */ = {isa = PBXBuildFile; fileRef = E9C00EEF24C620EF00628F35 /* LoopSettings.swift */; };
 		E9C00EF324C6222400628F35 /* LoopSettings.swift in Sources */ = {isa = PBXBuildFile; fileRef = E9C00EEF24C620EF00628F35 /* LoopSettings.swift */; };
@@ -713,10 +710,10 @@
 			dstPath = "";
 			dstSubfolderSpec = 10;
 			files = (
-				DDBD43BF24357E9900834C32 /* Base32.framework in Embed Frameworks */,
-				DDBD43C224357FF700834C32 /* OneTimePassword.framework in Embed Frameworks */,
 				4F2C159A1E0C9E5600E160D4 /* LoopUI.framework in Embed Frameworks */,
+				A963C4FC25FEC6F400B4A596 /* OneTimePassword.framework in Embed Frameworks */,
 				43D9FFD721EAE05D00AF44BF /* LoopCore.framework in Embed Frameworks */,
+				A963C4E025FEC67600B4A596 /* Base32.xcframework in Embed Frameworks */,
 			);
 			name = "Embed Frameworks";
 			runOnlyForDeploymentPostprocessing = 0;
@@ -1296,6 +1293,8 @@
 		A9347F3024E7521800C99C34 /* CarbBackfillRequestUserInfo.swift */ = {isa = PBXFileReference; lastKnownFileType = sourcecode.swift; path = CarbBackfillRequestUserInfo.swift; sourceTree = "<group>"; };
 		A951C5FF23E8AB51003E26DC /* Version.xcconfig */ = {isa = PBXFileReference; lastKnownFileType = text.xcconfig; path = Version.xcconfig; sourceTree = "<group>"; };
 		A963B279252CEBAE0062AA12 /* SetBolusUserInfoTests.swift */ = {isa = PBXFileReference; lastKnownFileType = sourcecode.swift; path = SetBolusUserInfoTests.swift; sourceTree = "<group>"; };
+		A963C4D525FEC66D00B4A596 /* Base32.xcframework */ = {isa = PBXFileReference; lastKnownFileType = wrapper.xcframework; name = Base32.xcframework; path = ../OneTimePassword/Carthage/Build/Base32.xcframework; sourceTree = "<group>"; };
+		A963C4F125FEC6D100B4A596 /* OneTimePassword.framework */ = {isa = PBXFileReference; explicitFileType = wrapper.framework; path = OneTimePassword.framework; sourceTree = BUILT_PRODUCTS_DIR; };
 		A966152423EA5A25005D8B29 /* DefaultAssets.xcassets */ = {isa = PBXFileReference; lastKnownFileType = folder.assetcatalog; path = DefaultAssets.xcassets; sourceTree = "<group>"; };
 		A966152523EA5A25005D8B29 /* DerivedAssets.xcassets */ = {isa = PBXFileReference; lastKnownFileType = folder.assetcatalog; path = DerivedAssets.xcassets; sourceTree = "<group>"; };
 		A966152823EA5A37005D8B29 /* DefaultAssets.xcassets */ = {isa = PBXFileReference; lastKnownFileType = folder.assetcatalog; path = DefaultAssets.xcassets; sourceTree = "<group>"; };
@@ -1310,6 +1309,9 @@
 		A999D40924663DC7004C89D4 /* CarbStore.swift */ = {isa = PBXFileReference; lastKnownFileType = sourcecode.swift; path = CarbStore.swift; sourceTree = "<group>"; };
 		A9A056B224B93C62007CF06D /* CriticalEventLogExportView.swift */ = {isa = PBXFileReference; lastKnownFileType = sourcecode.swift; path = CriticalEventLogExportView.swift; sourceTree = "<group>"; };
 		A9A056B424B94123007CF06D /* CriticalEventLogExportViewModel.swift */ = {isa = PBXFileReference; lastKnownFileType = sourcecode.swift; path = CriticalEventLogExportViewModel.swift; sourceTree = "<group>"; };
+		A9A197E625FD1E240095DF3F /* OmniKit.framework */ = {isa = PBXFileReference; lastKnownFileType = wrapper.framework; name = OmniKit.framework; path = Carthage/Build/iOS/OmniKit.framework; sourceTree = "<group>"; };
+		A9A197E825FD1E690095DF3F /* OneTimePassword.framework */ = {isa = PBXFileReference; lastKnownFileType = wrapper.framework; name = OneTimePassword.framework; path = Carthage/Build/iOS/OneTimePassword.framework; sourceTree = "<group>"; };
+		A9A197F225FD1F260095DF3F /* Base32.framework */ = {isa = PBXFileReference; lastKnownFileType = wrapper.framework; name = Base32.framework; path = Carthage/Build/iOS/Base32.framework; sourceTree = "<group>"; };
 		A9A63F8C246B261100588D5B /* DosingDecisionStoreTests.swift */ = {isa = PBXFileReference; lastKnownFileType = sourcecode.swift; path = DosingDecisionStoreTests.swift; sourceTree = "<group>"; };
 		A9B607AF247F000F00792BE4 /* UserNotifications+Loop.swift */ = {isa = PBXFileReference; lastKnownFileType = sourcecode.swift; path = "UserNotifications+Loop.swift"; sourceTree = "<group>"; };
 		A9C1719625366F780053BCBD /* WatchHistoricalGlucoseTest.swift */ = {isa = PBXFileReference; lastKnownFileType = sourcecode.swift; path = WatchHistoricalGlucoseTest.swift; sourceTree = "<group>"; };
@@ -1319,6 +1321,9 @@
 		A9C62D862331703000535612 /* LoggingServicesManager.swift */ = {isa = PBXFileReference; fileEncoding = 4; lastKnownFileType = sourcecode.swift; path = LoggingServicesManager.swift; sourceTree = "<group>"; };
 		A9C62D872331703000535612 /* ServicesManager.swift */ = {isa = PBXFileReference; fileEncoding = 4; lastKnownFileType = sourcecode.swift; path = ServicesManager.swift; sourceTree = "<group>"; };
 		A9C62D8D2331708700535612 /* AuthenticationTableViewCell+NibLoadable.swift */ = {isa = PBXFileReference; fileEncoding = 4; lastKnownFileType = sourcecode.swift; path = "AuthenticationTableViewCell+NibLoadable.swift"; sourceTree = "<group>"; };
+		A9CA292125FD16C8008781D1 /* OTPManager.swift */ = {isa = PBXFileReference; lastKnownFileType = sourcecode.swift; path = OTPManager.swift; sourceTree = "<group>"; };
+		A9CA292B25FD1766008781D1 /* OTPNavigationController.swift */ = {isa = PBXFileReference; lastKnownFileType = sourcecode.swift; path = OTPNavigationController.swift; sourceTree = "<group>"; };
+		A9CA293525FD177D008781D1 /* OTPSelectionViewController.swift */ = {isa = PBXFileReference; lastKnownFileType = sourcecode.swift; path = OTPSelectionViewController.swift; sourceTree = "<group>"; };
 		A9CBE457248AB564008E7BA2 /* DoseStore+SimulatedCoreData.swift */ = {isa = PBXFileReference; lastKnownFileType = sourcecode.swift; path = "DoseStore+SimulatedCoreData.swift"; sourceTree = "<group>"; };
 		A9CBE459248ACBE1008E7BA2 /* DosingDecisionStore+SimulatedCoreData.swift */ = {isa = PBXFileReference; lastKnownFileType = sourcecode.swift; path = "DosingDecisionStore+SimulatedCoreData.swift"; sourceTree = "<group>"; };
 		A9CBE45B248ACC03008E7BA2 /* SettingsStore+SimulatedCoreData.swift */ = {isa = PBXFileReference; lastKnownFileType = sourcecode.swift; path = "SettingsStore+SimulatedCoreData.swift"; sourceTree = "<group>"; };
@@ -1417,13 +1422,6 @@
 		C1F8B1DB223862D500DD66CF /* BolusProgressTableViewCell.xib */ = {isa = PBXFileReference; lastKnownFileType = file.xib; path = BolusProgressTableViewCell.xib; sourceTree = "<group>"; };
 		C1FB428B217806A300FAB378 /* StateColorPalette.swift */ = {isa = PBXFileReference; fileEncoding = 4; lastKnownFileType = sourcecode.swift; path = StateColorPalette.swift; sourceTree = "<group>"; };
 		C1FB428E217921D600FAB378 /* PumpManagerUI.swift */ = {isa = PBXFileReference; lastKnownFileType = sourcecode.swift; path = PumpManagerUI.swift; sourceTree = "<group>"; };
-<<<<<<< HEAD
-		DDBD43B72435728900834C32 /* OTPNavigationController.swift */ = {isa = PBXFileReference; fileEncoding = 4; lastKnownFileType = sourcecode.swift; path = OTPNavigationController.swift; sourceTree = "<group>"; };
-		DDBD43B82435728B00834C32 /* OTPSelectionViewController.swift */ = {isa = PBXFileReference; fileEncoding = 4; lastKnownFileType = sourcecode.swift; path = OTPSelectionViewController.swift; sourceTree = "<group>"; };
-		DDBD43BB243572A800834C32 /* OTPManager.swift */ = {isa = PBXFileReference; fileEncoding = 4; lastKnownFileType = sourcecode.swift; path = OTPManager.swift; sourceTree = "<group>"; };
-		DDBD43BD24357E9900834C32 /* Base32.framework */ = {isa = PBXFileReference; lastKnownFileType = wrapper.framework; name = Base32.framework; path = Carthage/Build/iOS/Base32.framework; sourceTree = "<group>"; };
-		DDBD43C024357FF700834C32 /* OneTimePassword.framework */ = {isa = PBXFileReference; lastKnownFileType = wrapper.framework; name = OneTimePassword.framework; path = Carthage/Build/iOS/OneTimePassword.framework; sourceTree = "<group>"; };
-=======
 		E90909CC24E34AC500F963D2 /* high_and_rising_with_cob_momentum_effect.json */ = {isa = PBXFileReference; fileEncoding = 4; lastKnownFileType = text.json; path = high_and_rising_with_cob_momentum_effect.json; sourceTree = "<group>"; };
 		E90909CD24E34AC500F963D2 /* high_and_rising_with_cob_insulin_effect.json */ = {isa = PBXFileReference; fileEncoding = 4; lastKnownFileType = text.json; path = high_and_rising_with_cob_insulin_effect.json; sourceTree = "<group>"; };
 		E90909CE24E34AC500F963D2 /* high_and_rising_with_cob_predicted_glucose.json */ = {isa = PBXFileReference; fileEncoding = 4; lastKnownFileType = text.json; path = high_and_rising_with_cob_predicted_glucose.json; sourceTree = "<group>"; };
@@ -1478,7 +1476,6 @@
 		E9B07FED253BBC7100BAD8F8 /* OverrideIntentHandler.swift */ = {isa = PBXFileReference; lastKnownFileType = sourcecode.swift; path = OverrideIntentHandler.swift; sourceTree = "<group>"; };
 		E9B08015253BBD7300BAD8F8 /* UserDefaults+LoopIntents.swift */ = {isa = PBXFileReference; lastKnownFileType = sourcecode.swift; path = "UserDefaults+LoopIntents.swift"; sourceTree = "<group>"; };
 		E9B08020253BBDE900BAD8F8 /* IntentExtensionInfo.swift */ = {isa = PBXFileReference; lastKnownFileType = sourcecode.swift; path = IntentExtensionInfo.swift; sourceTree = "<group>"; };
->>>>>>> 6a61cbad
 		E9BB27AA23B85C3500FB4987 /* SleepStore.swift */ = {isa = PBXFileReference; lastKnownFileType = sourcecode.swift; path = SleepStore.swift; sourceTree = "<group>"; };
 		E9C00EEF24C620EF00628F35 /* LoopSettings.swift */ = {isa = PBXFileReference; lastKnownFileType = sourcecode.swift; path = LoopSettings.swift; sourceTree = "<group>"; };
 		E9C00EF424C623EF00628F35 /* LoopSettings+Loop.swift */ = {isa = PBXFileReference; lastKnownFileType = sourcecode.swift; path = "LoopSettings+Loop.swift"; sourceTree = "<group>"; };
@@ -1504,21 +1501,18 @@
 			buildActionMask = 2147483647;
 			files = (
 				43F5C2C91B929C09003EB13D /* HealthKit.framework in Frameworks */,
-<<<<<<< HEAD
-				DDBD43BE24357E9900834C32 /* Base32.framework in Frameworks */,
-=======
 				1DC63E7425351BDF004605DA /* TrueTime.framework in Frameworks */,
 				C1750AEC255B013300B8011C /* Minizip.framework in Frameworks */,
->>>>>>> 6a61cbad
 				43D9FFD621EAE05D00AF44BF /* LoopCore.framework in Frameworks */,
 				43F78D4F1C914197002152D1 /* LoopKit.framework in Frameworks */,
-				DDBD43C124357FF700834C32 /* OneTimePassword.framework in Frameworks */,
 				892A5D5B222F0D7C008961AB /* LoopTestingKit.framework in Frameworks */,
 				4F7528941DFE1E9500C322D6 /* LoopUI.framework in Frameworks */,
 				C1E2774822433D7A00354103 /* MKRingProgressView.framework in Frameworks */,
+				A963C4DF25FEC67600B4A596 /* Base32.xcframework in Frameworks */,
 				892A5D2A222EF60A008961AB /* MockKit.framework in Frameworks */,
 				892A5D2C222EF60A008961AB /* MockKitUI.framework in Frameworks */,
 				4F08DE9B1E7BC4ED006741EA /* SwiftCharts.framework in Frameworks */,
+				A963C51525FEC75B00B4A596 /* OneTimePassword.framework in Frameworks */,
 			);
 			runOnlyForDeploymentPostprocessing = 0;
 		};
@@ -2026,12 +2020,6 @@
 		43F5C2CE1B92A2A0003EB13D /* View Controllers */ = {
 			isa = PBXGroup;
 			children = (
-<<<<<<< HEAD
-				DDBD43B72435728900834C32 /* OTPNavigationController.swift */,
-				DDBD43B82435728B00834C32 /* OTPSelectionViewController.swift */,
-				43DBF04B1C93B8D700B3C386 /* BolusViewController.swift */,
-=======
->>>>>>> 6a61cbad
 				43A51E1E1EB6D62A000736CC /* CarbAbsorptionViewController.swift */,
 				43DBF0581C93F73800B3C386 /* CarbEntryTableViewController.swift */,
 				892D7C5023B54A14008A9656 /* CarbEntryViewController.swift */,
@@ -2039,6 +2027,8 @@
 				433EA4C31D9F71C800CD78FB /* CommandResponseViewController.swift */,
 				C178249F1E19CF9800D9D25C /* GlucoseThresholdTableViewController.swift */,
 				4302F4E21D4EA54200F0FCAF /* InsulinDeliveryTableViewController.swift */,
+				A9CA292B25FD1766008781D1 /* OTPNavigationController.swift */,
+				A9CA293525FD177D008781D1 /* OTPSelectionViewController.swift */,
 				437D9BA21D7BC977007245E8 /* PredictionTableViewController.swift */,
 				439A7941211F631C0041B75F /* RootNavigationController.swift */,
 				43E3449E1B9D68E900C85C07 /* StatusTableViewController.swift */,
@@ -2101,12 +2091,9 @@
 				1D82E69F25377C6B009131FB /* TrustedTimeChecker.swift */,
 				4328E0341CFC0AE100E199AA /* WatchDataManager.swift */,
 				E9BB27AA23B85C3500FB4987 /* SleepStore.swift */,
-<<<<<<< HEAD
-				DDBD43BB243572A800834C32 /* OTPManager.swift */,
-=======
 				C148CEE624FD91BD00711B3B /* DeliveryUncertaintyAlertManager.swift */,
 				C16575702538A36B004AE16E /* CGMStalenessMonitor.swift */,
->>>>>>> 6a61cbad
+				A9CA292125FD16C8008781D1 /* OTPManager.swift */,
 			);
 			path = Managers;
 			sourceTree = "<group>";
@@ -2423,13 +2410,12 @@
 		968DCD53F724DE56FFE51920 /* Frameworks */ = {
 			isa = PBXGroup;
 			children = (
-<<<<<<< HEAD
-				DDBD43C024357FF700834C32 /* OneTimePassword.framework */,
-				DDBD43BD24357E9900834C32 /* Base32.framework */,
-				434FB6451D68F1CD007B9C70 /* Amplitude.framework */,
-=======
+				A963C4F125FEC6D100B4A596 /* OneTimePassword.framework */,
+				A963C4D525FEC66D00B4A596 /* Base32.xcframework */,
+				A9A197F225FD1F260095DF3F /* Base32.framework */,
+				A9A197E825FD1E690095DF3F /* OneTimePassword.framework */,
+				A9A197E625FD1E240095DF3F /* OmniKit.framework */,
 				1DC63E7325351BDF004605DA /* TrueTime.framework */,
->>>>>>> 6a61cbad
 				4344628420A7A3BE00C4BE6F /* CGMBLEKit.framework */,
 				C1750AEB255B013300B8011C /* Minizip.framework */,
 				C19F496225630504003632D7 /* Minizip.framework */,
@@ -3438,13 +3424,8 @@
 			isa = PBXSourcesBuildPhase;
 			buildActionMask = 2147483647;
 			files = (
-<<<<<<< HEAD
-				DDBD43BC243572A800834C32 /* OTPManager.swift in Sources */,
-				C17824A51E1AD4D100D9D25C /* BolusRecommendation.swift in Sources */,
-=======
 				C17824A51E1AD4D100D9D25C /* ManualBolusRecommendation.swift in Sources */,
 				897A5A9624C2175B00C4E71D /* BolusEntryView.swift in Sources */,
->>>>>>> 6a61cbad
 				4F70C2131DE90339006380B7 /* StatusExtensionContext.swift in Sources */,
 				A9A056B324B93C62007CF06D /* CriticalEventLogExportView.swift in Sources */,
 				43C05CC521EC29E3006FB252 /* TextFieldTableViewCell.swift in Sources */,
@@ -3475,7 +3456,6 @@
 				1DA649A7244126CD00F61E75 /* UserNotificationAlertPresenter.swift in Sources */,
 				1DDE273F24AEA4F200796622 /* NotificationsCriticalAlertPermissionsViewModel.swift in Sources */,
 				439A7942211F631C0041B75F /* RootNavigationController.swift in Sources */,
-				DDBD43BA2435728B00834C32 /* OTPSelectionViewController.swift in Sources */,
 				4F11D3C020DCBEEC006E072C /* GlucoseBackfillRequestUserInfo.swift in Sources */,
 				89E267FC2292456700A3F2AF /* FeatureFlags.swift in Sources */,
 				43A567691C94880B00334FAC /* LoopDataManager.swift in Sources */,
@@ -3513,6 +3493,7 @@
 				43C0944A1CACCC73001F6403 /* NotificationManager.swift in Sources */,
 				1DDE274024AEA4F200796622 /* NotificationsCriticalAlertPermissionsView.swift in Sources */,
 				A9A056B524B94123007CF06D /* CriticalEventLogExportViewModel.swift in Sources */,
+				A9CA292C25FD1766008781D1 /* OTPNavigationController.swift in Sources */,
 				434FF1EE1CF27EEF000DB779 /* UITableViewCell.swift in Sources */,
 				439BED2A1E76093C00B0AED5 /* CGMManager.swift in Sources */,
 				E98A55EF24EDD6E60008715D /* DosingDecisionStoreProtocol.swift in Sources */,
@@ -3532,7 +3513,6 @@
 				4F6663941E905FD2009E74FC /* ChartColorPalette+Loop.swift in Sources */,
 				A9F703732489BC8500C98AD8 /* CarbStore+SimulatedCoreData.swift in Sources */,
 				4328E0351CFC0AE100E199AA /* WatchDataManager.swift in Sources */,
-				DDBD43B92435728B00834C32 /* OTPNavigationController.swift in Sources */,
 				4345E3FC21F04911009E00E5 /* UIColor+HIG.swift in Sources */,
 				1D4A3E2E2478628500FD601B /* StoredAlert+CoreDataProperties.swift in Sources */,
 				E95D380124EADE7C005E2F50 /* DoseStoreProtocol.swift in Sources */,
@@ -3550,6 +3530,7 @@
 				43E93FB61E469A4000EAB8DB /* NumberFormatter.swift in Sources */,
 				C1FB428C217806A400FAB378 /* StateColorPalette.swift in Sources */,
 				4F08DE8F1E7BB871006741EA /* CollectionType+Loop.swift in Sources */,
+				A9CA292225FD16C8008781D1 /* OTPManager.swift in Sources */,
 				A9F703772489D8AA00C98AD8 /* PersistentDeviceLog+SimulatedCoreData.swift in Sources */,
 				E9B080B1253BDA6300BAD8F8 /* UserDefaults+LoopIntents.swift in Sources */,
 				C148CEE724FD91BD00711B3B /* DeliveryUncertaintyAlertManager.swift in Sources */,
@@ -3585,6 +3566,7 @@
 				E9B0802B253BBDFF00BAD8F8 /* IntentExtensionInfo.swift in Sources */,
 				438D42F91D7C88BC003244B0 /* PredictionInputEffect.swift in Sources */,
 				A9C62D8223316FF600535612 /* UserDefaults+Services.swift in Sources */,
+				A9CA293625FD177D008781D1 /* OTPSelectionViewController.swift in Sources */,
 				892A5D692230C41D008961AB /* RangeReplaceableCollection.swift in Sources */,
 				4F70C2101DE8FAC5006380B7 /* ExtensionDataManager.swift in Sources */,
 				43DFB62320D4CAE7008A7BAE /* PumpManager.swift in Sources */,
@@ -4602,7 +4584,8 @@
 				PROVISIONING_PROFILE = "";
 				PROVISIONING_PROFILE_SPECIFIER = "";
 				SDKROOT = iphoneos;
-				SWIFT_OPTIMIZATION_LEVEL = "-Owholemodule";
+				SWIFT_COMPILATION_MODE = wholemodule;
+				SWIFT_OPTIMIZATION_LEVEL = "-O";
 				SWIFT_VERSION = 5.0;
 				TARGETED_DEVICE_FAMILY = "1,2";
 				VALIDATE_PRODUCT = YES;
@@ -4617,21 +4600,17 @@
 			buildSettings = {
 				ALWAYS_EMBED_SWIFT_STANDARD_LIBRARIES = YES;
 				ASSETCATALOG_COMPILER_APPICON_NAME = "$(APPICON_NAME)";
-<<<<<<< HEAD
-				CODE_SIGN_ENTITLEMENTS = Loop/Loop.entitlements;
-				CODE_SIGN_IDENTITY = "iPhone Developer";
-				DEVELOPMENT_TEAM = 9W476TGJ4S;
-				ENABLE_BITCODE = YES;
-=======
 				CODE_SIGN_ENTITLEMENTS = "$(LOOP_ENTITLEMENTS)";
 				CODE_SIGN_IDENTITY = "$(LOOP_CODE_SIGN_IDENTITY_DEBUG)";
 				CODE_SIGN_STYLE = "$(LOOP_CODE_SIGN_STYLE)";
 				DEBUG_INFORMATION_FORMAT = "dwarf-with-dsym";
-				DEVELOPMENT_TEAM = "";
->>>>>>> 6a61cbad
+				DEVELOPMENT_TEAM = 5K844XFC6W;
 				INFOPLIST_FILE = Loop/Info.plist;
 				IPHONEOS_DEPLOYMENT_TARGET = 13.0;
-				LD_RUNPATH_SEARCH_PATHS = "$(inherited) @executable_path/Frameworks";
+				LD_RUNPATH_SEARCH_PATHS = (
+					"$(inherited)",
+					"@executable_path/Frameworks",
+				);
 				OTHER_LDFLAGS = "";
 				"OTHER_SWIFT_FLAGS[arch=*]" = "-DDEBUG";
 				"OTHER_SWIFT_FLAGS[sdk=iphonesimulator*]" = "-D IOS_SIMULATOR -D DEBUG";
@@ -4647,20 +4626,16 @@
 			buildSettings = {
 				ALWAYS_EMBED_SWIFT_STANDARD_LIBRARIES = YES;
 				ASSETCATALOG_COMPILER_APPICON_NAME = "$(APPICON_NAME)";
-<<<<<<< HEAD
-				CODE_SIGN_ENTITLEMENTS = Loop/Loop.entitlements;
-				CODE_SIGN_IDENTITY = "iPhone Developer";
-				DEVELOPMENT_TEAM = 9W476TGJ4S;
-				ENABLE_BITCODE = YES;
-=======
 				CODE_SIGN_ENTITLEMENTS = "$(LOOP_ENTITLEMENTS)";
 				CODE_SIGN_IDENTITY = "$(LOOP_CODE_SIGN_IDENTITY_RELEASE)";
 				CODE_SIGN_STYLE = "$(LOOP_CODE_SIGN_STYLE)";
-				DEVELOPMENT_TEAM = "";
->>>>>>> 6a61cbad
+				DEVELOPMENT_TEAM = 5K844XFC6W;
 				INFOPLIST_FILE = Loop/Info.plist;
 				IPHONEOS_DEPLOYMENT_TARGET = 13.0;
-				LD_RUNPATH_SEARCH_PATHS = "$(inherited) @executable_path/Frameworks";
+				LD_RUNPATH_SEARCH_PATHS = (
+					"$(inherited)",
+					"@executable_path/Frameworks",
+				);
 				OTHER_LDFLAGS = "";
 				PRODUCT_BUNDLE_IDENTIFIER = "$(MAIN_APP_BUNDLE_IDENTIFIER)";
 				PRODUCT_NAME = "$(TARGET_NAME)";
@@ -4674,18 +4649,16 @@
 			buildSettings = {
 				ASSETCATALOG_COMPILER_COMPLICATION_NAME = Complication;
 				CODE_SIGN_ENTITLEMENTS = "WatchApp Extension/WatchApp Extension.entitlements";
-<<<<<<< HEAD
-				CODE_SIGN_IDENTITY = "iPhone Developer";
-				"CODE_SIGN_IDENTITY[sdk=watchos*]" = "iPhone Developer";
-				DEVELOPMENT_TEAM = 9W476TGJ4S;
-=======
 				CODE_SIGN_IDENTITY = "$(LOOP_CODE_SIGN_IDENTITY_DEBUG)";
 				CODE_SIGN_STYLE = "$(LOOP_CODE_SIGN_STYLE)";
-				DEVELOPMENT_TEAM = "";
->>>>>>> 6a61cbad
+				DEVELOPMENT_TEAM = 5K844XFC6W;
 				FRAMEWORK_SEARCH_PATHS = "$(PROJECT_DIR)/Carthage/Build/watchOS";
 				INFOPLIST_FILE = "WatchApp Extension/Info.plist";
-				LD_RUNPATH_SEARCH_PATHS = "$(inherited) @executable_path/Frameworks @executable_path/../../Frameworks";
+				LD_RUNPATH_SEARCH_PATHS = (
+					"$(inherited)",
+					"@executable_path/Frameworks",
+					"@executable_path/../../Frameworks",
+				);
 				PRODUCT_BUNDLE_IDENTIFIER = "$(MAIN_APP_BUNDLE_IDENTIFIER).LoopWatch.watchkitextension";
 				PRODUCT_NAME = "$(TARGET_NAME)";
 				PROVISIONING_PROFILE_SPECIFIER = "$(LOOP_PROVISIONING_PROFILE_SPECIFIER_WATCHAPP_EXTENSION_DEBUG)";
@@ -4702,18 +4675,16 @@
 			buildSettings = {
 				ASSETCATALOG_COMPILER_COMPLICATION_NAME = Complication;
 				CODE_SIGN_ENTITLEMENTS = "WatchApp Extension/WatchApp Extension.entitlements";
-<<<<<<< HEAD
-				CODE_SIGN_IDENTITY = "iPhone Developer";
-				"CODE_SIGN_IDENTITY[sdk=watchos*]" = "iPhone Developer";
-				DEVELOPMENT_TEAM = 9W476TGJ4S;
-=======
 				CODE_SIGN_IDENTITY = "$(LOOP_CODE_SIGN_IDENTITY_RELEASE)";
 				CODE_SIGN_STYLE = "$(LOOP_CODE_SIGN_STYLE)";
-				DEVELOPMENT_TEAM = "";
->>>>>>> 6a61cbad
+				DEVELOPMENT_TEAM = 5K844XFC6W;
 				FRAMEWORK_SEARCH_PATHS = "$(PROJECT_DIR)/Carthage/Build/watchOS";
 				INFOPLIST_FILE = "WatchApp Extension/Info.plist";
-				LD_RUNPATH_SEARCH_PATHS = "$(inherited) @executable_path/Frameworks @executable_path/../../Frameworks";
+				LD_RUNPATH_SEARCH_PATHS = (
+					"$(inherited)",
+					"@executable_path/Frameworks",
+					"@executable_path/../../Frameworks",
+				);
 				PRODUCT_BUNDLE_IDENTIFIER = "$(MAIN_APP_BUNDLE_IDENTIFIER).LoopWatch.watchkitextension";
 				PRODUCT_NAME = "$(TARGET_NAME)";
 				PROVISIONING_PROFILE_SPECIFIER = "$(LOOP_PROVISIONING_PROFILE_SPECIFIER_WATCHAPP_EXTENSION_RELEASE)";
@@ -4730,19 +4701,16 @@
 			buildSettings = {
 				ALWAYS_EMBED_SWIFT_STANDARD_LIBRARIES = YES;
 				ASSETCATALOG_COMPILER_APPICON_NAME = "$(APPICON_NAME)";
-<<<<<<< HEAD
-				CODE_SIGN_IDENTITY = "iPhone Developer";
-				"CODE_SIGN_IDENTITY[sdk=watchos*]" = "iPhone Developer";
-				DEVELOPMENT_TEAM = 9W476TGJ4S;
-=======
 				CODE_SIGN_IDENTITY = "$(LOOP_CODE_SIGN_IDENTITY_DEBUG)";
 				CODE_SIGN_STYLE = "$(LOOP_CODE_SIGN_STYLE)";
-				DEVELOPMENT_TEAM = "";
->>>>>>> 6a61cbad
+				DEVELOPMENT_TEAM = 5K844XFC6W;
 				FRAMEWORK_SEARCH_PATHS = "$(PROJECT_DIR)/Carthage/Build/watchOS";
 				IBSC_MODULE = WatchApp_Extension;
 				INFOPLIST_FILE = WatchApp/Info.plist;
-				LD_RUNPATH_SEARCH_PATHS = "$(inherited) @executable_path/Frameworks";
+				LD_RUNPATH_SEARCH_PATHS = (
+					"$(inherited)",
+					"@executable_path/Frameworks",
+				);
 				PRODUCT_BUNDLE_IDENTIFIER = "$(MAIN_APP_BUNDLE_IDENTIFIER).LoopWatch";
 				PRODUCT_NAME = "$(TARGET_NAME)";
 				PROVISIONING_PROFILE_SPECIFIER = "$(LOOP_PROVISIONING_PROFILE_SPECIFIER_WATCHAPP_DEBUG)";
@@ -4758,19 +4726,16 @@
 			buildSettings = {
 				ALWAYS_EMBED_SWIFT_STANDARD_LIBRARIES = YES;
 				ASSETCATALOG_COMPILER_APPICON_NAME = "$(APPICON_NAME)";
-<<<<<<< HEAD
-				CODE_SIGN_IDENTITY = "iPhone Developer";
-				"CODE_SIGN_IDENTITY[sdk=watchos*]" = "iPhone Developer";
-				DEVELOPMENT_TEAM = 9W476TGJ4S;
-=======
 				CODE_SIGN_IDENTITY = "$(LOOP_CODE_SIGN_IDENTITY_RELEASE)";
 				CODE_SIGN_STYLE = "$(LOOP_CODE_SIGN_STYLE)";
-				DEVELOPMENT_TEAM = "";
->>>>>>> 6a61cbad
+				DEVELOPMENT_TEAM = 5K844XFC6W;
 				FRAMEWORK_SEARCH_PATHS = "$(PROJECT_DIR)/Carthage/Build/watchOS";
 				IBSC_MODULE = WatchApp_Extension;
 				INFOPLIST_FILE = WatchApp/Info.plist;
-				LD_RUNPATH_SEARCH_PATHS = "$(inherited) @executable_path/Frameworks";
+				LD_RUNPATH_SEARCH_PATHS = (
+					"$(inherited)",
+					"@executable_path/Frameworks",
+				);
 				PRODUCT_BUNDLE_IDENTIFIER = "$(MAIN_APP_BUNDLE_IDENTIFIER).LoopWatch";
 				PRODUCT_NAME = "$(TARGET_NAME)";
 				PROVISIONING_PROFILE_SPECIFIER = "$(LOOP_PROVISIONING_PROFILE_SPECIFIER_WATCHAPP_RELEASE)";
@@ -4791,7 +4756,11 @@
 				FRAMEWORK_SEARCH_PATHS = "$(PROJECT_DIR)/Carthage/Build/watchOS";
 				INFOPLIST_FILE = LoopCore/Info.plist;
 				INSTALL_PATH = "$(LOCAL_LIBRARY_DIR)/Frameworks";
-				LD_RUNPATH_SEARCH_PATHS = "$(inherited) @executable_path/Frameworks @loader_path/Frameworks";
+				LD_RUNPATH_SEARCH_PATHS = (
+					"$(inherited)",
+					"@executable_path/Frameworks",
+					"@loader_path/Frameworks",
+				);
 				PRODUCT_BUNDLE_IDENTIFIER = com.loopkit.LoopCore;
 				PRODUCT_NAME = LoopCore;
 				SDKROOT = watchos;
@@ -4810,7 +4779,11 @@
 				FRAMEWORK_SEARCH_PATHS = "$(PROJECT_DIR)/Carthage/Build/watchOS";
 				INFOPLIST_FILE = LoopCore/Info.plist;
 				INSTALL_PATH = "$(LOCAL_LIBRARY_DIR)/Frameworks";
-				LD_RUNPATH_SEARCH_PATHS = "$(inherited) @executable_path/Frameworks @loader_path/Frameworks";
+				LD_RUNPATH_SEARCH_PATHS = (
+					"$(inherited)",
+					"@executable_path/Frameworks",
+					"@loader_path/Frameworks",
+				);
 				PRODUCT_BUNDLE_IDENTIFIER = com.loopkit.LoopCore;
 				PRODUCT_NAME = LoopCore;
 				SDKROOT = watchos;
@@ -4827,7 +4800,10 @@
 				CLANG_ENABLE_OBJC_WEAK = YES;
 				CODE_SIGN_ENTITLEMENTS = Learn/Learn.entitlements;
 				INFOPLIST_FILE = Learn/Info.plist;
-				LD_RUNPATH_SEARCH_PATHS = "$(inherited) @executable_path/Frameworks";
+				LD_RUNPATH_SEARCH_PATHS = (
+					"$(inherited)",
+					"@executable_path/Frameworks",
+				);
 				PRODUCT_BUNDLE_IDENTIFIER = "$(MAIN_APP_BUNDLE_IDENTIFIER)Learn";
 				PRODUCT_NAME = "$(TARGET_NAME)";
 				TARGETED_DEVICE_FAMILY = "1,2";
@@ -4842,7 +4818,10 @@
 				CLANG_ENABLE_OBJC_WEAK = YES;
 				CODE_SIGN_ENTITLEMENTS = Learn/Learn.entitlements;
 				INFOPLIST_FILE = Learn/Info.plist;
-				LD_RUNPATH_SEARCH_PATHS = "$(inherited) @executable_path/Frameworks";
+				LD_RUNPATH_SEARCH_PATHS = (
+					"$(inherited)",
+					"@executable_path/Frameworks",
+				);
 				PRODUCT_BUNDLE_IDENTIFIER = "$(MAIN_APP_BUNDLE_IDENTIFIER)Learn";
 				PRODUCT_NAME = "$(TARGET_NAME)";
 				TARGETED_DEVICE_FAMILY = "1,2";
@@ -4859,7 +4838,11 @@
 				INFOPLIST_FILE = LoopCore/Info.plist;
 				INSTALL_PATH = "$(LOCAL_LIBRARY_DIR)/Frameworks";
 				IPHONEOS_DEPLOYMENT_TARGET = 13.0;
-				LD_RUNPATH_SEARCH_PATHS = "$(inherited) @executable_path/Frameworks @loader_path/Frameworks";
+				LD_RUNPATH_SEARCH_PATHS = (
+					"$(inherited)",
+					"@executable_path/Frameworks",
+					"@loader_path/Frameworks",
+				);
 				PRODUCT_BUNDLE_IDENTIFIER = com.loopkit.LoopCore;
 				PRODUCT_NAME = "$(TARGET_NAME:c99extidentifier)";
 				SKIP_INSTALL = YES;
@@ -4876,7 +4859,11 @@
 				INFOPLIST_FILE = LoopCore/Info.plist;
 				INSTALL_PATH = "$(LOCAL_LIBRARY_DIR)/Frameworks";
 				IPHONEOS_DEPLOYMENT_TARGET = 13.0;
-				LD_RUNPATH_SEARCH_PATHS = "$(inherited) @executable_path/Frameworks @loader_path/Frameworks";
+				LD_RUNPATH_SEARCH_PATHS = (
+					"$(inherited)",
+					"@executable_path/Frameworks",
+					"@loader_path/Frameworks",
+				);
 				PRODUCT_BUNDLE_IDENTIFIER = com.loopkit.LoopCore;
 				PRODUCT_NAME = "$(TARGET_NAME:c99extidentifier)";
 				SKIP_INSTALL = YES;
@@ -4887,7 +4874,10 @@
 			isa = XCBuildConfiguration;
 			buildSettings = {
 				INFOPLIST_FILE = DoseMathTests/Info.plist;
-				LD_RUNPATH_SEARCH_PATHS = "$(inherited) @loader_path/Frameworks";
+				LD_RUNPATH_SEARCH_PATHS = (
+					"$(inherited)",
+					"@loader_path/Frameworks",
+				);
 				PRODUCT_BUNDLE_IDENTIFIER = com.loopkit.DoseMathTests;
 				PRODUCT_NAME = "$(TARGET_NAME)";
 			};
@@ -4897,7 +4887,10 @@
 			isa = XCBuildConfiguration;
 			buildSettings = {
 				INFOPLIST_FILE = DoseMathTests/Info.plist;
-				LD_RUNPATH_SEARCH_PATHS = "$(inherited) @loader_path/Frameworks";
+				LD_RUNPATH_SEARCH_PATHS = (
+					"$(inherited)",
+					"@loader_path/Frameworks",
+				);
 				PRODUCT_BUNDLE_IDENTIFIER = com.loopkit.DoseMathTests;
 				PRODUCT_NAME = "$(TARGET_NAME)";
 			};
@@ -4908,7 +4901,11 @@
 			buildSettings = {
 				BUNDLE_LOADER = "$(TEST_HOST)";
 				INFOPLIST_FILE = LoopTests/Info.plist;
-				LD_RUNPATH_SEARCH_PATHS = "$(inherited) @executable_path/Frameworks @loader_path/Frameworks";
+				LD_RUNPATH_SEARCH_PATHS = (
+					"$(inherited)",
+					"@executable_path/Frameworks",
+					"@loader_path/Frameworks",
+				);
 				PRODUCT_BUNDLE_IDENTIFIER = com.loopkit.LoopTests;
 				PRODUCT_NAME = "$(TARGET_NAME)";
 				TEST_HOST = "$(BUILT_PRODUCTS_DIR)/Loop.app/Loop";
@@ -4920,7 +4917,11 @@
 			buildSettings = {
 				BUNDLE_LOADER = "$(TEST_HOST)";
 				INFOPLIST_FILE = LoopTests/Info.plist;
-				LD_RUNPATH_SEARCH_PATHS = "$(inherited) @executable_path/Frameworks @loader_path/Frameworks";
+				LD_RUNPATH_SEARCH_PATHS = (
+					"$(inherited)",
+					"@executable_path/Frameworks",
+					"@loader_path/Frameworks",
+				);
 				PRODUCT_BUNDLE_IDENTIFIER = com.loopkit.LoopTests;
 				PRODUCT_NAME = "$(TARGET_NAME)";
 				TEST_HOST = "$(BUILT_PRODUCTS_DIR)/Loop.app/Loop";
@@ -4931,20 +4932,17 @@
 			isa = XCBuildConfiguration;
 			buildSettings = {
 				CODE_SIGN_ENTITLEMENTS = "Loop Status Extension/Loop Status Extension.entitlements";
-<<<<<<< HEAD
-				CODE_SIGN_IDENTITY = "Apple Development";
-				"CODE_SIGN_IDENTITY[sdk=iphoneos*]" = "iPhone Developer";
-				CODE_SIGN_STYLE = Automatic;
-				DEVELOPMENT_TEAM = 9W476TGJ4S;
-=======
 				CODE_SIGN_IDENTITY = "$(LOOP_CODE_SIGN_IDENTITY_DEBUG)";
 				CODE_SIGN_STYLE = "$(LOOP_CODE_SIGN_STYLE)";
-				DEVELOPMENT_TEAM = "";
->>>>>>> 6a61cbad
+				DEVELOPMENT_TEAM = 5K844XFC6W;
 				ENABLE_BITCODE = NO;
 				INFOPLIST_FILE = "Loop Status Extension/Info.plist";
 				IPHONEOS_DEPLOYMENT_TARGET = 13.0;
-				LD_RUNPATH_SEARCH_PATHS = "$(inherited) @executable_path/Frameworks @executable_path/../../Frameworks";
+				LD_RUNPATH_SEARCH_PATHS = (
+					"$(inherited)",
+					"@executable_path/Frameworks",
+					"@executable_path/../../Frameworks",
+				);
 				PRODUCT_BUNDLE_IDENTIFIER = "$(MAIN_APP_BUNDLE_IDENTIFIER).statuswidget";
 				PRODUCT_NAME = "$(TARGET_NAME)";
 				PROVISIONING_PROFILE_SPECIFIER = "$(LOOP_PROVISIONING_PROFILE_SPECIFIER_STATUS_EXTENSION_DEBUG)";
@@ -4957,20 +4955,17 @@
 			isa = XCBuildConfiguration;
 			buildSettings = {
 				CODE_SIGN_ENTITLEMENTS = "Loop Status Extension/Loop Status Extension.entitlements";
-<<<<<<< HEAD
-				CODE_SIGN_IDENTITY = "Apple Development";
-				"CODE_SIGN_IDENTITY[sdk=iphoneos*]" = "iPhone Developer";
-				CODE_SIGN_STYLE = Automatic;
-				DEVELOPMENT_TEAM = 9W476TGJ4S;
-=======
 				CODE_SIGN_IDENTITY = "$(LOOP_CODE_SIGN_IDENTITY_RELEASE)";
 				CODE_SIGN_STYLE = "$(LOOP_CODE_SIGN_STYLE)";
-				DEVELOPMENT_TEAM = "";
->>>>>>> 6a61cbad
+				DEVELOPMENT_TEAM = 5K844XFC6W;
 				ENABLE_BITCODE = NO;
 				INFOPLIST_FILE = "Loop Status Extension/Info.plist";
 				IPHONEOS_DEPLOYMENT_TARGET = 13.0;
-				LD_RUNPATH_SEARCH_PATHS = "$(inherited) @executable_path/Frameworks @executable_path/../../Frameworks";
+				LD_RUNPATH_SEARCH_PATHS = (
+					"$(inherited)",
+					"@executable_path/Frameworks",
+					"@executable_path/../../Frameworks",
+				);
 				PRODUCT_BUNDLE_IDENTIFIER = "$(MAIN_APP_BUNDLE_IDENTIFIER).statuswidget";
 				PRODUCT_NAME = "$(TARGET_NAME)";
 				PROVISIONING_PROFILE_SPECIFIER = "$(LOOP_PROVISIONING_PROFILE_SPECIFIER_STATUS_EXTENSION_RELEASE)";
@@ -4988,7 +4983,11 @@
 				INFOPLIST_FILE = LoopUI/Info.plist;
 				INSTALL_PATH = "$(LOCAL_LIBRARY_DIR)/Frameworks";
 				IPHONEOS_DEPLOYMENT_TARGET = 13.0;
-				LD_RUNPATH_SEARCH_PATHS = "$(inherited) @executable_path/Frameworks @loader_path/Frameworks";
+				LD_RUNPATH_SEARCH_PATHS = (
+					"$(inherited)",
+					"@executable_path/Frameworks",
+					"@loader_path/Frameworks",
+				);
 				PRODUCT_BUNDLE_IDENTIFIER = "$(MAIN_APP_BUNDLE_IDENTIFIER).LoopUI";
 				PRODUCT_NAME = "$(TARGET_NAME)";
 				SKIP_INSTALL = YES;
@@ -5004,7 +5003,11 @@
 				INFOPLIST_FILE = LoopUI/Info.plist;
 				INSTALL_PATH = "$(LOCAL_LIBRARY_DIR)/Frameworks";
 				IPHONEOS_DEPLOYMENT_TARGET = 13.0;
-				LD_RUNPATH_SEARCH_PATHS = "$(inherited) @executable_path/Frameworks @loader_path/Frameworks";
+				LD_RUNPATH_SEARCH_PATHS = (
+					"$(inherited)",
+					"@executable_path/Frameworks",
+					"@loader_path/Frameworks",
+				);
 				PRODUCT_BUNDLE_IDENTIFIER = "$(MAIN_APP_BUNDLE_IDENTIFIER).LoopUI";
 				PRODUCT_NAME = "$(TARGET_NAME)";
 				SKIP_INSTALL = YES;
@@ -5031,12 +5034,16 @@
 				CODE_SIGN_IDENTITY = "$(LOOP_CODE_SIGN_IDENTITY_DEBUG)";
 				CODE_SIGN_STYLE = Automatic;
 				CURRENT_PROJECT_VERSION = 57;
-				DEVELOPMENT_TEAM = "";
+				DEVELOPMENT_TEAM = 5K844XFC6W;
 				GCC_DYNAMIC_NO_PIC = NO;
 				GCC_WARN_64_TO_32_BIT_CONVERSION = YES;
 				INFOPLIST_FILE = "Loop Intent Extension/Info.plist";
 				IPHONEOS_DEPLOYMENT_TARGET = 13.0;
-				LD_RUNPATH_SEARCH_PATHS = "$(inherited) @executable_path/Frameworks @executable_path/../../Frameworks";
+				LD_RUNPATH_SEARCH_PATHS = (
+					"$(inherited)",
+					"@executable_path/Frameworks",
+					"@executable_path/../../Frameworks",
+				);
 				MARKETING_VERSION = 2.3.0;
 				PRODUCT_BUNDLE_IDENTIFIER = "$(MAIN_APP_BUNDLE_IDENTIFIER).Loop-Intent-Extension";
 				PRODUCT_NAME = "$(TARGET_NAME)";
@@ -5068,11 +5075,15 @@
 				CODE_SIGN_STYLE = Automatic;
 				CURRENT_PROJECT_VERSION = 57;
 				DEBUG_INFORMATION_FORMAT = "dwarf-with-dsym";
-				DEVELOPMENT_TEAM = "";
+				DEVELOPMENT_TEAM = 5K844XFC6W;
 				GCC_WARN_64_TO_32_BIT_CONVERSION = YES;
 				INFOPLIST_FILE = "Loop Intent Extension/Info.plist";
 				IPHONEOS_DEPLOYMENT_TARGET = 13.0;
-				LD_RUNPATH_SEARCH_PATHS = "$(inherited) @executable_path/Frameworks @executable_path/../../Frameworks";
+				LD_RUNPATH_SEARCH_PATHS = (
+					"$(inherited)",
+					"@executable_path/Frameworks",
+					"@executable_path/../../Frameworks",
+				);
 				MARKETING_VERSION = 2.3.0;
 				PRODUCT_BUNDLE_IDENTIFIER = "$(MAIN_APP_BUNDLE_IDENTIFIER).Loop-Intent-Extension";
 				PRODUCT_NAME = "$(TARGET_NAME)";
