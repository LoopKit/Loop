--- conflicted
+++ resolved
@@ -2422,23 +2422,6 @@
 			runOnlyForDeploymentPostprocessing = 0;
 			shellPath = /bin/sh;
 			shellScript = "\n\nif [ -f $PROJECT_DIR/.gitmodules ]; then\n    echo \"Skipping checkout due to presence of .gitmodules file\"\n    if [ $ACTION = \"install\" ]; then\n        echo \"You're installing: Make sure to keep all submodules up-to-date and run carthage build after changes.\"\n    fi\nelse\n    echo \"Bootstrapping carthage dependencies\"\n    ./Scripts/carthage.sh bootstrap --project-directory \"$SRCROOT\" --platform ios,watchos --cache-builds --verbose\nfi\n";
-<<<<<<< HEAD
-		};
-		432CF88220D8BCD90066B889 /* Homebrew & Carthage Setup */ = {
-			isa = PBXShellScriptBuildPhase;
-			buildActionMask = 2147483647;
-			files = (
-			);
-			inputPaths = (
-			);
-			name = "Homebrew & Carthage Setup";
-			outputPaths = (
-			);
-			runOnlyForDeploymentPostprocessing = 0;
-			shellPath = /bin/sh;
-			shellScript = "if ! [ -x \"$(command -v brew)\" ]; then\n    # Install Homebrew\n    ruby -e \"$(curl -fsSL https://raw.githubusercontent.com/Homebrew/install/master/install)\"\nfi\n\nif brew ls carthage > /dev/null; then\n    brew upgrade carthage || echo \"Continuing…\"\nelse\n    brew install carthage\nfi\n";
-=======
->>>>>>> d3b89da5
 		};
 		43D9FFE221EAE40600AF44BF /* Copy Frameworks with Carthage */ = {
 			isa = PBXShellScriptBuildPhase;
