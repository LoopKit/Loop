// !$*UTF8*$!
{
	archiveVersion = 1;
	classes = {
	};
	objectVersion = 54;
	objects = {

/* Begin PBXBuildFile section */
		1419606428D9550400BA86E0 /* LoopKitUI.framework in Frameworks */ = {isa = PBXBuildFile; fileRef = 437AFEE6203688CF008C4892 /* LoopKitUI.framework */; };
		1419606928D9554E00BA86E0 /* LoopKitUI.framework in Frameworks */ = {isa = PBXBuildFile; fileRef = 437AFEE6203688CF008C4892 /* LoopKitUI.framework */; };
		1419606A28D955BC00BA86E0 /* MockKitUI.framework in Frameworks */ = {isa = PBXBuildFile; fileRef = C101947127DD473C004E7EB8 /* MockKitUI.framework */; };
		142CB7592A60BF2E0075748A /* EditMode.swift in Sources */ = {isa = PBXBuildFile; fileRef = 142CB7582A60BF2E0075748A /* EditMode.swift */; };
		142CB75B2A60BFC30075748A /* FavoriteFoodsView.swift in Sources */ = {isa = PBXBuildFile; fileRef = 142CB75A2A60BFC30075748A /* FavoriteFoodsView.swift */; };
		1452F4A92A851C9400F8B9E4 /* FavoriteFoodAddEditViewModel.swift in Sources */ = {isa = PBXBuildFile; fileRef = 1452F4A82A851C9400F8B9E4 /* FavoriteFoodAddEditViewModel.swift */; };
		1452F4AB2A851EDF00F8B9E4 /* FavoriteFoodAddEditView.swift in Sources */ = {isa = PBXBuildFile; fileRef = 1452F4AA2A851EDF00F8B9E4 /* FavoriteFoodAddEditView.swift */; };
		1452F4AD2A851F8800F8B9E4 /* HowAbsorptionTimeWorksView.swift in Sources */ = {isa = PBXBuildFile; fileRef = 1452F4AC2A851F8800F8B9E4 /* HowAbsorptionTimeWorksView.swift */; };
		1455ACA92C66665D004F44F2 /* StateColorPalette.swift in Sources */ = {isa = PBXBuildFile; fileRef = C1FB428B217806A300FAB378 /* StateColorPalette.swift */; };
		1455ACAB2C666F9C004F44F2 /* EventualGlucoseView.swift in Sources */ = {isa = PBXBuildFile; fileRef = 1455ACAA2C666F9C004F44F2 /* EventualGlucoseView.swift */; };
		1455ACAD2C6675E1004F44F2 /* Color.swift in Sources */ = {isa = PBXBuildFile; fileRef = 1455ACAC2C6675DF004F44F2 /* Color.swift */; };
		1455ACB02C667A1F004F44F2 /* DeeplinkView.swift in Sources */ = {isa = PBXBuildFile; fileRef = 1455ACAF2C667A1F004F44F2 /* DeeplinkView.swift */; };
		1455ACB22C667BEE004F44F2 /* Deeplink.swift in Sources */ = {isa = PBXBuildFile; fileRef = 1455ACB12C667BEE004F44F2 /* Deeplink.swift */; };
		1455ACB32C667C16004F44F2 /* Deeplink.swift in Sources */ = {isa = PBXBuildFile; fileRef = 1455ACB12C667BEE004F44F2 /* Deeplink.swift */; };
		147EFE8E2A8BCC5500272438 /* DefaultAssets.xcassets in Resources */ = {isa = PBXBuildFile; fileRef = 147EFE8D2A8BCC5500272438 /* DefaultAssets.xcassets */; };
		147EFE902A8BCD8000272438 /* DerivedAssets.xcassets in Resources */ = {isa = PBXBuildFile; fileRef = 147EFE8F2A8BCD8000272438 /* DerivedAssets.xcassets */; };
		147EFE922A8BCD8A00272438 /* DerivedAssetsBase.xcassets in Resources */ = {isa = PBXBuildFile; fileRef = 147EFE912A8BCD8A00272438 /* DerivedAssetsBase.xcassets */; };
		1481F9BB28DA26F4004C5AEB /* LoopUI.framework in Frameworks */ = {isa = PBXBuildFile; fileRef = 4F75288B1DFE1DC600C322D6 /* LoopUI.framework */; };
		149A28BB2A853E5100052EDF /* CarbEntryViewModel.swift in Sources */ = {isa = PBXBuildFile; fileRef = 149A28BA2A853E5100052EDF /* CarbEntryViewModel.swift */; };
		149A28BD2A853E6C00052EDF /* CarbEntryView.swift in Sources */ = {isa = PBXBuildFile; fileRef = 149A28BC2A853E6C00052EDF /* CarbEntryView.swift */; };
		149A28E42A8A63A700052EDF /* FavoriteFoodDetailView.swift in Sources */ = {isa = PBXBuildFile; fileRef = 149A28E32A8A63A700052EDF /* FavoriteFoodDetailView.swift */; };
		14B1735E28AED9EC006CCD7C /* WidgetKit.framework in Frameworks */ = {isa = PBXBuildFile; fileRef = 14B1735D28AED9EC006CCD7C /* WidgetKit.framework */; };
		14B1736028AED9EC006CCD7C /* SwiftUI.framework in Frameworks */ = {isa = PBXBuildFile; fileRef = 14B1735F28AED9EC006CCD7C /* SwiftUI.framework */; };
		14B1736928AED9EE006CCD7C /* Loop Widget Extension.appex in Embed App Extensions */ = {isa = PBXBuildFile; fileRef = 14B1735C28AED9EC006CCD7C /* Loop Widget Extension.appex */; settings = {ATTRIBUTES = (RemoveHeadersOnCopy, ); }; };
		14B1737228AEDBF6006CCD7C /* BasalView.swift in Sources */ = {isa = PBXBuildFile; fileRef = 14B1736E28AEDBF6006CCD7C /* BasalView.swift */; };
		14B1737328AEDBF6006CCD7C /* SystemStatusWidget.swift in Sources */ = {isa = PBXBuildFile; fileRef = 14B1736F28AEDBF6006CCD7C /* SystemStatusWidget.swift */; };
		14B1737428AEDBF6006CCD7C /* GlucoseView.swift in Sources */ = {isa = PBXBuildFile; fileRef = 14B1737028AEDBF6006CCD7C /* GlucoseView.swift */; };
		14B1737628AEDC6C006CCD7C /* HKUnit.swift in Sources */ = {isa = PBXBuildFile; fileRef = 4F526D5E1DF2459000A04910 /* HKUnit.swift */; };
		14B1737728AEDC6C006CCD7C /* NSBundle.swift in Sources */ = {isa = PBXBuildFile; fileRef = 430DA58D1D4AEC230097D1CA /* NSBundle.swift */; };
		14B1737828AEDC6C006CCD7C /* NSTimeInterval.swift in Sources */ = {isa = PBXBuildFile; fileRef = 439897341CD2F7DE00223065 /* NSTimeInterval.swift */; };
		14B1737928AEDC6C006CCD7C /* NSUserDefaults+StatusExtension.swift in Sources */ = {isa = PBXBuildFile; fileRef = 4FC8C8001DEB93E400A1452E /* NSUserDefaults+StatusExtension.swift */; };
		14B1737A28AEDC6C006CCD7C /* NumberFormatter.swift in Sources */ = {isa = PBXBuildFile; fileRef = 43BFF0B31E45C1BE00FF19A9 /* NumberFormatter.swift */; };
		14B1737B28AEDC6C006CCD7C /* OSLog.swift in Sources */ = {isa = PBXBuildFile; fileRef = 4374B5EE209D84BE00D17AA8 /* OSLog.swift */; };
		14B1737C28AEDC6C006CCD7C /* PumpManager.swift in Sources */ = {isa = PBXBuildFile; fileRef = 43C3B6F620BBCAA30026CAFA /* PumpManager.swift */; };
		14B1737D28AEDC6C006CCD7C /* PumpManagerUI.swift in Sources */ = {isa = PBXBuildFile; fileRef = C1FB428E217921D600FAB378 /* PumpManagerUI.swift */; };
		14B1737E28AEDC6C006CCD7C /* FeatureFlags.swift in Sources */ = {isa = PBXBuildFile; fileRef = 89E267FB2292456700A3F2AF /* FeatureFlags.swift */; };
		14B1737F28AEDC6C006CCD7C /* PluginManager.swift in Sources */ = {isa = PBXBuildFile; fileRef = C16DA84122E8E112008624C2 /* PluginManager.swift */; };
		14B1738028AEDC6C006CCD7C /* Debug.swift in Sources */ = {isa = PBXBuildFile; fileRef = 892A5D58222F0A27008961AB /* Debug.swift */; };
		14B1738128AEDC70006CCD7C /* StatusExtensionContext.swift in Sources */ = {isa = PBXBuildFile; fileRef = 4F70C2111DE900EA006380B7 /* StatusExtensionContext.swift */; };
		14BBB3B22C629DB100ECB800 /* Character+IsEmoji.swift in Sources */ = {isa = PBXBuildFile; fileRef = 14BBB3B12C629DB100ECB800 /* Character+IsEmoji.swift */; };
		14C970682C5991CD00E8A01B /* LoopChartView.swift in Sources */ = {isa = PBXBuildFile; fileRef = 14C970672C5991CD00E8A01B /* LoopChartView.swift */; };
		14C9706A2C5A833100E8A01B /* CarbEffectChartView.swift in Sources */ = {isa = PBXBuildFile; fileRef = 14C970692C5A833100E8A01B /* CarbEffectChartView.swift */; };
		14C9706C2C5A836000E8A01B /* DoseChartView.swift in Sources */ = {isa = PBXBuildFile; fileRef = 14C9706B2C5A836000E8A01B /* DoseChartView.swift */; };
		14C9706E2C5A83AF00E8A01B /* IOBChartView.swift in Sources */ = {isa = PBXBuildFile; fileRef = 14C9706D2C5A83AF00E8A01B /* IOBChartView.swift */; };
		14C9707E2C5A9EB600E8A01B /* GlucoseCarbChartView.swift in Sources */ = {isa = PBXBuildFile; fileRef = 14C9707D2C5A9EB600E8A01B /* GlucoseCarbChartView.swift */; };
		14C970802C5C0A1500E8A01B /* FavoriteFoodInsightsViewModel.swift in Sources */ = {isa = PBXBuildFile; fileRef = 14C9707F2C5C0A1500E8A01B /* FavoriteFoodInsightsViewModel.swift */; };
		14C970822C5C2EC100E8A01B /* FavoriteFoodInsightsView.swift in Sources */ = {isa = PBXBuildFile; fileRef = 14C970812C5C2EC100E8A01B /* FavoriteFoodInsightsView.swift */; };
		14C970842C5C2FB400E8A01B /* HowCarbEffectsWorksView.swift in Sources */ = {isa = PBXBuildFile; fileRef = 14C970832C5C2FB400E8A01B /* HowCarbEffectsWorksView.swift */; };
		14C970862C5C358C00E8A01B /* FavoriteFoodInsightsChartsView.swift in Sources */ = {isa = PBXBuildFile; fileRef = 14C970852C5C358C00E8A01B /* FavoriteFoodInsightsChartsView.swift */; };
		14D906F42A846510006EB79A /* FavoriteFoodsViewModel.swift in Sources */ = {isa = PBXBuildFile; fileRef = 14D906F32A846510006EB79A /* FavoriteFoodsViewModel.swift */; };
		14ED83F62C6421F9008B4A5C /* FavoriteFoodInsightsCardView.swift in Sources */ = {isa = PBXBuildFile; fileRef = 14ED83F52C6421F9008B4A5C /* FavoriteFoodInsightsCardView.swift */; };
		1D05219B2469E9DF000EBBDE /* StoredAlert.swift in Sources */ = {isa = PBXBuildFile; fileRef = 1D05219A2469E9DF000EBBDE /* StoredAlert.swift */; };
		1D05219D2469F1F5000EBBDE /* AlertStore.swift in Sources */ = {isa = PBXBuildFile; fileRef = 1D05219C2469F1F5000EBBDE /* AlertStore.swift */; };
		1D080CBD2473214A00356610 /* AlertStore.xcdatamodeld in Sources */ = {isa = PBXBuildFile; fileRef = 1D080CBB2473214A00356610 /* AlertStore.xcdatamodeld */; };
		1D12D3B92548EFDD00B53E8B /* main.swift in Sources */ = {isa = PBXBuildFile; fileRef = 1D12D3B82548EFDD00B53E8B /* main.swift */; };
		1D3F0F7526D59B6C004A5960 /* Debug.swift in Sources */ = {isa = PBXBuildFile; fileRef = 892A5D58222F0A27008961AB /* Debug.swift */; };
		1D3F0F7726D59DCE004A5960 /* Debug.swift in Sources */ = {isa = PBXBuildFile; fileRef = 892A5D58222F0A27008961AB /* Debug.swift */; };
		1D49795824E7289700948F05 /* ServicesViewModel.swift in Sources */ = {isa = PBXBuildFile; fileRef = 1D49795724E7289700948F05 /* ServicesViewModel.swift */; };
		1D4A3E2D2478628500FD601B /* StoredAlert+CoreDataClass.swift in Sources */ = {isa = PBXBuildFile; fileRef = 1D4A3E2B2478628500FD601B /* StoredAlert+CoreDataClass.swift */; };
		1D4A3E2E2478628500FD601B /* StoredAlert+CoreDataProperties.swift in Sources */ = {isa = PBXBuildFile; fileRef = 1D4A3E2C2478628500FD601B /* StoredAlert+CoreDataProperties.swift */; };
		1D63DEA526E950D400F46FA5 /* SupportManager.swift in Sources */ = {isa = PBXBuildFile; fileRef = 1D63DEA426E950D400F46FA5 /* SupportManager.swift */; };
		1D6B1B6726866D89009AC446 /* AlertPermissionsChecker.swift in Sources */ = {isa = PBXBuildFile; fileRef = 1D6B1B6626866D89009AC446 /* AlertPermissionsChecker.swift */; };
		1D70C40126EC0F9D00C62570 /* SupportManagerTests.swift in Sources */ = {isa = PBXBuildFile; fileRef = 1D70C40026EC0F9D00C62570 /* SupportManagerTests.swift */; };
		1D80313D24746274002810DF /* AlertStoreTests.swift in Sources */ = {isa = PBXBuildFile; fileRef = 1D80313C24746274002810DF /* AlertStoreTests.swift */; };
		1D82E6A025377C6B009131FB /* TrustedTimeChecker.swift in Sources */ = {isa = PBXBuildFile; fileRef = 1D82E69F25377C6B009131FB /* TrustedTimeChecker.swift */; };
		1D8D55BC252274650044DBB6 /* BolusEntryViewModelTests.swift in Sources */ = {isa = PBXBuildFile; fileRef = 1D8D55BB252274650044DBB6 /* BolusEntryViewModelTests.swift */; };
		1DA649A7244126CD00F61E75 /* UserNotificationAlertScheduler.swift in Sources */ = {isa = PBXBuildFile; fileRef = 1DA649A6244126CD00F61E75 /* UserNotificationAlertScheduler.swift */; };
		1DA649A9244126DA00F61E75 /* InAppModalAlertScheduler.swift in Sources */ = {isa = PBXBuildFile; fileRef = 1DA649A8244126DA00F61E75 /* InAppModalAlertScheduler.swift */; };
		1DA7A84224476EAD008257F0 /* AlertManagerTests.swift in Sources */ = {isa = PBXBuildFile; fileRef = 1DA7A84124476EAD008257F0 /* AlertManagerTests.swift */; };
		1DA7A84424477698008257F0 /* InAppModalAlertSchedulerTests.swift in Sources */ = {isa = PBXBuildFile; fileRef = 1DA7A84324477698008257F0 /* InAppModalAlertSchedulerTests.swift */; };
		1DB1065124467E18005542BD /* AlertManager.swift in Sources */ = {isa = PBXBuildFile; fileRef = 1DB1065024467E18005542BD /* AlertManager.swift */; };
		1DB1CA4D24A55F0000B3B94C /* Image.swift in Sources */ = {isa = PBXBuildFile; fileRef = 1DB1CA4C24A55F0000B3B94C /* Image.swift */; };
		1DB619AC270BAD3D006C9D07 /* VersionUpdateViewModel.swift in Sources */ = {isa = PBXBuildFile; fileRef = 1DB619AB270BAD3D006C9D07 /* VersionUpdateViewModel.swift */; };
		1DDE273D24AEA4B000796622 /* SettingsViewModel.swift in Sources */ = {isa = PBXBuildFile; fileRef = 1DB1CA4E24A56D7600B3B94C /* SettingsViewModel.swift */; };
		1DDE273E24AEA4B000796622 /* SettingsView.swift in Sources */ = {isa = PBXBuildFile; fileRef = 1DE09BA824A3E23F009EE9F9 /* SettingsView.swift */; };
		1DDE274024AEA4F200796622 /* NotificationsCriticalAlertPermissionsView.swift in Sources */ = {isa = PBXBuildFile; fileRef = 1DA46B5F2492E2E300D71A63 /* NotificationsCriticalAlertPermissionsView.swift */; };
		1DFE9E172447B6270082C280 /* UserNotificationAlertSchedulerTests.swift in Sources */ = {isa = PBXBuildFile; fileRef = 1DFE9E162447B6270082C280 /* UserNotificationAlertSchedulerTests.swift */; };
		43027F0F1DFE0EC900C51989 /* HKUnit.swift in Sources */ = {isa = PBXBuildFile; fileRef = 4F526D5E1DF2459000A04910 /* HKUnit.swift */; };
		4302F4E11D4E9C8900F0FCAF /* TextFieldTableViewController.swift in Sources */ = {isa = PBXBuildFile; fileRef = 4302F4E01D4E9C8900F0FCAF /* TextFieldTableViewController.swift */; };
		4302F4E31D4EA54200F0FCAF /* InsulinDeliveryTableViewController.swift in Sources */ = {isa = PBXBuildFile; fileRef = 4302F4E21D4EA54200F0FCAF /* InsulinDeliveryTableViewController.swift */; };
		430B29932041F5B300BA9F93 /* UserDefaults+Loop.swift in Sources */ = {isa = PBXBuildFile; fileRef = 430B29922041F5B200BA9F93 /* UserDefaults+Loop.swift */; };
		430D85891F44037000AF2D4F /* HUDViewTableViewCell.swift in Sources */ = {isa = PBXBuildFile; fileRef = 430D85881F44037000AF2D4F /* HUDViewTableViewCell.swift */; };
		4311FB9B1F37FE1B00D4C0A7 /* TitleSubtitleTextFieldTableViewCell.swift in Sources */ = {isa = PBXBuildFile; fileRef = 4311FB9A1F37FE1B00D4C0A7 /* TitleSubtitleTextFieldTableViewCell.swift */; };
		431A8C401EC6E8AB00823B9C /* CircleMaskView.swift in Sources */ = {isa = PBXBuildFile; fileRef = 431A8C3F1EC6E8AB00823B9C /* CircleMaskView.swift */; };
		4326BA641F3A44D9007CCAD4 /* ChartLineModel.swift in Sources */ = {isa = PBXBuildFile; fileRef = 4326BA631F3A44D9007CCAD4 /* ChartLineModel.swift */; };
		4328E01A1CFBE1DA00E199AA /* ActionHUDController.swift in Sources */ = {isa = PBXBuildFile; fileRef = 4328E0151CFBE1DA00E199AA /* ActionHUDController.swift */; };
		4328E01E1CFBE25F00E199AA /* CarbAndBolusFlowController.swift in Sources */ = {isa = PBXBuildFile; fileRef = 4328E01D1CFBE25F00E199AA /* CarbAndBolusFlowController.swift */; };
		4328E0281CFBE2C500E199AA /* CLKComplicationTemplate.swift in Sources */ = {isa = PBXBuildFile; fileRef = 4328E0221CFBE2C500E199AA /* CLKComplicationTemplate.swift */; };
		4328E02A1CFBE2C500E199AA /* UIColor.swift in Sources */ = {isa = PBXBuildFile; fileRef = 4328E0241CFBE2C500E199AA /* UIColor.swift */; };
		4328E02B1CFBE2C500E199AA /* WKAlertAction.swift in Sources */ = {isa = PBXBuildFile; fileRef = 4328E0251CFBE2C500E199AA /* WKAlertAction.swift */; };
		4328E02F1CFBF81800E199AA /* WKInterfaceImage.swift in Sources */ = {isa = PBXBuildFile; fileRef = 4328E02E1CFBF81800E199AA /* WKInterfaceImage.swift */; };
		4328E0331CFC091100E199AA /* WatchContext+LoopKit.swift in Sources */ = {isa = PBXBuildFile; fileRef = 4328E0311CFC068900E199AA /* WatchContext+LoopKit.swift */; };
		4328E0351CFC0AE100E199AA /* WatchDataManager.swift in Sources */ = {isa = PBXBuildFile; fileRef = 4328E0341CFC0AE100E199AA /* WatchDataManager.swift */; };
		432CF87520D8AC950066B889 /* NSUserDefaults+WatchApp.swift in Sources */ = {isa = PBXBuildFile; fileRef = 4328E0231CFBE2C500E199AA /* NSUserDefaults+WatchApp.swift */; };
		432E73CB1D24B3D6009AD15D /* RemoteDataServicesManager.swift in Sources */ = {isa = PBXBuildFile; fileRef = 432E73CA1D24B3D6009AD15D /* RemoteDataServicesManager.swift */; };
		433EA4C41D9F71C800CD78FB /* CommandResponseViewController.swift in Sources */ = {isa = PBXBuildFile; fileRef = 433EA4C31D9F71C800CD78FB /* CommandResponseViewController.swift */; };
		4344628220A7A37F00C4BE6F /* CoreBluetooth.framework in Frameworks */ = {isa = PBXBuildFile; fileRef = 4344628120A7A37E00C4BE6F /* CoreBluetooth.framework */; };
		4344629220A7C19800C4BE6F /* ButtonGroup.swift in Sources */ = {isa = PBXBuildFile; fileRef = 4344629120A7C19800C4BE6F /* ButtonGroup.swift */; };
		4344629820A8B2D700C4BE6F /* OSLog.swift in Sources */ = {isa = PBXBuildFile; fileRef = 4374B5EE209D84BE00D17AA8 /* OSLog.swift */; };
		4345E3FC21F04911009E00E5 /* UIColor+HIG.swift in Sources */ = {isa = PBXBuildFile; fileRef = 43BFF0C31E4659E700FF19A9 /* UIColor+HIG.swift */; };
		4345E40121F67300009E00E5 /* PotentialCarbEntryUserInfo.swift in Sources */ = {isa = PBXBuildFile; fileRef = 43DE92581C5479E4001FFDE1 /* PotentialCarbEntryUserInfo.swift */; };
		4345E40221F67300009E00E5 /* PotentialCarbEntryUserInfo.swift in Sources */ = {isa = PBXBuildFile; fileRef = 43DE92581C5479E4001FFDE1 /* PotentialCarbEntryUserInfo.swift */; };
		4345E40421F68AD9009E00E5 /* TextRowController.swift in Sources */ = {isa = PBXBuildFile; fileRef = 4345E40321F68AD9009E00E5 /* TextRowController.swift */; };
		4345E40621F68E18009E00E5 /* CarbEntryListController.swift in Sources */ = {isa = PBXBuildFile; fileRef = 4345E40521F68E18009E00E5 /* CarbEntryListController.swift */; };
		434FF1EE1CF27EEF000DB779 /* UITableViewCell.swift in Sources */ = {isa = PBXBuildFile; fileRef = 434FF1ED1CF27EEF000DB779 /* UITableViewCell.swift */; };
		43511CEE220FC61700566C63 /* HUDRowController.swift in Sources */ = {isa = PBXBuildFile; fileRef = 43511CED220FC61700566C63 /* HUDRowController.swift */; };
		43517917230A0E1A0072ECC0 /* WKInterfaceLabel.swift in Sources */ = {isa = PBXBuildFile; fileRef = 43517916230A0E1A0072ECC0 /* WKInterfaceLabel.swift */; };
		435400341C9F878D00D5819C /* SetBolusUserInfo.swift in Sources */ = {isa = PBXBuildFile; fileRef = 435400331C9F878D00D5819C /* SetBolusUserInfo.swift */; };
		435400351C9F878D00D5819C /* SetBolusUserInfo.swift in Sources */ = {isa = PBXBuildFile; fileRef = 435400331C9F878D00D5819C /* SetBolusUserInfo.swift */; };
		436A0DA51D236A2A00104B24 /* LoopError.swift in Sources */ = {isa = PBXBuildFile; fileRef = 436A0DA41D236A2A00104B24 /* LoopError.swift */; };
		4372E484213A63FB0068E043 /* ChartHUDController.swift in Sources */ = {isa = PBXBuildFile; fileRef = 4FFEDFBE20E5CF22000BFC58 /* ChartHUDController.swift */; };
		4372E487213C86240068E043 /* SampleValue.swift in Sources */ = {isa = PBXBuildFile; fileRef = 4372E486213C86240068E043 /* SampleValue.swift */; };
		4372E488213C862B0068E043 /* SampleValue.swift in Sources */ = {isa = PBXBuildFile; fileRef = 4372E486213C86240068E043 /* SampleValue.swift */; };
		4372E48B213CB5F00068E043 /* Double.swift in Sources */ = {isa = PBXBuildFile; fileRef = 4372E48A213CB5F00068E043 /* Double.swift */; };
		4372E48C213CB6750068E043 /* Double.swift in Sources */ = {isa = PBXBuildFile; fileRef = 4372E48A213CB5F00068E043 /* Double.swift */; };
		4372E490213CFCE70068E043 /* LoopSettingsUserInfo.swift in Sources */ = {isa = PBXBuildFile; fileRef = 4372E48F213CFCE70068E043 /* LoopSettingsUserInfo.swift */; };
		4372E491213D05F90068E043 /* LoopSettingsUserInfo.swift in Sources */ = {isa = PBXBuildFile; fileRef = 4372E48F213CFCE70068E043 /* LoopSettingsUserInfo.swift */; };
		4372E492213D956C0068E043 /* GlucoseRangeSchedule.swift in Sources */ = {isa = PBXBuildFile; fileRef = 43C513181E864C4E001547C7 /* GlucoseRangeSchedule.swift */; };
		4372E496213DCDD30068E043 /* GlucoseChartValueHashable.swift in Sources */ = {isa = PBXBuildFile; fileRef = 4372E495213DCDD30068E043 /* GlucoseChartValueHashable.swift */; };
		4374B5EF209D84BF00D17AA8 /* OSLog.swift in Sources */ = {isa = PBXBuildFile; fileRef = 4374B5EE209D84BE00D17AA8 /* OSLog.swift */; };
		4374B5F0209D857E00D17AA8 /* OSLog.swift in Sources */ = {isa = PBXBuildFile; fileRef = 4374B5EE209D84BE00D17AA8 /* OSLog.swift */; };
		43776F901B8022E90074EA36 /* AppDelegate.swift in Sources */ = {isa = PBXBuildFile; fileRef = 43776F8F1B8022E90074EA36 /* AppDelegate.swift */; };
		43776F971B8022E90074EA36 /* Main.storyboard in Resources */ = {isa = PBXBuildFile; fileRef = 43776F951B8022E90074EA36 /* Main.storyboard */; };
		43785E932120A01B0057DED1 /* NewCarbEntryIntent+Loop.swift in Sources */ = {isa = PBXBuildFile; fileRef = 43785E922120A01B0057DED1 /* NewCarbEntryIntent+Loop.swift */; };
		43785E972120E4500057DED1 /* INRelevantShortcutStore+Loop.swift in Sources */ = {isa = PBXBuildFile; fileRef = 43785E952120E4010057DED1 /* INRelevantShortcutStore+Loop.swift */; };
		43785E982120E7060057DED1 /* Intents.intentdefinition in Sources */ = {isa = PBXBuildFile; fileRef = 43785E9B2120E7060057DED1 /* Intents.intentdefinition */; };
		437CEEE41CDE5C0A003C8C80 /* UIImage.swift in Sources */ = {isa = PBXBuildFile; fileRef = 437CEEE31CDE5C0A003C8C80 /* UIImage.swift */; };
		437D9BA31D7BC977007245E8 /* PredictionTableViewController.swift in Sources */ = {isa = PBXBuildFile; fileRef = 437D9BA21D7BC977007245E8 /* PredictionTableViewController.swift */; };
		4389916B1E91B689000EEF90 /* ChartSettings+Loop.swift in Sources */ = {isa = PBXBuildFile; fileRef = 4389916A1E91B689000EEF90 /* ChartSettings+Loop.swift */; };
		438D42F91D7C88BC003244B0 /* PredictionInputEffect.swift in Sources */ = {isa = PBXBuildFile; fileRef = 438D42F81D7C88BC003244B0 /* PredictionInputEffect.swift */; };
		438D42FB1D7D11A4003244B0 /* PredictionInputEffectTableViewCell.swift in Sources */ = {isa = PBXBuildFile; fileRef = 438D42FA1D7D11A4003244B0 /* PredictionInputEffectTableViewCell.swift */; };
		4396BD50225159C0005AA4D3 /* HealthKit.framework in Frameworks */ = {isa = PBXBuildFile; fileRef = 43D9002C21EB225D00AF44BF /* HealthKit.framework */; };
		439706E622D2E84900C81566 /* PredictionSettingTableViewCell.swift in Sources */ = {isa = PBXBuildFile; fileRef = 439706E522D2E84900C81566 /* PredictionSettingTableViewCell.swift */; };
		439897371CD2F80600223065 /* AnalyticsServicesManager.swift in Sources */ = {isa = PBXBuildFile; fileRef = 439897361CD2F80600223065 /* AnalyticsServicesManager.swift */; };
		439A7942211F631C0041B75F /* RootNavigationController.swift in Sources */ = {isa = PBXBuildFile; fileRef = 439A7941211F631C0041B75F /* RootNavigationController.swift */; };
		439A7944211FE22F0041B75F /* NSUserActivity.swift in Sources */ = {isa = PBXBuildFile; fileRef = 439A7943211FE22F0041B75F /* NSUserActivity.swift */; };
		439A7945211FE23A0041B75F /* NSUserActivity.swift in Sources */ = {isa = PBXBuildFile; fileRef = 439A7943211FE22F0041B75F /* NSUserActivity.swift */; };
		439BED2A1E76093C00B0AED5 /* CGMManager.swift in Sources */ = {isa = PBXBuildFile; fileRef = 439BED291E76093C00B0AED5 /* CGMManager.swift */; };
		43A51E1F1EB6D62A000736CC /* CarbAbsorptionViewController.swift in Sources */ = {isa = PBXBuildFile; fileRef = 43A51E1E1EB6D62A000736CC /* CarbAbsorptionViewController.swift */; };
		43A51E211EB6DBDD000736CC /* LoopChartsTableViewController.swift in Sources */ = {isa = PBXBuildFile; fileRef = 43A51E201EB6DBDD000736CC /* LoopChartsTableViewController.swift */; };
		43A567691C94880B00334FAC /* LoopDataManager.swift in Sources */ = {isa = PBXBuildFile; fileRef = 43A567681C94880B00334FAC /* LoopDataManager.swift */; };
		43A943761B926B7B0051FA24 /* Interface.storyboard in Resources */ = {isa = PBXBuildFile; fileRef = 43A943741B926B7B0051FA24 /* Interface.storyboard */; };
		43A9437F1B926B7B0051FA24 /* WatchApp Extension.appex in Embed App Extensions */ = {isa = PBXBuildFile; fileRef = 43A9437E1B926B7B0051FA24 /* WatchApp Extension.appex */; settings = {ATTRIBUTES = (RemoveHeadersOnCopy, ); }; };
		43A943881B926B7B0051FA24 /* ExtensionDelegate.swift in Sources */ = {isa = PBXBuildFile; fileRef = 43A943871B926B7B0051FA24 /* ExtensionDelegate.swift */; };
		43A9438A1B926B7B0051FA24 /* NotificationController.swift in Sources */ = {isa = PBXBuildFile; fileRef = 43A943891B926B7B0051FA24 /* NotificationController.swift */; };
		43A9438E1B926B7B0051FA24 /* ComplicationController.swift in Sources */ = {isa = PBXBuildFile; fileRef = 43A9438D1B926B7B0051FA24 /* ComplicationController.swift */; };
		43A943901B926B7B0051FA24 /* Assets.xcassets in Resources */ = {isa = PBXBuildFile; fileRef = 43A9438F1B926B7B0051FA24 /* Assets.xcassets */; };
		43A943941B926B7B0051FA24 /* WatchApp.app in Embed Watch Content */ = {isa = PBXBuildFile; fileRef = 43A943721B926B7B0051FA24 /* WatchApp.app */; };
		43B260491ED248FB008CAA77 /* CarbEntryTableViewCell.swift in Sources */ = {isa = PBXBuildFile; fileRef = 43B260481ED248FB008CAA77 /* CarbEntryTableViewCell.swift */; };
		43BFF0B51E45C1E700FF19A9 /* NumberFormatter.swift in Sources */ = {isa = PBXBuildFile; fileRef = 43BFF0B31E45C1BE00FF19A9 /* NumberFormatter.swift */; };
		43BFF0B71E45C20C00FF19A9 /* NumberFormatter.swift in Sources */ = {isa = PBXBuildFile; fileRef = 43BFF0B31E45C1BE00FF19A9 /* NumberFormatter.swift */; };
		43BFF0C61E465A4400FF19A9 /* UIColor+HIG.swift in Sources */ = {isa = PBXBuildFile; fileRef = 43BFF0C31E4659E700FF19A9 /* UIColor+HIG.swift */; };
		43C05CA821EB2B26006FB252 /* PersistenceController.swift in Sources */ = {isa = PBXBuildFile; fileRef = 431E73471FF95A900069B5F7 /* PersistenceController.swift */; };
		43C05CA921EB2B26006FB252 /* PersistenceController.swift in Sources */ = {isa = PBXBuildFile; fileRef = 431E73471FF95A900069B5F7 /* PersistenceController.swift */; };
		43C05CAA21EB2B49006FB252 /* NSBundle.swift in Sources */ = {isa = PBXBuildFile; fileRef = 430DA58D1D4AEC230097D1CA /* NSBundle.swift */; };
		43C05CAB21EB2B4A006FB252 /* NSBundle.swift in Sources */ = {isa = PBXBuildFile; fileRef = 430DA58D1D4AEC230097D1CA /* NSBundle.swift */; };
		43C05CAD21EB2BBF006FB252 /* NSUserDefaults.swift in Sources */ = {isa = PBXBuildFile; fileRef = 430B29892041F54A00BA9F93 /* NSUserDefaults.swift */; };
		43C05CAF21EB2C24006FB252 /* NSBundle.swift in Sources */ = {isa = PBXBuildFile; fileRef = 430DA58D1D4AEC230097D1CA /* NSBundle.swift */; };
		43C05CB221EBD88A006FB252 /* LoopCore.framework in Embed Frameworks */ = {isa = PBXBuildFile; fileRef = 43D9002A21EB209400AF44BF /* LoopCore.framework */; settings = {ATTRIBUTES = (CodeSignOnCopy, RemoveHeadersOnCopy, ); }; };
		43C05CB821EBEA54006FB252 /* HKUnit.swift in Sources */ = {isa = PBXBuildFile; fileRef = 43C05CB721EBEA54006FB252 /* HKUnit.swift */; };
		43C05CB921EBEA54006FB252 /* HKUnit.swift in Sources */ = {isa = PBXBuildFile; fileRef = 43C05CB721EBEA54006FB252 /* HKUnit.swift */; };
		43C05CC521EC29E3006FB252 /* TextFieldTableViewCell.swift in Sources */ = {isa = PBXBuildFile; fileRef = 4374B5F3209D89A900D17AA8 /* TextFieldTableViewCell.swift */; };
		43C05CC721EC2ABC006FB252 /* IdentifiableClass.swift in Sources */ = {isa = PBXBuildFile; fileRef = 434FF1E91CF26C29000DB779 /* IdentifiableClass.swift */; };
		43C05CC821EC2ABC006FB252 /* IdentifiableClass.swift in Sources */ = {isa = PBXBuildFile; fileRef = 434FF1E91CF26C29000DB779 /* IdentifiableClass.swift */; };
		43C0944A1CACCC73001F6403 /* NotificationManager.swift in Sources */ = {isa = PBXBuildFile; fileRef = 43C094491CACCC73001F6403 /* NotificationManager.swift */; };
		43C2FAE11EB656A500364AFF /* GlucoseEffectVelocity.swift in Sources */ = {isa = PBXBuildFile; fileRef = 43C2FAE01EB656A500364AFF /* GlucoseEffectVelocity.swift */; };
		43C513191E864C4E001547C7 /* GlucoseRangeSchedule.swift in Sources */ = {isa = PBXBuildFile; fileRef = 43C513181E864C4E001547C7 /* GlucoseRangeSchedule.swift */; };
		43CB2B2B1D924D450079823D /* WCSession.swift in Sources */ = {isa = PBXBuildFile; fileRef = 43CB2B2A1D924D450079823D /* WCSession.swift */; };
		43CE7CDE1CA8B63E003CC1B0 /* Data.swift in Sources */ = {isa = PBXBuildFile; fileRef = 43CE7CDD1CA8B63E003CC1B0 /* Data.swift */; };
		43D381621EBD9759007F8C8F /* HeaderValuesTableViewCell.swift in Sources */ = {isa = PBXBuildFile; fileRef = 43D381611EBD9759007F8C8F /* HeaderValuesTableViewCell.swift */; };
		43D9001E21EB209400AF44BF /* LoopCore.h in Headers */ = {isa = PBXBuildFile; fileRef = 43D9FFD121EAE05D00AF44BF /* LoopCore.h */; settings = {ATTRIBUTES = (Public, ); }; };
		43D9002021EB209400AF44BF /* NSTimeInterval.swift in Sources */ = {isa = PBXBuildFile; fileRef = 439897341CD2F7DE00223065 /* NSTimeInterval.swift */; };
		43D9002D21EB225D00AF44BF /* HealthKit.framework in Frameworks */ = {isa = PBXBuildFile; fileRef = 43D9002C21EB225D00AF44BF /* HealthKit.framework */; };
		43D9002F21EB234400AF44BF /* LoopCore.framework in Frameworks */ = {isa = PBXBuildFile; fileRef = 43D9002A21EB209400AF44BF /* LoopCore.framework */; };
		43D9FFD321EAE05D00AF44BF /* LoopCore.h in Headers */ = {isa = PBXBuildFile; fileRef = 43D9FFD121EAE05D00AF44BF /* LoopCore.h */; settings = {ATTRIBUTES = (Public, ); }; };
		43D9FFD621EAE05D00AF44BF /* LoopCore.framework in Frameworks */ = {isa = PBXBuildFile; fileRef = 43D9FFCF21EAE05D00AF44BF /* LoopCore.framework */; };
		43D9FFD721EAE05D00AF44BF /* LoopCore.framework in Embed Frameworks */ = {isa = PBXBuildFile; fileRef = 43D9FFCF21EAE05D00AF44BF /* LoopCore.framework */; settings = {ATTRIBUTES = (CodeSignOnCopy, RemoveHeadersOnCopy, ); }; };
		43D9FFFB21EAF3D300AF44BF /* NSTimeInterval.swift in Sources */ = {isa = PBXBuildFile; fileRef = 439897341CD2F7DE00223065 /* NSTimeInterval.swift */; };
		43DBF0531C93EC8200B3C386 /* DeviceDataManager.swift in Sources */ = {isa = PBXBuildFile; fileRef = 43DBF0521C93EC8200B3C386 /* DeviceDataManager.swift */; };
		43DFB62320D4CAE7008A7BAE /* PumpManager.swift in Sources */ = {isa = PBXBuildFile; fileRef = 43C3B6F620BBCAA30026CAFA /* PumpManager.swift */; };
		43E3449F1B9D68E900C85C07 /* StatusTableViewController.swift in Sources */ = {isa = PBXBuildFile; fileRef = 43E3449E1B9D68E900C85C07 /* StatusTableViewController.swift */; };
		43E93FB61E469A4000EAB8DB /* NumberFormatter.swift in Sources */ = {isa = PBXBuildFile; fileRef = 43BFF0B31E45C1BE00FF19A9 /* NumberFormatter.swift */; };
		43E93FB71E469A5100EAB8DB /* HKUnit.swift in Sources */ = {isa = PBXBuildFile; fileRef = 4F526D5E1DF2459000A04910 /* HKUnit.swift */; };
		43F41C371D3BF32400C11ED6 /* UIAlertController.swift in Sources */ = {isa = PBXBuildFile; fileRef = 43F41C361D3BF32400C11ED6 /* UIAlertController.swift */; };
		43F5C2C91B929C09003EB13D /* HealthKit.framework in Frameworks */ = {isa = PBXBuildFile; fileRef = 43F5C2C81B929C09003EB13D /* HealthKit.framework */; };
		43F64DD91D9C92C900D24DC6 /* TitleSubtitleTableViewCell.swift in Sources */ = {isa = PBXBuildFile; fileRef = 43F64DD81D9C92C900D24DC6 /* TitleSubtitleTableViewCell.swift */; };
		43F89CA322BDFBBD006BB54E /* UIActivityIndicatorView.swift in Sources */ = {isa = PBXBuildFile; fileRef = 43F89CA222BDFBBC006BB54E /* UIActivityIndicatorView.swift */; };
		43FCBBC21E51710B00343C1B /* LaunchScreen.storyboard in Resources */ = {isa = PBXBuildFile; fileRef = 43776F9A1B8022E90074EA36 /* LaunchScreen.storyboard */; };
		43FCEEA9221A615B0013DD30 /* StatusChartsManager.swift in Sources */ = {isa = PBXBuildFile; fileRef = 43FCEEA8221A615B0013DD30 /* StatusChartsManager.swift */; };
		43FCEEAD221A66780013DD30 /* DateFormatter.swift in Sources */ = {isa = PBXBuildFile; fileRef = 43FCEEAC221A66780013DD30 /* DateFormatter.swift */; };
		4B60626C287E286000BF8BBB /* Localizable.strings in Resources */ = {isa = PBXBuildFile; fileRef = 4B60626A287E286000BF8BBB /* Localizable.strings */; };
		4B60626D287E286000BF8BBB /* Localizable.strings in Resources */ = {isa = PBXBuildFile; fileRef = 4B60626A287E286000BF8BBB /* Localizable.strings */; };
		4B67E2C8289B4EDB002D92AF /* InfoPlist.strings in Resources */ = {isa = PBXBuildFile; fileRef = 4B67E2C6289B4EDB002D92AF /* InfoPlist.strings */; };
		4F08DE8F1E7BB871006741EA /* CollectionType+Loop.swift in Sources */ = {isa = PBXBuildFile; fileRef = 4F08DE8E1E7BB871006741EA /* CollectionType+Loop.swift */; };
		4F11D3C020DCBEEC006E072C /* GlucoseBackfillRequestUserInfo.swift in Sources */ = {isa = PBXBuildFile; fileRef = 4F11D3BF20DCBEEC006E072C /* GlucoseBackfillRequestUserInfo.swift */; };
		4F11D3C220DD80B3006E072C /* WatchHistoricalGlucose.swift in Sources */ = {isa = PBXBuildFile; fileRef = 4F11D3C120DD80B3006E072C /* WatchHistoricalGlucose.swift */; };
		4F11D3C320DD84DB006E072C /* GlucoseBackfillRequestUserInfo.swift in Sources */ = {isa = PBXBuildFile; fileRef = 4F11D3BF20DCBEEC006E072C /* GlucoseBackfillRequestUserInfo.swift */; };
		4F11D3C420DD881A006E072C /* WatchHistoricalGlucose.swift in Sources */ = {isa = PBXBuildFile; fileRef = 4F11D3C120DD80B3006E072C /* WatchHistoricalGlucose.swift */; };
		4F2C15741E0209F500E160D4 /* NSTimeInterval.swift in Sources */ = {isa = PBXBuildFile; fileRef = 439897341CD2F7DE00223065 /* NSTimeInterval.swift */; };
		4F2C15811E0495B200E160D4 /* WatchContext+WatchApp.swift in Sources */ = {isa = PBXBuildFile; fileRef = 4F2C15801E0495B200E160D4 /* WatchContext+WatchApp.swift */; };
		4F2C15821E074FC600E160D4 /* NSTimeInterval.swift in Sources */ = {isa = PBXBuildFile; fileRef = 439897341CD2F7DE00223065 /* NSTimeInterval.swift */; };
		4F2C15851E075B8700E160D4 /* LoopUI.h in Headers */ = {isa = PBXBuildFile; fileRef = 4F75288D1DFE1DC600C322D6 /* LoopUI.h */; settings = {ATTRIBUTES = (Public, ); }; };
		4F2C15931E09BF2C00E160D4 /* HUDView.swift in Sources */ = {isa = PBXBuildFile; fileRef = 4F2C15921E09BF2C00E160D4 /* HUDView.swift */; };
		4F2C15951E09BF3C00E160D4 /* HUDView.xib in Resources */ = {isa = PBXBuildFile; fileRef = 4F2C15941E09BF3C00E160D4 /* HUDView.xib */; };
		4F2C15971E09E94E00E160D4 /* HUDAssets.xcassets in Resources */ = {isa = PBXBuildFile; fileRef = 4F2C15961E09E94E00E160D4 /* HUDAssets.xcassets */; };
		4F2C159A1E0C9E5600E160D4 /* LoopUI.framework in Embed Frameworks */ = {isa = PBXBuildFile; fileRef = 4F75288B1DFE1DC600C322D6 /* LoopUI.framework */; settings = {ATTRIBUTES = (CodeSignOnCopy, RemoveHeadersOnCopy, ); }; };
		4F526D611DF8D9A900A04910 /* NetBasal.swift in Sources */ = {isa = PBXBuildFile; fileRef = 4F526D601DF8D9A900A04910 /* NetBasal.swift */; };
		4F6663941E905FD2009E74FC /* ChartColorPalette+Loop.swift in Sources */ = {isa = PBXBuildFile; fileRef = 4F6663931E905FD2009E74FC /* ChartColorPalette+Loop.swift */; };
		4F70C2101DE8FAC5006380B7 /* ExtensionDataManager.swift in Sources */ = {isa = PBXBuildFile; fileRef = 4F70C20F1DE8FAC5006380B7 /* ExtensionDataManager.swift */; };
		4F70C2131DE90339006380B7 /* StatusExtensionContext.swift in Sources */ = {isa = PBXBuildFile; fileRef = 4F70C2111DE900EA006380B7 /* StatusExtensionContext.swift */; };
		4F7528941DFE1E9500C322D6 /* LoopUI.framework in Frameworks */ = {isa = PBXBuildFile; fileRef = 4F75288B1DFE1DC600C322D6 /* LoopUI.framework */; };
		4F75289A1DFE1F6000C322D6 /* BasalRateHUDView.swift in Sources */ = {isa = PBXBuildFile; fileRef = 437CEEBF1CD6FCD8003C8C80 /* BasalRateHUDView.swift */; };
		4F75289C1DFE1F6000C322D6 /* GlucoseHUDView.swift in Sources */ = {isa = PBXBuildFile; fileRef = 4337615E1D52F487004A3647 /* GlucoseHUDView.swift */; };
		4F75289E1DFE1F6000C322D6 /* LoopCompletionHUDView.swift in Sources */ = {isa = PBXBuildFile; fileRef = 437CEEBD1CD6E0CB003C8C80 /* LoopCompletionHUDView.swift */; };
		4F7528A01DFE1F9D00C322D6 /* LoopStateView.swift in Sources */ = {isa = PBXBuildFile; fileRef = 438DADC71CDE8F8B007697A5 /* LoopStateView.swift */; };
		4F7528A11DFE200B00C322D6 /* BasalStateView.swift in Sources */ = {isa = PBXBuildFile; fileRef = 43B371851CE583890013C5A6 /* BasalStateView.swift */; };
		4F7528A51DFE208C00C322D6 /* NSTimeInterval.swift in Sources */ = {isa = PBXBuildFile; fileRef = 439897341CD2F7DE00223065 /* NSTimeInterval.swift */; };
		4F7528AA1DFE215100C322D6 /* HKUnit.swift in Sources */ = {isa = PBXBuildFile; fileRef = 4F526D5E1DF2459000A04910 /* HKUnit.swift */; };
		4F75F00220FCFE8C00B5570E /* GlucoseChartScene.swift in Sources */ = {isa = PBXBuildFile; fileRef = 4F75F00120FCFE8C00B5570E /* GlucoseChartScene.swift */; };
		4F7E8AC520E2AB9600AEA65E /* Date.swift in Sources */ = {isa = PBXBuildFile; fileRef = 4F7E8AC420E2AB9600AEA65E /* Date.swift */; };
		4F7E8AC720E2AC0300AEA65E /* WatchPredictedGlucose.swift in Sources */ = {isa = PBXBuildFile; fileRef = 4F7E8AC620E2AC0300AEA65E /* WatchPredictedGlucose.swift */; };
		4F7E8ACB20E2ACB500AEA65E /* WatchPredictedGlucose.swift in Sources */ = {isa = PBXBuildFile; fileRef = 4F7E8AC620E2AC0300AEA65E /* WatchPredictedGlucose.swift */; };
		4F82655020E69F9A0031A8F5 /* HUDInterfaceController.swift in Sources */ = {isa = PBXBuildFile; fileRef = 4F82654F20E69F9A0031A8F5 /* HUDInterfaceController.swift */; };
		4FC8C8011DEB93E400A1452E /* NSUserDefaults+StatusExtension.swift in Sources */ = {isa = PBXBuildFile; fileRef = 4FC8C8001DEB93E400A1452E /* NSUserDefaults+StatusExtension.swift */; };
		4FDDD23720DC51DF00D04B16 /* LoopDataManager.swift in Sources */ = {isa = PBXBuildFile; fileRef = 4FDDD23620DC51DF00D04B16 /* LoopDataManager.swift */; };
		4FF4D0F81E1725B000846527 /* NibLoadable.swift in Sources */ = {isa = PBXBuildFile; fileRef = 434F54561D287FDB002A9274 /* NibLoadable.swift */; };
		4FF4D1001E18374700846527 /* WatchContext.swift in Sources */ = {isa = PBXBuildFile; fileRef = 4FF4D0FF1E18374700846527 /* WatchContext.swift */; };
		4FF4D1011E18375000846527 /* WatchContext.swift in Sources */ = {isa = PBXBuildFile; fileRef = 4FF4D0FF1E18374700846527 /* WatchContext.swift */; };
		63F5E17C297DDF3900A62D4B /* ckcomplication.strings in Resources */ = {isa = PBXBuildFile; fileRef = 63F5E17A297DDF3900A62D4B /* ckcomplication.strings */; };
		7D23667D21250C7E0028B67D /* LocalizedString.swift in Sources */ = {isa = PBXBuildFile; fileRef = 7D23667C21250C7E0028B67D /* LocalizedString.swift */; };
		7D7076451FE06EE0004AC8EA /* InfoPlist.strings in Resources */ = {isa = PBXBuildFile; fileRef = 7D7076471FE06EE0004AC8EA /* InfoPlist.strings */; };
		7D70764A1FE06EE1004AC8EA /* Localizable.strings in Resources */ = {isa = PBXBuildFile; fileRef = 7D70764C1FE06EE1004AC8EA /* Localizable.strings */; };
		7D70764F1FE06EE1004AC8EA /* InfoPlist.strings in Resources */ = {isa = PBXBuildFile; fileRef = 7D7076511FE06EE1004AC8EA /* InfoPlist.strings */; };
		7D70765E1FE06EE3004AC8EA /* Localizable.strings in Resources */ = {isa = PBXBuildFile; fileRef = 7D7076601FE06EE3004AC8EA /* Localizable.strings */; };
		7D7076631FE06EE4004AC8EA /* Localizable.strings in Resources */ = {isa = PBXBuildFile; fileRef = 7D7076651FE06EE4004AC8EA /* Localizable.strings */; };
		7E69CFFC2A16A77E00203CBD /* ResetLoopManager.swift in Sources */ = {isa = PBXBuildFile; fileRef = 7E69CFFB2A16A77E00203CBD /* ResetLoopManager.swift */; };
		8496F7312B5711C4003E672C /* ContentMargin.swift in Sources */ = {isa = PBXBuildFile; fileRef = 8496F7302B5711C4003E672C /* ContentMargin.swift */; };
		84AA81D32A4A27A3000B658B /* LoopWidgets.swift in Sources */ = {isa = PBXBuildFile; fileRef = 84AA81D22A4A27A3000B658B /* LoopWidgets.swift */; };
		84AA81D62A4A28AF000B658B /* WidgetBackground.swift in Sources */ = {isa = PBXBuildFile; fileRef = 84AA81D52A4A28AF000B658B /* WidgetBackground.swift */; };
		84AA81D82A4A2910000B658B /* StatusWidgetTimelimeEntry.swift in Sources */ = {isa = PBXBuildFile; fileRef = 84AA81D72A4A2910000B658B /* StatusWidgetTimelimeEntry.swift */; };
		84AA81DB2A4A2973000B658B /* Date.swift in Sources */ = {isa = PBXBuildFile; fileRef = 84AA81DA2A4A2973000B658B /* Date.swift */; };
		84AA81DD2A4A2999000B658B /* StatusWidgetTimelineProvider.swift in Sources */ = {isa = PBXBuildFile; fileRef = 84AA81DC2A4A2999000B658B /* StatusWidgetTimelineProvider.swift */; };
		84AA81E52A4A3981000B658B /* DeeplinkManager.swift in Sources */ = {isa = PBXBuildFile; fileRef = 84AA81E42A4A3981000B658B /* DeeplinkManager.swift */; };
		84AA81E72A4A4DEF000B658B /* PumpView.swift in Sources */ = {isa = PBXBuildFile; fileRef = 84AA81E62A4A4DEF000B658B /* PumpView.swift */; };
<<<<<<< HEAD
		84D2879F2AC756C8007ED283 /* ContentMargin.swift in Sources */ = {isa = PBXBuildFile; fileRef = 84D2879E2AC756C8007ED283 /* ContentMargin.swift */; };
=======
		84DEB10D2C18FABA00170734 /* IOSFocusModesView.swift in Sources */ = {isa = PBXBuildFile; fileRef = 84DEB10C2C18FABA00170734 /* IOSFocusModesView.swift */; };
		84EC162E2C9115CA00D220C5 /* DIYLoopUnitTestPlan.xctestplan in Resources */ = {isa = PBXBuildFile; fileRef = 84EC162D2C9115CA00D220C5 /* DIYLoopUnitTestPlan.xctestplan */; };
>>>>>>> 63c11b47
		891B508524342BE1005DA578 /* CarbAndBolusFlowViewModel.swift in Sources */ = {isa = PBXBuildFile; fileRef = 891B508424342BE1005DA578 /* CarbAndBolusFlowViewModel.swift */; };
		892A5D59222F0A27008961AB /* Debug.swift in Sources */ = {isa = PBXBuildFile; fileRef = 892A5D58222F0A27008961AB /* Debug.swift */; };
		892A5D692230C41D008961AB /* RangeReplaceableCollection.swift in Sources */ = {isa = PBXBuildFile; fileRef = 892A5D682230C41D008961AB /* RangeReplaceableCollection.swift */; };
		892FB4CD22040104005293EC /* OverridePresetRow.swift in Sources */ = {isa = PBXBuildFile; fileRef = 892FB4CC22040104005293EC /* OverridePresetRow.swift */; };
		892FB4CF220402C0005293EC /* OverrideSelectionController.swift in Sources */ = {isa = PBXBuildFile; fileRef = 892FB4CE220402C0005293EC /* OverrideSelectionController.swift */; };
		894F6DD3243BCBDB00CCE676 /* Environment+SizeClass.swift in Sources */ = {isa = PBXBuildFile; fileRef = 894F6DD2243BCBDB00CCE676 /* Environment+SizeClass.swift */; };
		894F6DD7243C047300CCE676 /* View+Position.swift in Sources */ = {isa = PBXBuildFile; fileRef = 894F6DD6243C047300CCE676 /* View+Position.swift */; };
		894F6DD9243C060600CCE676 /* ScalablePositionedText.swift in Sources */ = {isa = PBXBuildFile; fileRef = 894F6DD8243C060600CCE676 /* ScalablePositionedText.swift */; };
		894F6DDB243C07CF00CCE676 /* GramLabel.swift in Sources */ = {isa = PBXBuildFile; fileRef = 894F6DDA243C07CF00CCE676 /* GramLabel.swift */; };
		894F6DDD243C0A2300CCE676 /* CarbAmountLabel.swift in Sources */ = {isa = PBXBuildFile; fileRef = 894F6DDC243C0A2300CCE676 /* CarbAmountLabel.swift */; };
		895788AD242E69A2002CB114 /* AbsorptionTimeSelection.swift in Sources */ = {isa = PBXBuildFile; fileRef = 895788A5242E69A1002CB114 /* AbsorptionTimeSelection.swift */; };
		895788AE242E69A2002CB114 /* CarbAndBolusFlow.swift in Sources */ = {isa = PBXBuildFile; fileRef = 895788A6242E69A1002CB114 /* CarbAndBolusFlow.swift */; };
		895788AF242E69A2002CB114 /* BolusInput.swift in Sources */ = {isa = PBXBuildFile; fileRef = 895788A7242E69A1002CB114 /* BolusInput.swift */; };
		895788B1242E69A2002CB114 /* Color.swift in Sources */ = {isa = PBXBuildFile; fileRef = 895788A9242E69A1002CB114 /* Color.swift */; };
		895788B2242E69A2002CB114 /* CircularAccessoryButtonStyle.swift in Sources */ = {isa = PBXBuildFile; fileRef = 895788AA242E69A1002CB114 /* CircularAccessoryButtonStyle.swift */; };
		895788B3242E69A2002CB114 /* ActionButton.swift in Sources */ = {isa = PBXBuildFile; fileRef = 895788AB242E69A2002CB114 /* ActionButton.swift */; };
		895FE0952201234000FCF18A /* OverrideSelectionViewController.swift in Sources */ = {isa = PBXBuildFile; fileRef = 895FE0942201234000FCF18A /* OverrideSelectionViewController.swift */; };
		8968B1122408B3520074BB48 /* UIFont.swift in Sources */ = {isa = PBXBuildFile; fileRef = 8968B1112408B3520074BB48 /* UIFont.swift */; };
		897A5A9624C2175B00C4E71D /* BolusEntryView.swift in Sources */ = {isa = PBXBuildFile; fileRef = 897A5A9524C2175B00C4E71D /* BolusEntryView.swift */; };
		897A5A9924C22DE800C4E71D /* BolusEntryViewModel.swift in Sources */ = {isa = PBXBuildFile; fileRef = 897A5A9824C22DE800C4E71D /* BolusEntryViewModel.swift */; };
		898ECA60218ABD17001E9D35 /* GlucoseChartScaler.swift in Sources */ = {isa = PBXBuildFile; fileRef = 898ECA5E218ABD17001E9D35 /* GlucoseChartScaler.swift */; };
		898ECA61218ABD17001E9D35 /* GlucoseChartData.swift in Sources */ = {isa = PBXBuildFile; fileRef = 898ECA5F218ABD17001E9D35 /* GlucoseChartData.swift */; };
		898ECA63218ABD21001E9D35 /* ComplicationChartManager.swift in Sources */ = {isa = PBXBuildFile; fileRef = 898ECA62218ABD21001E9D35 /* ComplicationChartManager.swift */; };
		898ECA65218ABD9B001E9D35 /* CGRect.swift in Sources */ = {isa = PBXBuildFile; fileRef = 898ECA64218ABD9A001E9D35 /* CGRect.swift */; };
		898ECA69218ABDA9001E9D35 /* CLKTextProvider+Compound.m in Sources */ = {isa = PBXBuildFile; fileRef = 898ECA67218ABDA8001E9D35 /* CLKTextProvider+Compound.m */; };
		899433B823FE129800FA4BEA /* OverrideBadgeView.swift in Sources */ = {isa = PBXBuildFile; fileRef = 899433B723FE129700FA4BEA /* OverrideBadgeView.swift */; };
		89A1B66E24ABFDF800117AC2 /* SupportedBolusVolumesUserInfo.swift in Sources */ = {isa = PBXBuildFile; fileRef = 89A1B66D24ABFDF800117AC2 /* SupportedBolusVolumesUserInfo.swift */; };
		89A1B66F24ABFDF800117AC2 /* SupportedBolusVolumesUserInfo.swift in Sources */ = {isa = PBXBuildFile; fileRef = 89A1B66D24ABFDF800117AC2 /* SupportedBolusVolumesUserInfo.swift */; };
		89A605E324327DFE009C1096 /* CarbAmountInput.swift in Sources */ = {isa = PBXBuildFile; fileRef = 89A605E224327DFE009C1096 /* CarbAmountInput.swift */; };
		89A605E524327F45009C1096 /* DoseVolumeInput.swift in Sources */ = {isa = PBXBuildFile; fileRef = 89A605E424327F45009C1096 /* DoseVolumeInput.swift */; };
		89A605E72432860C009C1096 /* PeriodicPublisher.swift in Sources */ = {isa = PBXBuildFile; fileRef = 89A605E62432860C009C1096 /* PeriodicPublisher.swift */; };
		89A605E924328862009C1096 /* Checkmark.swift in Sources */ = {isa = PBXBuildFile; fileRef = 89A605E824328862009C1096 /* Checkmark.swift */; };
		89A605EB243288E4009C1096 /* TopDownTriangle.swift in Sources */ = {isa = PBXBuildFile; fileRef = 89A605EA243288E4009C1096 /* TopDownTriangle.swift */; };
		89A605ED24328972009C1096 /* BolusArrow.swift in Sources */ = {isa = PBXBuildFile; fileRef = 89A605EC24328972009C1096 /* BolusArrow.swift */; };
		89A605EF2432925D009C1096 /* CompletionCheckmark.swift in Sources */ = {isa = PBXBuildFile; fileRef = 89A605EE2432925D009C1096 /* CompletionCheckmark.swift */; };
		89A605F12432BD18009C1096 /* BolusConfirmationVisual.swift in Sources */ = {isa = PBXBuildFile; fileRef = 89A605F02432BD18009C1096 /* BolusConfirmationVisual.swift */; };
		89ADE13B226BFA0F0067222B /* TestingScenariosManager.swift in Sources */ = {isa = PBXBuildFile; fileRef = 89ADE13A226BFA0F0067222B /* TestingScenariosManager.swift */; };
		89CA2B30226C0161004D9350 /* DirectoryObserver.swift in Sources */ = {isa = PBXBuildFile; fileRef = 89CA2B2F226C0161004D9350 /* DirectoryObserver.swift */; };
		89CA2B32226C18B8004D9350 /* TestingScenariosTableViewController.swift in Sources */ = {isa = PBXBuildFile; fileRef = 89CA2B31226C18B8004D9350 /* TestingScenariosTableViewController.swift */; };
		89CAB36324C8FE96009EE3CE /* PredictedGlucoseChartView.swift in Sources */ = {isa = PBXBuildFile; fileRef = 89CAB36224C8FE95009EE3CE /* PredictedGlucoseChartView.swift */; };
		89D1503E24B506EB00EDE253 /* Dictionary.swift in Sources */ = {isa = PBXBuildFile; fileRef = 89D1503D24B506EB00EDE253 /* Dictionary.swift */; };
		89D6953E23B6DF8A002B3066 /* PotentialCarbEntryTableViewCell.swift in Sources */ = {isa = PBXBuildFile; fileRef = 89D6953D23B6DF8A002B3066 /* PotentialCarbEntryTableViewCell.swift */; };
		89E08FC2242E73DC000D719B /* CarbAmountPositionKey.swift in Sources */ = {isa = PBXBuildFile; fileRef = 89E08FC1242E73DC000D719B /* CarbAmountPositionKey.swift */; };
		89E08FC4242E73F0000D719B /* GramLabelPositionKey.swift in Sources */ = {isa = PBXBuildFile; fileRef = 89E08FC3242E73F0000D719B /* GramLabelPositionKey.swift */; };
		89E08FC6242E7506000D719B /* CarbAndDateInput.swift in Sources */ = {isa = PBXBuildFile; fileRef = 89E08FC5242E7506000D719B /* CarbAndDateInput.swift */; };
		89E08FC8242E76E9000D719B /* AnyTransition.swift in Sources */ = {isa = PBXBuildFile; fileRef = 89E08FC7242E76E9000D719B /* AnyTransition.swift */; };
		89E08FCA242E7714000D719B /* UIFont.swift in Sources */ = {isa = PBXBuildFile; fileRef = 89E08FC9242E7714000D719B /* UIFont.swift */; };
		89E08FD0242E8B2B000D719B /* BolusConfirmationView.swift in Sources */ = {isa = PBXBuildFile; fileRef = 89E08FCF242E8B2B000D719B /* BolusConfirmationView.swift */; };
		89E267FC2292456700A3F2AF /* FeatureFlags.swift in Sources */ = {isa = PBXBuildFile; fileRef = 89E267FB2292456700A3F2AF /* FeatureFlags.swift */; };
		89E267FD2292456700A3F2AF /* FeatureFlags.swift in Sources */ = {isa = PBXBuildFile; fileRef = 89E267FB2292456700A3F2AF /* FeatureFlags.swift */; };
		89E267FF229267DF00A3F2AF /* Optional.swift in Sources */ = {isa = PBXBuildFile; fileRef = 89E267FE229267DF00A3F2AF /* Optional.swift */; };
		89E26800229267DF00A3F2AF /* Optional.swift in Sources */ = {isa = PBXBuildFile; fileRef = 89E267FE229267DF00A3F2AF /* Optional.swift */; };
		89F9118F24352F1600ECCAF3 /* DigitalCrownRotation.swift in Sources */ = {isa = PBXBuildFile; fileRef = 89F9118E24352F1600ECCAF3 /* DigitalCrownRotation.swift */; };
		89F9119224358E2B00ECCAF3 /* CarbEntryInputMode.swift in Sources */ = {isa = PBXBuildFile; fileRef = 89F9119124358E2B00ECCAF3 /* CarbEntryInputMode.swift */; };
		89F9119424358E4500ECCAF3 /* CarbAbsorptionTime.swift in Sources */ = {isa = PBXBuildFile; fileRef = 89F9119324358E4500ECCAF3 /* CarbAbsorptionTime.swift */; };
		89F9119624358E6900ECCAF3 /* BolusPickerValues.swift in Sources */ = {isa = PBXBuildFile; fileRef = 89F9119524358E6900ECCAF3 /* BolusPickerValues.swift */; };
		89FE21AD24AC57E30033F501 /* Collection.swift in Sources */ = {isa = PBXBuildFile; fileRef = 89FE21AC24AC57E30033F501 /* Collection.swift */; };
		A91D2A3F26CF0FF80023B075 /* IconTitleSubtitleTableViewCell.swift in Sources */ = {isa = PBXBuildFile; fileRef = A91D2A3E26CF0FF80023B075 /* IconTitleSubtitleTableViewCell.swift */; };
		A91E4C2124F867A700BE9213 /* StoredAlertTests.swift in Sources */ = {isa = PBXBuildFile; fileRef = A91E4C2024F867A700BE9213 /* StoredAlertTests.swift */; };
		A91E4C2324F86F1000BE9213 /* CriticalEventLogExportManagerTests.swift in Sources */ = {isa = PBXBuildFile; fileRef = A91E4C2224F86F1000BE9213 /* CriticalEventLogExportManagerTests.swift */; };
		A9347F2F24E7508A00C99C34 /* WatchHistoricalCarbs.swift in Sources */ = {isa = PBXBuildFile; fileRef = A9347F2E24E7508A00C99C34 /* WatchHistoricalCarbs.swift */; };
		A9347F3124E7521800C99C34 /* CarbBackfillRequestUserInfo.swift in Sources */ = {isa = PBXBuildFile; fileRef = A9347F3024E7521800C99C34 /* CarbBackfillRequestUserInfo.swift */; };
		A9347F3224E7522400C99C34 /* CarbBackfillRequestUserInfo.swift in Sources */ = {isa = PBXBuildFile; fileRef = A9347F3024E7521800C99C34 /* CarbBackfillRequestUserInfo.swift */; };
		A9347F3324E7522900C99C34 /* WatchHistoricalCarbs.swift in Sources */ = {isa = PBXBuildFile; fileRef = A9347F2E24E7508A00C99C34 /* WatchHistoricalCarbs.swift */; };
		A963B27A252CEBAE0062AA12 /* SetBolusUserInfoTests.swift in Sources */ = {isa = PBXBuildFile; fileRef = A963B279252CEBAE0062AA12 /* SetBolusUserInfoTests.swift */; };
		A966152623EA5A26005D8B29 /* DefaultAssets.xcassets in Resources */ = {isa = PBXBuildFile; fileRef = A966152423EA5A25005D8B29 /* DefaultAssets.xcassets */; };
		A966152723EA5A26005D8B29 /* DerivedAssets.xcassets in Resources */ = {isa = PBXBuildFile; fileRef = A966152523EA5A25005D8B29 /* DerivedAssets.xcassets */; };
		A966152A23EA5A37005D8B29 /* DefaultAssets.xcassets in Resources */ = {isa = PBXBuildFile; fileRef = A966152823EA5A37005D8B29 /* DefaultAssets.xcassets */; };
		A966152B23EA5A37005D8B29 /* DerivedAssets.xcassets in Resources */ = {isa = PBXBuildFile; fileRef = A966152923EA5A37005D8B29 /* DerivedAssets.xcassets */; };
		A967D94C24F99B9300CDDF8A /* OutputStream.swift in Sources */ = {isa = PBXBuildFile; fileRef = A967D94B24F99B9300CDDF8A /* OutputStream.swift */; };
		A96DAC242838325900D94E38 /* DiagnosticLog.swift in Sources */ = {isa = PBXBuildFile; fileRef = A96DAC232838325900D94E38 /* DiagnosticLog.swift */; };
		A96DAC2A2838EF8A00D94E38 /* DiagnosticLogTests.swift in Sources */ = {isa = PBXBuildFile; fileRef = A96DAC292838EF8A00D94E38 /* DiagnosticLogTests.swift */; };
		A96DAC2C2838F31200D94E38 /* SharedLogging.swift in Sources */ = {isa = PBXBuildFile; fileRef = A96DAC2B2838F31200D94E38 /* SharedLogging.swift */; };
		A977A2F424ACFECF0059C207 /* CriticalEventLogExportManager.swift in Sources */ = {isa = PBXBuildFile; fileRef = A977A2F324ACFECF0059C207 /* CriticalEventLogExportManager.swift */; };
		A97F250825E056D500F0EE19 /* OnboardingManager.swift in Sources */ = {isa = PBXBuildFile; fileRef = A97F250725E056D500F0EE19 /* OnboardingManager.swift */; };
		A98556852493F901000FD662 /* AlertStore+SimulatedCoreData.swift in Sources */ = {isa = PBXBuildFile; fileRef = A98556842493F901000FD662 /* AlertStore+SimulatedCoreData.swift */; };
		A987CD4924A58A0100439ADC /* ZipArchive.swift in Sources */ = {isa = PBXBuildFile; fileRef = A987CD4824A58A0100439ADC /* ZipArchive.swift */; };
		A999D40624663D18004C89D4 /* PumpManagerError.swift in Sources */ = {isa = PBXBuildFile; fileRef = A999D40524663D18004C89D4 /* PumpManagerError.swift */; };
		A9A056B324B93C62007CF06D /* CriticalEventLogExportView.swift in Sources */ = {isa = PBXBuildFile; fileRef = A9A056B224B93C62007CF06D /* CriticalEventLogExportView.swift */; };
		A9A056B524B94123007CF06D /* CriticalEventLogExportViewModel.swift in Sources */ = {isa = PBXBuildFile; fileRef = A9A056B424B94123007CF06D /* CriticalEventLogExportViewModel.swift */; };
		A9A63F8E246B271600588D5B /* NSTimeInterval.swift in Sources */ = {isa = PBXBuildFile; fileRef = 439897341CD2F7DE00223065 /* NSTimeInterval.swift */; };
		A9B607B0247F000F00792BE4 /* UserNotifications+Loop.swift in Sources */ = {isa = PBXBuildFile; fileRef = A9B607AF247F000F00792BE4 /* UserNotifications+Loop.swift */; };
		A9B996F027235191002DC09C /* LoopWarning.swift in Sources */ = {isa = PBXBuildFile; fileRef = A9B996EF27235191002DC09C /* LoopWarning.swift */; };
		A9B996F227238705002DC09C /* DosingDecisionStore.swift in Sources */ = {isa = PBXBuildFile; fileRef = A9B996F127238705002DC09C /* DosingDecisionStore.swift */; };
		A9BD28E7272226B40071DF15 /* TestLocalizedError.swift in Sources */ = {isa = PBXBuildFile; fileRef = A9BD28E6272226B40071DF15 /* TestLocalizedError.swift */; };
		A9C1719725366F780053BCBD /* WatchHistoricalGlucoseTest.swift in Sources */ = {isa = PBXBuildFile; fileRef = A9C1719625366F780053BCBD /* WatchHistoricalGlucoseTest.swift */; };
		A9C62D842331700E00535612 /* DiagnosticLog+Subsystem.swift in Sources */ = {isa = PBXBuildFile; fileRef = A9C62D832331700D00535612 /* DiagnosticLog+Subsystem.swift */; };
		A9C62D882331703100535612 /* Service.swift in Sources */ = {isa = PBXBuildFile; fileRef = A9C62D852331703000535612 /* Service.swift */; };
		A9C62D892331703100535612 /* LoggingServicesManager.swift in Sources */ = {isa = PBXBuildFile; fileRef = A9C62D862331703000535612 /* LoggingServicesManager.swift */; };
		A9C62D8A2331703100535612 /* ServicesManager.swift in Sources */ = {isa = PBXBuildFile; fileRef = A9C62D872331703000535612 /* ServicesManager.swift */; };
		A9C62D8E2331708700535612 /* AuthenticationTableViewCell+NibLoadable.swift in Sources */ = {isa = PBXBuildFile; fileRef = A9C62D8D2331708700535612 /* AuthenticationTableViewCell+NibLoadable.swift */; };
		A9CBE458248AB564008E7BA2 /* DoseStore+SimulatedCoreData.swift in Sources */ = {isa = PBXBuildFile; fileRef = A9CBE457248AB564008E7BA2 /* DoseStore+SimulatedCoreData.swift */; };
		A9CBE45A248ACBE1008E7BA2 /* DosingDecisionStore+SimulatedCoreData.swift in Sources */ = {isa = PBXBuildFile; fileRef = A9CBE459248ACBE1008E7BA2 /* DosingDecisionStore+SimulatedCoreData.swift */; };
		A9CBE45C248ACC03008E7BA2 /* SettingsStore+SimulatedCoreData.swift in Sources */ = {isa = PBXBuildFile; fileRef = A9CBE45B248ACC03008E7BA2 /* SettingsStore+SimulatedCoreData.swift */; };
		A9CE912224CA032E00302A40 /* NSUserDefaults.swift in Sources */ = {isa = PBXBuildFile; fileRef = 430B29892041F54A00BA9F93 /* NSUserDefaults.swift */; };
		A9D5C5B625DC6C6A00534873 /* LoopAppManager.swift in Sources */ = {isa = PBXBuildFile; fileRef = A9D5C5B525DC6C6A00534873 /* LoopAppManager.swift */; };
		A9DAE7D02332D77F006AE942 /* LoopTests.swift in Sources */ = {isa = PBXBuildFile; fileRef = A9DAE7CF2332D77F006AE942 /* LoopTests.swift */; };
		A9DCF32A25B0FABF00C89088 /* LoopUIColorPalette+Default.swift in Sources */ = {isa = PBXBuildFile; fileRef = A9DCF2D525B0F3C500C89088 /* LoopUIColorPalette+Default.swift */; };
		A9DF02CB24F72B9E00B7C988 /* CriticalEventLogTests.swift in Sources */ = {isa = PBXBuildFile; fileRef = A9DF02CA24F72B9E00B7C988 /* CriticalEventLogTests.swift */; };
		A9DFAFB324F0415E00950D1E /* CarbBackfillRequestUserInfoTests.swift in Sources */ = {isa = PBXBuildFile; fileRef = A9DFAFB224F0415E00950D1E /* CarbBackfillRequestUserInfoTests.swift */; };
		A9DFAFB524F048A000950D1E /* WatchHistoricalCarbsTests.swift in Sources */ = {isa = PBXBuildFile; fileRef = A9DFAFB424F048A000950D1E /* WatchHistoricalCarbsTests.swift */; };
		A9F5F1F5251050EC00E7C8A4 /* ZipArchiveTests.swift in Sources */ = {isa = PBXBuildFile; fileRef = A9F5F1F4251050EC00E7C8A4 /* ZipArchiveTests.swift */; };
		A9F66FC3247F451500096EA7 /* UIDevice+Loop.swift in Sources */ = {isa = PBXBuildFile; fileRef = A9F66FC2247F451500096EA7 /* UIDevice+Loop.swift */; };
		A9F703732489BC8500C98AD8 /* CarbStore+SimulatedCoreData.swift in Sources */ = {isa = PBXBuildFile; fileRef = A9F703722489BC8500C98AD8 /* CarbStore+SimulatedCoreData.swift */; };
		A9F703752489C9A000C98AD8 /* GlucoseStore+SimulatedCoreData.swift in Sources */ = {isa = PBXBuildFile; fileRef = A9F703742489C9A000C98AD8 /* GlucoseStore+SimulatedCoreData.swift */; };
		A9F703772489D8AA00C98AD8 /* PersistentDeviceLog+SimulatedCoreData.swift in Sources */ = {isa = PBXBuildFile; fileRef = A9F703762489D8AA00C98AD8 /* PersistentDeviceLog+SimulatedCoreData.swift */; };
		A9FB75F1252BE320004C7D3F /* BolusDosingDecision.swift in Sources */ = {isa = PBXBuildFile; fileRef = A9FB75F0252BE320004C7D3F /* BolusDosingDecision.swift */; };
		B4001CEE28CBBC82002FB414 /* AlertManagementView.swift in Sources */ = {isa = PBXBuildFile; fileRef = B4001CED28CBBC82002FB414 /* AlertManagementView.swift */; };
		B405E35924D2A75B00DD058D /* DerivedAssets.xcassets in Resources */ = {isa = PBXBuildFile; fileRef = A966152923EA5A37005D8B29 /* DerivedAssets.xcassets */; };
		B405E35A24D2B1A400DD058D /* HUDAssets.xcassets in Resources */ = {isa = PBXBuildFile; fileRef = 4F2C15961E09E94E00E160D4 /* HUDAssets.xcassets */; };
		B40D07C7251A89D500C1C6D7 /* GlucoseDisplay.swift in Sources */ = {isa = PBXBuildFile; fileRef = B40D07C6251A89D500C1C6D7 /* GlucoseDisplay.swift */; };
		B42C951424A3C76000857C73 /* CGMStatusHUDViewModel.swift in Sources */ = {isa = PBXBuildFile; fileRef = B42C951324A3C76000857C73 /* CGMStatusHUDViewModel.swift */; };
		B42D124328D371C400E43D22 /* AlertMuter.swift in Sources */ = {isa = PBXBuildFile; fileRef = B42D124228D371C400E43D22 /* AlertMuter.swift */; };
		B43CF07E29434EC4008A520B /* HowMuteAlertWorkView.swift in Sources */ = {isa = PBXBuildFile; fileRef = B43CF07D29434EC4008A520B /* HowMuteAlertWorkView.swift */; };
		B43DA44124D9C12100CAFF4E /* DismissibleHostingController.swift in Sources */ = {isa = PBXBuildFile; fileRef = B43DA44024D9C12100CAFF4E /* DismissibleHostingController.swift */; };
		B455C7332BD14E25002B847E /* Comparable.swift in Sources */ = {isa = PBXBuildFile; fileRef = B455C7322BD14E25002B847E /* Comparable.swift */; };
		B455C7352BD14E30002B847E /* Comparable.swift in Sources */ = {isa = PBXBuildFile; fileRef = B455C7322BD14E25002B847E /* Comparable.swift */; };
		B470F5842AB22B5100049695 /* StatefulPluggable.swift in Sources */ = {isa = PBXBuildFile; fileRef = B470F5832AB22B5100049695 /* StatefulPluggable.swift */; };
		B48B0BAC24900093009A48DE /* PumpStatusHUDView.swift in Sources */ = {isa = PBXBuildFile; fileRef = B48B0BAB24900093009A48DE /* PumpStatusHUDView.swift */; };
		B490A03F24D0550F00F509FA /* GlucoseRangeCategory.swift in Sources */ = {isa = PBXBuildFile; fileRef = B490A03E24D0550F00F509FA /* GlucoseRangeCategory.swift */; };
		B490A04124D0559D00F509FA /* DeviceLifecycleProgressState.swift in Sources */ = {isa = PBXBuildFile; fileRef = B490A04024D0559D00F509FA /* DeviceLifecycleProgressState.swift */; };
		B490A04324D055D900F509FA /* DeviceStatusHighlight.swift in Sources */ = {isa = PBXBuildFile; fileRef = B490A04224D055D900F509FA /* DeviceStatusHighlight.swift */; };
		B491B0A324D0B66D004CBE8F /* Color.swift in Sources */ = {isa = PBXBuildFile; fileRef = B490A03C24D04F9400F509FA /* Color.swift */; };
		B491B0A424D0B675004CBE8F /* UIColor.swift in Sources */ = {isa = PBXBuildFile; fileRef = 43BFF0B11E45C18400FF19A9 /* UIColor.swift */; };
		B4AC0D3F24B9005300CDB0A1 /* UIImage.swift in Sources */ = {isa = PBXBuildFile; fileRef = 437CEEE31CDE5C0A003C8C80 /* UIImage.swift */; };
		B4BC56382518DEA900373647 /* CGMStatusHUDViewModelTests.swift in Sources */ = {isa = PBXBuildFile; fileRef = B4BC56372518DEA900373647 /* CGMStatusHUDViewModelTests.swift */; };
		B4C9859425D5A3BB009FD9CA /* StatusBadgeHUDView.swift in Sources */ = {isa = PBXBuildFile; fileRef = B4C9859325D5A3BB009FD9CA /* StatusBadgeHUDView.swift */; };
		B4D4534128E5CA7900F1A8D9 /* AlertMuterTests.swift in Sources */ = {isa = PBXBuildFile; fileRef = B4D4534028E5CA7900F1A8D9 /* AlertMuterTests.swift */; };
		B4D620D424D9EDB900043B3C /* GuidanceColors.swift in Sources */ = {isa = PBXBuildFile; fileRef = B4D620D324D9EDB900043B3C /* GuidanceColors.swift */; };
		B4D904412AA8989100CBD826 /* StatefulPluginManager.swift in Sources */ = {isa = PBXBuildFile; fileRef = B4D904402AA8989100CBD826 /* StatefulPluginManager.swift */; };
		B4E202302661063E009421B5 /* AutomaticDosingStatus.swift in Sources */ = {isa = PBXBuildFile; fileRef = B4E2022F2661063E009421B5 /* AutomaticDosingStatus.swift */; };
		B4E96D4B248A6B6E002DABAD /* DeviceStatusHUDView.swift in Sources */ = {isa = PBXBuildFile; fileRef = B4E96D4A248A6B6E002DABAD /* DeviceStatusHUDView.swift */; };
		B4E96D4F248A6E20002DABAD /* CGMStatusHUDView.swift in Sources */ = {isa = PBXBuildFile; fileRef = B4E96D4E248A6E20002DABAD /* CGMStatusHUDView.swift */; };
		B4E96D53248A7386002DABAD /* GlucoseValueHUDView.swift in Sources */ = {isa = PBXBuildFile; fileRef = B4E96D52248A7386002DABAD /* GlucoseValueHUDView.swift */; };
		B4E96D55248A7509002DABAD /* GlucoseTrendHUDView.swift in Sources */ = {isa = PBXBuildFile; fileRef = B4E96D54248A7509002DABAD /* GlucoseTrendHUDView.swift */; };
		B4E96D57248A7B0F002DABAD /* StatusHighlightHUDView.swift in Sources */ = {isa = PBXBuildFile; fileRef = B4E96D56248A7B0F002DABAD /* StatusHighlightHUDView.swift */; };
		B4E96D59248A7F9A002DABAD /* StatusHighlightHUDView.xib in Resources */ = {isa = PBXBuildFile; fileRef = B4E96D58248A7F9A002DABAD /* StatusHighlightHUDView.xib */; };
		B4E96D5B248A8229002DABAD /* StatusBarHUDView.swift in Sources */ = {isa = PBXBuildFile; fileRef = B4E96D5A248A8229002DABAD /* StatusBarHUDView.swift */; };
		B4E96D5D248A82A2002DABAD /* StatusBarHUDView.xib in Resources */ = {isa = PBXBuildFile; fileRef = B4E96D5C248A82A2002DABAD /* StatusBarHUDView.xib */; };
		B4F3D25124AF890C0095CE44 /* BluetoothStateManager.swift in Sources */ = {isa = PBXBuildFile; fileRef = B4F3D25024AF890C0095CE44 /* BluetoothStateManager.swift */; };
		B4FEEF7D24B8A71F00A8DF9B /* DeviceDataManager+DeviceStatus.swift in Sources */ = {isa = PBXBuildFile; fileRef = B4FEEF7C24B8A71F00A8DF9B /* DeviceDataManager+DeviceStatus.swift */; };
		C1004DF22981F5B700B8CF94 /* InfoPlist.strings in Resources */ = {isa = PBXBuildFile; fileRef = C1004DF02981F5B700B8CF94 /* InfoPlist.strings */; };
		C1004DF52981F5B700B8CF94 /* Localizable.strings in Resources */ = {isa = PBXBuildFile; fileRef = C1004DF32981F5B700B8CF94 /* Localizable.strings */; };
		C110888D2A3913C600BA4898 /* BuildDetails.swift in Sources */ = {isa = PBXBuildFile; fileRef = C110888C2A3913C600BA4898 /* BuildDetails.swift */; };
		C11613492983096D00777E7C /* InfoPlist.strings in Resources */ = {isa = PBXBuildFile; fileRef = C11613472983096D00777E7C /* InfoPlist.strings */; };
		C116134C2983096D00777E7C /* Localizable.strings in Resources */ = {isa = PBXBuildFile; fileRef = C116134A2983096D00777E7C /* Localizable.strings */; };
		C11B9D5B286778A800500CF8 /* SwiftCharts in Frameworks */ = {isa = PBXBuildFile; productRef = C11B9D5A286778A800500CF8 /* SwiftCharts */; };
		C11B9D5E286778D000500CF8 /* LoopKitUI.framework in Frameworks */ = {isa = PBXBuildFile; fileRef = C11B9D5D286778D000500CF8 /* LoopKitUI.framework */; };
		C11B9D62286779C000500CF8 /* MockKit.framework in Frameworks */ = {isa = PBXBuildFile; fileRef = C11B9D60286779C000500CF8 /* MockKit.framework */; };
		C11B9D63286779C000500CF8 /* MockKit.framework in Embed Frameworks */ = {isa = PBXBuildFile; fileRef = C11B9D60286779C000500CF8 /* MockKit.framework */; settings = {ATTRIBUTES = (CodeSignOnCopy, RemoveHeadersOnCopy, ); }; };
		C11B9D64286779C000500CF8 /* MockKitUI.framework in Frameworks */ = {isa = PBXBuildFile; fileRef = C11B9D61286779C000500CF8 /* MockKitUI.framework */; };
		C11B9D65286779C000500CF8 /* MockKitUI.framework in Embed Frameworks */ = {isa = PBXBuildFile; fileRef = C11B9D61286779C000500CF8 /* MockKitUI.framework */; settings = {ATTRIBUTES = (CodeSignOnCopy, RemoveHeadersOnCopy, ); }; };
		C11BD0552523CFED00236B08 /* SimpleBolusViewModel.swift in Sources */ = {isa = PBXBuildFile; fileRef = C11BD0542523CFED00236B08 /* SimpleBolusViewModel.swift */; };
		C1201E2C23ECDBD0002DA84A /* WatchContextRequestUserInfo.swift in Sources */ = {isa = PBXBuildFile; fileRef = C1201E2B23ECDBD0002DA84A /* WatchContextRequestUserInfo.swift */; };
		C1201E2D23ECDF3D002DA84A /* WatchContextRequestUserInfo.swift in Sources */ = {isa = PBXBuildFile; fileRef = C1201E2B23ECDBD0002DA84A /* WatchContextRequestUserInfo.swift */; };
		C129BF4A2B2791EE00DF15CB /* TemporaryPresetsManagerTests.swift in Sources */ = {isa = PBXBuildFile; fileRef = C129BF492B2791EE00DF15CB /* TemporaryPresetsManagerTests.swift */; };
		C129D3BF2B8697F100FEA6A9 /* TempBasalRecommendationTests.swift in Sources */ = {isa = PBXBuildFile; fileRef = C129D3BE2B8697F100FEA6A9 /* TempBasalRecommendationTests.swift */; };
		C13072BA2A76AF31009A7C58 /* live_capture_predicted_glucose.json in Resources */ = {isa = PBXBuildFile; fileRef = C13072B92A76AF31009A7C58 /* live_capture_predicted_glucose.json */; };
		C13255D6223E7BE2008AF50C /* BolusProgressTableViewCell.xib in Resources */ = {isa = PBXBuildFile; fileRef = C1F8B1DB223862D500DD66CF /* BolusProgressTableViewCell.xib */; };
		C138C6F82C1B8A2C00F08F1A /* GlucoseCondition.swift in Sources */ = {isa = PBXBuildFile; fileRef = C138C6F72C1B8A2C00F08F1A /* GlucoseCondition.swift */; };
		C13DA2B024F6C7690098BB29 /* UIViewController.swift in Sources */ = {isa = PBXBuildFile; fileRef = C13DA2AF24F6C7690098BB29 /* UIViewController.swift */; };
		C148CEE724FD91BD00711B3B /* DeliveryUncertaintyAlertManager.swift in Sources */ = {isa = PBXBuildFile; fileRef = C148CEE624FD91BD00711B3B /* DeliveryUncertaintyAlertManager.swift */; };
		C152B9F52C9C7D4A00ACBC06 /* AutomationHistoryEntry.swift in Sources */ = {isa = PBXBuildFile; fileRef = C152B9F42C9C7D4A00ACBC06 /* AutomationHistoryEntry.swift */; };
		C152B9F72C9C7EF100ACBC06 /* AutomationHistoryEntryTests.swift in Sources */ = {isa = PBXBuildFile; fileRef = C152B9F62C9C7EF100ACBC06 /* AutomationHistoryEntryTests.swift */; };
		C159C82F286787EF00A86EC0 /* LoopKit.framework in Frameworks */ = {isa = PBXBuildFile; fileRef = C159C82E286787EF00A86EC0 /* LoopKit.framework */; };
		C15A8C492A7305B1009D736B /* SwiftCharts in Frameworks */ = {isa = PBXBuildFile; productRef = C1E3DC4628595FAA00CA19FF /* SwiftCharts */; };
		C165756F2534C468004AE16E /* SimpleBolusViewModelTests.swift in Sources */ = {isa = PBXBuildFile; fileRef = C165756E2534C468004AE16E /* SimpleBolusViewModelTests.swift */; };
		C16575712538A36B004AE16E /* CGMStalenessMonitor.swift in Sources */ = {isa = PBXBuildFile; fileRef = C16575702538A36B004AE16E /* CGMStalenessMonitor.swift */; };
		C16575732538AFF6004AE16E /* CGMStalenessMonitorTests.swift in Sources */ = {isa = PBXBuildFile; fileRef = C16575722538AFF6004AE16E /* CGMStalenessMonitorTests.swift */; };
		C16575752539FD60004AE16E /* LoopCoreConstants.swift in Sources */ = {isa = PBXBuildFile; fileRef = C16575742539FD60004AE16E /* LoopCoreConstants.swift */; };
		C16575762539FEF3004AE16E /* LoopCoreConstants.swift in Sources */ = {isa = PBXBuildFile; fileRef = C16575742539FD60004AE16E /* LoopCoreConstants.swift */; };
		C16B983E26B4893300256B05 /* DoseEnactor.swift in Sources */ = {isa = PBXBuildFile; fileRef = C16B983D26B4893300256B05 /* DoseEnactor.swift */; };
		C16B984026B4898800256B05 /* DoseEnactorTests.swift in Sources */ = {isa = PBXBuildFile; fileRef = C16B983F26B4898800256B05 /* DoseEnactorTests.swift */; };
		C16DA84222E8E112008624C2 /* PluginManager.swift in Sources */ = {isa = PBXBuildFile; fileRef = C16DA84122E8E112008624C2 /* PluginManager.swift */; };
		C16F51192B891DB600EFD7A1 /* StoredDataAlgorithmInput.swift in Sources */ = {isa = PBXBuildFile; fileRef = C16F51182B891DB600EFD7A1 /* StoredDataAlgorithmInput.swift */; };
		C16F511B2B89363A00EFD7A1 /* SimpleInsulinDose.swift in Sources */ = {isa = PBXBuildFile; fileRef = C16F511A2B89363A00EFD7A1 /* SimpleInsulinDose.swift */; };
		C16FC0B02A99392F0025E239 /* live_capture_input.json in Resources */ = {isa = PBXBuildFile; fileRef = C16FC0AF2A99392F0025E239 /* live_capture_input.json */; };
		C1735B1E2A0809830082BB8A /* ZIPFoundation in Frameworks */ = {isa = PBXBuildFile; productRef = C1735B1D2A0809830082BB8A /* ZIPFoundation */; };
		C1742332259BEADC00399C9D /* ManualEntryDoseView.swift in Sources */ = {isa = PBXBuildFile; fileRef = C1742331259BEADC00399C9D /* ManualEntryDoseView.swift */; };
		C174233C259BEB0F00399C9D /* ManualEntryDoseViewModel.swift in Sources */ = {isa = PBXBuildFile; fileRef = C174233B259BEB0F00399C9D /* ManualEntryDoseViewModel.swift */; };
		C1777A6625A125F100595963 /* ManualEntryDoseViewModelTests.swift in Sources */ = {isa = PBXBuildFile; fileRef = C1777A6525A125F100595963 /* ManualEntryDoseViewModelTests.swift */; };
		C178249A1E1999FA00D9D25C /* CaseCountable.swift in Sources */ = {isa = PBXBuildFile; fileRef = C17824991E1999FA00D9D25C /* CaseCountable.swift */; };
		C17824A01E19CF9800D9D25C /* GlucoseThresholdTableViewController.swift in Sources */ = {isa = PBXBuildFile; fileRef = C178249F1E19CF9800D9D25C /* GlucoseThresholdTableViewController.swift */; };
		C17824A51E1AD4D100D9D25C /* ManualBolusRecommendation.swift in Sources */ = {isa = PBXBuildFile; fileRef = C17824A41E1AD4D100D9D25C /* ManualBolusRecommendation.swift */; };
		C17DDC9C28AC339E005FBF4C /* PersistedProperty.swift in Sources */ = {isa = PBXBuildFile; fileRef = C1DA986B2843B6F9001D04CC /* PersistedProperty.swift */; };
		C17DDC9D28AC33A1005FBF4C /* PersistedProperty.swift in Sources */ = {isa = PBXBuildFile; fileRef = C1DA986B2843B6F9001D04CC /* PersistedProperty.swift */; };
		C188599B2AF15E1B0010F21F /* DeviceDataManagerTests.swift in Sources */ = {isa = PBXBuildFile; fileRef = C188599A2AF15E1B0010F21F /* DeviceDataManagerTests.swift */; };
		C188599E2AF15FAB0010F21F /* AlertMocks.swift in Sources */ = {isa = PBXBuildFile; fileRef = C188599D2AF15FAB0010F21F /* AlertMocks.swift */; };
		C18859A02AF1612B0010F21F /* PersistenceController.swift in Sources */ = {isa = PBXBuildFile; fileRef = C188599F2AF1612B0010F21F /* PersistenceController.swift */; };
		C18859A22AF165130010F21F /* MockPumpManager.swift in Sources */ = {isa = PBXBuildFile; fileRef = C18859A12AF165130010F21F /* MockPumpManager.swift */; };
		C18859A42AF165330010F21F /* MockCGMManager.swift in Sources */ = {isa = PBXBuildFile; fileRef = C18859A32AF165330010F21F /* MockCGMManager.swift */; };
		C18859A82AF292D90010F21F /* MockTrustedTimeChecker.swift in Sources */ = {isa = PBXBuildFile; fileRef = C18859A72AF292D90010F21F /* MockTrustedTimeChecker.swift */; };
		C18859AC2AF29BE50010F21F /* TemporaryPresetsManager.swift in Sources */ = {isa = PBXBuildFile; fileRef = C18859AB2AF29BE50010F21F /* TemporaryPresetsManager.swift */; };
		C19008FE25225D3900721625 /* SimpleBolusCalculator.swift in Sources */ = {isa = PBXBuildFile; fileRef = C19008FD25225D3900721625 /* SimpleBolusCalculator.swift */; };
		C1900900252271BB00721625 /* SimpleBolusCalculatorTests.swift in Sources */ = {isa = PBXBuildFile; fileRef = C19008FF252271BB00721625 /* SimpleBolusCalculatorTests.swift */; };
		C191D2A125B3ACAA00C26C0B /* DosingStrategySelectionView.swift in Sources */ = {isa = PBXBuildFile; fileRef = C191D2A025B3ACAA00C26C0B /* DosingStrategySelectionView.swift */; };
		C19C8BBA28651DFB0056D5E4 /* TrueTime.framework in Frameworks */ = {isa = PBXBuildFile; fileRef = C19C8BB928651DFB0056D5E4 /* TrueTime.framework */; };
		C19C8BBB28651DFB0056D5E4 /* TrueTime.framework in Embed Frameworks */ = {isa = PBXBuildFile; fileRef = C19C8BB928651DFB0056D5E4 /* TrueTime.framework */; settings = {ATTRIBUTES = (CodeSignOnCopy, RemoveHeadersOnCopy, ); }; };
		C19C8BBE28651E3D0056D5E4 /* LoopKit.framework in Frameworks */ = {isa = PBXBuildFile; fileRef = 43F78D4B1C914197002152D1 /* LoopKit.framework */; };
		C19C8BBF28651E3D0056D5E4 /* LoopKit.framework in Embed Frameworks */ = {isa = PBXBuildFile; fileRef = 43F78D4B1C914197002152D1 /* LoopKit.framework */; settings = {ATTRIBUTES = (CodeSignOnCopy, RemoveHeadersOnCopy, ); }; };
		C19C8BC328651EAE0056D5E4 /* LoopTestingKit.framework in Frameworks */ = {isa = PBXBuildFile; fileRef = C19C8BC228651EAE0056D5E4 /* LoopTestingKit.framework */; };
		C19C8BC428651EAE0056D5E4 /* LoopTestingKit.framework in Embed Frameworks */ = {isa = PBXBuildFile; fileRef = C19C8BC228651EAE0056D5E4 /* LoopTestingKit.framework */; settings = {ATTRIBUTES = (CodeSignOnCopy, RemoveHeadersOnCopy, ); }; };
		C19C8BCE28651F520056D5E4 /* LoopKitUI.framework in Frameworks */ = {isa = PBXBuildFile; fileRef = 437AFEE6203688CF008C4892 /* LoopKitUI.framework */; };
		C19C8BCF28651F520056D5E4 /* LoopKitUI.framework in Embed Frameworks */ = {isa = PBXBuildFile; fileRef = 437AFEE6203688CF008C4892 /* LoopKitUI.framework */; settings = {ATTRIBUTES = (CodeSignOnCopy, RemoveHeadersOnCopy, ); }; };
		C19C8C1E28663B040056D5E4 /* LoopKit.framework in Frameworks */ = {isa = PBXBuildFile; fileRef = 4344628320A7A3BE00C4BE6F /* LoopKit.framework */; };
		C19C8C1F28663B040056D5E4 /* LoopKit.framework in Embed Frameworks */ = {isa = PBXBuildFile; fileRef = 4344628320A7A3BE00C4BE6F /* LoopKit.framework */; settings = {ATTRIBUTES = (CodeSignOnCopy, RemoveHeadersOnCopy, ); }; };
		C19C8C21286776C20056D5E4 /* LoopKit.framework in Frameworks */ = {isa = PBXBuildFile; fileRef = C19C8C20286776C20056D5E4 /* LoopKit.framework */; };
		C19F48742560ABFB003632D7 /* NSBundle.swift in Sources */ = {isa = PBXBuildFile; fileRef = 430DA58D1D4AEC230097D1CA /* NSBundle.swift */; };
		C1AD4200256D61E500164DDD /* Comparable.swift in Sources */ = {isa = PBXBuildFile; fileRef = C1AD41FF256D61E500164DDD /* Comparable.swift */; };
		C1AF062329426300002C1B19 /* ManualGlucoseEntryRow.swift in Sources */ = {isa = PBXBuildFile; fileRef = C1AF062229426300002C1B19 /* ManualGlucoseEntryRow.swift */; };
		C1B80D632AF97D7200AB7705 /* LoopDataManager+CarbAbsorption.swift in Sources */ = {isa = PBXBuildFile; fileRef = C1B80D622AF97D7200AB7705 /* LoopDataManager+CarbAbsorption.swift */; };
		C1C660D1252E4DD5009B5C32 /* LoopConstants.swift in Sources */ = {isa = PBXBuildFile; fileRef = C1C660D0252E4DD5009B5C32 /* LoopConstants.swift */; };
		C1C73F0D1DE3D0270022FC89 /* InfoPlist.strings in Resources */ = {isa = PBXBuildFile; fileRef = C1C73F0F1DE3D0270022FC89 /* InfoPlist.strings */; };
		C1CCF1122858FA900035389C /* LoopCore.framework in Frameworks */ = {isa = PBXBuildFile; fileRef = 43D9FFCF21EAE05D00AF44BF /* LoopCore.framework */; };
		C1D0B6302986D4D90098D215 /* LocalizedString.swift in Sources */ = {isa = PBXBuildFile; fileRef = C1D0B62F2986D4D90098D215 /* LocalizedString.swift */; };
		C1D0B6312986D4D90098D215 /* LocalizedString.swift in Sources */ = {isa = PBXBuildFile; fileRef = C1D0B62F2986D4D90098D215 /* LocalizedString.swift */; };
		C1D289B522F90A52003FFBD9 /* BasalDeliveryState.swift in Sources */ = {isa = PBXBuildFile; fileRef = C1D289B422F90A52003FFBD9 /* BasalDeliveryState.swift */; };
		C1D6EEA02A06C7270047DE5C /* MKRingProgressView in Frameworks */ = {isa = PBXBuildFile; productRef = C1D6EE9F2A06C7270047DE5C /* MKRingProgressView */; };
		C1DA434F2B164C6C00CBD33F /* MockSettingsProvider.swift in Sources */ = {isa = PBXBuildFile; fileRef = C1DA434E2B164C6C00CBD33F /* MockSettingsProvider.swift */; };
		C1DA43532B19310A00CBD33F /* LoopControlMock.swift in Sources */ = {isa = PBXBuildFile; fileRef = C1DA43522B19310A00CBD33F /* LoopControlMock.swift */; };
		C1DA43552B193BCB00CBD33F /* MockUploadEventListener.swift in Sources */ = {isa = PBXBuildFile; fileRef = C1DA43542B193BCB00CBD33F /* MockUploadEventListener.swift */; };
		C1DA43572B1A70BE00CBD33F /* SettingsManagerTests.swift in Sources */ = {isa = PBXBuildFile; fileRef = C1DA43562B1A70BE00CBD33F /* SettingsManagerTests.swift */; };
		C1DA43592B1A784900CBD33F /* MockDeliveryDelegate.swift in Sources */ = {isa = PBXBuildFile; fileRef = C1DA43582B1A784900CBD33F /* MockDeliveryDelegate.swift */; };
		C1DE5D23251BFC4D00439E49 /* SimpleBolusView.swift in Sources */ = {isa = PBXBuildFile; fileRef = C1DE5D22251BFC4D00439E49 /* SimpleBolusView.swift */; };
		C1E2773E224177C000354103 /* ClockKit.framework in Frameworks */ = {isa = PBXBuildFile; fileRef = C1E2773D224177C000354103 /* ClockKit.framework */; settings = {ATTRIBUTES = (Weak, ); }; };
		C1E3862628247C6100F561A4 /* StoredLoopNotRunningNotification.swift in Sources */ = {isa = PBXBuildFile; fileRef = C1E3862428247B7100F561A4 /* StoredLoopNotRunningNotification.swift */; };
		C1E3DC4928595FAA00CA19FF /* SwiftCharts in Embed Frameworks */ = {isa = PBXBuildFile; productRef = C1E3DC4628595FAA00CA19FF /* SwiftCharts */; settings = {ATTRIBUTES = (CodeSignOnCopy, ); }; };
		C1EE9E812A38D0FB0064784A /* BuildDetails.plist in Resources */ = {isa = PBXBuildFile; fileRef = C1EE9E802A38D0FB0064784A /* BuildDetails.plist */; };
		C1EF747228D6A44A00C8C083 /* CrashRecoveryManager.swift in Sources */ = {isa = PBXBuildFile; fileRef = C1EF747128D6A44A00C8C083 /* CrashRecoveryManager.swift */; };
		C1F00C60285A802A006302C5 /* SwiftCharts in Frameworks */ = {isa = PBXBuildFile; productRef = C1F00C5F285A802A006302C5 /* SwiftCharts */; };
		C1F00C78285A8256006302C5 /* SwiftCharts in Embed Frameworks */ = {isa = PBXBuildFile; productRef = C1F00C5F285A802A006302C5 /* SwiftCharts */; settings = {ATTRIBUTES = (CodeSignOnCopy, ); }; };
		C1F2075C26D6F9B0007AB7EB /* AppExpirationAlerter.swift in Sources */ = {isa = PBXBuildFile; fileRef = C1F2075B26D6F9B0007AB7EB /* AppExpirationAlerter.swift */; };
		C1F2CAAA2B76B3EE00D7F581 /* TempBasalRecommendation.swift in Sources */ = {isa = PBXBuildFile; fileRef = C1F2CAA92B76B3EE00D7F581 /* TempBasalRecommendation.swift */; };
		C1F2CAAC2B7A980600D7F581 /* BasalRelativeDose.swift in Sources */ = {isa = PBXBuildFile; fileRef = C1F2CAAB2B7A980600D7F581 /* BasalRelativeDose.swift */; };
		C1F7822627CC056900C0919A /* SettingsManager.swift in Sources */ = {isa = PBXBuildFile; fileRef = C1F7822527CC056900C0919A /* SettingsManager.swift */; };
		C1F8B243223E73FD00DD66CF /* BolusProgressTableViewCell.swift in Sources */ = {isa = PBXBuildFile; fileRef = C1F8B1D122375E4200DD66CF /* BolusProgressTableViewCell.swift */; };
		C1FB428C217806A400FAB378 /* StateColorPalette.swift in Sources */ = {isa = PBXBuildFile; fileRef = C1FB428B217806A300FAB378 /* StateColorPalette.swift */; };
		C1FB428F217921D600FAB378 /* PumpManagerUI.swift in Sources */ = {isa = PBXBuildFile; fileRef = C1FB428E217921D600FAB378 /* PumpManagerUI.swift */; };
		DD3DBD292A33AFE9000F8B5B /* IntegralRetrospectiveCorrectionSelectionView.swift in Sources */ = {isa = PBXBuildFile; fileRef = DD3DBD282A33AFE9000F8B5B /* IntegralRetrospectiveCorrectionSelectionView.swift */; };
		DDC389F62A2B61750066E2E8 /* ApplicationFactorStrategy.swift in Sources */ = {isa = PBXBuildFile; fileRef = DDC389F52A2B61750066E2E8 /* ApplicationFactorStrategy.swift */; };
		DDC389F82A2B620B0066E2E8 /* GlucoseBasedApplicationFactorStrategy.swift in Sources */ = {isa = PBXBuildFile; fileRef = DDC389F72A2B620B0066E2E8 /* GlucoseBasedApplicationFactorStrategy.swift */; };
		DDC389FA2A2B62470066E2E8 /* ConstantApplicationFactorStrategy.swift in Sources */ = {isa = PBXBuildFile; fileRef = DDC389F92A2B62470066E2E8 /* ConstantApplicationFactorStrategy.swift */; };
		DDC389FC2A2BC6670066E2E8 /* SettingsView+algorithmExperimentsSection.swift in Sources */ = {isa = PBXBuildFile; fileRef = DDC389FB2A2BC6670066E2E8 /* SettingsView+algorithmExperimentsSection.swift */; };
		DDC389FE2A2C4C830066E2E8 /* GlucoseBasedApplicationFactorSelectionView.swift in Sources */ = {isa = PBXBuildFile; fileRef = DDC389FD2A2C4C830066E2E8 /* GlucoseBasedApplicationFactorSelectionView.swift */; };
		E93E865424DB6CBA00FF40C8 /* retrospective_output.json in Resources */ = {isa = PBXBuildFile; fileRef = E93E865324DB6CBA00FF40C8 /* retrospective_output.json */; };
		E93E865624DB731900FF40C8 /* predicted_glucose_without_retrospective.json in Resources */ = {isa = PBXBuildFile; fileRef = E93E865524DB731900FF40C8 /* predicted_glucose_without_retrospective.json */; };
		E93E865824DB75BE00FF40C8 /* predicted_glucose_very_negative.json in Resources */ = {isa = PBXBuildFile; fileRef = E93E865724DB75BD00FF40C8 /* predicted_glucose_very_negative.json */; };
		E93E86A824DDCC4400FF40C8 /* MockDoseStore.swift in Sources */ = {isa = PBXBuildFile; fileRef = E93E86A724DDCC4400FF40C8 /* MockDoseStore.swift */; };
		E93E86B024DDE1BD00FF40C8 /* MockGlucoseStore.swift in Sources */ = {isa = PBXBuildFile; fileRef = E93E86AF24DDE1BD00FF40C8 /* MockGlucoseStore.swift */; };
		E93E86B224DDE21D00FF40C8 /* MockCarbStore.swift in Sources */ = {isa = PBXBuildFile; fileRef = E93E86B124DDE21D00FF40C8 /* MockCarbStore.swift */; };
		E942DE96253BE68F00AC532D /* NSBundle.swift in Sources */ = {isa = PBXBuildFile; fileRef = 430DA58D1D4AEC230097D1CA /* NSBundle.swift */; };
		E942DE9F253BE6A900AC532D /* NSTimeInterval.swift in Sources */ = {isa = PBXBuildFile; fileRef = 439897341CD2F7DE00223065 /* NSTimeInterval.swift */; };
		E942DF34253BF87F00AC532D /* Intents.intentdefinition in Sources */ = {isa = PBXBuildFile; fileRef = 43785E9B2120E7060057DED1 /* Intents.intentdefinition */; };
		E95D380124EADE7C005E2F50 /* DoseStoreProtocol.swift in Sources */ = {isa = PBXBuildFile; fileRef = E95D380024EADE7C005E2F50 /* DoseStoreProtocol.swift */; };
		E95D380324EADF36005E2F50 /* CarbStoreProtocol.swift in Sources */ = {isa = PBXBuildFile; fileRef = E95D380224EADF36005E2F50 /* CarbStoreProtocol.swift */; };
		E95D380524EADF78005E2F50 /* GlucoseStoreProtocol.swift in Sources */ = {isa = PBXBuildFile; fileRef = E95D380424EADF78005E2F50 /* GlucoseStoreProtocol.swift */; };
		E98A55ED24EDD6380008715D /* LatestStoredSettingsProvider.swift in Sources */ = {isa = PBXBuildFile; fileRef = E98A55EC24EDD6380008715D /* LatestStoredSettingsProvider.swift */; };
		E98A55EF24EDD6E60008715D /* DosingDecisionStoreProtocol.swift in Sources */ = {isa = PBXBuildFile; fileRef = E98A55EE24EDD6E60008715D /* DosingDecisionStoreProtocol.swift */; };
		E98A55F124EDD85E0008715D /* MockDosingDecisionStore.swift in Sources */ = {isa = PBXBuildFile; fileRef = E98A55F024EDD85E0008715D /* MockDosingDecisionStore.swift */; };
		E98A55F324EDD9530008715D /* MockSettingsStore.swift in Sources */ = {isa = PBXBuildFile; fileRef = E98A55F224EDD9530008715D /* MockSettingsStore.swift */; };
		E98A55F524EEE15A0008715D /* OnOffSelectionController.swift in Sources */ = {isa = PBXBuildFile; fileRef = E98A55F424EEE15A0008715D /* OnOffSelectionController.swift */; };
		E98A55F724EEE1E10008715D /* OnOffSelectionView.swift in Sources */ = {isa = PBXBuildFile; fileRef = E98A55F624EEE1E10008715D /* OnOffSelectionView.swift */; };
		E98A55F924EEFC200008715D /* OnOffSelectionViewModel.swift in Sources */ = {isa = PBXBuildFile; fileRef = E98A55F824EEFC200008715D /* OnOffSelectionViewModel.swift */; };
		E9B07F7F253BBA6500BAD8F8 /* IntentHandler.swift in Sources */ = {isa = PBXBuildFile; fileRef = E9B07F7E253BBA6500BAD8F8 /* IntentHandler.swift */; };
		E9B07F94253BBA6500BAD8F8 /* Loop Intent Extension.appex in Embed App Extensions */ = {isa = PBXBuildFile; fileRef = E9B07F7C253BBA6500BAD8F8 /* Loop Intent Extension.appex */; settings = {ATTRIBUTES = (RemoveHeadersOnCopy, ); }; };
		E9B07FEE253BBC7100BAD8F8 /* OverrideIntentHandler.swift in Sources */ = {isa = PBXBuildFile; fileRef = E9B07FED253BBC7100BAD8F8 /* OverrideIntentHandler.swift */; };
		E9B08016253BBD7300BAD8F8 /* UserDefaults+LoopIntents.swift in Sources */ = {isa = PBXBuildFile; fileRef = E9B08015253BBD7300BAD8F8 /* UserDefaults+LoopIntents.swift */; };
		E9B08021253BBDE900BAD8F8 /* IntentExtensionInfo.swift in Sources */ = {isa = PBXBuildFile; fileRef = E9B08020253BBDE900BAD8F8 /* IntentExtensionInfo.swift */; };
		E9B0802B253BBDFF00BAD8F8 /* IntentExtensionInfo.swift in Sources */ = {isa = PBXBuildFile; fileRef = E9B08020253BBDE900BAD8F8 /* IntentExtensionInfo.swift */; };
		E9B080B1253BDA6300BAD8F8 /* UserDefaults+LoopIntents.swift in Sources */ = {isa = PBXBuildFile; fileRef = E9B08015253BBD7300BAD8F8 /* UserDefaults+LoopIntents.swift */; };
		E9B3552229358C440076AB04 /* MealDetectionManager.swift in Sources */ = {isa = PBXBuildFile; fileRef = E9B3552129358C440076AB04 /* MealDetectionManager.swift */; };
		E9B355292935919E0076AB04 /* MissedMealSettings.swift in Sources */ = {isa = PBXBuildFile; fileRef = E9B35525293590980076AB04 /* MissedMealSettings.swift */; };
		E9B3552A293591E70076AB04 /* MissedMealNotification.swift in Sources */ = {isa = PBXBuildFile; fileRef = E9B3551B292844010076AB04 /* MissedMealNotification.swift */; };
		E9B3552B293591E70076AB04 /* MissedMealNotification.swift in Sources */ = {isa = PBXBuildFile; fileRef = E9B3551B292844010076AB04 /* MissedMealNotification.swift */; };
		E9B3552D293592B40076AB04 /* MealDetectionManagerTests.swift in Sources */ = {isa = PBXBuildFile; fileRef = E9B3552C293592B40076AB04 /* MealDetectionManagerTests.swift */; };
		E9B3552F2935968E0076AB04 /* HKHealthStoreMock.swift in Sources */ = {isa = PBXBuildFile; fileRef = E9B3552E2935968E0076AB04 /* HKHealthStoreMock.swift */; };
		E9B35538293706CB0076AB04 /* needs_clamping_counteraction_effect.json in Resources */ = {isa = PBXBuildFile; fileRef = E9B35532293706CA0076AB04 /* needs_clamping_counteraction_effect.json */; };
		E9B35539293706CB0076AB04 /* dynamic_autofill_counteraction_effect.json in Resources */ = {isa = PBXBuildFile; fileRef = E9B35533293706CA0076AB04 /* dynamic_autofill_counteraction_effect.json */; };
		E9B3553A293706CB0076AB04 /* missed_meal_counteraction_effect.json in Resources */ = {isa = PBXBuildFile; fileRef = E9B35534293706CB0076AB04 /* missed_meal_counteraction_effect.json */; };
		E9B3553B293706CB0076AB04 /* noisy_cgm_counteraction_effect.json in Resources */ = {isa = PBXBuildFile; fileRef = E9B35535293706CB0076AB04 /* noisy_cgm_counteraction_effect.json */; };
		E9B3553C293706CB0076AB04 /* realistic_report_counteraction_effect.json in Resources */ = {isa = PBXBuildFile; fileRef = E9B35536293706CB0076AB04 /* realistic_report_counteraction_effect.json */; };
		E9B3553D293706CB0076AB04 /* long_interval_counteraction_effect.json in Resources */ = {isa = PBXBuildFile; fileRef = E9B35537293706CB0076AB04 /* long_interval_counteraction_effect.json */; };
		E9BB27AB23B85C3500FB4987 /* SleepStore.swift in Sources */ = {isa = PBXBuildFile; fileRef = E9BB27AA23B85C3500FB4987 /* SleepStore.swift */; };
		E9C00EF224C6221B00628F35 /* LoopSettings.swift in Sources */ = {isa = PBXBuildFile; fileRef = E9C00EEF24C620EF00628F35 /* LoopSettings.swift */; };
		E9C00EF324C6222400628F35 /* LoopSettings.swift in Sources */ = {isa = PBXBuildFile; fileRef = E9C00EEF24C620EF00628F35 /* LoopSettings.swift */; };
		E9C00EF524C623EF00628F35 /* LoopSettings+Loop.swift in Sources */ = {isa = PBXBuildFile; fileRef = E9C00EF424C623EF00628F35 /* LoopSettings+Loop.swift */; };
		E9C58A7324DB4A2700487A17 /* LoopDataManagerTests.swift in Sources */ = {isa = PBXBuildFile; fileRef = E9C58A7124DB489100487A17 /* LoopDataManagerTests.swift */; };
		E9C58A7C24DB529A00487A17 /* momentum_effect_bouncing.json in Resources */ = {isa = PBXBuildFile; fileRef = E9C58A7724DB529A00487A17 /* momentum_effect_bouncing.json */; };
		E9C58A7D24DB529A00487A17 /* basal_profile.json in Resources */ = {isa = PBXBuildFile; fileRef = E9C58A7824DB529A00487A17 /* basal_profile.json */; };
		E9C58A7E24DB529A00487A17 /* dynamic_glucose_effect_partially_observed.json in Resources */ = {isa = PBXBuildFile; fileRef = E9C58A7924DB529A00487A17 /* dynamic_glucose_effect_partially_observed.json */; };
		E9C58A7F24DB529A00487A17 /* counteraction_effect_falling_glucose.json in Resources */ = {isa = PBXBuildFile; fileRef = E9C58A7A24DB529A00487A17 /* counteraction_effect_falling_glucose.json */; };
		E9C58A8024DB529A00487A17 /* insulin_effect.json in Resources */ = {isa = PBXBuildFile; fileRef = E9C58A7B24DB529A00487A17 /* insulin_effect.json */; };
/* End PBXBuildFile section */

/* Begin PBXContainerItemProxy section */
		1481F9BD28DA26F4004C5AEB /* PBXContainerItemProxy */ = {
			isa = PBXContainerItemProxy;
			containerPortal = 43776F841B8022E90074EA36 /* Project object */;
			proxyType = 1;
			remoteGlobalIDString = 4F75288A1DFE1DC600C322D6;
			remoteInfo = LoopUI;
		};
		14B1736728AED9EE006CCD7C /* PBXContainerItemProxy */ = {
			isa = PBXContainerItemProxy;
			containerPortal = 43776F841B8022E90074EA36 /* Project object */;
			proxyType = 1;
			remoteGlobalIDString = 14B1735B28AED9EC006CCD7C;
			remoteInfo = SmallStatusWidgetExtension;
		};
		43A943801B926B7B0051FA24 /* PBXContainerItemProxy */ = {
			isa = PBXContainerItemProxy;
			containerPortal = 43776F841B8022E90074EA36 /* Project object */;
			proxyType = 1;
			remoteGlobalIDString = 43A9437D1B926B7B0051FA24;
			remoteInfo = "WatchApp Extension";
		};
		43A943921B926B7B0051FA24 /* PBXContainerItemProxy */ = {
			isa = PBXContainerItemProxy;
			containerPortal = 43776F841B8022E90074EA36 /* Project object */;
			proxyType = 1;
			remoteGlobalIDString = 43A943711B926B7B0051FA24;
			remoteInfo = WatchApp;
		};
		43D9FFD421EAE05D00AF44BF /* PBXContainerItemProxy */ = {
			isa = PBXContainerItemProxy;
			containerPortal = 43776F841B8022E90074EA36 /* Project object */;
			proxyType = 1;
			remoteGlobalIDString = 43D9FFCE21EAE05D00AF44BF;
			remoteInfo = LoopCore;
		};
		43E2D9101D20C581004DA55F /* PBXContainerItemProxy */ = {
			isa = PBXContainerItemProxy;
			containerPortal = 43776F841B8022E90074EA36 /* Project object */;
			proxyType = 1;
			remoteGlobalIDString = 43776F8B1B8022E90074EA36;
			remoteInfo = Loop;
		};
		4F7528961DFE1ED400C322D6 /* PBXContainerItemProxy */ = {
			isa = PBXContainerItemProxy;
			containerPortal = 43776F841B8022E90074EA36 /* Project object */;
			proxyType = 1;
			remoteGlobalIDString = 4F75288A1DFE1DC600C322D6;
			remoteInfo = LoopUI;
		};
		C117ED70232EDB3200DA57CD /* PBXContainerItemProxy */ = {
			isa = PBXContainerItemProxy;
			containerPortal = 43776F841B8022E90074EA36 /* Project object */;
			proxyType = 1;
			remoteGlobalIDString = 43D9001A21EB209400AF44BF;
			remoteInfo = "LoopCore-watchOS";
		};
		C1CCF1142858FA900035389C /* PBXContainerItemProxy */ = {
			isa = PBXContainerItemProxy;
			containerPortal = 43776F841B8022E90074EA36 /* Project object */;
			proxyType = 1;
			remoteGlobalIDString = 43D9FFCE21EAE05D00AF44BF;
			remoteInfo = LoopCore;
		};
		E9B07F92253BBA6500BAD8F8 /* PBXContainerItemProxy */ = {
			isa = PBXContainerItemProxy;
			containerPortal = 43776F841B8022E90074EA36 /* Project object */;
			proxyType = 1;
			remoteGlobalIDString = E9B07F7B253BBA6500BAD8F8;
			remoteInfo = "Loop Intent Extension";
		};
/* End PBXContainerItemProxy section */

/* Begin PBXCopyFilesBuildPhase section */
		43A943981B926B7B0051FA24 /* Embed App Extensions */ = {
			isa = PBXCopyFilesBuildPhase;
			buildActionMask = 2147483647;
			dstPath = "";
			dstSubfolderSpec = 13;
			files = (
				43A9437F1B926B7B0051FA24 /* WatchApp Extension.appex in Embed App Extensions */,
			);
			name = "Embed App Extensions";
			runOnlyForDeploymentPostprocessing = 0;
		};
		43A9439C1B926B7B0051FA24 /* Embed Watch Content */ = {
			isa = PBXCopyFilesBuildPhase;
			buildActionMask = 2147483647;
			dstPath = "$(CONTENTS_FOLDER_PATH)/Watch";
			dstSubfolderSpec = 16;
			files = (
				43A943941B926B7B0051FA24 /* WatchApp.app in Embed Watch Content */,
			);
			name = "Embed Watch Content";
			runOnlyForDeploymentPostprocessing = 0;
		};
		43A943AE1B928D400051FA24 /* Embed Frameworks */ = {
			isa = PBXCopyFilesBuildPhase;
			buildActionMask = 2147483647;
			dstPath = "";
			dstSubfolderSpec = 10;
			files = (
				C19C8BC428651EAE0056D5E4 /* LoopTestingKit.framework in Embed Frameworks */,
				4F2C159A1E0C9E5600E160D4 /* LoopUI.framework in Embed Frameworks */,
				C19C8BCF28651F520056D5E4 /* LoopKitUI.framework in Embed Frameworks */,
				C11B9D63286779C000500CF8 /* MockKit.framework in Embed Frameworks */,
				C19C8BBB28651DFB0056D5E4 /* TrueTime.framework in Embed Frameworks */,
				C11B9D65286779C000500CF8 /* MockKitUI.framework in Embed Frameworks */,
				C1F00C78285A8256006302C5 /* SwiftCharts in Embed Frameworks */,
				C19C8BBF28651E3D0056D5E4 /* LoopKit.framework in Embed Frameworks */,
				43D9FFD721EAE05D00AF44BF /* LoopCore.framework in Embed Frameworks */,
			);
			name = "Embed Frameworks";
			runOnlyForDeploymentPostprocessing = 0;
		};
		43C667D71C5577280050C674 /* Embed Frameworks */ = {
			isa = PBXCopyFilesBuildPhase;
			buildActionMask = 2147483647;
			dstPath = "";
			dstSubfolderSpec = 10;
			files = (
				43C05CB221EBD88A006FB252 /* LoopCore.framework in Embed Frameworks */,
				C19C8C1F28663B040056D5E4 /* LoopKit.framework in Embed Frameworks */,
			);
			name = "Embed Frameworks";
			runOnlyForDeploymentPostprocessing = 0;
		};
		4F70C1EC1DE8DCA8006380B7 /* Embed App Extensions */ = {
			isa = PBXCopyFilesBuildPhase;
			buildActionMask = 2147483647;
			dstPath = "";
			dstSubfolderSpec = 13;
			files = (
				14B1736928AED9EE006CCD7C /* Loop Widget Extension.appex in Embed App Extensions */,
				E9B07F94253BBA6500BAD8F8 /* Loop Intent Extension.appex in Embed App Extensions */,
			);
			name = "Embed App Extensions";
			runOnlyForDeploymentPostprocessing = 0;
		};
		C1E3DC4828595FAA00CA19FF /* Embed Frameworks */ = {
			isa = PBXCopyFilesBuildPhase;
			buildActionMask = 2147483647;
			dstPath = "";
			dstSubfolderSpec = 10;
			files = (
				C1E3DC4928595FAA00CA19FF /* SwiftCharts in Embed Frameworks */,
			);
			name = "Embed Frameworks";
			runOnlyForDeploymentPostprocessing = 0;
		};
/* End PBXCopyFilesBuildPhase section */

/* Begin PBXFileReference section */
		142CB7582A60BF2E0075748A /* EditMode.swift */ = {isa = PBXFileReference; fileEncoding = 4; lastKnownFileType = sourcecode.swift; path = EditMode.swift; sourceTree = "<group>"; };
		142CB75A2A60BFC30075748A /* FavoriteFoodsView.swift */ = {isa = PBXFileReference; fileEncoding = 4; lastKnownFileType = sourcecode.swift; path = FavoriteFoodsView.swift; sourceTree = "<group>"; };
		1452F4A82A851C9400F8B9E4 /* FavoriteFoodAddEditViewModel.swift */ = {isa = PBXFileReference; lastKnownFileType = sourcecode.swift; path = FavoriteFoodAddEditViewModel.swift; sourceTree = "<group>"; };
		1452F4AA2A851EDF00F8B9E4 /* FavoriteFoodAddEditView.swift */ = {isa = PBXFileReference; lastKnownFileType = sourcecode.swift; path = FavoriteFoodAddEditView.swift; sourceTree = "<group>"; };
		1452F4AC2A851F8800F8B9E4 /* HowAbsorptionTimeWorksView.swift */ = {isa = PBXFileReference; lastKnownFileType = sourcecode.swift; path = HowAbsorptionTimeWorksView.swift; sourceTree = "<group>"; };
		1455ACAA2C666F9C004F44F2 /* EventualGlucoseView.swift */ = {isa = PBXFileReference; lastKnownFileType = sourcecode.swift; path = EventualGlucoseView.swift; sourceTree = "<group>"; };
		1455ACAC2C6675DF004F44F2 /* Color.swift */ = {isa = PBXFileReference; lastKnownFileType = sourcecode.swift; path = Color.swift; sourceTree = "<group>"; };
		1455ACAF2C667A1F004F44F2 /* DeeplinkView.swift */ = {isa = PBXFileReference; lastKnownFileType = sourcecode.swift; path = DeeplinkView.swift; sourceTree = "<group>"; };
		1455ACB12C667BEE004F44F2 /* Deeplink.swift */ = {isa = PBXFileReference; lastKnownFileType = sourcecode.swift; path = Deeplink.swift; sourceTree = "<group>"; };
		147EFE8D2A8BCC5500272438 /* DefaultAssets.xcassets */ = {isa = PBXFileReference; lastKnownFileType = folder.assetcatalog; path = DefaultAssets.xcassets; sourceTree = "<group>"; };
		147EFE8F2A8BCD8000272438 /* DerivedAssets.xcassets */ = {isa = PBXFileReference; lastKnownFileType = folder.assetcatalog; path = DerivedAssets.xcassets; sourceTree = "<group>"; };
		147EFE912A8BCD8A00272438 /* DerivedAssetsBase.xcassets */ = {isa = PBXFileReference; lastKnownFileType = folder.assetcatalog; path = DerivedAssetsBase.xcassets; sourceTree = "<group>"; };
		149A28BA2A853E5100052EDF /* CarbEntryViewModel.swift */ = {isa = PBXFileReference; lastKnownFileType = sourcecode.swift; path = CarbEntryViewModel.swift; sourceTree = "<group>"; };
		149A28BC2A853E6C00052EDF /* CarbEntryView.swift */ = {isa = PBXFileReference; lastKnownFileType = sourcecode.swift; path = CarbEntryView.swift; sourceTree = "<group>"; };
		149A28E32A8A63A700052EDF /* FavoriteFoodDetailView.swift */ = {isa = PBXFileReference; fileEncoding = 4; lastKnownFileType = sourcecode.swift; path = FavoriteFoodDetailView.swift; sourceTree = "<group>"; };
		14B1735C28AED9EC006CCD7C /* Loop Widget Extension.appex */ = {isa = PBXFileReference; explicitFileType = "wrapper.app-extension"; includeInIndex = 0; path = "Loop Widget Extension.appex"; sourceTree = BUILT_PRODUCTS_DIR; };
		14B1735D28AED9EC006CCD7C /* WidgetKit.framework */ = {isa = PBXFileReference; lastKnownFileType = wrapper.framework; name = WidgetKit.framework; path = System/Library/Frameworks/WidgetKit.framework; sourceTree = SDKROOT; };
		14B1735F28AED9EC006CCD7C /* SwiftUI.framework */ = {isa = PBXFileReference; lastKnownFileType = wrapper.framework; name = SwiftUI.framework; path = System/Library/Frameworks/SwiftUI.framework; sourceTree = SDKROOT; };
		14B1736628AED9EE006CCD7C /* Info.plist */ = {isa = PBXFileReference; lastKnownFileType = text.plist.xml; path = Info.plist; sourceTree = "<group>"; };
		14B1736D28AEDA63006CCD7C /* LoopWidgetExtension.entitlements */ = {isa = PBXFileReference; lastKnownFileType = text.plist.entitlements; path = LoopWidgetExtension.entitlements; sourceTree = "<group>"; };
		14B1736E28AEDBF6006CCD7C /* BasalView.swift */ = {isa = PBXFileReference; fileEncoding = 4; lastKnownFileType = sourcecode.swift; path = BasalView.swift; sourceTree = "<group>"; };
		14B1736F28AEDBF6006CCD7C /* SystemStatusWidget.swift */ = {isa = PBXFileReference; fileEncoding = 4; lastKnownFileType = sourcecode.swift; path = SystemStatusWidget.swift; sourceTree = "<group>"; };
		14B1737028AEDBF6006CCD7C /* GlucoseView.swift */ = {isa = PBXFileReference; fileEncoding = 4; lastKnownFileType = sourcecode.swift; path = GlucoseView.swift; sourceTree = "<group>"; };
		14BBB3B12C629DB100ECB800 /* Character+IsEmoji.swift */ = {isa = PBXFileReference; lastKnownFileType = sourcecode.swift; path = "Character+IsEmoji.swift"; sourceTree = "<group>"; };
		14C970672C5991CD00E8A01B /* LoopChartView.swift */ = {isa = PBXFileReference; lastKnownFileType = sourcecode.swift; path = LoopChartView.swift; sourceTree = "<group>"; };
		14C970692C5A833100E8A01B /* CarbEffectChartView.swift */ = {isa = PBXFileReference; lastKnownFileType = sourcecode.swift; path = CarbEffectChartView.swift; sourceTree = "<group>"; };
		14C9706B2C5A836000E8A01B /* DoseChartView.swift */ = {isa = PBXFileReference; lastKnownFileType = sourcecode.swift; path = DoseChartView.swift; sourceTree = "<group>"; };
		14C9706D2C5A83AF00E8A01B /* IOBChartView.swift */ = {isa = PBXFileReference; lastKnownFileType = sourcecode.swift; path = IOBChartView.swift; sourceTree = "<group>"; };
		14C9707D2C5A9EB600E8A01B /* GlucoseCarbChartView.swift */ = {isa = PBXFileReference; lastKnownFileType = sourcecode.swift; path = GlucoseCarbChartView.swift; sourceTree = "<group>"; };
		14C9707F2C5C0A1500E8A01B /* FavoriteFoodInsightsViewModel.swift */ = {isa = PBXFileReference; lastKnownFileType = sourcecode.swift; path = FavoriteFoodInsightsViewModel.swift; sourceTree = "<group>"; };
		14C970812C5C2EC100E8A01B /* FavoriteFoodInsightsView.swift */ = {isa = PBXFileReference; lastKnownFileType = sourcecode.swift; path = FavoriteFoodInsightsView.swift; sourceTree = "<group>"; };
		14C970832C5C2FB400E8A01B /* HowCarbEffectsWorksView.swift */ = {isa = PBXFileReference; lastKnownFileType = sourcecode.swift; path = HowCarbEffectsWorksView.swift; sourceTree = "<group>"; };
		14C970852C5C358C00E8A01B /* FavoriteFoodInsightsChartsView.swift */ = {isa = PBXFileReference; lastKnownFileType = sourcecode.swift; path = FavoriteFoodInsightsChartsView.swift; sourceTree = "<group>"; };
		14D906F32A846510006EB79A /* FavoriteFoodsViewModel.swift */ = {isa = PBXFileReference; lastKnownFileType = sourcecode.swift; path = FavoriteFoodsViewModel.swift; sourceTree = "<group>"; };
		14ED83F52C6421F9008B4A5C /* FavoriteFoodInsightsCardView.swift */ = {isa = PBXFileReference; lastKnownFileType = sourcecode.swift; path = FavoriteFoodInsightsCardView.swift; sourceTree = "<group>"; };
		1D05219A2469E9DF000EBBDE /* StoredAlert.swift */ = {isa = PBXFileReference; lastKnownFileType = sourcecode.swift; path = StoredAlert.swift; sourceTree = "<group>"; };
		1D05219C2469F1F5000EBBDE /* AlertStore.swift */ = {isa = PBXFileReference; lastKnownFileType = sourcecode.swift; path = AlertStore.swift; sourceTree = "<group>"; };
		1D080CBC2473214A00356610 /* AlertStore.xcdatamodel */ = {isa = PBXFileReference; lastKnownFileType = wrapper.xcdatamodel; path = AlertStore.xcdatamodel; sourceTree = "<group>"; };
		1D12D3B82548EFDD00B53E8B /* main.swift */ = {isa = PBXFileReference; lastKnownFileType = sourcecode.swift; path = main.swift; sourceTree = "<group>"; };
		1D49795724E7289700948F05 /* ServicesViewModel.swift */ = {isa = PBXFileReference; lastKnownFileType = sourcecode.swift; path = ServicesViewModel.swift; sourceTree = "<group>"; };
		1D4A3E2B2478628500FD601B /* StoredAlert+CoreDataClass.swift */ = {isa = PBXFileReference; lastKnownFileType = sourcecode.swift; path = "StoredAlert+CoreDataClass.swift"; sourceTree = "<group>"; };
		1D4A3E2C2478628500FD601B /* StoredAlert+CoreDataProperties.swift */ = {isa = PBXFileReference; lastKnownFileType = sourcecode.swift; path = "StoredAlert+CoreDataProperties.swift"; sourceTree = "<group>"; };
		1D63DEA426E950D400F46FA5 /* SupportManager.swift */ = {isa = PBXFileReference; lastKnownFileType = sourcecode.swift; path = SupportManager.swift; sourceTree = "<group>"; };
		1D6B1B6626866D89009AC446 /* AlertPermissionsChecker.swift */ = {isa = PBXFileReference; lastKnownFileType = sourcecode.swift; path = AlertPermissionsChecker.swift; sourceTree = "<group>"; };
		1D70C40026EC0F9D00C62570 /* SupportManagerTests.swift */ = {isa = PBXFileReference; lastKnownFileType = sourcecode.swift; path = SupportManagerTests.swift; sourceTree = "<group>"; };
		1D80313C24746274002810DF /* AlertStoreTests.swift */ = {isa = PBXFileReference; lastKnownFileType = sourcecode.swift; path = AlertStoreTests.swift; sourceTree = "<group>"; };
		1D82E69F25377C6B009131FB /* TrustedTimeChecker.swift */ = {isa = PBXFileReference; lastKnownFileType = sourcecode.swift; path = TrustedTimeChecker.swift; sourceTree = "<group>"; };
		1D8D55BB252274650044DBB6 /* BolusEntryViewModelTests.swift */ = {isa = PBXFileReference; lastKnownFileType = sourcecode.swift; path = BolusEntryViewModelTests.swift; sourceTree = "<group>"; };
		1DA46B5F2492E2E300D71A63 /* NotificationsCriticalAlertPermissionsView.swift */ = {isa = PBXFileReference; lastKnownFileType = sourcecode.swift; path = NotificationsCriticalAlertPermissionsView.swift; sourceTree = "<group>"; };
		1DA649A6244126CD00F61E75 /* UserNotificationAlertScheduler.swift */ = {isa = PBXFileReference; fileEncoding = 4; lastKnownFileType = sourcecode.swift; path = UserNotificationAlertScheduler.swift; sourceTree = "<group>"; };
		1DA649A8244126DA00F61E75 /* InAppModalAlertScheduler.swift */ = {isa = PBXFileReference; fileEncoding = 4; lastKnownFileType = sourcecode.swift; path = InAppModalAlertScheduler.swift; sourceTree = "<group>"; };
		1DA7A84124476EAD008257F0 /* AlertManagerTests.swift */ = {isa = PBXFileReference; lastKnownFileType = sourcecode.swift; path = AlertManagerTests.swift; sourceTree = "<group>"; };
		1DA7A84324477698008257F0 /* InAppModalAlertSchedulerTests.swift */ = {isa = PBXFileReference; lastKnownFileType = sourcecode.swift; path = InAppModalAlertSchedulerTests.swift; sourceTree = "<group>"; };
		1DB1065024467E18005542BD /* AlertManager.swift */ = {isa = PBXFileReference; fileEncoding = 4; lastKnownFileType = sourcecode.swift; path = AlertManager.swift; sourceTree = "<group>"; };
		1DB1CA4C24A55F0000B3B94C /* Image.swift */ = {isa = PBXFileReference; lastKnownFileType = sourcecode.swift; path = Image.swift; sourceTree = "<group>"; };
		1DB1CA4E24A56D7600B3B94C /* SettingsViewModel.swift */ = {isa = PBXFileReference; lastKnownFileType = sourcecode.swift; path = SettingsViewModel.swift; sourceTree = "<group>"; };
		1DB619AB270BAD3D006C9D07 /* VersionUpdateViewModel.swift */ = {isa = PBXFileReference; lastKnownFileType = sourcecode.swift; path = VersionUpdateViewModel.swift; sourceTree = "<group>"; };
		1DC63E7325351BDF004605DA /* TrueTime.framework */ = {isa = PBXFileReference; lastKnownFileType = wrapper.framework; name = TrueTime.framework; path = Carthage/Build/iOS/TrueTime.framework; sourceTree = "<group>"; };
		1DE09BA824A3E23F009EE9F9 /* SettingsView.swift */ = {isa = PBXFileReference; lastKnownFileType = sourcecode.swift; path = SettingsView.swift; sourceTree = "<group>"; };
		1DFE9E162447B6270082C280 /* UserNotificationAlertSchedulerTests.swift */ = {isa = PBXFileReference; lastKnownFileType = sourcecode.swift; path = UserNotificationAlertSchedulerTests.swift; sourceTree = "<group>"; };
		3D03C6DA2AACE6AC00FDE5D2 /* hi */ = {isa = PBXFileReference; lastKnownFileType = text.plist.strings; name = hi; path = hi.lproj/Intents.strings; sourceTree = "<group>"; };
		4302F4E01D4E9C8900F0FCAF /* TextFieldTableViewController.swift */ = {isa = PBXFileReference; fileEncoding = 4; lastKnownFileType = sourcecode.swift; path = TextFieldTableViewController.swift; sourceTree = "<group>"; };
		4302F4E21D4EA54200F0FCAF /* InsulinDeliveryTableViewController.swift */ = {isa = PBXFileReference; fileEncoding = 4; lastKnownFileType = sourcecode.swift; path = InsulinDeliveryTableViewController.swift; sourceTree = "<group>"; };
		430B29892041F54A00BA9F93 /* NSUserDefaults.swift */ = {isa = PBXFileReference; fileEncoding = 4; lastKnownFileType = sourcecode.swift; path = NSUserDefaults.swift; sourceTree = "<group>"; };
		430B29922041F5B200BA9F93 /* UserDefaults+Loop.swift */ = {isa = PBXFileReference; fileEncoding = 4; lastKnownFileType = sourcecode.swift; path = "UserDefaults+Loop.swift"; sourceTree = "<group>"; };
		430D85881F44037000AF2D4F /* HUDViewTableViewCell.swift */ = {isa = PBXFileReference; fileEncoding = 4; lastKnownFileType = sourcecode.swift; path = HUDViewTableViewCell.swift; sourceTree = "<group>"; };
		430DA58D1D4AEC230097D1CA /* NSBundle.swift */ = {isa = PBXFileReference; fileEncoding = 4; lastKnownFileType = sourcecode.swift; path = NSBundle.swift; sourceTree = "<group>"; };
		4311FB9A1F37FE1B00D4C0A7 /* TitleSubtitleTextFieldTableViewCell.swift */ = {isa = PBXFileReference; fileEncoding = 4; lastKnownFileType = sourcecode.swift; path = TitleSubtitleTextFieldTableViewCell.swift; sourceTree = "<group>"; };
		431A8C3F1EC6E8AB00823B9C /* CircleMaskView.swift */ = {isa = PBXFileReference; fileEncoding = 4; lastKnownFileType = sourcecode.swift; path = CircleMaskView.swift; sourceTree = "<group>"; };
		431E73471FF95A900069B5F7 /* PersistenceController.swift */ = {isa = PBXFileReference; lastKnownFileType = sourcecode.swift; path = PersistenceController.swift; sourceTree = "<group>"; };
		4326BA631F3A44D9007CCAD4 /* ChartLineModel.swift */ = {isa = PBXFileReference; fileEncoding = 4; lastKnownFileType = sourcecode.swift; path = ChartLineModel.swift; sourceTree = "<group>"; };
		4328E0151CFBE1DA00E199AA /* ActionHUDController.swift */ = {isa = PBXFileReference; fileEncoding = 4; lastKnownFileType = sourcecode.swift; path = ActionHUDController.swift; sourceTree = "<group>"; };
		4328E01D1CFBE25F00E199AA /* CarbAndBolusFlowController.swift */ = {isa = PBXFileReference; fileEncoding = 4; lastKnownFileType = sourcecode.swift; path = CarbAndBolusFlowController.swift; sourceTree = "<group>"; };
		4328E0221CFBE2C500E199AA /* CLKComplicationTemplate.swift */ = {isa = PBXFileReference; fileEncoding = 4; lastKnownFileType = sourcecode.swift; path = CLKComplicationTemplate.swift; sourceTree = "<group>"; };
		4328E0231CFBE2C500E199AA /* NSUserDefaults+WatchApp.swift */ = {isa = PBXFileReference; fileEncoding = 4; lastKnownFileType = sourcecode.swift; path = "NSUserDefaults+WatchApp.swift"; sourceTree = "<group>"; };
		4328E0241CFBE2C500E199AA /* UIColor.swift */ = {isa = PBXFileReference; fileEncoding = 4; lastKnownFileType = sourcecode.swift; path = UIColor.swift; sourceTree = "<group>"; };
		4328E0251CFBE2C500E199AA /* WKAlertAction.swift */ = {isa = PBXFileReference; fileEncoding = 4; lastKnownFileType = sourcecode.swift; path = WKAlertAction.swift; sourceTree = "<group>"; };
		4328E02E1CFBF81800E199AA /* WKInterfaceImage.swift */ = {isa = PBXFileReference; fileEncoding = 4; lastKnownFileType = sourcecode.swift; path = WKInterfaceImage.swift; sourceTree = "<group>"; };
		4328E0311CFC068900E199AA /* WatchContext+LoopKit.swift */ = {isa = PBXFileReference; fileEncoding = 4; lastKnownFileType = sourcecode.swift; path = "WatchContext+LoopKit.swift"; sourceTree = "<group>"; };
		4328E0341CFC0AE100E199AA /* WatchDataManager.swift */ = {isa = PBXFileReference; fileEncoding = 4; lastKnownFileType = sourcecode.swift; lineEnding = 0; path = WatchDataManager.swift; sourceTree = "<group>"; xcLanguageSpecificationIdentifier = xcode.lang.swift; };
		432E73CA1D24B3D6009AD15D /* RemoteDataServicesManager.swift */ = {isa = PBXFileReference; fileEncoding = 4; lastKnownFileType = sourcecode.swift; path = RemoteDataServicesManager.swift; sourceTree = "<group>"; };
		4337615E1D52F487004A3647 /* GlucoseHUDView.swift */ = {isa = PBXFileReference; fileEncoding = 4; lastKnownFileType = sourcecode.swift; path = GlucoseHUDView.swift; sourceTree = "<group>"; };
		433EA4C31D9F71C800CD78FB /* CommandResponseViewController.swift */ = {isa = PBXFileReference; fileEncoding = 4; lastKnownFileType = sourcecode.swift; path = CommandResponseViewController.swift; sourceTree = "<group>"; };
		4344628120A7A37E00C4BE6F /* CoreBluetooth.framework */ = {isa = PBXFileReference; lastKnownFileType = wrapper.framework; name = CoreBluetooth.framework; path = Platforms/WatchOS.platform/Developer/SDKs/WatchOS.sdk/System/Library/Frameworks/CoreBluetooth.framework; sourceTree = DEVELOPER_DIR; };
		4344628320A7A3BE00C4BE6F /* LoopKit.framework */ = {isa = PBXFileReference; explicitFileType = wrapper.framework; path = LoopKit.framework; sourceTree = BUILT_PRODUCTS_DIR; };
		4344628420A7A3BE00C4BE6F /* CGMBLEKit.framework */ = {isa = PBXFileReference; explicitFileType = wrapper.framework; path = CGMBLEKit.framework; sourceTree = BUILT_PRODUCTS_DIR; };
		4344629120A7C19800C4BE6F /* ButtonGroup.swift */ = {isa = PBXFileReference; lastKnownFileType = sourcecode.swift; path = ButtonGroup.swift; sourceTree = "<group>"; };
		4345E3F721F03D2A009E00E5 /* DatesAndNumberCell.swift */ = {isa = PBXFileReference; lastKnownFileType = sourcecode.swift; path = DatesAndNumberCell.swift; sourceTree = "<group>"; };
		4345E3F921F0473B009E00E5 /* TextCell.swift */ = {isa = PBXFileReference; lastKnownFileType = sourcecode.swift; path = TextCell.swift; sourceTree = "<group>"; };
		4345E3FD21F04A50009E00E5 /* DateIntervalFormatter.swift */ = {isa = PBXFileReference; lastKnownFileType = sourcecode.swift; path = DateIntervalFormatter.swift; sourceTree = "<group>"; };
		4345E40321F68AD9009E00E5 /* TextRowController.swift */ = {isa = PBXFileReference; lastKnownFileType = sourcecode.swift; path = TextRowController.swift; sourceTree = "<group>"; };
		4345E40521F68E18009E00E5 /* CarbEntryListController.swift */ = {isa = PBXFileReference; lastKnownFileType = sourcecode.swift; path = CarbEntryListController.swift; sourceTree = "<group>"; };
		434F54561D287FDB002A9274 /* NibLoadable.swift */ = {isa = PBXFileReference; fileEncoding = 4; lastKnownFileType = sourcecode.swift; path = NibLoadable.swift; sourceTree = "<group>"; };
		434FF1E91CF26C29000DB779 /* IdentifiableClass.swift */ = {isa = PBXFileReference; fileEncoding = 4; lastKnownFileType = sourcecode.swift; path = IdentifiableClass.swift; sourceTree = "<group>"; };
		434FF1ED1CF27EEF000DB779 /* UITableViewCell.swift */ = {isa = PBXFileReference; fileEncoding = 4; lastKnownFileType = sourcecode.swift; path = UITableViewCell.swift; sourceTree = "<group>"; };
		43511CED220FC61700566C63 /* HUDRowController.swift */ = {isa = PBXFileReference; lastKnownFileType = sourcecode.swift; path = HUDRowController.swift; sourceTree = "<group>"; };
		43517916230A0E1A0072ECC0 /* WKInterfaceLabel.swift */ = {isa = PBXFileReference; lastKnownFileType = sourcecode.swift; path = WKInterfaceLabel.swift; sourceTree = "<group>"; };
		435400331C9F878D00D5819C /* SetBolusUserInfo.swift */ = {isa = PBXFileReference; fileEncoding = 4; lastKnownFileType = sourcecode.swift; path = SetBolusUserInfo.swift; sourceTree = "<group>"; };
		436A0DA41D236A2A00104B24 /* LoopError.swift */ = {isa = PBXFileReference; fileEncoding = 4; lastKnownFileType = sourcecode.swift; path = LoopError.swift; sourceTree = "<group>"; };
		4372E486213C86240068E043 /* SampleValue.swift */ = {isa = PBXFileReference; lastKnownFileType = sourcecode.swift; path = SampleValue.swift; sourceTree = "<group>"; };
		4372E48A213CB5F00068E043 /* Double.swift */ = {isa = PBXFileReference; lastKnownFileType = sourcecode.swift; path = Double.swift; sourceTree = "<group>"; };
		4372E48F213CFCE70068E043 /* LoopSettingsUserInfo.swift */ = {isa = PBXFileReference; lastKnownFileType = sourcecode.swift; path = LoopSettingsUserInfo.swift; sourceTree = "<group>"; };
		4372E495213DCDD30068E043 /* GlucoseChartValueHashable.swift */ = {isa = PBXFileReference; lastKnownFileType = sourcecode.swift; path = GlucoseChartValueHashable.swift; sourceTree = "<group>"; };
		4374B5EE209D84BE00D17AA8 /* OSLog.swift */ = {isa = PBXFileReference; fileEncoding = 4; lastKnownFileType = sourcecode.swift; path = OSLog.swift; sourceTree = "<group>"; };
		4374B5F3209D89A900D17AA8 /* TextFieldTableViewCell.swift */ = {isa = PBXFileReference; fileEncoding = 4; lastKnownFileType = sourcecode.swift; path = TextFieldTableViewCell.swift; sourceTree = "<group>"; };
		43776F8C1B8022E90074EA36 /* Loop.app */ = {isa = PBXFileReference; explicitFileType = wrapper.application; includeInIndex = 0; path = Loop.app; sourceTree = BUILT_PRODUCTS_DIR; };
		43776F8F1B8022E90074EA36 /* AppDelegate.swift */ = {isa = PBXFileReference; lastKnownFileType = sourcecode.swift; lineEnding = 0; path = AppDelegate.swift; sourceTree = "<group>"; xcLanguageSpecificationIdentifier = xcode.lang.swift; };
		43776F961B8022E90074EA36 /* Base */ = {isa = PBXFileReference; lastKnownFileType = file.storyboard; name = Base; path = Base.lproj/Main.storyboard; sourceTree = "<group>"; };
		43776F9B1B8022E90074EA36 /* Base */ = {isa = PBXFileReference; lastKnownFileType = file.storyboard; name = Base; path = Base.lproj/LaunchScreen.storyboard; sourceTree = "<group>"; };
		43785E922120A01B0057DED1 /* NewCarbEntryIntent+Loop.swift */ = {isa = PBXFileReference; lastKnownFileType = sourcecode.swift; path = "NewCarbEntryIntent+Loop.swift"; sourceTree = "<group>"; };
		43785E952120E4010057DED1 /* INRelevantShortcutStore+Loop.swift */ = {isa = PBXFileReference; lastKnownFileType = sourcecode.swift; path = "INRelevantShortcutStore+Loop.swift"; sourceTree = "<group>"; };
		43785E9A2120E7060057DED1 /* Base */ = {isa = PBXFileReference; lastKnownFileType = file.intentdefinition; name = Base; path = Base.lproj/Intents.intentdefinition; sourceTree = "<group>"; };
		43785E9F2122774A0057DED1 /* es */ = {isa = PBXFileReference; lastKnownFileType = text.plist.strings; name = es; path = es.lproj/Intents.strings; sourceTree = "<group>"; };
		43785EA12122774B0057DED1 /* ru */ = {isa = PBXFileReference; lastKnownFileType = text.plist.strings; name = ru; path = ru.lproj/Intents.strings; sourceTree = "<group>"; };
		4379CFEF21112CF700AADC79 /* ShareClientUI.framework */ = {isa = PBXFileReference; explicitFileType = wrapper.framework; path = ShareClientUI.framework; sourceTree = BUILT_PRODUCTS_DIR; };
		437AFEE6203688CF008C4892 /* LoopKitUI.framework */ = {isa = PBXFileReference; explicitFileType = wrapper.framework; path = LoopKitUI.framework; sourceTree = BUILT_PRODUCTS_DIR; };
		437CEEBD1CD6E0CB003C8C80 /* LoopCompletionHUDView.swift */ = {isa = PBXFileReference; fileEncoding = 4; lastKnownFileType = sourcecode.swift; path = LoopCompletionHUDView.swift; sourceTree = "<group>"; };
		437CEEBF1CD6FCD8003C8C80 /* BasalRateHUDView.swift */ = {isa = PBXFileReference; fileEncoding = 4; lastKnownFileType = sourcecode.swift; path = BasalRateHUDView.swift; sourceTree = "<group>"; };
		437CEEE31CDE5C0A003C8C80 /* UIImage.swift */ = {isa = PBXFileReference; fileEncoding = 4; lastKnownFileType = sourcecode.swift; path = UIImage.swift; sourceTree = "<group>"; };
		437D9BA11D7B5203007245E8 /* Loop.xcconfig */ = {isa = PBXFileReference; lastKnownFileType = text.xcconfig; path = Loop.xcconfig; sourceTree = "<group>"; };
		437D9BA21D7BC977007245E8 /* PredictionTableViewController.swift */ = {isa = PBXFileReference; fileEncoding = 4; lastKnownFileType = sourcecode.swift; path = PredictionTableViewController.swift; sourceTree = "<group>"; };
		4389916A1E91B689000EEF90 /* ChartSettings+Loop.swift */ = {isa = PBXFileReference; fileEncoding = 4; lastKnownFileType = sourcecode.swift; path = "ChartSettings+Loop.swift"; sourceTree = "<group>"; };
		438A95A71D8B9B24009D12E1 /* CGMBLEKit.framework */ = {isa = PBXFileReference; explicitFileType = wrapper.framework; path = CGMBLEKit.framework; sourceTree = BUILT_PRODUCTS_DIR; };
		438D42F81D7C88BC003244B0 /* PredictionInputEffect.swift */ = {isa = PBXFileReference; fileEncoding = 4; lastKnownFileType = sourcecode.swift; path = PredictionInputEffect.swift; sourceTree = "<group>"; };
		438D42FA1D7D11A4003244B0 /* PredictionInputEffectTableViewCell.swift */ = {isa = PBXFileReference; fileEncoding = 4; lastKnownFileType = sourcecode.swift; path = PredictionInputEffectTableViewCell.swift; sourceTree = "<group>"; };
		438DADC71CDE8F8B007697A5 /* LoopStateView.swift */ = {isa = PBXFileReference; fileEncoding = 4; lastKnownFileType = sourcecode.swift; path = LoopStateView.swift; sourceTree = "<group>"; };
		439706E522D2E84900C81566 /* PredictionSettingTableViewCell.swift */ = {isa = PBXFileReference; lastKnownFileType = sourcecode.swift; path = PredictionSettingTableViewCell.swift; sourceTree = "<group>"; };
		439897341CD2F7DE00223065 /* NSTimeInterval.swift */ = {isa = PBXFileReference; fileEncoding = 4; lastKnownFileType = sourcecode.swift; path = NSTimeInterval.swift; sourceTree = "<group>"; };
		439897361CD2F80600223065 /* AnalyticsServicesManager.swift */ = {isa = PBXFileReference; fileEncoding = 4; lastKnownFileType = sourcecode.swift; lineEnding = 0; path = AnalyticsServicesManager.swift; sourceTree = "<group>"; xcLanguageSpecificationIdentifier = xcode.lang.swift; };
		439A7941211F631C0041B75F /* RootNavigationController.swift */ = {isa = PBXFileReference; lastKnownFileType = sourcecode.swift; path = RootNavigationController.swift; sourceTree = "<group>"; };
		439A7943211FE22F0041B75F /* NSUserActivity.swift */ = {isa = PBXFileReference; lastKnownFileType = sourcecode.swift; path = NSUserActivity.swift; sourceTree = "<group>"; };
		439BED291E76093C00B0AED5 /* CGMManager.swift */ = {isa = PBXFileReference; fileEncoding = 4; lastKnownFileType = sourcecode.swift; path = CGMManager.swift; sourceTree = "<group>"; };
		43A51E1E1EB6D62A000736CC /* CarbAbsorptionViewController.swift */ = {isa = PBXFileReference; fileEncoding = 4; lastKnownFileType = sourcecode.swift; path = CarbAbsorptionViewController.swift; sourceTree = "<group>"; };
		43A51E201EB6DBDD000736CC /* LoopChartsTableViewController.swift */ = {isa = PBXFileReference; fileEncoding = 4; lastKnownFileType = sourcecode.swift; path = LoopChartsTableViewController.swift; sourceTree = "<group>"; };
		43A567681C94880B00334FAC /* LoopDataManager.swift */ = {isa = PBXFileReference; fileEncoding = 4; lastKnownFileType = sourcecode.swift; lineEnding = 0; path = LoopDataManager.swift; sourceTree = "<group>"; xcLanguageSpecificationIdentifier = xcode.lang.swift; };
		43A8EC6E210E622600A81379 /* CGMBLEKitUI.framework */ = {isa = PBXFileReference; explicitFileType = wrapper.framework; path = CGMBLEKitUI.framework; sourceTree = BUILT_PRODUCTS_DIR; };
		43A943721B926B7B0051FA24 /* WatchApp.app */ = {isa = PBXFileReference; explicitFileType = wrapper.application; includeInIndex = 0; path = WatchApp.app; sourceTree = BUILT_PRODUCTS_DIR; };
		43A943751B926B7B0051FA24 /* Base */ = {isa = PBXFileReference; lastKnownFileType = file.storyboard; name = Base; path = Base.lproj/Interface.storyboard; sourceTree = "<group>"; };
		43A9437E1B926B7B0051FA24 /* WatchApp Extension.appex */ = {isa = PBXFileReference; explicitFileType = "wrapper.app-extension"; includeInIndex = 0; path = "WatchApp Extension.appex"; sourceTree = BUILT_PRODUCTS_DIR; };
		43A943841B926B7B0051FA24 /* PushNotificationPayload.apns */ = {isa = PBXFileReference; lastKnownFileType = text; path = PushNotificationPayload.apns; sourceTree = "<group>"; };
		43A943871B926B7B0051FA24 /* ExtensionDelegate.swift */ = {isa = PBXFileReference; lastKnownFileType = sourcecode.swift; path = ExtensionDelegate.swift; sourceTree = "<group>"; };
		43A943891B926B7B0051FA24 /* NotificationController.swift */ = {isa = PBXFileReference; lastKnownFileType = sourcecode.swift; path = NotificationController.swift; sourceTree = "<group>"; };
		43A9438D1B926B7B0051FA24 /* ComplicationController.swift */ = {isa = PBXFileReference; lastKnownFileType = sourcecode.swift; path = ComplicationController.swift; sourceTree = "<group>"; };
		43A9438F1B926B7B0051FA24 /* Assets.xcassets */ = {isa = PBXFileReference; lastKnownFileType = folder.assetcatalog; path = Assets.xcassets; sourceTree = "<group>"; };
		43A943911B926B7B0051FA24 /* Info.plist */ = {isa = PBXFileReference; lastKnownFileType = text.plist.xml; path = Info.plist; sourceTree = "<group>"; };
		43B260481ED248FB008CAA77 /* CarbEntryTableViewCell.swift */ = {isa = PBXFileReference; fileEncoding = 4; lastKnownFileType = sourcecode.swift; path = CarbEntryTableViewCell.swift; sourceTree = "<group>"; };
		43B371851CE583890013C5A6 /* BasalStateView.swift */ = {isa = PBXFileReference; fileEncoding = 4; lastKnownFileType = sourcecode.swift; path = BasalStateView.swift; sourceTree = "<group>"; };
		43B371871CE597D10013C5A6 /* ShareClient.framework */ = {isa = PBXFileReference; explicitFileType = wrapper.framework; path = ShareClient.framework; sourceTree = BUILT_PRODUCTS_DIR; };
		43BFF0B11E45C18400FF19A9 /* UIColor.swift */ = {isa = PBXFileReference; fileEncoding = 4; lastKnownFileType = sourcecode.swift; path = UIColor.swift; sourceTree = "<group>"; };
		43BFF0B31E45C1BE00FF19A9 /* NumberFormatter.swift */ = {isa = PBXFileReference; fileEncoding = 4; lastKnownFileType = sourcecode.swift; path = NumberFormatter.swift; sourceTree = "<group>"; };
		43BFF0C31E4659E700FF19A9 /* UIColor+HIG.swift */ = {isa = PBXFileReference; fileEncoding = 4; lastKnownFileType = sourcecode.swift; path = "UIColor+HIG.swift"; sourceTree = "<group>"; };
		43C05CB021EBBDB9006FB252 /* TimeInRangeLesson.swift */ = {isa = PBXFileReference; lastKnownFileType = sourcecode.swift; path = TimeInRangeLesson.swift; sourceTree = "<group>"; };
		43C05CB421EBE274006FB252 /* Date.swift */ = {isa = PBXFileReference; lastKnownFileType = sourcecode.swift; path = Date.swift; sourceTree = "<group>"; };
		43C05CB721EBEA54006FB252 /* HKUnit.swift */ = {isa = PBXFileReference; lastKnownFileType = sourcecode.swift; path = HKUnit.swift; sourceTree = "<group>"; };
		43C05CBC21EBF77D006FB252 /* LessonsViewController.swift */ = {isa = PBXFileReference; lastKnownFileType = sourcecode.swift; path = LessonsViewController.swift; sourceTree = "<group>"; };
		43C05CBF21EBFFA4006FB252 /* Lesson.swift */ = {isa = PBXFileReference; lastKnownFileType = sourcecode.swift; path = Lesson.swift; sourceTree = "<group>"; };
		43C05CC121EC06E4006FB252 /* LessonConfigurationViewController.swift */ = {isa = PBXFileReference; lastKnownFileType = sourcecode.swift; path = LessonConfigurationViewController.swift; sourceTree = "<group>"; };
		43C05CC921EC382B006FB252 /* NumberEntry.swift */ = {isa = PBXFileReference; lastKnownFileType = sourcecode.swift; path = NumberEntry.swift; sourceTree = "<group>"; };
		43C094491CACCC73001F6403 /* NotificationManager.swift */ = {isa = PBXFileReference; fileEncoding = 4; lastKnownFileType = sourcecode.swift; path = NotificationManager.swift; sourceTree = "<group>"; };
		43C246A71D89990F0031F8D1 /* Crypto.framework */ = {isa = PBXFileReference; explicitFileType = wrapper.framework; path = Crypto.framework; sourceTree = BUILT_PRODUCTS_DIR; };
		43C2FAE01EB656A500364AFF /* GlucoseEffectVelocity.swift */ = {isa = PBXFileReference; fileEncoding = 4; lastKnownFileType = sourcecode.swift; path = GlucoseEffectVelocity.swift; sourceTree = "<group>"; };
		43C3B6F620BBCAA30026CAFA /* PumpManager.swift */ = {isa = PBXFileReference; lastKnownFileType = sourcecode.swift; path = PumpManager.swift; sourceTree = "<group>"; };
		43C513181E864C4E001547C7 /* GlucoseRangeSchedule.swift */ = {isa = PBXFileReference; fileEncoding = 4; lastKnownFileType = sourcecode.swift; path = GlucoseRangeSchedule.swift; sourceTree = "<group>"; };
		43C5F256222C7B7200905D10 /* TimeComponents.swift */ = {isa = PBXFileReference; lastKnownFileType = sourcecode.swift; path = TimeComponents.swift; sourceTree = "<group>"; };
		43C5F259222C921B00905D10 /* OSLog.swift */ = {isa = PBXFileReference; lastKnownFileType = sourcecode.swift; path = OSLog.swift; sourceTree = "<group>"; };
		43C728F4222266F000C62969 /* ModalDayLesson.swift */ = {isa = PBXFileReference; lastKnownFileType = sourcecode.swift; path = ModalDayLesson.swift; sourceTree = "<group>"; };
		43C728F62222700000C62969 /* DateIntervalEntry.swift */ = {isa = PBXFileReference; lastKnownFileType = sourcecode.swift; path = DateIntervalEntry.swift; sourceTree = "<group>"; };
		43C728F8222A448700C62969 /* DayCalculator.swift */ = {isa = PBXFileReference; lastKnownFileType = sourcecode.swift; path = DayCalculator.swift; sourceTree = "<group>"; };
		43C98058212A799E003B5D17 /* en */ = {isa = PBXFileReference; lastKnownFileType = text.plist.strings; name = en; path = en.lproj/Intents.strings; sourceTree = "<group>"; };
		43CB2B2A1D924D450079823D /* WCSession.swift */ = {isa = PBXFileReference; fileEncoding = 4; lastKnownFileType = sourcecode.swift; path = WCSession.swift; sourceTree = "<group>"; };
		43CE7CDD1CA8B63E003CC1B0 /* Data.swift */ = {isa = PBXFileReference; fileEncoding = 4; lastKnownFileType = sourcecode.swift; path = Data.swift; sourceTree = "<group>"; };
		43D381611EBD9759007F8C8F /* HeaderValuesTableViewCell.swift */ = {isa = PBXFileReference; fileEncoding = 4; lastKnownFileType = sourcecode.swift; path = HeaderValuesTableViewCell.swift; sourceTree = "<group>"; };
		43D533BB1CFD1DD7009E3085 /* WatchApp Extension.entitlements */ = {isa = PBXFileReference; lastKnownFileType = text.xml; path = "WatchApp Extension.entitlements"; sourceTree = "<group>"; };
		43D9002A21EB209400AF44BF /* LoopCore.framework */ = {isa = PBXFileReference; explicitFileType = wrapper.framework; includeInIndex = 0; path = LoopCore.framework; sourceTree = BUILT_PRODUCTS_DIR; };
		43D9002C21EB225D00AF44BF /* HealthKit.framework */ = {isa = PBXFileReference; lastKnownFileType = wrapper.framework; name = HealthKit.framework; path = Platforms/WatchOS.platform/Developer/SDKs/WatchOS.sdk/System/Library/Frameworks/HealthKit.framework; sourceTree = DEVELOPER_DIR; };
		43D9F81721EC51CC000578CD /* DateEntry.swift */ = {isa = PBXFileReference; lastKnownFileType = sourcecode.swift; path = DateEntry.swift; sourceTree = "<group>"; };
		43D9F81921EC593C000578CD /* UITableViewCell.swift */ = {isa = PBXFileReference; lastKnownFileType = sourcecode.swift; path = UITableViewCell.swift; sourceTree = "<group>"; };
		43D9F81D21EF0609000578CD /* NumberRangeEntry.swift */ = {isa = PBXFileReference; lastKnownFileType = sourcecode.swift; path = NumberRangeEntry.swift; sourceTree = "<group>"; };
		43D9F81F21EF0906000578CD /* NSNumber.swift */ = {isa = PBXFileReference; lastKnownFileType = sourcecode.swift; path = NSNumber.swift; sourceTree = "<group>"; };
		43D9F82121EF0A7A000578CD /* QuantityRangeEntry.swift */ = {isa = PBXFileReference; lastKnownFileType = sourcecode.swift; path = QuantityRangeEntry.swift; sourceTree = "<group>"; };
		43D9F82321EFF1AB000578CD /* LessonResultsViewController.swift */ = {isa = PBXFileReference; lastKnownFileType = sourcecode.swift; path = LessonResultsViewController.swift; sourceTree = "<group>"; };
		43D9FFA421EA9A0C00AF44BF /* AppDelegate.swift */ = {isa = PBXFileReference; lastKnownFileType = sourcecode.swift; path = AppDelegate.swift; sourceTree = "<group>"; };
		43D9FFA921EA9A0C00AF44BF /* Base */ = {isa = PBXFileReference; lastKnownFileType = file.storyboard; name = Base; path = Base.lproj/Main.storyboard; sourceTree = "<group>"; };
		43D9FFAB21EA9A0F00AF44BF /* Assets.xcassets */ = {isa = PBXFileReference; lastKnownFileType = folder.assetcatalog; path = Assets.xcassets; sourceTree = "<group>"; };
		43D9FFB021EA9A0F00AF44BF /* Info.plist */ = {isa = PBXFileReference; lastKnownFileType = text.plist.xml; path = Info.plist; sourceTree = "<group>"; };
		43D9FFB521EA9B0100AF44BF /* Learn.entitlements */ = {isa = PBXFileReference; lastKnownFileType = text.plist.entitlements; path = Learn.entitlements; sourceTree = "<group>"; };
		43D9FFBF21EAB22E00AF44BF /* DataManager.swift */ = {isa = PBXFileReference; lastKnownFileType = sourcecode.swift; path = DataManager.swift; sourceTree = "<group>"; };
		43D9FFCF21EAE05D00AF44BF /* LoopCore.framework */ = {isa = PBXFileReference; explicitFileType = wrapper.framework; includeInIndex = 0; path = LoopCore.framework; sourceTree = BUILT_PRODUCTS_DIR; };
		43D9FFD121EAE05D00AF44BF /* LoopCore.h */ = {isa = PBXFileReference; lastKnownFileType = sourcecode.c.h; path = LoopCore.h; sourceTree = "<group>"; };
		43D9FFD221EAE05D00AF44BF /* Info.plist */ = {isa = PBXFileReference; lastKnownFileType = text.plist.xml; path = Info.plist; sourceTree = "<group>"; };
		43DBF0521C93EC8200B3C386 /* DeviceDataManager.swift */ = {isa = PBXFileReference; fileEncoding = 4; lastKnownFileType = sourcecode.swift; lineEnding = 0; path = DeviceDataManager.swift; sourceTree = "<group>"; xcLanguageSpecificationIdentifier = xcode.lang.swift; };
		43DE92581C5479E4001FFDE1 /* PotentialCarbEntryUserInfo.swift */ = {isa = PBXFileReference; fileEncoding = 4; lastKnownFileType = sourcecode.swift; path = PotentialCarbEntryUserInfo.swift; sourceTree = "<group>"; };
		43E2D90B1D20C581004DA55F /* LoopTests.xctest */ = {isa = PBXFileReference; explicitFileType = wrapper.cfbundle; includeInIndex = 0; path = LoopTests.xctest; sourceTree = BUILT_PRODUCTS_DIR; };
		43E2D90F1D20C581004DA55F /* Info.plist */ = {isa = PBXFileReference; lastKnownFileType = text.plist.xml; path = Info.plist; sourceTree = "<group>"; };
		43E3449E1B9D68E900C85C07 /* StatusTableViewController.swift */ = {isa = PBXFileReference; fileEncoding = 4; lastKnownFileType = sourcecode.swift; lineEnding = 0; path = StatusTableViewController.swift; sourceTree = "<group>"; xcLanguageSpecificationIdentifier = xcode.lang.swift; };
		43EDEE6B1CF2E12A00393BE3 /* Loop.entitlements */ = {isa = PBXFileReference; fileEncoding = 4; lastKnownFileType = text.xml; path = Loop.entitlements; sourceTree = "<group>"; };
		43F41C361D3BF32400C11ED6 /* UIAlertController.swift */ = {isa = PBXFileReference; fileEncoding = 4; lastKnownFileType = sourcecode.swift; path = UIAlertController.swift; sourceTree = "<group>"; };
		43F5C2C81B929C09003EB13D /* HealthKit.framework */ = {isa = PBXFileReference; lastKnownFileType = wrapper.framework; name = HealthKit.framework; path = System/Library/Frameworks/HealthKit.framework; sourceTree = SDKROOT; };
		43F5C2D41B92A4A6003EB13D /* Info.plist */ = {isa = PBXFileReference; fileEncoding = 4; lastKnownFileType = text.plist.xml; path = Info.plist; sourceTree = "<group>"; };
		43F5C2D61B92A4DC003EB13D /* Info.plist */ = {isa = PBXFileReference; fileEncoding = 4; lastKnownFileType = text.plist.xml; path = Info.plist; sourceTree = "<group>"; };
		43F64DD81D9C92C900D24DC6 /* TitleSubtitleTableViewCell.swift */ = {isa = PBXFileReference; fileEncoding = 4; lastKnownFileType = sourcecode.swift; path = TitleSubtitleTableViewCell.swift; sourceTree = "<group>"; };
		43F78D4B1C914197002152D1 /* LoopKit.framework */ = {isa = PBXFileReference; explicitFileType = wrapper.framework; path = LoopKit.framework; sourceTree = BUILT_PRODUCTS_DIR; };
		43F89CA222BDFBBC006BB54E /* UIActivityIndicatorView.swift */ = {isa = PBXFileReference; lastKnownFileType = sourcecode.swift; path = UIActivityIndicatorView.swift; sourceTree = "<group>"; };
		43FCEEA8221A615B0013DD30 /* StatusChartsManager.swift */ = {isa = PBXFileReference; lastKnownFileType = sourcecode.swift; path = StatusChartsManager.swift; sourceTree = "<group>"; };
		43FCEEAC221A66780013DD30 /* DateFormatter.swift */ = {isa = PBXFileReference; lastKnownFileType = sourcecode.swift; path = DateFormatter.swift; sourceTree = "<group>"; };
		4B60626B287E286000BF8BBB /* de */ = {isa = PBXFileReference; lastKnownFileType = text.plist.strings; name = de; path = de.lproj/Localizable.strings; sourceTree = "<group>"; };
		4B67E2C7289B4EDB002D92AF /* de */ = {isa = PBXFileReference; lastKnownFileType = text.plist.strings; name = de; path = de.lproj/InfoPlist.strings; sourceTree = "<group>"; };
		4D3B40021D4A9DFE00BC6334 /* G4ShareSpy.framework */ = {isa = PBXFileReference; explicitFileType = wrapper.framework; path = G4ShareSpy.framework; sourceTree = BUILT_PRODUCTS_DIR; };
		4F08DE8E1E7BB871006741EA /* CollectionType+Loop.swift */ = {isa = PBXFileReference; fileEncoding = 4; lastKnownFileType = sourcecode.swift; path = "CollectionType+Loop.swift"; sourceTree = "<group>"; };
		4F11D3BF20DCBEEC006E072C /* GlucoseBackfillRequestUserInfo.swift */ = {isa = PBXFileReference; lastKnownFileType = sourcecode.swift; path = GlucoseBackfillRequestUserInfo.swift; sourceTree = "<group>"; };
		4F11D3C120DD80B3006E072C /* WatchHistoricalGlucose.swift */ = {isa = PBXFileReference; lastKnownFileType = sourcecode.swift; path = WatchHistoricalGlucose.swift; sourceTree = "<group>"; };
		4F2C15801E0495B200E160D4 /* WatchContext+WatchApp.swift */ = {isa = PBXFileReference; fileEncoding = 4; lastKnownFileType = sourcecode.swift; path = "WatchContext+WatchApp.swift"; sourceTree = "<group>"; };
		4F2C15921E09BF2C00E160D4 /* HUDView.swift */ = {isa = PBXFileReference; fileEncoding = 4; lastKnownFileType = sourcecode.swift; path = HUDView.swift; sourceTree = "<group>"; };
		4F2C15941E09BF3C00E160D4 /* HUDView.xib */ = {isa = PBXFileReference; fileEncoding = 4; lastKnownFileType = file.xib; path = HUDView.xib; sourceTree = "<group>"; };
		4F2C15961E09E94E00E160D4 /* HUDAssets.xcassets */ = {isa = PBXFileReference; lastKnownFileType = folder.assetcatalog; path = HUDAssets.xcassets; sourceTree = "<group>"; };
		4F526D5E1DF2459000A04910 /* HKUnit.swift */ = {isa = PBXFileReference; fileEncoding = 4; lastKnownFileType = sourcecode.swift; path = HKUnit.swift; sourceTree = "<group>"; };
		4F526D601DF8D9A900A04910 /* NetBasal.swift */ = {isa = PBXFileReference; fileEncoding = 4; lastKnownFileType = sourcecode.swift; path = NetBasal.swift; sourceTree = "<group>"; };
		4F6663931E905FD2009E74FC /* ChartColorPalette+Loop.swift */ = {isa = PBXFileReference; fileEncoding = 4; lastKnownFileType = sourcecode.swift; path = "ChartColorPalette+Loop.swift"; sourceTree = "<group>"; };
		4F70C1DD1DE8DCA7006380B7 /* NotificationCenter.framework */ = {isa = PBXFileReference; lastKnownFileType = wrapper.framework; name = NotificationCenter.framework; path = System/Library/Frameworks/NotificationCenter.framework; sourceTree = SDKROOT; };
		4F70C20F1DE8FAC5006380B7 /* ExtensionDataManager.swift */ = {isa = PBXFileReference; fileEncoding = 4; lastKnownFileType = sourcecode.swift; path = ExtensionDataManager.swift; sourceTree = "<group>"; };
		4F70C2111DE900EA006380B7 /* StatusExtensionContext.swift */ = {isa = PBXFileReference; fileEncoding = 4; lastKnownFileType = sourcecode.swift; path = StatusExtensionContext.swift; sourceTree = "<group>"; };
		4F75288B1DFE1DC600C322D6 /* LoopUI.framework */ = {isa = PBXFileReference; explicitFileType = wrapper.framework; includeInIndex = 0; path = LoopUI.framework; sourceTree = BUILT_PRODUCTS_DIR; };
		4F75288D1DFE1DC600C322D6 /* LoopUI.h */ = {isa = PBXFileReference; lastKnownFileType = sourcecode.c.h; path = LoopUI.h; sourceTree = "<group>"; };
		4F75288E1DFE1DC600C322D6 /* Info.plist */ = {isa = PBXFileReference; lastKnownFileType = text.plist.xml; path = Info.plist; sourceTree = "<group>"; };
		4F75F00120FCFE8C00B5570E /* GlucoseChartScene.swift */ = {isa = PBXFileReference; lastKnownFileType = sourcecode.swift; path = GlucoseChartScene.swift; sourceTree = "<group>"; };
		4F7E8AC420E2AB9600AEA65E /* Date.swift */ = {isa = PBXFileReference; lastKnownFileType = sourcecode.swift; path = Date.swift; sourceTree = "<group>"; };
		4F7E8AC620E2AC0300AEA65E /* WatchPredictedGlucose.swift */ = {isa = PBXFileReference; lastKnownFileType = sourcecode.swift; path = WatchPredictedGlucose.swift; sourceTree = "<group>"; };
		4F82654F20E69F9A0031A8F5 /* HUDInterfaceController.swift */ = {isa = PBXFileReference; lastKnownFileType = sourcecode.swift; path = HUDInterfaceController.swift; sourceTree = "<group>"; };
		4FC8C8001DEB93E400A1452E /* NSUserDefaults+StatusExtension.swift */ = {isa = PBXFileReference; fileEncoding = 4; lastKnownFileType = sourcecode.swift; path = "NSUserDefaults+StatusExtension.swift"; sourceTree = "<group>"; };
		4FDDD23620DC51DF00D04B16 /* LoopDataManager.swift */ = {isa = PBXFileReference; lastKnownFileType = sourcecode.swift; path = LoopDataManager.swift; sourceTree = "<group>"; };
		4FF4D0FF1E18374700846527 /* WatchContext.swift */ = {isa = PBXFileReference; fileEncoding = 4; lastKnownFileType = sourcecode.swift; path = WatchContext.swift; sourceTree = "<group>"; };
		4FFEDFBE20E5CF22000BFC58 /* ChartHUDController.swift */ = {isa = PBXFileReference; fileEncoding = 4; lastKnownFileType = sourcecode.swift; path = ChartHUDController.swift; sourceTree = "<group>"; };
		63F5E17B297DDF3900A62D4B /* Base */ = {isa = PBXFileReference; lastKnownFileType = text.plist.strings; name = Base; path = Base.lproj/ckcomplication.strings; sourceTree = "<group>"; };
		7D199D93212A067600241026 /* pl */ = {isa = PBXFileReference; lastKnownFileType = text.plist.strings; name = pl; path = pl.lproj/Main.strings; sourceTree = "<group>"; };
		7D199D95212A067600241026 /* pl */ = {isa = PBXFileReference; lastKnownFileType = text.plist.strings; name = pl; path = pl.lproj/Interface.strings; sourceTree = "<group>"; };
		7D199D96212A067600241026 /* pl */ = {isa = PBXFileReference; lastKnownFileType = text.plist.strings; name = pl; path = pl.lproj/Localizable.strings; sourceTree = "<group>"; };
		7D199D97212A067600241026 /* pl */ = {isa = PBXFileReference; lastKnownFileType = text.plist.strings; name = pl; path = pl.lproj/InfoPlist.strings; sourceTree = "<group>"; };
		7D199D9A212A067600241026 /* pl */ = {isa = PBXFileReference; lastKnownFileType = text.plist.strings; name = pl; path = pl.lproj/Localizable.strings; sourceTree = "<group>"; };
		7D199D9D212A067700241026 /* pl */ = {isa = PBXFileReference; lastKnownFileType = text.plist.strings; name = pl; path = pl.lproj/Localizable.strings; sourceTree = "<group>"; };
		7D23667521250BE30028B67D /* Base */ = {isa = PBXFileReference; lastKnownFileType = text.plist.strings; name = Base; path = Base.lproj/Localizable.strings; sourceTree = "<group>"; };
		7D23667621250BF70028B67D /* Base */ = {isa = PBXFileReference; lastKnownFileType = text.plist.strings; name = Base; path = Base.lproj/InfoPlist.strings; sourceTree = "<group>"; };
		7D23667921250C440028B67D /* Base */ = {isa = PBXFileReference; lastKnownFileType = text.plist.strings; name = Base; path = Base.lproj/Localizable.strings; sourceTree = "<group>"; };
		7D23667A21250C480028B67D /* Base */ = {isa = PBXFileReference; lastKnownFileType = text.plist.strings; name = Base; path = Base.lproj/InfoPlist.strings; sourceTree = "<group>"; };
		7D23667C21250C7E0028B67D /* LocalizedString.swift */ = {isa = PBXFileReference; fileEncoding = 4; lastKnownFileType = sourcecode.swift; name = LocalizedString.swift; path = LoopUI/Common/LocalizedString.swift; sourceTree = SOURCE_ROOT; };
		7D23667E21250CAC0028B67D /* Base */ = {isa = PBXFileReference; lastKnownFileType = text.plist.strings; name = Base; path = Base.lproj/InfoPlist.strings; sourceTree = "<group>"; };
		7D23667F21250CB80028B67D /* Base */ = {isa = PBXFileReference; lastKnownFileType = text.plist.strings; name = Base; path = Base.lproj/Localizable.strings; sourceTree = "<group>"; };
		7D23668521250D180028B67D /* fr */ = {isa = PBXFileReference; lastKnownFileType = text.plist.strings; name = fr; path = fr.lproj/Main.strings; sourceTree = "<group>"; };
		7D23668721250D180028B67D /* fr */ = {isa = PBXFileReference; lastKnownFileType = text.plist.strings; name = fr; path = fr.lproj/Interface.strings; sourceTree = "<group>"; };
		7D23668821250D180028B67D /* fr */ = {isa = PBXFileReference; lastKnownFileType = text.plist.strings; name = fr; path = fr.lproj/Localizable.strings; sourceTree = "<group>"; };
		7D23668921250D180028B67D /* fr */ = {isa = PBXFileReference; lastKnownFileType = text.plist.strings; name = fr; path = fr.lproj/InfoPlist.strings; sourceTree = "<group>"; };
		7D23668C21250D190028B67D /* fr */ = {isa = PBXFileReference; lastKnownFileType = text.plist.strings; name = fr; path = fr.lproj/Localizable.strings; sourceTree = "<group>"; };
		7D23668F21250D190028B67D /* fr */ = {isa = PBXFileReference; lastKnownFileType = text.plist.strings; name = fr; path = fr.lproj/Localizable.strings; sourceTree = "<group>"; };
		7D23669521250D220028B67D /* de */ = {isa = PBXFileReference; lastKnownFileType = text.plist.strings; name = de; path = de.lproj/Main.strings; sourceTree = "<group>"; };
		7D23669721250D230028B67D /* de */ = {isa = PBXFileReference; lastKnownFileType = text.plist.strings; name = de; path = de.lproj/Interface.strings; sourceTree = "<group>"; };
		7D23669821250D230028B67D /* de */ = {isa = PBXFileReference; lastKnownFileType = text.plist.strings; name = de; path = de.lproj/Localizable.strings; sourceTree = "<group>"; };
		7D23669921250D230028B67D /* de */ = {isa = PBXFileReference; lastKnownFileType = text.plist.strings; name = de; path = de.lproj/InfoPlist.strings; sourceTree = "<group>"; };
		7D23669C21250D230028B67D /* de */ = {isa = PBXFileReference; lastKnownFileType = text.plist.strings; name = de; path = de.lproj/Localizable.strings; sourceTree = "<group>"; };
		7D23669F21250D240028B67D /* de */ = {isa = PBXFileReference; lastKnownFileType = text.plist.strings; name = de; path = de.lproj/Localizable.strings; sourceTree = "<group>"; };
		7D2366A521250D2C0028B67D /* zh-Hans */ = {isa = PBXFileReference; lastKnownFileType = text.plist.strings; name = "zh-Hans"; path = "zh-Hans.lproj/Main.strings"; sourceTree = "<group>"; };
		7D2366A721250D2C0028B67D /* zh-Hans */ = {isa = PBXFileReference; lastKnownFileType = text.plist.strings; name = "zh-Hans"; path = "zh-Hans.lproj/Interface.strings"; sourceTree = "<group>"; };
		7D2366A821250D2C0028B67D /* zh-Hans */ = {isa = PBXFileReference; lastKnownFileType = text.plist.strings; name = "zh-Hans"; path = "zh-Hans.lproj/Localizable.strings"; sourceTree = "<group>"; };
		7D2366A921250D2C0028B67D /* zh-Hans */ = {isa = PBXFileReference; lastKnownFileType = text.plist.strings; name = "zh-Hans"; path = "zh-Hans.lproj/InfoPlist.strings"; sourceTree = "<group>"; };
		7D2366AC21250D2D0028B67D /* zh-Hans */ = {isa = PBXFileReference; lastKnownFileType = text.plist.strings; name = "zh-Hans"; path = "zh-Hans.lproj/Localizable.strings"; sourceTree = "<group>"; };
		7D2366AF21250D2D0028B67D /* zh-Hans */ = {isa = PBXFileReference; lastKnownFileType = text.plist.strings; name = "zh-Hans"; path = "zh-Hans.lproj/Localizable.strings"; sourceTree = "<group>"; };
		7D2366B421250D350028B67D /* it */ = {isa = PBXFileReference; lastKnownFileType = text.plist.strings; name = it; path = it.lproj/Interface.strings; sourceTree = "<group>"; };
		7D2366B721250D360028B67D /* it */ = {isa = PBXFileReference; lastKnownFileType = text.plist.strings; name = it; path = it.lproj/Main.strings; sourceTree = "<group>"; };
		7D2366B921250D360028B67D /* it */ = {isa = PBXFileReference; lastKnownFileType = text.plist.strings; name = it; path = it.lproj/Localizable.strings; sourceTree = "<group>"; };
		7D2366BA21250D360028B67D /* it */ = {isa = PBXFileReference; lastKnownFileType = text.plist.strings; name = it; path = it.lproj/InfoPlist.strings; sourceTree = "<group>"; };
		7D2366BD21250D360028B67D /* it */ = {isa = PBXFileReference; lastKnownFileType = text.plist.strings; name = it; path = it.lproj/Localizable.strings; sourceTree = "<group>"; };
		7D2366BF21250D370028B67D /* it */ = {isa = PBXFileReference; lastKnownFileType = text.plist.strings; name = it; path = it.lproj/Localizable.strings; sourceTree = "<group>"; };
		7D2366C521250D3F0028B67D /* nl */ = {isa = PBXFileReference; lastKnownFileType = text.plist.strings; name = nl; path = nl.lproj/Main.strings; sourceTree = "<group>"; };
		7D2366C721250D3F0028B67D /* nl */ = {isa = PBXFileReference; lastKnownFileType = text.plist.strings; name = nl; path = nl.lproj/Interface.strings; sourceTree = "<group>"; };
		7D2366C821250D400028B67D /* nl */ = {isa = PBXFileReference; lastKnownFileType = text.plist.strings; name = nl; path = nl.lproj/Localizable.strings; sourceTree = "<group>"; };
		7D2366C921250D400028B67D /* nl */ = {isa = PBXFileReference; lastKnownFileType = text.plist.strings; name = nl; path = nl.lproj/InfoPlist.strings; sourceTree = "<group>"; };
		7D2366CC21250D400028B67D /* nl */ = {isa = PBXFileReference; lastKnownFileType = text.plist.strings; name = nl; path = nl.lproj/Localizable.strings; sourceTree = "<group>"; };
		7D2366CF21250D400028B67D /* nl */ = {isa = PBXFileReference; lastKnownFileType = text.plist.strings; name = nl; path = nl.lproj/Localizable.strings; sourceTree = "<group>"; };
		7D2366D521250D4A0028B67D /* nb */ = {isa = PBXFileReference; lastKnownFileType = text.plist.strings; name = nb; path = nb.lproj/Main.strings; sourceTree = "<group>"; };
		7D2366D721250D4A0028B67D /* nb */ = {isa = PBXFileReference; lastKnownFileType = text.plist.strings; name = nb; path = nb.lproj/Interface.strings; sourceTree = "<group>"; };
		7D2366D821250D4A0028B67D /* nb */ = {isa = PBXFileReference; lastKnownFileType = text.plist.strings; name = nb; path = nb.lproj/Localizable.strings; sourceTree = "<group>"; };
		7D2366D921250D4A0028B67D /* nb */ = {isa = PBXFileReference; lastKnownFileType = text.plist.strings; name = nb; path = nb.lproj/InfoPlist.strings; sourceTree = "<group>"; };
		7D2366DC21250D4B0028B67D /* nb */ = {isa = PBXFileReference; lastKnownFileType = text.plist.strings; name = nb; path = nb.lproj/Localizable.strings; sourceTree = "<group>"; };
		7D2366DF21250D4B0028B67D /* nb */ = {isa = PBXFileReference; lastKnownFileType = text.plist.strings; name = nb; path = nb.lproj/Localizable.strings; sourceTree = "<group>"; };
		7D68AAAA1FE2DB0A00522C49 /* ru */ = {isa = PBXFileReference; lastKnownFileType = text.plist.strings; name = ru; path = ru.lproj/Main.strings; sourceTree = "<group>"; };
		7D68AAAC1FE2DB0A00522C49 /* ru */ = {isa = PBXFileReference; lastKnownFileType = text.plist.strings; name = ru; path = ru.lproj/Interface.strings; sourceTree = "<group>"; };
		7D68AAB31FE2E8D500522C49 /* ru */ = {isa = PBXFileReference; lastKnownFileType = text.plist.strings; name = ru; path = ru.lproj/Localizable.strings; sourceTree = "<group>"; };
		7D68AAB41FE2E8D600522C49 /* ru */ = {isa = PBXFileReference; lastKnownFileType = text.plist.strings; name = ru; path = ru.lproj/InfoPlist.strings; sourceTree = "<group>"; };
		7D68AAB71FE2E8D600522C49 /* ru */ = {isa = PBXFileReference; lastKnownFileType = text.plist.strings; name = ru; path = ru.lproj/Localizable.strings; sourceTree = "<group>"; };
		7D68AAB81FE2E8D700522C49 /* ru */ = {isa = PBXFileReference; lastKnownFileType = text.plist.strings; name = ru; path = ru.lproj/Localizable.strings; sourceTree = "<group>"; };
		7D70764B1FE06EE1004AC8EA /* es */ = {isa = PBXFileReference; lastKnownFileType = text.plist.strings; name = es; path = es.lproj/Localizable.strings; sourceTree = "<group>"; };
		7D70765F1FE06EE3004AC8EA /* es */ = {isa = PBXFileReference; lastKnownFileType = text.plist.strings; name = es; path = es.lproj/Localizable.strings; sourceTree = "<group>"; };
		7D7076641FE06EE4004AC8EA /* es */ = {isa = PBXFileReference; lastKnownFileType = text.plist.strings; name = es; path = es.lproj/Localizable.strings; sourceTree = "<group>"; };
		7D9BEED52335A3CB005DCFD6 /* en */ = {isa = PBXFileReference; lastKnownFileType = text.plist.strings; name = en; path = en.lproj/InfoPlist.strings; sourceTree = "<group>"; };
		7D9BEED72335A489005DCFD6 /* en */ = {isa = PBXFileReference; lastKnownFileType = text.plist.strings; name = en; path = en.lproj/Main.strings; sourceTree = "<group>"; };
		7D9BEEDB2335A587005DCFD6 /* en */ = {isa = PBXFileReference; lastKnownFileType = text.plist.strings; name = en; path = en.lproj/Localizable.strings; sourceTree = "<group>"; };
		7D9BEEDD2335A5CC005DCFD6 /* en */ = {isa = PBXFileReference; lastKnownFileType = text.plist.strings; name = en; path = en.lproj/Interface.strings; sourceTree = "<group>"; };
		7D9BEEDE2335A5F7005DCFD6 /* en */ = {isa = PBXFileReference; lastKnownFileType = text.plist.strings; name = en; path = en.lproj/Localizable.strings; sourceTree = "<group>"; };
		7D9BEEE62335A6B3005DCFD6 /* en */ = {isa = PBXFileReference; lastKnownFileType = text.plist.strings; name = en; path = en.lproj/Localizable.strings; sourceTree = "<group>"; };
		7D9BEEE82335A6B9005DCFD6 /* zh-Hans */ = {isa = PBXFileReference; lastKnownFileType = text.plist.strings; name = "zh-Hans"; path = "zh-Hans.lproj/Localizable.strings"; sourceTree = "<group>"; };
		7D9BEEE92335A6BB005DCFD6 /* nl */ = {isa = PBXFileReference; lastKnownFileType = text.plist.strings; name = nl; path = nl.lproj/Localizable.strings; sourceTree = "<group>"; };
		7D9BEEEA2335A6BC005DCFD6 /* fr */ = {isa = PBXFileReference; lastKnownFileType = text.plist.strings; name = fr; path = fr.lproj/Localizable.strings; sourceTree = "<group>"; };
		7D9BEEEB2335A6BD005DCFD6 /* de */ = {isa = PBXFileReference; lastKnownFileType = text.plist.strings; name = de; path = de.lproj/Localizable.strings; sourceTree = "<group>"; };
		7D9BEEEC2335A6BE005DCFD6 /* it */ = {isa = PBXFileReference; lastKnownFileType = text.plist.strings; name = it; path = it.lproj/Localizable.strings; sourceTree = "<group>"; };
		7D9BEEED2335A6BF005DCFD6 /* nb */ = {isa = PBXFileReference; lastKnownFileType = text.plist.strings; name = nb; path = nb.lproj/Localizable.strings; sourceTree = "<group>"; };
		7D9BEEEE2335A6BF005DCFD6 /* pl */ = {isa = PBXFileReference; lastKnownFileType = text.plist.strings; name = pl; path = pl.lproj/Localizable.strings; sourceTree = "<group>"; };
		7D9BEEEF2335A6C0005DCFD6 /* ru */ = {isa = PBXFileReference; lastKnownFileType = text.plist.strings; name = ru; path = ru.lproj/Localizable.strings; sourceTree = "<group>"; };
		7D9BEEF02335A6C1005DCFD6 /* es */ = {isa = PBXFileReference; lastKnownFileType = text.plist.strings; name = es; path = es.lproj/Localizable.strings; sourceTree = "<group>"; };
		7D9BEEF42335CF8D005DCFD6 /* en */ = {isa = PBXFileReference; lastKnownFileType = text.plist.strings; name = en; path = en.lproj/Localizable.strings; sourceTree = "<group>"; };
		7D9BEEF62335CF90005DCFD6 /* zh-Hans */ = {isa = PBXFileReference; lastKnownFileType = text.plist.strings; name = "zh-Hans"; path = "zh-Hans.lproj/Localizable.strings"; sourceTree = "<group>"; };
		7D9BEEF72335CF91005DCFD6 /* nl */ = {isa = PBXFileReference; lastKnownFileType = text.plist.strings; name = nl; path = nl.lproj/Localizable.strings; sourceTree = "<group>"; };
		7D9BEEF82335CF93005DCFD6 /* fr */ = {isa = PBXFileReference; lastKnownFileType = text.plist.strings; name = fr; path = fr.lproj/Localizable.strings; sourceTree = "<group>"; };
		7D9BEEF92335CF93005DCFD6 /* de */ = {isa = PBXFileReference; lastKnownFileType = text.plist.strings; name = de; path = de.lproj/Localizable.strings; sourceTree = "<group>"; };
		7D9BEEFA2335CF94005DCFD6 /* it */ = {isa = PBXFileReference; lastKnownFileType = text.plist.strings; name = it; path = it.lproj/Localizable.strings; sourceTree = "<group>"; };
		7D9BEEFB2335CF95005DCFD6 /* nb */ = {isa = PBXFileReference; lastKnownFileType = text.plist.strings; name = nb; path = nb.lproj/Localizable.strings; sourceTree = "<group>"; };
		7D9BEEFC2335CF96005DCFD6 /* pl */ = {isa = PBXFileReference; lastKnownFileType = text.plist.strings; name = pl; path = pl.lproj/Localizable.strings; sourceTree = "<group>"; };
		7D9BEEFD2335CF97005DCFD6 /* ru */ = {isa = PBXFileReference; lastKnownFileType = text.plist.strings; name = ru; path = ru.lproj/Localizable.strings; sourceTree = "<group>"; };
		7D9BEEFE2335CF97005DCFD6 /* es */ = {isa = PBXFileReference; lastKnownFileType = text.plist.strings; name = es; path = es.lproj/Localizable.strings; sourceTree = "<group>"; };
		7D9BEF002335D67D005DCFD6 /* en */ = {isa = PBXFileReference; lastKnownFileType = text.plist.strings; name = en; path = en.lproj/Main.strings; sourceTree = "<group>"; };
		7D9BEF022335D687005DCFD6 /* zh-Hans */ = {isa = PBXFileReference; lastKnownFileType = text.plist.strings; name = "zh-Hans"; path = "zh-Hans.lproj/Main.strings"; sourceTree = "<group>"; };
		7D9BEF042335D68A005DCFD6 /* nl */ = {isa = PBXFileReference; lastKnownFileType = text.plist.strings; name = nl; path = nl.lproj/Main.strings; sourceTree = "<group>"; };
		7D9BEF062335D68C005DCFD6 /* fr */ = {isa = PBXFileReference; lastKnownFileType = text.plist.strings; name = fr; path = fr.lproj/Main.strings; sourceTree = "<group>"; };
		7D9BEF082335D68D005DCFD6 /* de */ = {isa = PBXFileReference; lastKnownFileType = text.plist.strings; name = de; path = de.lproj/Main.strings; sourceTree = "<group>"; };
		7D9BEF0A2335D68F005DCFD6 /* it */ = {isa = PBXFileReference; lastKnownFileType = text.plist.strings; name = it; path = it.lproj/Main.strings; sourceTree = "<group>"; };
		7D9BEF0C2335D690005DCFD6 /* nb */ = {isa = PBXFileReference; lastKnownFileType = text.plist.strings; name = nb; path = nb.lproj/Main.strings; sourceTree = "<group>"; };
		7D9BEF0E2335D691005DCFD6 /* pl */ = {isa = PBXFileReference; lastKnownFileType = text.plist.strings; name = pl; path = pl.lproj/Main.strings; sourceTree = "<group>"; };
		7D9BEF102335D693005DCFD6 /* ru */ = {isa = PBXFileReference; lastKnownFileType = text.plist.strings; name = ru; path = ru.lproj/Main.strings; sourceTree = "<group>"; };
		7D9BEF122335D694005DCFD6 /* es */ = {isa = PBXFileReference; lastKnownFileType = text.plist.strings; name = es; path = es.lproj/Main.strings; sourceTree = "<group>"; };
		7D9BEF132335EC4B005DCFD6 /* ja */ = {isa = PBXFileReference; lastKnownFileType = text.plist.strings; name = ja; path = ja.lproj/Intents.strings; sourceTree = "<group>"; };
		7D9BEF152335EC4B005DCFD6 /* ja */ = {isa = PBXFileReference; lastKnownFileType = text.plist.strings; name = ja; path = ja.lproj/Main.strings; sourceTree = "<group>"; };
		7D9BEF172335EC4C005DCFD6 /* ja */ = {isa = PBXFileReference; lastKnownFileType = text.plist.strings; name = ja; path = ja.lproj/Interface.strings; sourceTree = "<group>"; };
		7D9BEF182335EC4C005DCFD6 /* ja */ = {isa = PBXFileReference; lastKnownFileType = text.plist.strings; name = ja; path = ja.lproj/Main.strings; sourceTree = "<group>"; };
		7D9BEF1A2335EC4C005DCFD6 /* ja */ = {isa = PBXFileReference; lastKnownFileType = text.plist.strings; name = ja; path = ja.lproj/Localizable.strings; sourceTree = "<group>"; };
		7D9BEF1B2335EC4C005DCFD6 /* ja */ = {isa = PBXFileReference; lastKnownFileType = text.plist.strings; name = ja; path = ja.lproj/Localizable.strings; sourceTree = "<group>"; };
		7D9BEF1C2335EC4C005DCFD6 /* ja */ = {isa = PBXFileReference; lastKnownFileType = text.plist.strings; name = ja; path = ja.lproj/InfoPlist.strings; sourceTree = "<group>"; };
		7D9BEF1F2335EC4D005DCFD6 /* ja */ = {isa = PBXFileReference; lastKnownFileType = text.plist.strings; name = ja; path = ja.lproj/Localizable.strings; sourceTree = "<group>"; };
		7D9BEF222335EC4D005DCFD6 /* ja */ = {isa = PBXFileReference; lastKnownFileType = text.plist.strings; name = ja; path = ja.lproj/Localizable.strings; sourceTree = "<group>"; };
		7D9BEF282335EC4E005DCFD6 /* ja */ = {isa = PBXFileReference; lastKnownFileType = text.plist.strings; name = ja; path = ja.lproj/Localizable.strings; sourceTree = "<group>"; };
		7D9BEF292335EC58005DCFD6 /* pt-BR */ = {isa = PBXFileReference; lastKnownFileType = text.plist.strings; name = "pt-BR"; path = "pt-BR.lproj/Intents.strings"; sourceTree = "<group>"; };
		7D9BEF2B2335EC59005DCFD6 /* pt-BR */ = {isa = PBXFileReference; lastKnownFileType = text.plist.strings; name = "pt-BR"; path = "pt-BR.lproj/Main.strings"; sourceTree = "<group>"; };
		7D9BEF2D2335EC59005DCFD6 /* pt-BR */ = {isa = PBXFileReference; lastKnownFileType = text.plist.strings; name = "pt-BR"; path = "pt-BR.lproj/Interface.strings"; sourceTree = "<group>"; };
		7D9BEF2E2335EC59005DCFD6 /* pt-BR */ = {isa = PBXFileReference; lastKnownFileType = text.plist.strings; name = "pt-BR"; path = "pt-BR.lproj/Main.strings"; sourceTree = "<group>"; };
		7D9BEF302335EC59005DCFD6 /* pt-BR */ = {isa = PBXFileReference; lastKnownFileType = text.plist.strings; name = "pt-BR"; path = "pt-BR.lproj/Localizable.strings"; sourceTree = "<group>"; };
		7D9BEF312335EC59005DCFD6 /* pt-BR */ = {isa = PBXFileReference; lastKnownFileType = text.plist.strings; name = "pt-BR"; path = "pt-BR.lproj/Localizable.strings"; sourceTree = "<group>"; };
		7D9BEF322335EC59005DCFD6 /* pt-BR */ = {isa = PBXFileReference; lastKnownFileType = text.plist.strings; name = "pt-BR"; path = "pt-BR.lproj/InfoPlist.strings"; sourceTree = "<group>"; };
		7D9BEF352335EC59005DCFD6 /* pt-BR */ = {isa = PBXFileReference; lastKnownFileType = text.plist.strings; name = "pt-BR"; path = "pt-BR.lproj/Localizable.strings"; sourceTree = "<group>"; };
		7D9BEF382335EC5A005DCFD6 /* pt-BR */ = {isa = PBXFileReference; lastKnownFileType = text.plist.strings; name = "pt-BR"; path = "pt-BR.lproj/Localizable.strings"; sourceTree = "<group>"; };
		7D9BEF3E2335EC5A005DCFD6 /* pt-BR */ = {isa = PBXFileReference; lastKnownFileType = text.plist.strings; name = "pt-BR"; path = "pt-BR.lproj/Localizable.strings"; sourceTree = "<group>"; };
		7D9BEF3F2335EC62005DCFD6 /* vi */ = {isa = PBXFileReference; lastKnownFileType = text.plist.strings; name = vi; path = vi.lproj/Intents.strings; sourceTree = "<group>"; };
		7D9BEF412335EC62005DCFD6 /* vi */ = {isa = PBXFileReference; lastKnownFileType = text.plist.strings; name = vi; path = vi.lproj/Main.strings; sourceTree = "<group>"; };
		7D9BEF432335EC62005DCFD6 /* vi */ = {isa = PBXFileReference; lastKnownFileType = text.plist.strings; name = vi; path = vi.lproj/Interface.strings; sourceTree = "<group>"; };
		7D9BEF442335EC62005DCFD6 /* vi */ = {isa = PBXFileReference; lastKnownFileType = text.plist.strings; name = vi; path = vi.lproj/Main.strings; sourceTree = "<group>"; };
		7D9BEF462335EC62005DCFD6 /* vi */ = {isa = PBXFileReference; lastKnownFileType = text.plist.strings; name = vi; path = vi.lproj/Localizable.strings; sourceTree = "<group>"; };
		7D9BEF472335EC62005DCFD6 /* vi */ = {isa = PBXFileReference; lastKnownFileType = text.plist.strings; name = vi; path = vi.lproj/Localizable.strings; sourceTree = "<group>"; };
		7D9BEF4B2335EC63005DCFD6 /* vi */ = {isa = PBXFileReference; lastKnownFileType = text.plist.strings; name = vi; path = vi.lproj/Localizable.strings; sourceTree = "<group>"; };
		7D9BEF4E2335EC63005DCFD6 /* vi */ = {isa = PBXFileReference; lastKnownFileType = text.plist.strings; name = vi; path = vi.lproj/Localizable.strings; sourceTree = "<group>"; };
		7D9BEF542335EC64005DCFD6 /* vi */ = {isa = PBXFileReference; lastKnownFileType = text.plist.strings; name = vi; path = vi.lproj/Localizable.strings; sourceTree = "<group>"; };
		7D9BEF552335EC6E005DCFD6 /* da */ = {isa = PBXFileReference; lastKnownFileType = text.plist.strings; name = da; path = da.lproj/Intents.strings; sourceTree = "<group>"; };
		7D9BEF572335EC6E005DCFD6 /* da */ = {isa = PBXFileReference; lastKnownFileType = text.plist.strings; name = da; path = da.lproj/Main.strings; sourceTree = "<group>"; };
		7D9BEF592335EC6E005DCFD6 /* da */ = {isa = PBXFileReference; lastKnownFileType = text.plist.strings; name = da; path = da.lproj/Interface.strings; sourceTree = "<group>"; };
		7D9BEF5A2335EC6E005DCFD6 /* da */ = {isa = PBXFileReference; lastKnownFileType = text.plist.strings; name = da; path = da.lproj/Main.strings; sourceTree = "<group>"; };
		7D9BEF5C2335EC6F005DCFD6 /* da */ = {isa = PBXFileReference; lastKnownFileType = text.plist.strings; name = da; path = da.lproj/Localizable.strings; sourceTree = "<group>"; };
		7D9BEF5D2335EC6F005DCFD6 /* da */ = {isa = PBXFileReference; lastKnownFileType = text.plist.strings; name = da; path = da.lproj/Localizable.strings; sourceTree = "<group>"; };
		7D9BEF5E2335EC6F005DCFD6 /* da */ = {isa = PBXFileReference; lastKnownFileType = text.plist.strings; name = da; path = da.lproj/InfoPlist.strings; sourceTree = "<group>"; };
		7D9BEF612335EC6F005DCFD6 /* da */ = {isa = PBXFileReference; lastKnownFileType = text.plist.strings; name = da; path = da.lproj/Localizable.strings; sourceTree = "<group>"; };
		7D9BEF642335EC6F005DCFD6 /* da */ = {isa = PBXFileReference; lastKnownFileType = text.plist.strings; name = da; path = da.lproj/Localizable.strings; sourceTree = "<group>"; };
		7D9BEF6A2335EC70005DCFD6 /* da */ = {isa = PBXFileReference; lastKnownFileType = text.plist.strings; name = da; path = da.lproj/Localizable.strings; sourceTree = "<group>"; };
		7D9BEF6B2335EC7D005DCFD6 /* sv */ = {isa = PBXFileReference; lastKnownFileType = text.plist.strings; name = sv; path = sv.lproj/Intents.strings; sourceTree = "<group>"; };
		7D9BEF6D2335EC7D005DCFD6 /* sv */ = {isa = PBXFileReference; lastKnownFileType = text.plist.strings; name = sv; path = sv.lproj/Main.strings; sourceTree = "<group>"; };
		7D9BEF6F2335EC7D005DCFD6 /* sv */ = {isa = PBXFileReference; lastKnownFileType = text.plist.strings; name = sv; path = sv.lproj/Interface.strings; sourceTree = "<group>"; };
		7D9BEF702335EC7D005DCFD6 /* sv */ = {isa = PBXFileReference; lastKnownFileType = text.plist.strings; name = sv; path = sv.lproj/Main.strings; sourceTree = "<group>"; };
		7D9BEF722335EC7D005DCFD6 /* sv */ = {isa = PBXFileReference; lastKnownFileType = text.plist.strings; name = sv; path = sv.lproj/Localizable.strings; sourceTree = "<group>"; };
		7D9BEF732335EC7D005DCFD6 /* sv */ = {isa = PBXFileReference; lastKnownFileType = text.plist.strings; name = sv; path = sv.lproj/Localizable.strings; sourceTree = "<group>"; };
		7D9BEF772335EC7E005DCFD6 /* sv */ = {isa = PBXFileReference; lastKnownFileType = text.plist.strings; name = sv; path = sv.lproj/Localizable.strings; sourceTree = "<group>"; };
		7D9BEF7A2335EC7E005DCFD6 /* sv */ = {isa = PBXFileReference; lastKnownFileType = text.plist.strings; name = sv; path = sv.lproj/Localizable.strings; sourceTree = "<group>"; };
		7D9BEF802335EC7E005DCFD6 /* sv */ = {isa = PBXFileReference; lastKnownFileType = text.plist.strings; name = sv; path = sv.lproj/Localizable.strings; sourceTree = "<group>"; };
		7D9BEF812335EC8B005DCFD6 /* fi */ = {isa = PBXFileReference; lastKnownFileType = text.plist.strings; name = fi; path = fi.lproj/Intents.strings; sourceTree = "<group>"; };
		7D9BEF832335EC8B005DCFD6 /* fi */ = {isa = PBXFileReference; lastKnownFileType = text.plist.strings; name = fi; path = fi.lproj/Main.strings; sourceTree = "<group>"; };
		7D9BEF852335EC8B005DCFD6 /* fi */ = {isa = PBXFileReference; lastKnownFileType = text.plist.strings; name = fi; path = fi.lproj/Interface.strings; sourceTree = "<group>"; };
		7D9BEF862335EC8B005DCFD6 /* fi */ = {isa = PBXFileReference; lastKnownFileType = text.plist.strings; name = fi; path = fi.lproj/Main.strings; sourceTree = "<group>"; };
		7D9BEF882335EC8C005DCFD6 /* fi */ = {isa = PBXFileReference; lastKnownFileType = text.plist.strings; name = fi; path = fi.lproj/Localizable.strings; sourceTree = "<group>"; };
		7D9BEF892335EC8C005DCFD6 /* fi */ = {isa = PBXFileReference; lastKnownFileType = text.plist.strings; name = fi; path = fi.lproj/Localizable.strings; sourceTree = "<group>"; };
		7D9BEF8A2335EC8C005DCFD6 /* fi */ = {isa = PBXFileReference; lastKnownFileType = text.plist.strings; name = fi; path = fi.lproj/InfoPlist.strings; sourceTree = "<group>"; };
		7D9BEF8D2335EC8C005DCFD6 /* fi */ = {isa = PBXFileReference; lastKnownFileType = text.plist.strings; name = fi; path = fi.lproj/Localizable.strings; sourceTree = "<group>"; };
		7D9BEF902335EC8C005DCFD6 /* fi */ = {isa = PBXFileReference; lastKnownFileType = text.plist.strings; name = fi; path = fi.lproj/Localizable.strings; sourceTree = "<group>"; };
		7D9BEF962335EC8D005DCFD6 /* fi */ = {isa = PBXFileReference; lastKnownFileType = text.plist.strings; name = fi; path = fi.lproj/Localizable.strings; sourceTree = "<group>"; };
		7D9BEF972335F667005DCFD6 /* en */ = {isa = PBXFileReference; lastKnownFileType = text.plist.strings; name = en; path = en.lproj/Localizable.strings; sourceTree = "<group>"; };
		7D9BEF98233600D6005DCFD6 /* es */ = {isa = PBXFileReference; lastKnownFileType = text.plist.strings; name = es; path = es.lproj/InfoPlist.strings; sourceTree = "<group>"; };
		7D9BEF99233600D8005DCFD6 /* sv */ = {isa = PBXFileReference; lastKnownFileType = text.plist.strings; name = sv; path = sv.lproj/InfoPlist.strings; sourceTree = "<group>"; };
		7D9BEF9A233600D9005DCFD6 /* vi */ = {isa = PBXFileReference; lastKnownFileType = text.plist.strings; name = vi; path = vi.lproj/InfoPlist.strings; sourceTree = "<group>"; };
		7D9BF13A23370E8B005DCFD6 /* ro */ = {isa = PBXFileReference; lastKnownFileType = text.plist.strings; name = ro; path = ro.lproj/Intents.strings; sourceTree = "<group>"; };
		7D9BF13B23370E8B005DCFD6 /* ro */ = {isa = PBXFileReference; lastKnownFileType = text.plist.strings; name = ro; path = ro.lproj/Main.strings; sourceTree = "<group>"; };
		7D9BF13D23370E8B005DCFD6 /* ro */ = {isa = PBXFileReference; lastKnownFileType = text.plist.strings; name = ro; path = ro.lproj/Interface.strings; sourceTree = "<group>"; };
		7D9BF13E23370E8C005DCFD6 /* ro */ = {isa = PBXFileReference; lastKnownFileType = text.plist.strings; name = ro; path = ro.lproj/Main.strings; sourceTree = "<group>"; };
		7D9BF13F23370E8C005DCFD6 /* ro */ = {isa = PBXFileReference; lastKnownFileType = text.plist.strings; name = ro; path = ro.lproj/Localizable.strings; sourceTree = "<group>"; };
		7D9BF14023370E8C005DCFD6 /* ro */ = {isa = PBXFileReference; lastKnownFileType = text.plist.strings; name = ro; path = ro.lproj/Localizable.strings; sourceTree = "<group>"; };
		7D9BF14123370E8C005DCFD6 /* ro */ = {isa = PBXFileReference; lastKnownFileType = text.plist.strings; name = ro; path = ro.lproj/InfoPlist.strings; sourceTree = "<group>"; };
		7D9BF14323370E8C005DCFD6 /* ro */ = {isa = PBXFileReference; lastKnownFileType = text.plist.strings; name = ro; path = ro.lproj/Localizable.strings; sourceTree = "<group>"; };
		7D9BF14423370E8D005DCFD6 /* ro */ = {isa = PBXFileReference; lastKnownFileType = text.plist.strings; name = ro; path = ro.lproj/Localizable.strings; sourceTree = "<group>"; };
		7D9BF14623370E8D005DCFD6 /* ro */ = {isa = PBXFileReference; lastKnownFileType = text.plist.strings; name = ro; path = ro.lproj/Localizable.strings; sourceTree = "<group>"; };
		7DD382771F8DBFC60071272B /* es */ = {isa = PBXFileReference; lastKnownFileType = text.plist.strings; name = es; path = es.lproj/Main.strings; sourceTree = "<group>"; };
		7DD382791F8DBFC60071272B /* es */ = {isa = PBXFileReference; lastKnownFileType = text.plist.strings; name = es; path = es.lproj/Interface.strings; sourceTree = "<group>"; };
		7E69CFFB2A16A77E00203CBD /* ResetLoopManager.swift */ = {isa = PBXFileReference; lastKnownFileType = sourcecode.swift; path = ResetLoopManager.swift; sourceTree = "<group>"; };
		80F864E52433BF5D0026EC26 /* fi */ = {isa = PBXFileReference; lastKnownFileType = text.plist.strings; name = fi; path = fi.lproj/InfoPlist.strings; sourceTree = "<group>"; };
		840A2F0D2C0F978E003D5E90 /* LoopKitUI.framework */ = {isa = PBXFileReference; explicitFileType = wrapper.framework; path = LoopKitUI.framework; sourceTree = BUILT_PRODUCTS_DIR; };
		8496F7302B5711C4003E672C /* ContentMargin.swift */ = {isa = PBXFileReference; lastKnownFileType = sourcecode.swift; path = ContentMargin.swift; sourceTree = "<group>"; };
		84AA81D22A4A27A3000B658B /* LoopWidgets.swift */ = {isa = PBXFileReference; lastKnownFileType = sourcecode.swift; path = LoopWidgets.swift; sourceTree = "<group>"; };
		84AA81D52A4A28AF000B658B /* WidgetBackground.swift */ = {isa = PBXFileReference; lastKnownFileType = sourcecode.swift; path = WidgetBackground.swift; sourceTree = "<group>"; };
		84AA81D72A4A2910000B658B /* StatusWidgetTimelimeEntry.swift */ = {isa = PBXFileReference; lastKnownFileType = sourcecode.swift; path = StatusWidgetTimelimeEntry.swift; sourceTree = "<group>"; };
		84AA81DA2A4A2973000B658B /* Date.swift */ = {isa = PBXFileReference; lastKnownFileType = sourcecode.swift; path = Date.swift; sourceTree = "<group>"; };
		84AA81DC2A4A2999000B658B /* StatusWidgetTimelineProvider.swift */ = {isa = PBXFileReference; lastKnownFileType = sourcecode.swift; path = StatusWidgetTimelineProvider.swift; sourceTree = "<group>"; };
		84AA81E42A4A3981000B658B /* DeeplinkManager.swift */ = {isa = PBXFileReference; lastKnownFileType = sourcecode.swift; path = DeeplinkManager.swift; sourceTree = "<group>"; };
		84AA81E62A4A4DEF000B658B /* PumpView.swift */ = {isa = PBXFileReference; lastKnownFileType = sourcecode.swift; path = PumpView.swift; sourceTree = "<group>"; };
<<<<<<< HEAD
		84D2879E2AC756C8007ED283 /* ContentMargin.swift */ = {isa = PBXFileReference; lastKnownFileType = sourcecode.swift; path = ContentMargin.swift; sourceTree = "<group>"; };
=======
		84DEB10C2C18FABA00170734 /* IOSFocusModesView.swift */ = {isa = PBXFileReference; lastKnownFileType = sourcecode.swift; path = IOSFocusModesView.swift; sourceTree = "<group>"; };
		84EC162D2C9115CA00D220C5 /* DIYLoopUnitTestPlan.xctestplan */ = {isa = PBXFileReference; lastKnownFileType = text; path = DIYLoopUnitTestPlan.xctestplan; sourceTree = "<group>"; };
>>>>>>> 63c11b47
		891B508424342BE1005DA578 /* CarbAndBolusFlowViewModel.swift */ = {isa = PBXFileReference; lastKnownFileType = sourcecode.swift; path = CarbAndBolusFlowViewModel.swift; sourceTree = "<group>"; };
		892A5D29222EF60A008961AB /* MockKit.framework */ = {isa = PBXFileReference; explicitFileType = wrapper.framework; name = MockKit.framework; path = Carthage/Build/iOS/MockKit.framework; sourceTree = SOURCE_ROOT; };
		892A5D2B222EF60A008961AB /* MockKitUI.framework */ = {isa = PBXFileReference; explicitFileType = wrapper.framework; name = MockKitUI.framework; path = Carthage/Build/iOS/MockKitUI.framework; sourceTree = SOURCE_ROOT; };
		892A5D58222F0A27008961AB /* Debug.swift */ = {isa = PBXFileReference; lastKnownFileType = sourcecode.swift; path = Debug.swift; sourceTree = "<group>"; };
		892A5D5A222F0D7C008961AB /* LoopTestingKit.framework */ = {isa = PBXFileReference; explicitFileType = wrapper.framework; name = LoopTestingKit.framework; path = Carthage/Build/iOS/LoopTestingKit.framework; sourceTree = SOURCE_ROOT; };
		892A5D682230C41D008961AB /* RangeReplaceableCollection.swift */ = {isa = PBXFileReference; lastKnownFileType = sourcecode.swift; path = RangeReplaceableCollection.swift; sourceTree = "<group>"; };
		892FB4CC22040104005293EC /* OverridePresetRow.swift */ = {isa = PBXFileReference; lastKnownFileType = sourcecode.swift; path = OverridePresetRow.swift; sourceTree = "<group>"; };
		892FB4CE220402C0005293EC /* OverrideSelectionController.swift */ = {isa = PBXFileReference; lastKnownFileType = sourcecode.swift; path = OverrideSelectionController.swift; sourceTree = "<group>"; };
		894F6DD2243BCBDB00CCE676 /* Environment+SizeClass.swift */ = {isa = PBXFileReference; lastKnownFileType = sourcecode.swift; path = "Environment+SizeClass.swift"; sourceTree = "<group>"; };
		894F6DD6243C047300CCE676 /* View+Position.swift */ = {isa = PBXFileReference; lastKnownFileType = sourcecode.swift; name = "View+Position.swift"; path = "WatchApp Extension/Views/View+Position.swift"; sourceTree = SOURCE_ROOT; };
		894F6DD8243C060600CCE676 /* ScalablePositionedText.swift */ = {isa = PBXFileReference; lastKnownFileType = sourcecode.swift; path = ScalablePositionedText.swift; sourceTree = "<group>"; };
		894F6DDA243C07CF00CCE676 /* GramLabel.swift */ = {isa = PBXFileReference; lastKnownFileType = sourcecode.swift; path = GramLabel.swift; sourceTree = "<group>"; };
		894F6DDC243C0A2300CCE676 /* CarbAmountLabel.swift */ = {isa = PBXFileReference; lastKnownFileType = sourcecode.swift; path = CarbAmountLabel.swift; sourceTree = "<group>"; };
		895788A5242E69A1002CB114 /* AbsorptionTimeSelection.swift */ = {isa = PBXFileReference; fileEncoding = 4; lastKnownFileType = sourcecode.swift; path = AbsorptionTimeSelection.swift; sourceTree = "<group>"; };
		895788A6242E69A1002CB114 /* CarbAndBolusFlow.swift */ = {isa = PBXFileReference; fileEncoding = 4; lastKnownFileType = sourcecode.swift; path = CarbAndBolusFlow.swift; sourceTree = "<group>"; };
		895788A7242E69A1002CB114 /* BolusInput.swift */ = {isa = PBXFileReference; fileEncoding = 4; lastKnownFileType = sourcecode.swift; path = BolusInput.swift; sourceTree = "<group>"; };
		895788A9242E69A1002CB114 /* Color.swift */ = {isa = PBXFileReference; fileEncoding = 4; lastKnownFileType = sourcecode.swift; path = Color.swift; sourceTree = "<group>"; };
		895788AA242E69A1002CB114 /* CircularAccessoryButtonStyle.swift */ = {isa = PBXFileReference; fileEncoding = 4; lastKnownFileType = sourcecode.swift; path = CircularAccessoryButtonStyle.swift; sourceTree = "<group>"; };
		895788AB242E69A2002CB114 /* ActionButton.swift */ = {isa = PBXFileReference; fileEncoding = 4; lastKnownFileType = sourcecode.swift; path = ActionButton.swift; sourceTree = "<group>"; };
		895FE0942201234000FCF18A /* OverrideSelectionViewController.swift */ = {isa = PBXFileReference; fileEncoding = 4; lastKnownFileType = sourcecode.swift; path = OverrideSelectionViewController.swift; sourceTree = "<group>"; };
		8968B1112408B3520074BB48 /* UIFont.swift */ = {isa = PBXFileReference; lastKnownFileType = sourcecode.swift; path = UIFont.swift; sourceTree = "<group>"; };
		897A5A9524C2175B00C4E71D /* BolusEntryView.swift */ = {isa = PBXFileReference; lastKnownFileType = sourcecode.swift; path = BolusEntryView.swift; sourceTree = "<group>"; };
		897A5A9824C22DE800C4E71D /* BolusEntryViewModel.swift */ = {isa = PBXFileReference; lastKnownFileType = sourcecode.swift; path = BolusEntryViewModel.swift; sourceTree = "<group>"; };
		898ECA5E218ABD17001E9D35 /* GlucoseChartScaler.swift */ = {isa = PBXFileReference; fileEncoding = 4; lastKnownFileType = sourcecode.swift; path = GlucoseChartScaler.swift; sourceTree = "<group>"; };
		898ECA5F218ABD17001E9D35 /* GlucoseChartData.swift */ = {isa = PBXFileReference; fileEncoding = 4; lastKnownFileType = sourcecode.swift; path = GlucoseChartData.swift; sourceTree = "<group>"; };
		898ECA62218ABD21001E9D35 /* ComplicationChartManager.swift */ = {isa = PBXFileReference; fileEncoding = 4; lastKnownFileType = sourcecode.swift; path = ComplicationChartManager.swift; sourceTree = "<group>"; };
		898ECA64218ABD9A001E9D35 /* CGRect.swift */ = {isa = PBXFileReference; fileEncoding = 4; lastKnownFileType = sourcecode.swift; path = CGRect.swift; sourceTree = "<group>"; };
		898ECA66218ABDA8001E9D35 /* WatchApp Extension-Bridging-Header.h */ = {isa = PBXFileReference; lastKnownFileType = sourcecode.c.h; path = "WatchApp Extension-Bridging-Header.h"; sourceTree = "<group>"; };
		898ECA67218ABDA8001E9D35 /* CLKTextProvider+Compound.m */ = {isa = PBXFileReference; fileEncoding = 4; lastKnownFileType = sourcecode.c.objc; path = "CLKTextProvider+Compound.m"; sourceTree = "<group>"; };
		898ECA68218ABDA9001E9D35 /* CLKTextProvider+Compound.h */ = {isa = PBXFileReference; fileEncoding = 4; lastKnownFileType = sourcecode.c.h; path = "CLKTextProvider+Compound.h"; sourceTree = "<group>"; };
		899433B723FE129700FA4BEA /* OverrideBadgeView.swift */ = {isa = PBXFileReference; lastKnownFileType = sourcecode.swift; path = OverrideBadgeView.swift; sourceTree = "<group>"; };
		89A1B66D24ABFDF800117AC2 /* SupportedBolusVolumesUserInfo.swift */ = {isa = PBXFileReference; lastKnownFileType = sourcecode.swift; path = SupportedBolusVolumesUserInfo.swift; sourceTree = "<group>"; };
		89A605E224327DFE009C1096 /* CarbAmountInput.swift */ = {isa = PBXFileReference; lastKnownFileType = sourcecode.swift; path = CarbAmountInput.swift; sourceTree = "<group>"; };
		89A605E424327F45009C1096 /* DoseVolumeInput.swift */ = {isa = PBXFileReference; lastKnownFileType = sourcecode.swift; path = DoseVolumeInput.swift; sourceTree = "<group>"; };
		89A605E62432860C009C1096 /* PeriodicPublisher.swift */ = {isa = PBXFileReference; lastKnownFileType = sourcecode.swift; path = PeriodicPublisher.swift; sourceTree = "<group>"; };
		89A605E824328862009C1096 /* Checkmark.swift */ = {isa = PBXFileReference; lastKnownFileType = sourcecode.swift; path = Checkmark.swift; sourceTree = "<group>"; };
		89A605EA243288E4009C1096 /* TopDownTriangle.swift */ = {isa = PBXFileReference; lastKnownFileType = sourcecode.swift; path = TopDownTriangle.swift; sourceTree = "<group>"; };
		89A605EC24328972009C1096 /* BolusArrow.swift */ = {isa = PBXFileReference; lastKnownFileType = sourcecode.swift; path = BolusArrow.swift; sourceTree = "<group>"; };
		89A605EE2432925D009C1096 /* CompletionCheckmark.swift */ = {isa = PBXFileReference; lastKnownFileType = sourcecode.swift; path = CompletionCheckmark.swift; sourceTree = "<group>"; };
		89A605F02432BD18009C1096 /* BolusConfirmationVisual.swift */ = {isa = PBXFileReference; lastKnownFileType = sourcecode.swift; path = BolusConfirmationVisual.swift; sourceTree = "<group>"; };
		89ADE13A226BFA0F0067222B /* TestingScenariosManager.swift */ = {isa = PBXFileReference; lastKnownFileType = sourcecode.swift; path = TestingScenariosManager.swift; sourceTree = "<group>"; };
		89CA2B2F226C0161004D9350 /* DirectoryObserver.swift */ = {isa = PBXFileReference; lastKnownFileType = sourcecode.swift; path = DirectoryObserver.swift; sourceTree = "<group>"; };
		89CA2B31226C18B8004D9350 /* TestingScenariosTableViewController.swift */ = {isa = PBXFileReference; lastKnownFileType = sourcecode.swift; path = TestingScenariosTableViewController.swift; sourceTree = "<group>"; };
		89CAB36224C8FE95009EE3CE /* PredictedGlucoseChartView.swift */ = {isa = PBXFileReference; lastKnownFileType = sourcecode.swift; path = PredictedGlucoseChartView.swift; sourceTree = "<group>"; };
		89D1503D24B506EB00EDE253 /* Dictionary.swift */ = {isa = PBXFileReference; lastKnownFileType = sourcecode.swift; path = Dictionary.swift; sourceTree = "<group>"; };
		89D6953D23B6DF8A002B3066 /* PotentialCarbEntryTableViewCell.swift */ = {isa = PBXFileReference; lastKnownFileType = sourcecode.swift; path = PotentialCarbEntryTableViewCell.swift; sourceTree = "<group>"; };
		89E08FC1242E73DC000D719B /* CarbAmountPositionKey.swift */ = {isa = PBXFileReference; lastKnownFileType = sourcecode.swift; path = CarbAmountPositionKey.swift; sourceTree = "<group>"; };
		89E08FC3242E73F0000D719B /* GramLabelPositionKey.swift */ = {isa = PBXFileReference; lastKnownFileType = sourcecode.swift; path = GramLabelPositionKey.swift; sourceTree = "<group>"; };
		89E08FC5242E7506000D719B /* CarbAndDateInput.swift */ = {isa = PBXFileReference; lastKnownFileType = sourcecode.swift; path = CarbAndDateInput.swift; sourceTree = "<group>"; };
		89E08FC7242E76E9000D719B /* AnyTransition.swift */ = {isa = PBXFileReference; lastKnownFileType = sourcecode.swift; path = AnyTransition.swift; sourceTree = "<group>"; };
		89E08FC9242E7714000D719B /* UIFont.swift */ = {isa = PBXFileReference; lastKnownFileType = sourcecode.swift; path = UIFont.swift; sourceTree = "<group>"; };
		89E08FCF242E8B2B000D719B /* BolusConfirmationView.swift */ = {isa = PBXFileReference; lastKnownFileType = sourcecode.swift; path = BolusConfirmationView.swift; sourceTree = "<group>"; };
		89E267FB2292456700A3F2AF /* FeatureFlags.swift */ = {isa = PBXFileReference; lastKnownFileType = sourcecode.swift; path = FeatureFlags.swift; sourceTree = "<group>"; };
		89E267FE229267DF00A3F2AF /* Optional.swift */ = {isa = PBXFileReference; lastKnownFileType = sourcecode.swift; path = Optional.swift; sourceTree = "<group>"; };
		89F9118E24352F1600ECCAF3 /* DigitalCrownRotation.swift */ = {isa = PBXFileReference; lastKnownFileType = sourcecode.swift; path = DigitalCrownRotation.swift; sourceTree = "<group>"; };
		89F9119124358E2B00ECCAF3 /* CarbEntryInputMode.swift */ = {isa = PBXFileReference; lastKnownFileType = sourcecode.swift; path = CarbEntryInputMode.swift; sourceTree = "<group>"; };
		89F9119324358E4500ECCAF3 /* CarbAbsorptionTime.swift */ = {isa = PBXFileReference; lastKnownFileType = sourcecode.swift; path = CarbAbsorptionTime.swift; sourceTree = "<group>"; };
		89F9119524358E6900ECCAF3 /* BolusPickerValues.swift */ = {isa = PBXFileReference; lastKnownFileType = sourcecode.swift; path = BolusPickerValues.swift; sourceTree = "<group>"; };
		89FE21AC24AC57E30033F501 /* Collection.swift */ = {isa = PBXFileReference; lastKnownFileType = sourcecode.swift; path = Collection.swift; sourceTree = "<group>"; };
		A900531A28D60862000BC15B /* Loop.shortcut */ = {isa = PBXFileReference; lastKnownFileType = file; path = Loop.shortcut; sourceTree = "<group>"; };
		A900531B28D608CA000BC15B /* Cancel Override.shortcut */ = {isa = PBXFileReference; lastKnownFileType = file; path = "Cancel Override.shortcut"; sourceTree = "<group>"; };
		A900531C28D6090D000BC15B /* Loop Remote Overrides.shortcut */ = {isa = PBXFileReference; lastKnownFileType = file; path = "Loop Remote Overrides.shortcut"; sourceTree = "<group>"; };
		A91D2A3E26CF0FF80023B075 /* IconTitleSubtitleTableViewCell.swift */ = {isa = PBXFileReference; lastKnownFileType = sourcecode.swift; path = IconTitleSubtitleTableViewCell.swift; sourceTree = "<group>"; };
		A91E4C2024F867A700BE9213 /* StoredAlertTests.swift */ = {isa = PBXFileReference; lastKnownFileType = sourcecode.swift; path = StoredAlertTests.swift; sourceTree = "<group>"; };
		A91E4C2224F86F1000BE9213 /* CriticalEventLogExportManagerTests.swift */ = {isa = PBXFileReference; lastKnownFileType = sourcecode.swift; path = CriticalEventLogExportManagerTests.swift; sourceTree = "<group>"; };
		A9347F2E24E7508A00C99C34 /* WatchHistoricalCarbs.swift */ = {isa = PBXFileReference; lastKnownFileType = sourcecode.swift; path = WatchHistoricalCarbs.swift; sourceTree = "<group>"; };
		A9347F3024E7521800C99C34 /* CarbBackfillRequestUserInfo.swift */ = {isa = PBXFileReference; lastKnownFileType = sourcecode.swift; path = CarbBackfillRequestUserInfo.swift; sourceTree = "<group>"; };
		A951C5FF23E8AB51003E26DC /* Version.xcconfig */ = {isa = PBXFileReference; lastKnownFileType = text.xcconfig; path = Version.xcconfig; sourceTree = "<group>"; };
		A963B279252CEBAE0062AA12 /* SetBolusUserInfoTests.swift */ = {isa = PBXFileReference; lastKnownFileType = sourcecode.swift; path = SetBolusUserInfoTests.swift; sourceTree = "<group>"; };
		A966152423EA5A25005D8B29 /* DefaultAssets.xcassets */ = {isa = PBXFileReference; lastKnownFileType = folder.assetcatalog; path = DefaultAssets.xcassets; sourceTree = "<group>"; };
		A966152523EA5A25005D8B29 /* DerivedAssets.xcassets */ = {isa = PBXFileReference; lastKnownFileType = folder.assetcatalog; path = DerivedAssets.xcassets; sourceTree = "<group>"; };
		A966152823EA5A37005D8B29 /* DefaultAssets.xcassets */ = {isa = PBXFileReference; lastKnownFileType = folder.assetcatalog; path = DefaultAssets.xcassets; sourceTree = "<group>"; };
		A966152923EA5A37005D8B29 /* DerivedAssets.xcassets */ = {isa = PBXFileReference; lastKnownFileType = folder.assetcatalog; path = DerivedAssets.xcassets; sourceTree = "<group>"; };
		A967D94B24F99B9300CDDF8A /* OutputStream.swift */ = {isa = PBXFileReference; lastKnownFileType = sourcecode.swift; path = OutputStream.swift; sourceTree = "<group>"; };
		A96DAC232838325900D94E38 /* DiagnosticLog.swift */ = {isa = PBXFileReference; fileEncoding = 4; lastKnownFileType = sourcecode.swift; path = DiagnosticLog.swift; sourceTree = "<group>"; };
		A96DAC292838EF8A00D94E38 /* DiagnosticLogTests.swift */ = {isa = PBXFileReference; fileEncoding = 4; lastKnownFileType = sourcecode.swift; path = DiagnosticLogTests.swift; sourceTree = "<group>"; };
		A96DAC2B2838F31200D94E38 /* SharedLogging.swift */ = {isa = PBXFileReference; lastKnownFileType = sourcecode.swift; path = SharedLogging.swift; sourceTree = "<group>"; };
		A977A2F324ACFECF0059C207 /* CriticalEventLogExportManager.swift */ = {isa = PBXFileReference; lastKnownFileType = sourcecode.swift; path = CriticalEventLogExportManager.swift; sourceTree = "<group>"; };
		A97F250725E056D500F0EE19 /* OnboardingManager.swift */ = {isa = PBXFileReference; lastKnownFileType = sourcecode.swift; path = OnboardingManager.swift; sourceTree = "<group>"; };
		A98556842493F901000FD662 /* AlertStore+SimulatedCoreData.swift */ = {isa = PBXFileReference; lastKnownFileType = sourcecode.swift; path = "AlertStore+SimulatedCoreData.swift"; sourceTree = "<group>"; };
		A987CD4824A58A0100439ADC /* ZipArchive.swift */ = {isa = PBXFileReference; lastKnownFileType = sourcecode.swift; path = ZipArchive.swift; sourceTree = "<group>"; };
		A999D40524663D18004C89D4 /* PumpManagerError.swift */ = {isa = PBXFileReference; lastKnownFileType = sourcecode.swift; path = PumpManagerError.swift; sourceTree = "<group>"; };
		A9A056B224B93C62007CF06D /* CriticalEventLogExportView.swift */ = {isa = PBXFileReference; lastKnownFileType = sourcecode.swift; path = CriticalEventLogExportView.swift; sourceTree = "<group>"; };
		A9A056B424B94123007CF06D /* CriticalEventLogExportViewModel.swift */ = {isa = PBXFileReference; lastKnownFileType = sourcecode.swift; path = CriticalEventLogExportViewModel.swift; sourceTree = "<group>"; };
		A9B607AF247F000F00792BE4 /* UserNotifications+Loop.swift */ = {isa = PBXFileReference; lastKnownFileType = sourcecode.swift; path = "UserNotifications+Loop.swift"; sourceTree = "<group>"; };
		A9B996EF27235191002DC09C /* LoopWarning.swift */ = {isa = PBXFileReference; lastKnownFileType = sourcecode.swift; path = LoopWarning.swift; sourceTree = "<group>"; };
		A9B996F127238705002DC09C /* DosingDecisionStore.swift */ = {isa = PBXFileReference; lastKnownFileType = sourcecode.swift; path = DosingDecisionStore.swift; sourceTree = "<group>"; };
		A9BD28E6272226B40071DF15 /* TestLocalizedError.swift */ = {isa = PBXFileReference; lastKnownFileType = sourcecode.swift; path = TestLocalizedError.swift; sourceTree = "<group>"; };
		A9C1719625366F780053BCBD /* WatchHistoricalGlucoseTest.swift */ = {isa = PBXFileReference; lastKnownFileType = sourcecode.swift; path = WatchHistoricalGlucoseTest.swift; sourceTree = "<group>"; };
		A9C62D832331700D00535612 /* DiagnosticLog+Subsystem.swift */ = {isa = PBXFileReference; fileEncoding = 4; lastKnownFileType = sourcecode.swift; path = "DiagnosticLog+Subsystem.swift"; sourceTree = "<group>"; };
		A9C62D852331703000535612 /* Service.swift */ = {isa = PBXFileReference; fileEncoding = 4; lastKnownFileType = sourcecode.swift; path = Service.swift; sourceTree = "<group>"; };
		A9C62D862331703000535612 /* LoggingServicesManager.swift */ = {isa = PBXFileReference; fileEncoding = 4; lastKnownFileType = sourcecode.swift; path = LoggingServicesManager.swift; sourceTree = "<group>"; };
		A9C62D872331703000535612 /* ServicesManager.swift */ = {isa = PBXFileReference; fileEncoding = 4; lastKnownFileType = sourcecode.swift; path = ServicesManager.swift; sourceTree = "<group>"; };
		A9C62D8D2331708700535612 /* AuthenticationTableViewCell+NibLoadable.swift */ = {isa = PBXFileReference; fileEncoding = 4; lastKnownFileType = sourcecode.swift; path = "AuthenticationTableViewCell+NibLoadable.swift"; sourceTree = "<group>"; };
		A9CBE457248AB564008E7BA2 /* DoseStore+SimulatedCoreData.swift */ = {isa = PBXFileReference; lastKnownFileType = sourcecode.swift; path = "DoseStore+SimulatedCoreData.swift"; sourceTree = "<group>"; };
		A9CBE459248ACBE1008E7BA2 /* DosingDecisionStore+SimulatedCoreData.swift */ = {isa = PBXFileReference; lastKnownFileType = sourcecode.swift; path = "DosingDecisionStore+SimulatedCoreData.swift"; sourceTree = "<group>"; };
		A9CBE45B248ACC03008E7BA2 /* SettingsStore+SimulatedCoreData.swift */ = {isa = PBXFileReference; lastKnownFileType = sourcecode.swift; path = "SettingsStore+SimulatedCoreData.swift"; sourceTree = "<group>"; };
		A9D5C5B525DC6C6A00534873 /* LoopAppManager.swift */ = {isa = PBXFileReference; lastKnownFileType = sourcecode.swift; path = LoopAppManager.swift; sourceTree = "<group>"; };
		A9DAE7CF2332D77F006AE942 /* LoopTests.swift */ = {isa = PBXFileReference; fileEncoding = 4; lastKnownFileType = sourcecode.swift; path = LoopTests.swift; sourceTree = "<group>"; };
		A9DCF2D525B0F3C500C89088 /* LoopUIColorPalette+Default.swift */ = {isa = PBXFileReference; lastKnownFileType = sourcecode.swift; path = "LoopUIColorPalette+Default.swift"; sourceTree = "<group>"; };
		A9DF02CA24F72B9E00B7C988 /* CriticalEventLogTests.swift */ = {isa = PBXFileReference; lastKnownFileType = sourcecode.swift; path = CriticalEventLogTests.swift; sourceTree = "<group>"; };
		A9DFAFB224F0415E00950D1E /* CarbBackfillRequestUserInfoTests.swift */ = {isa = PBXFileReference; lastKnownFileType = sourcecode.swift; path = CarbBackfillRequestUserInfoTests.swift; sourceTree = "<group>"; };
		A9DFAFB424F048A000950D1E /* WatchHistoricalCarbsTests.swift */ = {isa = PBXFileReference; lastKnownFileType = sourcecode.swift; path = WatchHistoricalCarbsTests.swift; sourceTree = "<group>"; };
		A9F5F1F4251050EC00E7C8A4 /* ZipArchiveTests.swift */ = {isa = PBXFileReference; lastKnownFileType = sourcecode.swift; path = ZipArchiveTests.swift; sourceTree = "<group>"; };
		A9F66FC2247F451500096EA7 /* UIDevice+Loop.swift */ = {isa = PBXFileReference; lastKnownFileType = sourcecode.swift; path = "UIDevice+Loop.swift"; sourceTree = "<group>"; };
		A9F703722489BC8500C98AD8 /* CarbStore+SimulatedCoreData.swift */ = {isa = PBXFileReference; lastKnownFileType = sourcecode.swift; path = "CarbStore+SimulatedCoreData.swift"; sourceTree = "<group>"; };
		A9F703742489C9A000C98AD8 /* GlucoseStore+SimulatedCoreData.swift */ = {isa = PBXFileReference; lastKnownFileType = sourcecode.swift; path = "GlucoseStore+SimulatedCoreData.swift"; sourceTree = "<group>"; };
		A9F703762489D8AA00C98AD8 /* PersistentDeviceLog+SimulatedCoreData.swift */ = {isa = PBXFileReference; lastKnownFileType = sourcecode.swift; path = "PersistentDeviceLog+SimulatedCoreData.swift"; sourceTree = "<group>"; };
		A9FB75F0252BE320004C7D3F /* BolusDosingDecision.swift */ = {isa = PBXFileReference; lastKnownFileType = sourcecode.swift; path = BolusDosingDecision.swift; sourceTree = "<group>"; };
		B4001CED28CBBC82002FB414 /* AlertManagementView.swift */ = {isa = PBXFileReference; lastKnownFileType = sourcecode.swift; path = AlertManagementView.swift; sourceTree = "<group>"; };
		B40D07C6251A89D500C1C6D7 /* GlucoseDisplay.swift */ = {isa = PBXFileReference; lastKnownFileType = sourcecode.swift; path = GlucoseDisplay.swift; sourceTree = "<group>"; };
		B42C951324A3C76000857C73 /* CGMStatusHUDViewModel.swift */ = {isa = PBXFileReference; fileEncoding = 4; lastKnownFileType = sourcecode.swift; path = CGMStatusHUDViewModel.swift; sourceTree = "<group>"; };
		B42D124228D371C400E43D22 /* AlertMuter.swift */ = {isa = PBXFileReference; fileEncoding = 4; lastKnownFileType = sourcecode.swift; path = AlertMuter.swift; sourceTree = "<group>"; };
		B43CF07D29434EC4008A520B /* HowMuteAlertWorkView.swift */ = {isa = PBXFileReference; lastKnownFileType = sourcecode.swift; path = HowMuteAlertWorkView.swift; sourceTree = "<group>"; };
		B43DA44024D9C12100CAFF4E /* DismissibleHostingController.swift */ = {isa = PBXFileReference; lastKnownFileType = sourcecode.swift; path = DismissibleHostingController.swift; sourceTree = "<group>"; };
		B455C7322BD14E25002B847E /* Comparable.swift */ = {isa = PBXFileReference; lastKnownFileType = sourcecode.swift; path = Comparable.swift; sourceTree = "<group>"; };
		B470F5832AB22B5100049695 /* StatefulPluggable.swift */ = {isa = PBXFileReference; lastKnownFileType = sourcecode.swift; path = StatefulPluggable.swift; sourceTree = "<group>"; };
		B48B0BAB24900093009A48DE /* PumpStatusHUDView.swift */ = {isa = PBXFileReference; lastKnownFileType = sourcecode.swift; path = PumpStatusHUDView.swift; sourceTree = "<group>"; };
		B490A03C24D04F9400F509FA /* Color.swift */ = {isa = PBXFileReference; lastKnownFileType = sourcecode.swift; path = Color.swift; sourceTree = "<group>"; };
		B490A03E24D0550F00F509FA /* GlucoseRangeCategory.swift */ = {isa = PBXFileReference; lastKnownFileType = sourcecode.swift; path = GlucoseRangeCategory.swift; sourceTree = "<group>"; };
		B490A04024D0559D00F509FA /* DeviceLifecycleProgressState.swift */ = {isa = PBXFileReference; lastKnownFileType = sourcecode.swift; path = DeviceLifecycleProgressState.swift; sourceTree = "<group>"; };
		B490A04224D055D900F509FA /* DeviceStatusHighlight.swift */ = {isa = PBXFileReference; lastKnownFileType = sourcecode.swift; path = DeviceStatusHighlight.swift; sourceTree = "<group>"; };
		B4BC56372518DEA900373647 /* CGMStatusHUDViewModelTests.swift */ = {isa = PBXFileReference; lastKnownFileType = sourcecode.swift; path = CGMStatusHUDViewModelTests.swift; sourceTree = "<group>"; };
		B4C9859325D5A3BB009FD9CA /* StatusBadgeHUDView.swift */ = {isa = PBXFileReference; lastKnownFileType = sourcecode.swift; path = StatusBadgeHUDView.swift; sourceTree = "<group>"; };
		B4D4534028E5CA7900F1A8D9 /* AlertMuterTests.swift */ = {isa = PBXFileReference; lastKnownFileType = sourcecode.swift; path = AlertMuterTests.swift; sourceTree = "<group>"; };
		B4D620D324D9EDB900043B3C /* GuidanceColors.swift */ = {isa = PBXFileReference; lastKnownFileType = sourcecode.swift; path = GuidanceColors.swift; sourceTree = "<group>"; };
		B4D904402AA8989100CBD826 /* StatefulPluginManager.swift */ = {isa = PBXFileReference; lastKnownFileType = sourcecode.swift; path = StatefulPluginManager.swift; sourceTree = "<group>"; };
		B4E2022F2661063E009421B5 /* AutomaticDosingStatus.swift */ = {isa = PBXFileReference; lastKnownFileType = sourcecode.swift; path = AutomaticDosingStatus.swift; sourceTree = "<group>"; };
		B4E96D4A248A6B6E002DABAD /* DeviceStatusHUDView.swift */ = {isa = PBXFileReference; lastKnownFileType = sourcecode.swift; path = DeviceStatusHUDView.swift; sourceTree = "<group>"; };
		B4E96D4E248A6E20002DABAD /* CGMStatusHUDView.swift */ = {isa = PBXFileReference; lastKnownFileType = sourcecode.swift; path = CGMStatusHUDView.swift; sourceTree = "<group>"; };
		B4E96D52248A7386002DABAD /* GlucoseValueHUDView.swift */ = {isa = PBXFileReference; lastKnownFileType = sourcecode.swift; path = GlucoseValueHUDView.swift; sourceTree = "<group>"; };
		B4E96D54248A7509002DABAD /* GlucoseTrendHUDView.swift */ = {isa = PBXFileReference; lastKnownFileType = sourcecode.swift; path = GlucoseTrendHUDView.swift; sourceTree = "<group>"; };
		B4E96D56248A7B0F002DABAD /* StatusHighlightHUDView.swift */ = {isa = PBXFileReference; lastKnownFileType = sourcecode.swift; path = StatusHighlightHUDView.swift; sourceTree = "<group>"; };
		B4E96D58248A7F9A002DABAD /* StatusHighlightHUDView.xib */ = {isa = PBXFileReference; lastKnownFileType = file.xib; path = StatusHighlightHUDView.xib; sourceTree = "<group>"; };
		B4E96D5A248A8229002DABAD /* StatusBarHUDView.swift */ = {isa = PBXFileReference; lastKnownFileType = sourcecode.swift; path = StatusBarHUDView.swift; sourceTree = "<group>"; };
		B4E96D5C248A82A2002DABAD /* StatusBarHUDView.xib */ = {isa = PBXFileReference; lastKnownFileType = file.xib; path = StatusBarHUDView.xib; sourceTree = "<group>"; };
		B4F3D25024AF890C0095CE44 /* BluetoothStateManager.swift */ = {isa = PBXFileReference; lastKnownFileType = sourcecode.swift; path = BluetoothStateManager.swift; sourceTree = "<group>"; };
		B4FEEF7C24B8A71F00A8DF9B /* DeviceDataManager+DeviceStatus.swift */ = {isa = PBXFileReference; lastKnownFileType = sourcecode.swift; path = "DeviceDataManager+DeviceStatus.swift"; sourceTree = "<group>"; };
		C1004DEF2981F5B700B8CF94 /* da */ = {isa = PBXFileReference; lastKnownFileType = text.plist.strings; name = da; path = da.lproj/InfoPlist.strings; sourceTree = "<group>"; };
		C1004DF12981F5B700B8CF94 /* da */ = {isa = PBXFileReference; lastKnownFileType = text.plist.strings; name = da; path = da.lproj/InfoPlist.strings; sourceTree = "<group>"; };
		C1004DF42981F5B700B8CF94 /* da */ = {isa = PBXFileReference; lastKnownFileType = text.plist.strings; name = da; path = da.lproj/Localizable.strings; sourceTree = "<group>"; };
		C1004DF92981F5B700B8CF94 /* da */ = {isa = PBXFileReference; lastKnownFileType = text.plist.strings; name = da; path = da.lproj/Localizable.strings; sourceTree = "<group>"; };
		C1004DFA2981F5B700B8CF94 /* da */ = {isa = PBXFileReference; lastKnownFileType = text.plist.strings; name = da; path = da.lproj/InfoPlist.strings; sourceTree = "<group>"; };
		C1004DFB2981F5B700B8CF94 /* da */ = {isa = PBXFileReference; lastKnownFileType = text.plist.strings; name = da; path = da.lproj/InfoPlist.strings; sourceTree = "<group>"; };
		C1004DFC2981F5B700B8CF94 /* da */ = {isa = PBXFileReference; lastKnownFileType = text.plist.strings; name = da; path = da.lproj/InfoPlist.strings; sourceTree = "<group>"; };
		C1004DFD2981F67A00B8CF94 /* sv */ = {isa = PBXFileReference; lastKnownFileType = text.plist.strings; name = sv; path = sv.lproj/InfoPlist.strings; sourceTree = "<group>"; };
		C1004DFE2981F67A00B8CF94 /* sv */ = {isa = PBXFileReference; lastKnownFileType = text.plist.strings; name = sv; path = sv.lproj/InfoPlist.strings; sourceTree = "<group>"; };
		C1004DFF2981F67A00B8CF94 /* sv */ = {isa = PBXFileReference; lastKnownFileType = text.plist.strings; name = sv; path = sv.lproj/Localizable.strings; sourceTree = "<group>"; };
		C1004E012981F67A00B8CF94 /* sv */ = {isa = PBXFileReference; lastKnownFileType = text.plist.strings; name = sv; path = sv.lproj/Localizable.strings; sourceTree = "<group>"; };
		C1004E022981F67A00B8CF94 /* sv */ = {isa = PBXFileReference; lastKnownFileType = text.plist.strings; name = sv; path = sv.lproj/InfoPlist.strings; sourceTree = "<group>"; };
		C1004E032981F67A00B8CF94 /* sv */ = {isa = PBXFileReference; lastKnownFileType = text.plist.strings; name = sv; path = sv.lproj/InfoPlist.strings; sourceTree = "<group>"; };
		C1004E042981F67A00B8CF94 /* sv */ = {isa = PBXFileReference; lastKnownFileType = text.plist.strings; name = sv; path = sv.lproj/InfoPlist.strings; sourceTree = "<group>"; };
		C1004E052981F6A100B8CF94 /* ro */ = {isa = PBXFileReference; lastKnownFileType = text.plist.strings; name = ro; path = ro.lproj/InfoPlist.strings; sourceTree = "<group>"; };
		C1004E062981F6A100B8CF94 /* ro */ = {isa = PBXFileReference; lastKnownFileType = text.plist.strings; name = ro; path = ro.lproj/InfoPlist.strings; sourceTree = "<group>"; };
		C1004E072981F6A100B8CF94 /* ro */ = {isa = PBXFileReference; lastKnownFileType = text.plist.strings; name = ro; path = ro.lproj/Localizable.strings; sourceTree = "<group>"; };
		C1004E092981F6A100B8CF94 /* ro */ = {isa = PBXFileReference; lastKnownFileType = text.plist.strings; name = ro; path = ro.lproj/Localizable.strings; sourceTree = "<group>"; };
		C1004E0A2981F6A100B8CF94 /* ro */ = {isa = PBXFileReference; lastKnownFileType = text.plist.strings; name = ro; path = ro.lproj/InfoPlist.strings; sourceTree = "<group>"; };
		C1004E0B2981F6A100B8CF94 /* ro */ = {isa = PBXFileReference; lastKnownFileType = text.plist.strings; name = ro; path = ro.lproj/InfoPlist.strings; sourceTree = "<group>"; };
		C1004E0C2981F6A100B8CF94 /* ro */ = {isa = PBXFileReference; lastKnownFileType = text.plist.strings; name = ro; path = ro.lproj/InfoPlist.strings; sourceTree = "<group>"; };
		C1004E0D2981F6E200B8CF94 /* nl */ = {isa = PBXFileReference; lastKnownFileType = text.plist.strings; name = nl; path = nl.lproj/InfoPlist.strings; sourceTree = "<group>"; };
		C1004E0E2981F6E200B8CF94 /* nl */ = {isa = PBXFileReference; lastKnownFileType = text.plist.strings; name = nl; path = nl.lproj/InfoPlist.strings; sourceTree = "<group>"; };
		C1004E0F2981F6E200B8CF94 /* nl */ = {isa = PBXFileReference; lastKnownFileType = text.plist.strings; name = nl; path = nl.lproj/Localizable.strings; sourceTree = "<group>"; };
		C1004E112981F6E200B8CF94 /* nl */ = {isa = PBXFileReference; lastKnownFileType = text.plist.strings; name = nl; path = nl.lproj/Localizable.strings; sourceTree = "<group>"; };
		C1004E122981F6E200B8CF94 /* nl */ = {isa = PBXFileReference; lastKnownFileType = text.plist.strings; name = nl; path = nl.lproj/InfoPlist.strings; sourceTree = "<group>"; };
		C1004E132981F6E200B8CF94 /* nl */ = {isa = PBXFileReference; lastKnownFileType = text.plist.strings; name = nl; path = nl.lproj/InfoPlist.strings; sourceTree = "<group>"; };
		C1004E142981F6E200B8CF94 /* nl */ = {isa = PBXFileReference; lastKnownFileType = text.plist.strings; name = nl; path = nl.lproj/InfoPlist.strings; sourceTree = "<group>"; };
		C1004E152981F6F500B8CF94 /* nb */ = {isa = PBXFileReference; lastKnownFileType = text.plist.strings; name = nb; path = nb.lproj/InfoPlist.strings; sourceTree = "<group>"; };
		C1004E162981F6F500B8CF94 /* nb */ = {isa = PBXFileReference; lastKnownFileType = text.plist.strings; name = nb; path = nb.lproj/InfoPlist.strings; sourceTree = "<group>"; };
		C1004E172981F6F500B8CF94 /* nb */ = {isa = PBXFileReference; lastKnownFileType = text.plist.strings; name = nb; path = nb.lproj/Localizable.strings; sourceTree = "<group>"; };
		C1004E192981F6F500B8CF94 /* nb */ = {isa = PBXFileReference; lastKnownFileType = text.plist.strings; name = nb; path = nb.lproj/Localizable.strings; sourceTree = "<group>"; };
		C1004E1A2981F6F500B8CF94 /* nb */ = {isa = PBXFileReference; lastKnownFileType = text.plist.strings; name = nb; path = nb.lproj/InfoPlist.strings; sourceTree = "<group>"; };
		C1004E1B2981F6F500B8CF94 /* nb */ = {isa = PBXFileReference; lastKnownFileType = text.plist.strings; name = nb; path = nb.lproj/InfoPlist.strings; sourceTree = "<group>"; };
		C1004E1C2981F6F500B8CF94 /* nb */ = {isa = PBXFileReference; lastKnownFileType = text.plist.strings; name = nb; path = nb.lproj/InfoPlist.strings; sourceTree = "<group>"; };
		C1004E1D2981F72D00B8CF94 /* fr */ = {isa = PBXFileReference; lastKnownFileType = text.plist.strings; name = fr; path = fr.lproj/InfoPlist.strings; sourceTree = "<group>"; };
		C1004E1E2981F72D00B8CF94 /* fr */ = {isa = PBXFileReference; lastKnownFileType = text.plist.strings; name = fr; path = fr.lproj/InfoPlist.strings; sourceTree = "<group>"; };
		C1004E1F2981F72D00B8CF94 /* fr */ = {isa = PBXFileReference; lastKnownFileType = text.plist.strings; name = fr; path = fr.lproj/Localizable.strings; sourceTree = "<group>"; };
		C1004E212981F72D00B8CF94 /* fr */ = {isa = PBXFileReference; lastKnownFileType = text.plist.strings; name = fr; path = fr.lproj/Localizable.strings; sourceTree = "<group>"; };
		C1004E222981F72D00B8CF94 /* fr */ = {isa = PBXFileReference; lastKnownFileType = text.plist.strings; name = fr; path = fr.lproj/InfoPlist.strings; sourceTree = "<group>"; };
		C1004E232981F72D00B8CF94 /* fr */ = {isa = PBXFileReference; lastKnownFileType = text.plist.strings; name = fr; path = fr.lproj/InfoPlist.strings; sourceTree = "<group>"; };
		C1004E242981F72D00B8CF94 /* fr */ = {isa = PBXFileReference; lastKnownFileType = text.plist.strings; name = fr; path = fr.lproj/InfoPlist.strings; sourceTree = "<group>"; };
		C1004E252981F74300B8CF94 /* fi */ = {isa = PBXFileReference; lastKnownFileType = text.plist.strings; name = fi; path = fi.lproj/InfoPlist.strings; sourceTree = "<group>"; };
		C1004E262981F74300B8CF94 /* fi */ = {isa = PBXFileReference; lastKnownFileType = text.plist.strings; name = fi; path = fi.lproj/Localizable.strings; sourceTree = "<group>"; };
		C1004E282981F74300B8CF94 /* fi */ = {isa = PBXFileReference; lastKnownFileType = text.plist.strings; name = fi; path = fi.lproj/Localizable.strings; sourceTree = "<group>"; };
		C1004E292981F74300B8CF94 /* fi */ = {isa = PBXFileReference; lastKnownFileType = text.plist.strings; name = fi; path = fi.lproj/InfoPlist.strings; sourceTree = "<group>"; };
		C1004E2A2981F74300B8CF94 /* fi */ = {isa = PBXFileReference; lastKnownFileType = text.plist.strings; name = fi; path = fi.lproj/InfoPlist.strings; sourceTree = "<group>"; };
		C1004E2B2981F74300B8CF94 /* fi */ = {isa = PBXFileReference; lastKnownFileType = text.plist.strings; name = fi; path = fi.lproj/InfoPlist.strings; sourceTree = "<group>"; };
		C1004E2C2981F75B00B8CF94 /* es */ = {isa = PBXFileReference; lastKnownFileType = text.plist.strings; name = es; path = es.lproj/InfoPlist.strings; sourceTree = "<group>"; };
		C1004E2E2981F75B00B8CF94 /* es */ = {isa = PBXFileReference; lastKnownFileType = text.plist.strings; name = es; path = es.lproj/InfoPlist.strings; sourceTree = "<group>"; };
		C1004E2F2981F75B00B8CF94 /* es */ = {isa = PBXFileReference; lastKnownFileType = text.plist.strings; name = es; path = es.lproj/InfoPlist.strings; sourceTree = "<group>"; };
		C1004E302981F77B00B8CF94 /* de */ = {isa = PBXFileReference; lastKnownFileType = text.plist.strings; name = de; path = de.lproj/InfoPlist.strings; sourceTree = "<group>"; };
		C1004E312981F77B00B8CF94 /* de */ = {isa = PBXFileReference; lastKnownFileType = text.plist.strings; name = de; path = de.lproj/InfoPlist.strings; sourceTree = "<group>"; };
		C1004E322981F77B00B8CF94 /* de */ = {isa = PBXFileReference; lastKnownFileType = text.plist.strings; name = de; path = de.lproj/Localizable.strings; sourceTree = "<group>"; };
		C1004E342981F77B00B8CF94 /* de */ = {isa = PBXFileReference; lastKnownFileType = text.plist.strings; name = de; path = de.lproj/InfoPlist.strings; sourceTree = "<group>"; };
		C1004E352981F77B00B8CF94 /* de */ = {isa = PBXFileReference; lastKnownFileType = text.plist.strings; name = de; path = de.lproj/InfoPlist.strings; sourceTree = "<group>"; };
		C101947127DD473C004E7EB8 /* MockKitUI.framework */ = {isa = PBXFileReference; explicitFileType = wrapper.framework; path = MockKitUI.framework; sourceTree = BUILT_PRODUCTS_DIR; };
		C1092BFD29F8116700AE3D1C /* apply-info-customizations.sh */ = {isa = PBXFileReference; lastKnownFileType = text.script.sh; path = "apply-info-customizations.sh"; sourceTree = "<group>"; };
		C110888C2A3913C600BA4898 /* BuildDetails.swift */ = {isa = PBXFileReference; lastKnownFileType = sourcecode.swift; path = BuildDetails.swift; sourceTree = "<group>"; };
		C11613482983096D00777E7C /* nb */ = {isa = PBXFileReference; lastKnownFileType = text.plist.strings; name = nb; path = nb.lproj/InfoPlist.strings; sourceTree = "<group>"; };
		C116134B2983096D00777E7C /* nb */ = {isa = PBXFileReference; lastKnownFileType = text.plist.strings; name = nb; path = nb.lproj/Localizable.strings; sourceTree = "<group>"; };
		C116134D2983096D00777E7C /* nb */ = {isa = PBXFileReference; lastKnownFileType = text.plist.strings; name = nb; path = nb.lproj/ckcomplication.strings; sourceTree = "<group>"; };
		C11A2BCE29830A3100AC5135 /* fr */ = {isa = PBXFileReference; lastKnownFileType = text.plist.strings; name = fr; path = fr.lproj/Localizable.strings; sourceTree = "<group>"; };
		C11A2BCF29830A3100AC5135 /* fr */ = {isa = PBXFileReference; lastKnownFileType = text.plist.strings; name = fr; path = fr.lproj/ckcomplication.strings; sourceTree = "<group>"; };
		C11AA5C7258736CF00BDE12F /* DerivedAssetsBase.xcassets */ = {isa = PBXFileReference; lastKnownFileType = folder.assetcatalog; path = DerivedAssetsBase.xcassets; sourceTree = "<group>"; };
		C11B9D5D286778D000500CF8 /* LoopKitUI.framework */ = {isa = PBXFileReference; explicitFileType = wrapper.framework; path = LoopKitUI.framework; sourceTree = BUILT_PRODUCTS_DIR; };
		C11B9D60286779C000500CF8 /* MockKit.framework */ = {isa = PBXFileReference; explicitFileType = wrapper.framework; path = MockKit.framework; sourceTree = BUILT_PRODUCTS_DIR; };
		C11B9D61286779C000500CF8 /* MockKitUI.framework */ = {isa = PBXFileReference; explicitFileType = wrapper.framework; path = MockKitUI.framework; sourceTree = BUILT_PRODUCTS_DIR; };
		C11BD0542523CFED00236B08 /* SimpleBolusViewModel.swift */ = {isa = PBXFileReference; lastKnownFileType = sourcecode.swift; path = SimpleBolusViewModel.swift; sourceTree = "<group>"; };
		C1201E2B23ECDBD0002DA84A /* WatchContextRequestUserInfo.swift */ = {isa = PBXFileReference; lastKnownFileType = sourcecode.swift; path = WatchContextRequestUserInfo.swift; sourceTree = "<group>"; };
		C121D8CF29C7866D00DA0520 /* cs */ = {isa = PBXFileReference; lastKnownFileType = text.plist.strings; name = cs; path = cs.lproj/Main.strings; sourceTree = "<group>"; };
		C121D8D029C7866D00DA0520 /* cs */ = {isa = PBXFileReference; lastKnownFileType = text.plist.strings; name = cs; path = cs.lproj/Localizable.strings; sourceTree = "<group>"; };
		C121D8D129C7866D00DA0520 /* cs */ = {isa = PBXFileReference; lastKnownFileType = text.plist.strings; name = cs; path = cs.lproj/Localizable.strings; sourceTree = "<group>"; };
		C121D8D229C7866D00DA0520 /* cs */ = {isa = PBXFileReference; lastKnownFileType = text.plist.strings; name = cs; path = cs.lproj/Interface.strings; sourceTree = "<group>"; };
		C122DEF829BBFAAE00321F8D /* ru */ = {isa = PBXFileReference; lastKnownFileType = text.plist.strings; name = ru; path = ru.lproj/InfoPlist.strings; sourceTree = "<group>"; };
		C122DEF929BBFAAE00321F8D /* ru */ = {isa = PBXFileReference; lastKnownFileType = text.plist.strings; name = ru; path = ru.lproj/Localizable.strings; sourceTree = "<group>"; };
		C122DEFA29BBFAAE00321F8D /* ru */ = {isa = PBXFileReference; lastKnownFileType = text.plist.strings; name = ru; path = ru.lproj/Localizable.strings; sourceTree = "<group>"; };
		C122DEFB29BBFAAE00321F8D /* ru */ = {isa = PBXFileReference; lastKnownFileType = text.plist.strings; name = ru; path = ru.lproj/InfoPlist.strings; sourceTree = "<group>"; };
		C122DEFC29BBFAAE00321F8D /* ru */ = {isa = PBXFileReference; lastKnownFileType = text.plist.strings; name = ru; path = ru.lproj/InfoPlist.strings; sourceTree = "<group>"; };
		C122DEFD29BBFAAE00321F8D /* ru */ = {isa = PBXFileReference; lastKnownFileType = text.plist.strings; name = ru; path = ru.lproj/Localizable.strings; sourceTree = "<group>"; };
		C122DEFE29BBFAAE00321F8D /* ru */ = {isa = PBXFileReference; lastKnownFileType = text.plist.strings; name = ru; path = ru.lproj/ckcomplication.strings; sourceTree = "<group>"; };
		C122DEFF29BBFAAE00321F8D /* ru */ = {isa = PBXFileReference; lastKnownFileType = text.plist.strings; name = ru; path = ru.lproj/InfoPlist.strings; sourceTree = "<group>"; };
		C122DF0029BBFAAE00321F8D /* ru */ = {isa = PBXFileReference; lastKnownFileType = text.plist.strings; name = ru; path = ru.lproj/InfoPlist.strings; sourceTree = "<group>"; };
		C129BF492B2791EE00DF15CB /* TemporaryPresetsManagerTests.swift */ = {isa = PBXFileReference; lastKnownFileType = sourcecode.swift; path = TemporaryPresetsManagerTests.swift; sourceTree = "<group>"; };
		C129D3BE2B8697F100FEA6A9 /* TempBasalRecommendationTests.swift */ = {isa = PBXFileReference; lastKnownFileType = sourcecode.swift; path = TempBasalRecommendationTests.swift; sourceTree = "<group>"; };
		C12BCCF929BBFA480066A158 /* cs */ = {isa = PBXFileReference; lastKnownFileType = text.plist.strings; name = cs; path = cs.lproj/Localizable.strings; sourceTree = "<group>"; };
		C12CB9AC23106A3C00F84978 /* it */ = {isa = PBXFileReference; lastKnownFileType = text.plist.strings; name = it; path = it.lproj/Intents.strings; sourceTree = "<group>"; };
		C12CB9AE23106A5C00F84978 /* fr */ = {isa = PBXFileReference; lastKnownFileType = text.plist.strings; name = fr; path = fr.lproj/Intents.strings; sourceTree = "<group>"; };
		C12CB9B023106A5F00F84978 /* de */ = {isa = PBXFileReference; lastKnownFileType = text.plist.strings; name = de; path = de.lproj/Intents.strings; sourceTree = "<group>"; };
		C12CB9B223106A6000F84978 /* zh-Hans */ = {isa = PBXFileReference; lastKnownFileType = text.plist.strings; name = "zh-Hans"; path = "zh-Hans.lproj/Intents.strings"; sourceTree = "<group>"; };
		C12CB9B423106A6100F84978 /* nl */ = {isa = PBXFileReference; lastKnownFileType = text.plist.strings; name = nl; path = nl.lproj/Intents.strings; sourceTree = "<group>"; };
		C12CB9B623106A6200F84978 /* nb */ = {isa = PBXFileReference; lastKnownFileType = text.plist.strings; name = nb; path = nb.lproj/Intents.strings; sourceTree = "<group>"; };
		C12CB9B823106A6300F84978 /* pl */ = {isa = PBXFileReference; lastKnownFileType = text.plist.strings; name = pl; path = pl.lproj/Intents.strings; sourceTree = "<group>"; };
		C13072B92A76AF31009A7C58 /* live_capture_predicted_glucose.json */ = {isa = PBXFileReference; lastKnownFileType = text.json; path = live_capture_predicted_glucose.json; sourceTree = "<group>"; };
		C138C6F72C1B8A2C00F08F1A /* GlucoseCondition.swift */ = {isa = PBXFileReference; lastKnownFileType = sourcecode.swift; path = GlucoseCondition.swift; sourceTree = "<group>"; };
		C13DA2AF24F6C7690098BB29 /* UIViewController.swift */ = {isa = PBXFileReference; lastKnownFileType = sourcecode.swift; path = UIViewController.swift; sourceTree = "<group>"; };
		C148CEE624FD91BD00711B3B /* DeliveryUncertaintyAlertManager.swift */ = {isa = PBXFileReference; lastKnownFileType = sourcecode.swift; path = DeliveryUncertaintyAlertManager.swift; sourceTree = "<group>"; };
		C14952142995822A0095AA84 /* ru */ = {isa = PBXFileReference; lastKnownFileType = text.plist.strings; name = ru; path = ru.lproj/InfoPlist.strings; sourceTree = "<group>"; };
		C152B9F42C9C7D4A00ACBC06 /* AutomationHistoryEntry.swift */ = {isa = PBXFileReference; lastKnownFileType = sourcecode.swift; path = AutomationHistoryEntry.swift; sourceTree = "<group>"; };
		C152B9F62C9C7EF100ACBC06 /* AutomationHistoryEntryTests.swift */ = {isa = PBXFileReference; lastKnownFileType = sourcecode.swift; path = AutomationHistoryEntryTests.swift; sourceTree = "<group>"; };
		C155A8F32986396E009BD257 /* de */ = {isa = PBXFileReference; lastKnownFileType = text.plist.strings; name = de; path = de.lproj/InfoPlist.strings; sourceTree = "<group>"; };
		C155A8F42986396E009BD257 /* de */ = {isa = PBXFileReference; lastKnownFileType = text.plist.strings; name = de; path = de.lproj/Localizable.strings; sourceTree = "<group>"; };
		C155A8F52986396E009BD257 /* de */ = {isa = PBXFileReference; lastKnownFileType = text.plist.strings; name = de; path = de.lproj/ckcomplication.strings; sourceTree = "<group>"; };
		C159C8192867857000A86EC0 /* LoopKitUI.framework */ = {isa = PBXFileReference; explicitFileType = wrapper.framework; path = LoopKitUI.framework; sourceTree = BUILT_PRODUCTS_DIR; };
		C159C8212867859800A86EC0 /* MockKitUI.framework */ = {isa = PBXFileReference; explicitFileType = wrapper.framework; path = MockKitUI.framework; sourceTree = BUILT_PRODUCTS_DIR; };
		C159C82E286787EF00A86EC0 /* LoopKit.framework */ = {isa = PBXFileReference; explicitFileType = wrapper.framework; path = LoopKit.framework; sourceTree = BUILT_PRODUCTS_DIR; };
		C15A581F29C7866600D3A5A1 /* ar */ = {isa = PBXFileReference; lastKnownFileType = text.plist.strings; name = ar; path = ar.lproj/Localizable.strings; sourceTree = "<group>"; };
		C15A582129C7866600D3A5A1 /* ar */ = {isa = PBXFileReference; lastKnownFileType = text.plist.strings; name = ar; path = ar.lproj/Localizable.strings; sourceTree = "<group>"; };
		C15A582229C7866600D3A5A1 /* ar */ = {isa = PBXFileReference; lastKnownFileType = text.plist.strings; name = ar; path = ar.lproj/Localizable.strings; sourceTree = "<group>"; };
		C15A582329C7866600D3A5A1 /* ar */ = {isa = PBXFileReference; lastKnownFileType = text.plist.strings; name = ar; path = ar.lproj/InfoPlist.strings; sourceTree = "<group>"; };
		C165756E2534C468004AE16E /* SimpleBolusViewModelTests.swift */ = {isa = PBXFileReference; lastKnownFileType = sourcecode.swift; path = SimpleBolusViewModelTests.swift; sourceTree = "<group>"; };
		C16575702538A36B004AE16E /* CGMStalenessMonitor.swift */ = {isa = PBXFileReference; lastKnownFileType = sourcecode.swift; path = CGMStalenessMonitor.swift; sourceTree = "<group>"; };
		C16575722538AFF6004AE16E /* CGMStalenessMonitorTests.swift */ = {isa = PBXFileReference; lastKnownFileType = sourcecode.swift; path = CGMStalenessMonitorTests.swift; sourceTree = "<group>"; };
		C16575742539FD60004AE16E /* LoopCoreConstants.swift */ = {isa = PBXFileReference; lastKnownFileType = sourcecode.swift; path = LoopCoreConstants.swift; sourceTree = "<group>"; };
		C16B983D26B4893300256B05 /* DoseEnactor.swift */ = {isa = PBXFileReference; lastKnownFileType = sourcecode.swift; path = DoseEnactor.swift; sourceTree = "<group>"; };
		C16B983F26B4898800256B05 /* DoseEnactorTests.swift */ = {isa = PBXFileReference; lastKnownFileType = sourcecode.swift; path = DoseEnactorTests.swift; sourceTree = "<group>"; };
		C16DA84122E8E112008624C2 /* PluginManager.swift */ = {isa = PBXFileReference; lastKnownFileType = sourcecode.swift; path = PluginManager.swift; sourceTree = "<group>"; };
		C16F51182B891DB600EFD7A1 /* StoredDataAlgorithmInput.swift */ = {isa = PBXFileReference; lastKnownFileType = sourcecode.swift; path = StoredDataAlgorithmInput.swift; sourceTree = "<group>"; };
		C16F511A2B89363A00EFD7A1 /* SimpleInsulinDose.swift */ = {isa = PBXFileReference; lastKnownFileType = sourcecode.swift; path = SimpleInsulinDose.swift; sourceTree = "<group>"; };
		C16FC0AF2A99392F0025E239 /* live_capture_input.json */ = {isa = PBXFileReference; lastKnownFileType = text.json; path = live_capture_input.json; sourceTree = "<group>"; };
		C1742331259BEADC00399C9D /* ManualEntryDoseView.swift */ = {isa = PBXFileReference; lastKnownFileType = sourcecode.swift; path = ManualEntryDoseView.swift; sourceTree = "<group>"; };
		C174233B259BEB0F00399C9D /* ManualEntryDoseViewModel.swift */ = {isa = PBXFileReference; lastKnownFileType = sourcecode.swift; path = ManualEntryDoseViewModel.swift; sourceTree = "<group>"; };
		C174571429830930009EFCF2 /* ar */ = {isa = PBXFileReference; lastKnownFileType = text.plist.strings; name = ar; path = ar.lproj/InfoPlist.strings; sourceTree = "<group>"; };
		C174571529830930009EFCF2 /* ar */ = {isa = PBXFileReference; lastKnownFileType = text.plist.strings; name = ar; path = ar.lproj/Localizable.strings; sourceTree = "<group>"; };
		C1750AEB255B013300B8011C /* Minizip.framework */ = {isa = PBXFileReference; explicitFileType = wrapper.framework; path = Minizip.framework; sourceTree = BUILT_PRODUCTS_DIR; };
		C1777A6525A125F100595963 /* ManualEntryDoseViewModelTests.swift */ = {isa = PBXFileReference; lastKnownFileType = sourcecode.swift; path = ManualEntryDoseViewModelTests.swift; sourceTree = "<group>"; };
		C17824991E1999FA00D9D25C /* CaseCountable.swift */ = {isa = PBXFileReference; fileEncoding = 4; lastKnownFileType = sourcecode.swift; path = CaseCountable.swift; sourceTree = "<group>"; };
		C178249F1E19CF9800D9D25C /* GlucoseThresholdTableViewController.swift */ = {isa = PBXFileReference; fileEncoding = 4; lastKnownFileType = sourcecode.swift; path = GlucoseThresholdTableViewController.swift; sourceTree = "<group>"; };
		C17824A41E1AD4D100D9D25C /* ManualBolusRecommendation.swift */ = {isa = PBXFileReference; fileEncoding = 4; lastKnownFileType = sourcecode.swift; path = ManualBolusRecommendation.swift; sourceTree = "<group>"; };
		C1814B85225E507C008D2D8E /* Sequence.swift */ = {isa = PBXFileReference; lastKnownFileType = sourcecode.swift; path = Sequence.swift; sourceTree = "<group>"; };
		C186B73F298309A700F83024 /* es */ = {isa = PBXFileReference; lastKnownFileType = text.plist.strings; name = es; path = es.lproj/Localizable.strings; sourceTree = "<group>"; };
		C188599A2AF15E1B0010F21F /* DeviceDataManagerTests.swift */ = {isa = PBXFileReference; lastKnownFileType = sourcecode.swift; path = DeviceDataManagerTests.swift; sourceTree = "<group>"; };
		C188599D2AF15FAB0010F21F /* AlertMocks.swift */ = {isa = PBXFileReference; lastKnownFileType = sourcecode.swift; path = AlertMocks.swift; sourceTree = "<group>"; };
		C188599F2AF1612B0010F21F /* PersistenceController.swift */ = {isa = PBXFileReference; lastKnownFileType = sourcecode.swift; path = PersistenceController.swift; sourceTree = "<group>"; };
		C18859A12AF165130010F21F /* MockPumpManager.swift */ = {isa = PBXFileReference; lastKnownFileType = sourcecode.swift; path = MockPumpManager.swift; sourceTree = "<group>"; };
		C18859A32AF165330010F21F /* MockCGMManager.swift */ = {isa = PBXFileReference; lastKnownFileType = sourcecode.swift; path = MockCGMManager.swift; sourceTree = "<group>"; };
		C18859A72AF292D90010F21F /* MockTrustedTimeChecker.swift */ = {isa = PBXFileReference; lastKnownFileType = sourcecode.swift; path = MockTrustedTimeChecker.swift; sourceTree = "<group>"; };
		C18859AB2AF29BE50010F21F /* TemporaryPresetsManager.swift */ = {isa = PBXFileReference; lastKnownFileType = sourcecode.swift; path = TemporaryPresetsManager.swift; sourceTree = "<group>"; };
		C18886E629830A5E004C982D /* nl */ = {isa = PBXFileReference; lastKnownFileType = text.plist.strings; name = nl; path = nl.lproj/InfoPlist.strings; sourceTree = "<group>"; };
		C18886E729830A5E004C982D /* nl */ = {isa = PBXFileReference; lastKnownFileType = text.plist.strings; name = nl; path = nl.lproj/Localizable.strings; sourceTree = "<group>"; };
		C18886E829830A5E004C982D /* nl */ = {isa = PBXFileReference; lastKnownFileType = text.plist.strings; name = nl; path = nl.lproj/ckcomplication.strings; sourceTree = "<group>"; };
		C18A491222FCC22800FDA733 /* build-derived-assets.sh */ = {isa = PBXFileReference; fileEncoding = 4; lastKnownFileType = text.script.sh; path = "build-derived-assets.sh"; sourceTree = "<group>"; };
		C18A491322FCC22900FDA733 /* make_scenario.py */ = {isa = PBXFileReference; fileEncoding = 4; lastKnownFileType = text.script.python; path = make_scenario.py; sourceTree = "<group>"; };
		C18A491522FCC22900FDA733 /* copy-plugins.sh */ = {isa = PBXFileReference; fileEncoding = 4; lastKnownFileType = text.script.sh; path = "copy-plugins.sh"; sourceTree = "<group>"; };
		C18B725E299581C600F138D3 /* da */ = {isa = PBXFileReference; lastKnownFileType = text.plist.strings; name = da; path = da.lproj/InfoPlist.strings; sourceTree = "<group>"; };
		C18B725F299581C600F138D3 /* da */ = {isa = PBXFileReference; lastKnownFileType = text.plist.strings; name = da; path = da.lproj/Localizable.strings; sourceTree = "<group>"; };
		C18B7260299581C600F138D3 /* da */ = {isa = PBXFileReference; lastKnownFileType = text.plist.strings; name = da; path = da.lproj/ckcomplication.strings; sourceTree = "<group>"; };
		C19008FD25225D3900721625 /* SimpleBolusCalculator.swift */ = {isa = PBXFileReference; lastKnownFileType = sourcecode.swift; path = SimpleBolusCalculator.swift; sourceTree = "<group>"; };
		C19008FF252271BB00721625 /* SimpleBolusCalculatorTests.swift */ = {isa = PBXFileReference; lastKnownFileType = sourcecode.swift; path = SimpleBolusCalculatorTests.swift; sourceTree = "<group>"; };
		C191D2A025B3ACAA00C26C0B /* DosingStrategySelectionView.swift */ = {isa = PBXFileReference; lastKnownFileType = sourcecode.swift; path = DosingStrategySelectionView.swift; sourceTree = "<group>"; };
		C192C5FE29C78711001EFEA6 /* vi */ = {isa = PBXFileReference; lastKnownFileType = text.plist.strings; name = vi; path = vi.lproj/Localizable.strings; sourceTree = "<group>"; };
		C192C60029C78711001EFEA6 /* vi */ = {isa = PBXFileReference; lastKnownFileType = text.plist.strings; name = vi; path = vi.lproj/Localizable.strings; sourceTree = "<group>"; };
		C192C60129C78711001EFEA6 /* vi */ = {isa = PBXFileReference; lastKnownFileType = text.plist.strings; name = vi; path = vi.lproj/InfoPlist.strings; sourceTree = "<group>"; };
		C192C60229C78711001EFEA6 /* vi */ = {isa = PBXFileReference; lastKnownFileType = text.plist.strings; name = vi; path = vi.lproj/Localizable.strings; sourceTree = "<group>"; };
		C192C60329C78711001EFEA6 /* vi */ = {isa = PBXFileReference; lastKnownFileType = text.plist.strings; name = vi; path = vi.lproj/InfoPlist.strings; sourceTree = "<group>"; };
		C192C60429C78711001EFEA6 /* vi */ = {isa = PBXFileReference; lastKnownFileType = text.plist.strings; name = vi; path = vi.lproj/InfoPlist.strings; sourceTree = "<group>"; };
		C19A2247298951AC000E4E71 /* en */ = {isa = PBXFileReference; lastKnownFileType = text.plist.strings; name = en; path = en.lproj/Localizable.strings; sourceTree = "<group>"; };
		C19C8BB928651DFB0056D5E4 /* TrueTime.framework */ = {isa = PBXFileReference; explicitFileType = wrapper.framework; path = TrueTime.framework; sourceTree = BUILT_PRODUCTS_DIR; };
		C19C8BC228651EAE0056D5E4 /* LoopTestingKit.framework */ = {isa = PBXFileReference; explicitFileType = wrapper.framework; path = LoopTestingKit.framework; sourceTree = BUILT_PRODUCTS_DIR; };
		C19C8BC728651F0A0056D5E4 /* MockKit.framework */ = {isa = PBXFileReference; explicitFileType = wrapper.framework; path = MockKit.framework; sourceTree = BUILT_PRODUCTS_DIR; };
		C19C8C20286776C20056D5E4 /* LoopKit.framework */ = {isa = PBXFileReference; explicitFileType = wrapper.framework; path = LoopKit.framework; sourceTree = BUILT_PRODUCTS_DIR; };
		C19E387B298638CE00851444 /* tr */ = {isa = PBXFileReference; lastKnownFileType = text.plist.strings; name = tr; path = tr.lproj/InfoPlist.strings; sourceTree = "<group>"; };
		C19E387C298638CE00851444 /* tr */ = {isa = PBXFileReference; lastKnownFileType = text.plist.strings; name = tr; path = tr.lproj/InfoPlist.strings; sourceTree = "<group>"; };
		C19E387D298638CE00851444 /* tr */ = {isa = PBXFileReference; lastKnownFileType = text.plist.strings; name = tr; path = tr.lproj/Localizable.strings; sourceTree = "<group>"; };
		C19F496225630504003632D7 /* Minizip.framework */ = {isa = PBXFileReference; explicitFileType = wrapper.framework; path = Minizip.framework; sourceTree = BUILT_PRODUCTS_DIR; };
		C1AD41FF256D61E500164DDD /* Comparable.swift */ = {isa = PBXFileReference; lastKnownFileType = sourcecode.swift; path = Comparable.swift; sourceTree = "<group>"; };
		C1AD48CE298639890013B994 /* fr */ = {isa = PBXFileReference; lastKnownFileType = text.plist.strings; name = fr; path = fr.lproj/InfoPlist.strings; sourceTree = "<group>"; };
		C1AD62FE29BBFAA80002685D /* ro */ = {isa = PBXFileReference; lastKnownFileType = text.plist.strings; name = ro; path = ro.lproj/InfoPlist.strings; sourceTree = "<group>"; };
		C1AD62FF29BBFAA80002685D /* ro */ = {isa = PBXFileReference; lastKnownFileType = text.plist.strings; name = ro; path = ro.lproj/Localizable.strings; sourceTree = "<group>"; };
		C1AD630029BBFAA80002685D /* ro */ = {isa = PBXFileReference; lastKnownFileType = text.plist.strings; name = ro; path = ro.lproj/ckcomplication.strings; sourceTree = "<group>"; };
		C1AF062229426300002C1B19 /* ManualGlucoseEntryRow.swift */ = {isa = PBXFileReference; lastKnownFileType = sourcecode.swift; path = ManualGlucoseEntryRow.swift; sourceTree = "<group>"; };
		C1B0CFD429C786BF0045B04D /* ja */ = {isa = PBXFileReference; lastKnownFileType = text.plist.strings; name = ja; path = ja.lproj/Localizable.strings; sourceTree = "<group>"; };
		C1B0CFD629C786BF0045B04D /* ja */ = {isa = PBXFileReference; lastKnownFileType = text.plist.strings; name = ja; path = ja.lproj/Localizable.strings; sourceTree = "<group>"; };
		C1B0CFD729C786BF0045B04D /* ja */ = {isa = PBXFileReference; lastKnownFileType = text.plist.strings; name = ja; path = ja.lproj/InfoPlist.strings; sourceTree = "<group>"; };
		C1B0CFD829C786BF0045B04D /* ja */ = {isa = PBXFileReference; lastKnownFileType = text.plist.strings; name = ja; path = ja.lproj/Localizable.strings; sourceTree = "<group>"; };
		C1B0CFD929C786BF0045B04D /* ja */ = {isa = PBXFileReference; lastKnownFileType = text.plist.strings; name = ja; path = ja.lproj/InfoPlist.strings; sourceTree = "<group>"; };
		C1B0CFDA29C786BF0045B04D /* ja */ = {isa = PBXFileReference; lastKnownFileType = text.plist.strings; name = ja; path = ja.lproj/InfoPlist.strings; sourceTree = "<group>"; };
		C1B267992995824000BCB7C1 /* tr */ = {isa = PBXFileReference; lastKnownFileType = text.plist.strings; name = tr; path = tr.lproj/Localizable.strings; sourceTree = "<group>"; };
		C1B2679A2995824000BCB7C1 /* tr */ = {isa = PBXFileReference; lastKnownFileType = text.plist.strings; name = tr; path = tr.lproj/InfoPlist.strings; sourceTree = "<group>"; };
		C1B2679B2995824000BCB7C1 /* tr */ = {isa = PBXFileReference; lastKnownFileType = text.plist.strings; name = tr; path = tr.lproj/Localizable.strings; sourceTree = "<group>"; };
		C1B2679C2995824000BCB7C1 /* tr */ = {isa = PBXFileReference; lastKnownFileType = text.plist.strings; name = tr; path = tr.lproj/ckcomplication.strings; sourceTree = "<group>"; };
		C1B2679D2995824000BCB7C1 /* tr */ = {isa = PBXFileReference; lastKnownFileType = text.plist.strings; name = tr; path = tr.lproj/InfoPlist.strings; sourceTree = "<group>"; };
		C1B80D622AF97D7200AB7705 /* LoopDataManager+CarbAbsorption.swift */ = {isa = PBXFileReference; lastKnownFileType = sourcecode.swift; path = "LoopDataManager+CarbAbsorption.swift"; sourceTree = "<group>"; };
		C1BCB5AF298309C4001C50FF /* it */ = {isa = PBXFileReference; lastKnownFileType = text.plist.strings; name = it; path = it.lproj/InfoPlist.strings; sourceTree = "<group>"; };
		C1BCB5B0298309C4001C50FF /* it */ = {isa = PBXFileReference; lastKnownFileType = text.plist.strings; name = it; path = it.lproj/InfoPlist.strings; sourceTree = "<group>"; };
		C1BCB5B1298309C4001C50FF /* it */ = {isa = PBXFileReference; lastKnownFileType = text.plist.strings; name = it; path = it.lproj/Localizable.strings; sourceTree = "<group>"; };
		C1BCB5B3298309C4001C50FF /* it */ = {isa = PBXFileReference; lastKnownFileType = text.plist.strings; name = it; path = it.lproj/Localizable.strings; sourceTree = "<group>"; };
		C1BCB5B4298309C4001C50FF /* it */ = {isa = PBXFileReference; lastKnownFileType = text.plist.strings; name = it; path = it.lproj/InfoPlist.strings; sourceTree = "<group>"; };
		C1BCB5B5298309C4001C50FF /* it */ = {isa = PBXFileReference; lastKnownFileType = text.plist.strings; name = it; path = it.lproj/InfoPlist.strings; sourceTree = "<group>"; };
		C1BCB5B6298309C4001C50FF /* it */ = {isa = PBXFileReference; lastKnownFileType = text.plist.strings; name = it; path = it.lproj/Localizable.strings; sourceTree = "<group>"; };
		C1BCB5B7298309C4001C50FF /* it */ = {isa = PBXFileReference; lastKnownFileType = text.plist.strings; name = it; path = it.lproj/ckcomplication.strings; sourceTree = "<group>"; };
		C1BCB5B8298309C4001C50FF /* it */ = {isa = PBXFileReference; lastKnownFileType = text.plist.strings; name = it; path = it.lproj/InfoPlist.strings; sourceTree = "<group>"; };
		C1BCB5B9298309C4001C50FF /* it */ = {isa = PBXFileReference; lastKnownFileType = text.plist.strings; name = it; path = it.lproj/InfoPlist.strings; sourceTree = "<group>"; };
		C1C247882995823200371B88 /* sk */ = {isa = PBXFileReference; lastKnownFileType = text.plist.strings; name = sk; path = sk.lproj/Intents.strings; sourceTree = "<group>"; };
		C1C247892995823200371B88 /* sk */ = {isa = PBXFileReference; lastKnownFileType = text.plist.strings; name = sk; path = sk.lproj/Localizable.strings; sourceTree = "<group>"; };
		C1C2478B2995823200371B88 /* sk */ = {isa = PBXFileReference; lastKnownFileType = text.plist.strings; name = sk; path = sk.lproj/InfoPlist.strings; sourceTree = "<group>"; };
		C1C2478C2995823200371B88 /* sk */ = {isa = PBXFileReference; lastKnownFileType = text.plist.strings; name = sk; path = sk.lproj/Localizable.strings; sourceTree = "<group>"; };
		C1C247902995823200371B88 /* sk */ = {isa = PBXFileReference; lastKnownFileType = text.plist.strings; name = sk; path = sk.lproj/InfoPlist.strings; sourceTree = "<group>"; };
		C1C247912995823200371B88 /* sk */ = {isa = PBXFileReference; lastKnownFileType = text.plist.strings; name = sk; path = sk.lproj/Localizable.strings; sourceTree = "<group>"; };
		C1C31277297E4BFE00296DA4 /* ar */ = {isa = PBXFileReference; lastKnownFileType = text.plist.strings; name = ar; path = ar.lproj/Main.strings; sourceTree = "<group>"; };
		C1C31279297E4BFE00296DA4 /* ar */ = {isa = PBXFileReference; lastKnownFileType = text.plist.strings; name = ar; path = ar.lproj/Interface.strings; sourceTree = "<group>"; };
		C1C3127A297E4BFE00296DA4 /* ar */ = {isa = PBXFileReference; lastKnownFileType = text.plist.strings; name = ar; path = ar.lproj/Main.strings; sourceTree = "<group>"; };
		C1C3127C297E4BFE00296DA4 /* ar */ = {isa = PBXFileReference; lastKnownFileType = text.plist.strings; name = ar; path = ar.lproj/Localizable.strings; sourceTree = "<group>"; };
		C1C3127D297E4C0100296DA4 /* ar */ = {isa = PBXFileReference; lastKnownFileType = text.plist.strings; name = ar; path = ar.lproj/InfoPlist.strings; sourceTree = "<group>"; };
		C1C3127E297E4C0100296DA4 /* ar */ = {isa = PBXFileReference; lastKnownFileType = text.plist.strings; name = ar; path = ar.lproj/ckcomplication.strings; sourceTree = "<group>"; };
		C1C3127F297E4C0400296DA4 /* ar */ = {isa = PBXFileReference; lastKnownFileType = text.plist.strings; name = ar; path = ar.lproj/Intents.strings; sourceTree = "<group>"; };
		C1C31280297E4C0400296DA4 /* ar */ = {isa = PBXFileReference; lastKnownFileType = text.plist.strings; name = ar; path = ar.lproj/Localizable.strings; sourceTree = "<group>"; };
		C1C31281297E4C0400296DA4 /* ar */ = {isa = PBXFileReference; lastKnownFileType = text.plist.strings; name = ar; path = ar.lproj/InfoPlist.strings; sourceTree = "<group>"; };
		C1C31282297E4F6E00296DA4 /* ar */ = {isa = PBXFileReference; lastKnownFileType = text.plist.strings; name = ar; path = ar.lproj/Localizable.strings; sourceTree = "<group>"; };
		C1C5357529C6346A00E32DF9 /* cs */ = {isa = PBXFileReference; lastKnownFileType = text.plist.strings; name = cs; path = cs.lproj/Intents.strings; sourceTree = "<group>"; };
		C1C660D0252E4DD5009B5C32 /* LoopConstants.swift */ = {isa = PBXFileReference; lastKnownFileType = sourcecode.swift; path = LoopConstants.swift; sourceTree = "<group>"; };
		C1D0B62F2986D4D90098D215 /* LocalizedString.swift */ = {isa = PBXFileReference; lastKnownFileType = sourcecode.swift; path = LocalizedString.swift; sourceTree = "<group>"; };
		C1D197FE232CF92D0096D646 /* capture-build-details.sh */ = {isa = PBXFileReference; fileEncoding = 4; lastKnownFileType = text.script.sh; path = "capture-build-details.sh"; sourceTree = "<group>"; };
		C1D289B422F90A52003FFBD9 /* BasalDeliveryState.swift */ = {isa = PBXFileReference; lastKnownFileType = sourcecode.swift; path = BasalDeliveryState.swift; sourceTree = "<group>"; };
		C1D70F7A2A914F71009FE129 /* he */ = {isa = PBXFileReference; lastKnownFileType = text.plist.strings; name = he; path = he.lproj/InfoPlist.strings; sourceTree = "<group>"; };
		C1DA434E2B164C6C00CBD33F /* MockSettingsProvider.swift */ = {isa = PBXFileReference; lastKnownFileType = sourcecode.swift; path = MockSettingsProvider.swift; sourceTree = "<group>"; };
		C1DA43522B19310A00CBD33F /* LoopControlMock.swift */ = {isa = PBXFileReference; lastKnownFileType = sourcecode.swift; path = LoopControlMock.swift; sourceTree = "<group>"; };
		C1DA43542B193BCB00CBD33F /* MockUploadEventListener.swift */ = {isa = PBXFileReference; lastKnownFileType = sourcecode.swift; path = MockUploadEventListener.swift; sourceTree = "<group>"; };
		C1DA43562B1A70BE00CBD33F /* SettingsManagerTests.swift */ = {isa = PBXFileReference; lastKnownFileType = sourcecode.swift; path = SettingsManagerTests.swift; sourceTree = "<group>"; };
		C1DA43582B1A784900CBD33F /* MockDeliveryDelegate.swift */ = {isa = PBXFileReference; lastKnownFileType = sourcecode.swift; path = MockDeliveryDelegate.swift; sourceTree = "<group>"; };
		C1DA986B2843B6F9001D04CC /* PersistedProperty.swift */ = {isa = PBXFileReference; lastKnownFileType = sourcecode.swift; path = PersistedProperty.swift; sourceTree = "<group>"; };
		C1DE5D22251BFC4D00439E49 /* SimpleBolusView.swift */ = {isa = PBXFileReference; fileEncoding = 4; lastKnownFileType = sourcecode.swift; path = SimpleBolusView.swift; sourceTree = "<group>"; };
		C1E2773D224177C000354103 /* ClockKit.framework */ = {isa = PBXFileReference; lastKnownFileType = wrapper.framework; name = ClockKit.framework; path = Platforms/WatchOS.platform/Developer/SDKs/WatchOS.sdk/System/Library/Frameworks/ClockKit.framework; sourceTree = DEVELOPER_DIR; };
		C1E2774722433D7A00354103 /* MKRingProgressView.framework */ = {isa = PBXFileReference; explicitFileType = wrapper.framework; path = MKRingProgressView.framework; sourceTree = BUILT_PRODUCTS_DIR; };
		C1E3862428247B7100F561A4 /* StoredLoopNotRunningNotification.swift */ = {isa = PBXFileReference; lastKnownFileType = sourcecode.swift; path = StoredLoopNotRunningNotification.swift; sourceTree = "<group>"; };
		C1E5A6DE29C7870100703C90 /* sv */ = {isa = PBXFileReference; lastKnownFileType = text.plist.strings; name = sv; path = sv.lproj/Localizable.strings; sourceTree = "<group>"; };
		C1E693CA29C786E200410918 /* pt-BR */ = {isa = PBXFileReference; lastKnownFileType = text.plist.strings; name = "pt-BR"; path = "pt-BR.lproj/Localizable.strings"; sourceTree = "<group>"; };
		C1E693CC29C786E200410918 /* pt-BR */ = {isa = PBXFileReference; lastKnownFileType = text.plist.strings; name = "pt-BR"; path = "pt-BR.lproj/Localizable.strings"; sourceTree = "<group>"; };
		C1E693CD29C786E200410918 /* pt-BR */ = {isa = PBXFileReference; lastKnownFileType = text.plist.strings; name = "pt-BR"; path = "pt-BR.lproj/InfoPlist.strings"; sourceTree = "<group>"; };
		C1E693CE29C786E200410918 /* pt-BR */ = {isa = PBXFileReference; lastKnownFileType = text.plist.strings; name = "pt-BR"; path = "pt-BR.lproj/Localizable.strings"; sourceTree = "<group>"; };
		C1E693CF29C786E200410918 /* pt-BR */ = {isa = PBXFileReference; lastKnownFileType = text.plist.strings; name = "pt-BR"; path = "pt-BR.lproj/InfoPlist.strings"; sourceTree = "<group>"; };
		C1E693D029C786E200410918 /* pt-BR */ = {isa = PBXFileReference; lastKnownFileType = text.plist.strings; name = "pt-BR"; path = "pt-BR.lproj/InfoPlist.strings"; sourceTree = "<group>"; };
		C1E9CB5A295101570022387B /* install-scenarios.sh */ = {isa = PBXFileReference; lastKnownFileType = text.script.sh; path = "install-scenarios.sh"; sourceTree = "<group>"; };
		C1EB0D1D299581D900628475 /* es */ = {isa = PBXFileReference; lastKnownFileType = text.plist.strings; name = es; path = es.lproj/InfoPlist.strings; sourceTree = "<group>"; };
		C1EB0D1E299581D900628475 /* es */ = {isa = PBXFileReference; lastKnownFileType = text.plist.strings; name = es; path = es.lproj/Localizable.strings; sourceTree = "<group>"; };
		C1EB0D1F299581D900628475 /* es */ = {isa = PBXFileReference; lastKnownFileType = text.plist.strings; name = es; path = es.lproj/InfoPlist.strings; sourceTree = "<group>"; };
		C1EB0D20299581D900628475 /* es */ = {isa = PBXFileReference; lastKnownFileType = text.plist.strings; name = es; path = es.lproj/InfoPlist.strings; sourceTree = "<group>"; };
		C1EB0D21299581D900628475 /* es */ = {isa = PBXFileReference; lastKnownFileType = text.plist.strings; name = es; path = es.lproj/Localizable.strings; sourceTree = "<group>"; };
		C1EB0D22299581D900628475 /* es */ = {isa = PBXFileReference; lastKnownFileType = text.plist.strings; name = es; path = es.lproj/ckcomplication.strings; sourceTree = "<group>"; };
		C1EE9E802A38D0FB0064784A /* BuildDetails.plist */ = {isa = PBXFileReference; lastKnownFileType = text.plist.xml; path = BuildDetails.plist; sourceTree = "<group>"; };
		C1EF747128D6A44A00C8C083 /* CrashRecoveryManager.swift */ = {isa = PBXFileReference; lastKnownFileType = sourcecode.swift; path = CrashRecoveryManager.swift; sourceTree = "<group>"; };
		C1F2075B26D6F9B0007AB7EB /* AppExpirationAlerter.swift */ = {isa = PBXFileReference; lastKnownFileType = sourcecode.swift; path = AppExpirationAlerter.swift; sourceTree = "<group>"; };
		C1F2CAA92B76B3EE00D7F581 /* TempBasalRecommendation.swift */ = {isa = PBXFileReference; lastKnownFileType = sourcecode.swift; path = TempBasalRecommendation.swift; sourceTree = "<group>"; };
		C1F2CAAB2B7A980600D7F581 /* BasalRelativeDose.swift */ = {isa = PBXFileReference; lastKnownFileType = sourcecode.swift; path = BasalRelativeDose.swift; sourceTree = "<group>"; };
		C1F48FF62995821600C8BD69 /* pl */ = {isa = PBXFileReference; lastKnownFileType = text.plist.strings; name = pl; path = pl.lproj/InfoPlist.strings; sourceTree = "<group>"; };
		C1F48FF72995821600C8BD69 /* pl */ = {isa = PBXFileReference; lastKnownFileType = text.plist.strings; name = pl; path = pl.lproj/InfoPlist.strings; sourceTree = "<group>"; };
		C1F48FF82995821600C8BD69 /* pl */ = {isa = PBXFileReference; lastKnownFileType = text.plist.strings; name = pl; path = pl.lproj/Localizable.strings; sourceTree = "<group>"; };
		C1F48FFA2995821600C8BD69 /* pl */ = {isa = PBXFileReference; lastKnownFileType = text.plist.strings; name = pl; path = pl.lproj/Localizable.strings; sourceTree = "<group>"; };
		C1F48FFB2995821600C8BD69 /* pl */ = {isa = PBXFileReference; lastKnownFileType = text.plist.strings; name = pl; path = pl.lproj/InfoPlist.strings; sourceTree = "<group>"; };
		C1F48FFC2995821600C8BD69 /* pl */ = {isa = PBXFileReference; lastKnownFileType = text.plist.strings; name = pl; path = pl.lproj/InfoPlist.strings; sourceTree = "<group>"; };
		C1F48FFD2995821600C8BD69 /* pl */ = {isa = PBXFileReference; lastKnownFileType = text.plist.strings; name = pl; path = pl.lproj/Localizable.strings; sourceTree = "<group>"; };
		C1F48FFE2995821600C8BD69 /* pl */ = {isa = PBXFileReference; lastKnownFileType = text.plist.strings; name = pl; path = pl.lproj/ckcomplication.strings; sourceTree = "<group>"; };
		C1F48FFF2995821600C8BD69 /* pl */ = {isa = PBXFileReference; lastKnownFileType = text.plist.strings; name = pl; path = pl.lproj/InfoPlist.strings; sourceTree = "<group>"; };
		C1F490002995821600C8BD69 /* pl */ = {isa = PBXFileReference; lastKnownFileType = text.plist.strings; name = pl; path = pl.lproj/InfoPlist.strings; sourceTree = "<group>"; };
		C1F4FD5929C7869800D7ACBC /* fi */ = {isa = PBXFileReference; lastKnownFileType = text.plist.strings; name = fi; path = fi.lproj/Localizable.strings; sourceTree = "<group>"; };
		C1F7822527CC056900C0919A /* SettingsManager.swift */ = {isa = PBXFileReference; lastKnownFileType = sourcecode.swift; path = SettingsManager.swift; sourceTree = "<group>"; };
		C1F8B1D122375E4200DD66CF /* BolusProgressTableViewCell.swift */ = {isa = PBXFileReference; lastKnownFileType = sourcecode.swift; path = BolusProgressTableViewCell.swift; sourceTree = "<group>"; };
		C1F8B1DB223862D500DD66CF /* BolusProgressTableViewCell.xib */ = {isa = PBXFileReference; lastKnownFileType = file.xib; path = BolusProgressTableViewCell.xib; sourceTree = "<group>"; };
		C1FAB5BE29C786B000D25073 /* hi */ = {isa = PBXFileReference; lastKnownFileType = text.plist.strings; name = hi; path = hi.lproj/Localizable.strings; sourceTree = "<group>"; };
		C1FAB5BF29C786B000D25073 /* hi */ = {isa = PBXFileReference; lastKnownFileType = text.plist.strings; name = hi; path = hi.lproj/Main.strings; sourceTree = "<group>"; };
		C1FAB5C029C786B000D25073 /* hi */ = {isa = PBXFileReference; lastKnownFileType = text.plist.strings; name = hi; path = hi.lproj/Localizable.strings; sourceTree = "<group>"; };
		C1FAB5C129C786B000D25073 /* hi */ = {isa = PBXFileReference; lastKnownFileType = text.plist.strings; name = hi; path = hi.lproj/Localizable.strings; sourceTree = "<group>"; };
		C1FAB5C229C786B000D25073 /* hi */ = {isa = PBXFileReference; lastKnownFileType = text.plist.strings; name = hi; path = hi.lproj/Interface.strings; sourceTree = "<group>"; };
		C1FB428B217806A300FAB378 /* StateColorPalette.swift */ = {isa = PBXFileReference; fileEncoding = 4; lastKnownFileType = sourcecode.swift; path = StateColorPalette.swift; sourceTree = "<group>"; };
		C1FB428E217921D600FAB378 /* PumpManagerUI.swift */ = {isa = PBXFileReference; lastKnownFileType = sourcecode.swift; path = PumpManagerUI.swift; sourceTree = "<group>"; };
		C1FDCBFC29C786F90056E652 /* sk */ = {isa = PBXFileReference; lastKnownFileType = text.plist.strings; name = sk; path = sk.lproj/Main.strings; sourceTree = "<group>"; };
		C1FDCBFD29C786F90056E652 /* sk */ = {isa = PBXFileReference; lastKnownFileType = text.plist.strings; name = sk; path = sk.lproj/Localizable.strings; sourceTree = "<group>"; };
		C1FDCBFE29C786F90056E652 /* sk */ = {isa = PBXFileReference; lastKnownFileType = text.plist.strings; name = sk; path = sk.lproj/Localizable.strings; sourceTree = "<group>"; };
		C1FDCBFF29C786F90056E652 /* sk */ = {isa = PBXFileReference; lastKnownFileType = text.plist.strings; name = sk; path = sk.lproj/Localizable.strings; sourceTree = "<group>"; };
		C1FDCC0029C786F90056E652 /* sk */ = {isa = PBXFileReference; lastKnownFileType = text.plist.strings; name = sk; path = sk.lproj/Localizable.strings; sourceTree = "<group>"; };
		C1FDCC0129C786F90056E652 /* sk */ = {isa = PBXFileReference; lastKnownFileType = text.plist.strings; name = sk; path = sk.lproj/InfoPlist.strings; sourceTree = "<group>"; };
		C1FDCC0229C786F90056E652 /* sk */ = {isa = PBXFileReference; lastKnownFileType = text.plist.strings; name = sk; path = sk.lproj/InfoPlist.strings; sourceTree = "<group>"; };
		C1FDCC0329C786F90056E652 /* sk */ = {isa = PBXFileReference; lastKnownFileType = text.plist.strings; name = sk; path = sk.lproj/Interface.strings; sourceTree = "<group>"; };
		C1FF3D4929C786A900BDC1EC /* he */ = {isa = PBXFileReference; lastKnownFileType = text.plist.strings; name = he; path = he.lproj/Localizable.strings; sourceTree = "<group>"; };
		C1FF3D4B29C786A900BDC1EC /* he */ = {isa = PBXFileReference; lastKnownFileType = text.plist.strings; name = he; path = he.lproj/Localizable.strings; sourceTree = "<group>"; };
		C1FF3D4C29C786A900BDC1EC /* he */ = {isa = PBXFileReference; lastKnownFileType = text.plist.strings; name = he; path = he.lproj/Localizable.strings; sourceTree = "<group>"; };
		C1FF3D4D29C786A900BDC1EC /* he */ = {isa = PBXFileReference; lastKnownFileType = text.plist.strings; name = he; path = he.lproj/InfoPlist.strings; sourceTree = "<group>"; };
		DD3DBD282A33AFE9000F8B5B /* IntegralRetrospectiveCorrectionSelectionView.swift */ = {isa = PBXFileReference; lastKnownFileType = sourcecode.swift; path = IntegralRetrospectiveCorrectionSelectionView.swift; sourceTree = "<group>"; };
		DDC389F52A2B61750066E2E8 /* ApplicationFactorStrategy.swift */ = {isa = PBXFileReference; lastKnownFileType = sourcecode.swift; path = ApplicationFactorStrategy.swift; sourceTree = "<group>"; };
		DDC389F72A2B620B0066E2E8 /* GlucoseBasedApplicationFactorStrategy.swift */ = {isa = PBXFileReference; lastKnownFileType = sourcecode.swift; path = GlucoseBasedApplicationFactorStrategy.swift; sourceTree = "<group>"; };
		DDC389F92A2B62470066E2E8 /* ConstantApplicationFactorStrategy.swift */ = {isa = PBXFileReference; lastKnownFileType = sourcecode.swift; path = ConstantApplicationFactorStrategy.swift; sourceTree = "<group>"; };
		DDC389FB2A2BC6670066E2E8 /* SettingsView+algorithmExperimentsSection.swift */ = {isa = PBXFileReference; lastKnownFileType = sourcecode.swift; path = "SettingsView+algorithmExperimentsSection.swift"; sourceTree = "<group>"; };
		DDC389FD2A2C4C830066E2E8 /* GlucoseBasedApplicationFactorSelectionView.swift */ = {isa = PBXFileReference; lastKnownFileType = sourcecode.swift; path = GlucoseBasedApplicationFactorSelectionView.swift; sourceTree = "<group>"; };
		E93E865324DB6CBA00FF40C8 /* retrospective_output.json */ = {isa = PBXFileReference; fileEncoding = 4; lastKnownFileType = text.json; path = retrospective_output.json; sourceTree = "<group>"; };
		E93E865524DB731900FF40C8 /* predicted_glucose_without_retrospective.json */ = {isa = PBXFileReference; fileEncoding = 4; lastKnownFileType = text.json; path = predicted_glucose_without_retrospective.json; sourceTree = "<group>"; };
		E93E865724DB75BD00FF40C8 /* predicted_glucose_very_negative.json */ = {isa = PBXFileReference; fileEncoding = 4; lastKnownFileType = text.json; path = predicted_glucose_very_negative.json; sourceTree = "<group>"; };
		E93E86A724DDCC4400FF40C8 /* MockDoseStore.swift */ = {isa = PBXFileReference; lastKnownFileType = sourcecode.swift; path = MockDoseStore.swift; sourceTree = "<group>"; };
		E93E86AF24DDE1BD00FF40C8 /* MockGlucoseStore.swift */ = {isa = PBXFileReference; lastKnownFileType = sourcecode.swift; path = MockGlucoseStore.swift; sourceTree = "<group>"; };
		E93E86B124DDE21D00FF40C8 /* MockCarbStore.swift */ = {isa = PBXFileReference; lastKnownFileType = sourcecode.swift; path = MockCarbStore.swift; sourceTree = "<group>"; };
		E942DE6D253BE5E100AC532D /* Loop Intent Extension.entitlements */ = {isa = PBXFileReference; lastKnownFileType = text.plist.entitlements; path = "Loop Intent Extension.entitlements"; sourceTree = "<group>"; };
		E95D380024EADE7C005E2F50 /* DoseStoreProtocol.swift */ = {isa = PBXFileReference; lastKnownFileType = sourcecode.swift; path = DoseStoreProtocol.swift; sourceTree = "<group>"; };
		E95D380224EADF36005E2F50 /* CarbStoreProtocol.swift */ = {isa = PBXFileReference; lastKnownFileType = sourcecode.swift; path = CarbStoreProtocol.swift; sourceTree = "<group>"; };
		E95D380424EADF78005E2F50 /* GlucoseStoreProtocol.swift */ = {isa = PBXFileReference; lastKnownFileType = sourcecode.swift; path = GlucoseStoreProtocol.swift; sourceTree = "<group>"; };
		E98A55EC24EDD6380008715D /* LatestStoredSettingsProvider.swift */ = {isa = PBXFileReference; lastKnownFileType = sourcecode.swift; path = LatestStoredSettingsProvider.swift; sourceTree = "<group>"; };
		E98A55EE24EDD6E60008715D /* DosingDecisionStoreProtocol.swift */ = {isa = PBXFileReference; lastKnownFileType = sourcecode.swift; path = DosingDecisionStoreProtocol.swift; sourceTree = "<group>"; };
		E98A55F024EDD85E0008715D /* MockDosingDecisionStore.swift */ = {isa = PBXFileReference; lastKnownFileType = sourcecode.swift; path = MockDosingDecisionStore.swift; sourceTree = "<group>"; };
		E98A55F224EDD9530008715D /* MockSettingsStore.swift */ = {isa = PBXFileReference; lastKnownFileType = sourcecode.swift; path = MockSettingsStore.swift; sourceTree = "<group>"; };
		E98A55F424EEE15A0008715D /* OnOffSelectionController.swift */ = {isa = PBXFileReference; lastKnownFileType = sourcecode.swift; path = OnOffSelectionController.swift; sourceTree = "<group>"; };
		E98A55F624EEE1E10008715D /* OnOffSelectionView.swift */ = {isa = PBXFileReference; lastKnownFileType = sourcecode.swift; path = OnOffSelectionView.swift; sourceTree = "<group>"; };
		E98A55F824EEFC200008715D /* OnOffSelectionViewModel.swift */ = {isa = PBXFileReference; lastKnownFileType = sourcecode.swift; path = OnOffSelectionViewModel.swift; sourceTree = "<group>"; };
		E9B07F7C253BBA6500BAD8F8 /* Loop Intent Extension.appex */ = {isa = PBXFileReference; explicitFileType = "wrapper.app-extension"; includeInIndex = 0; path = "Loop Intent Extension.appex"; sourceTree = BUILT_PRODUCTS_DIR; };
		E9B07F7E253BBA6500BAD8F8 /* IntentHandler.swift */ = {isa = PBXFileReference; lastKnownFileType = sourcecode.swift; path = IntentHandler.swift; sourceTree = "<group>"; };
		E9B07F80253BBA6500BAD8F8 /* Info.plist */ = {isa = PBXFileReference; lastKnownFileType = text.plist.xml; path = Info.plist; sourceTree = "<group>"; };
		E9B07F86253BBA6500BAD8F8 /* IntentsUI.framework */ = {isa = PBXFileReference; lastKnownFileType = wrapper.framework; name = IntentsUI.framework; path = System/Library/Frameworks/IntentsUI.framework; sourceTree = SDKROOT; };
		E9B07FED253BBC7100BAD8F8 /* OverrideIntentHandler.swift */ = {isa = PBXFileReference; lastKnownFileType = sourcecode.swift; path = OverrideIntentHandler.swift; sourceTree = "<group>"; };
		E9B08015253BBD7300BAD8F8 /* UserDefaults+LoopIntents.swift */ = {isa = PBXFileReference; lastKnownFileType = sourcecode.swift; path = "UserDefaults+LoopIntents.swift"; sourceTree = "<group>"; };
		E9B08020253BBDE900BAD8F8 /* IntentExtensionInfo.swift */ = {isa = PBXFileReference; lastKnownFileType = sourcecode.swift; path = IntentExtensionInfo.swift; sourceTree = "<group>"; };
		E9B3551B292844010076AB04 /* MissedMealNotification.swift */ = {isa = PBXFileReference; lastKnownFileType = sourcecode.swift; path = MissedMealNotification.swift; sourceTree = "<group>"; };
		E9B3552129358C440076AB04 /* MealDetectionManager.swift */ = {isa = PBXFileReference; lastKnownFileType = sourcecode.swift; path = MealDetectionManager.swift; sourceTree = "<group>"; };
		E9B35525293590980076AB04 /* MissedMealSettings.swift */ = {isa = PBXFileReference; lastKnownFileType = sourcecode.swift; path = MissedMealSettings.swift; sourceTree = "<group>"; };
		E9B3552C293592B40076AB04 /* MealDetectionManagerTests.swift */ = {isa = PBXFileReference; lastKnownFileType = sourcecode.swift; path = MealDetectionManagerTests.swift; sourceTree = "<group>"; };
		E9B3552E2935968E0076AB04 /* HKHealthStoreMock.swift */ = {isa = PBXFileReference; lastKnownFileType = sourcecode.swift; path = HKHealthStoreMock.swift; sourceTree = "<group>"; };
		E9B35532293706CA0076AB04 /* needs_clamping_counteraction_effect.json */ = {isa = PBXFileReference; fileEncoding = 4; lastKnownFileType = text.json; path = needs_clamping_counteraction_effect.json; sourceTree = "<group>"; };
		E9B35533293706CA0076AB04 /* dynamic_autofill_counteraction_effect.json */ = {isa = PBXFileReference; fileEncoding = 4; lastKnownFileType = text.json; path = dynamic_autofill_counteraction_effect.json; sourceTree = "<group>"; };
		E9B35534293706CB0076AB04 /* missed_meal_counteraction_effect.json */ = {isa = PBXFileReference; fileEncoding = 4; lastKnownFileType = text.json; path = missed_meal_counteraction_effect.json; sourceTree = "<group>"; };
		E9B35535293706CB0076AB04 /* noisy_cgm_counteraction_effect.json */ = {isa = PBXFileReference; fileEncoding = 4; lastKnownFileType = text.json; path = noisy_cgm_counteraction_effect.json; sourceTree = "<group>"; };
		E9B35536293706CB0076AB04 /* realistic_report_counteraction_effect.json */ = {isa = PBXFileReference; fileEncoding = 4; lastKnownFileType = text.json; path = realistic_report_counteraction_effect.json; sourceTree = "<group>"; };
		E9B35537293706CB0076AB04 /* long_interval_counteraction_effect.json */ = {isa = PBXFileReference; fileEncoding = 4; lastKnownFileType = text.json; path = long_interval_counteraction_effect.json; sourceTree = "<group>"; };
		E9BB27AA23B85C3500FB4987 /* SleepStore.swift */ = {isa = PBXFileReference; lastKnownFileType = sourcecode.swift; path = SleepStore.swift; sourceTree = "<group>"; };
		E9C00EEF24C620EF00628F35 /* LoopSettings.swift */ = {isa = PBXFileReference; lastKnownFileType = sourcecode.swift; path = LoopSettings.swift; sourceTree = "<group>"; };
		E9C00EF424C623EF00628F35 /* LoopSettings+Loop.swift */ = {isa = PBXFileReference; lastKnownFileType = sourcecode.swift; path = "LoopSettings+Loop.swift"; sourceTree = "<group>"; };
		E9C58A7124DB489100487A17 /* LoopDataManagerTests.swift */ = {isa = PBXFileReference; lastKnownFileType = sourcecode.swift; path = LoopDataManagerTests.swift; sourceTree = "<group>"; };
		E9C58A7724DB529A00487A17 /* momentum_effect_bouncing.json */ = {isa = PBXFileReference; fileEncoding = 4; lastKnownFileType = text.json; path = momentum_effect_bouncing.json; sourceTree = "<group>"; };
		E9C58A7824DB529A00487A17 /* basal_profile.json */ = {isa = PBXFileReference; fileEncoding = 4; lastKnownFileType = text.json; path = basal_profile.json; sourceTree = "<group>"; };
		E9C58A7924DB529A00487A17 /* dynamic_glucose_effect_partially_observed.json */ = {isa = PBXFileReference; fileEncoding = 4; lastKnownFileType = text.json; path = dynamic_glucose_effect_partially_observed.json; sourceTree = "<group>"; };
		E9C58A7A24DB529A00487A17 /* counteraction_effect_falling_glucose.json */ = {isa = PBXFileReference; fileEncoding = 4; lastKnownFileType = text.json; path = counteraction_effect_falling_glucose.json; sourceTree = "<group>"; };
		E9C58A7B24DB529A00487A17 /* insulin_effect.json */ = {isa = PBXFileReference; fileEncoding = 4; lastKnownFileType = text.json; path = insulin_effect.json; sourceTree = "<group>"; };
		F5D9C01727DABBE0002E48F6 /* tr */ = {isa = PBXFileReference; lastKnownFileType = text.plist.strings; name = tr; path = tr.lproj/Intents.strings; sourceTree = "<group>"; };
		F5D9C01927DABBE0002E48F6 /* tr */ = {isa = PBXFileReference; lastKnownFileType = text.plist.strings; name = tr; path = tr.lproj/Main.strings; sourceTree = "<group>"; };
		F5D9C01B27DABBE1002E48F6 /* tr */ = {isa = PBXFileReference; lastKnownFileType = text.plist.strings; name = tr; path = tr.lproj/Interface.strings; sourceTree = "<group>"; };
		F5D9C01C27DABBE1002E48F6 /* tr */ = {isa = PBXFileReference; lastKnownFileType = text.plist.strings; name = tr; path = tr.lproj/Main.strings; sourceTree = "<group>"; };
		F5D9C01E27DABBE2002E48F6 /* tr */ = {isa = PBXFileReference; lastKnownFileType = text.plist.strings; name = tr; path = tr.lproj/Localizable.strings; sourceTree = "<group>"; };
		F5D9C01F27DABBE2002E48F6 /* tr */ = {isa = PBXFileReference; lastKnownFileType = text.plist.strings; name = tr; path = tr.lproj/Localizable.strings; sourceTree = "<group>"; };
		F5D9C02027DABBE2002E48F6 /* tr */ = {isa = PBXFileReference; lastKnownFileType = text.plist.strings; name = tr; path = tr.lproj/InfoPlist.strings; sourceTree = "<group>"; };
		F5D9C02227DABBE3002E48F6 /* tr */ = {isa = PBXFileReference; lastKnownFileType = text.plist.strings; name = tr; path = tr.lproj/Localizable.strings; sourceTree = "<group>"; };
		F5D9C02327DABBE3002E48F6 /* tr */ = {isa = PBXFileReference; lastKnownFileType = text.plist.strings; name = tr; path = tr.lproj/InfoPlist.strings; sourceTree = "<group>"; };
		F5D9C02427DABBE3002E48F6 /* tr */ = {isa = PBXFileReference; lastKnownFileType = text.plist.strings; name = tr; path = tr.lproj/InfoPlist.strings; sourceTree = "<group>"; };
		F5D9C02527DABBE4002E48F6 /* tr */ = {isa = PBXFileReference; lastKnownFileType = text.plist.strings; name = tr; path = tr.lproj/Localizable.strings; sourceTree = "<group>"; };
		F5D9C02727DABBE4002E48F6 /* tr */ = {isa = PBXFileReference; lastKnownFileType = text.plist.strings; name = tr; path = tr.lproj/Localizable.strings; sourceTree = "<group>"; };
		F5E0BDD327E1D71C0033557E /* he */ = {isa = PBXFileReference; lastKnownFileType = text.plist.strings; name = he; path = he.lproj/Intents.strings; sourceTree = "<group>"; };
		F5E0BDD527E1D71D0033557E /* he */ = {isa = PBXFileReference; lastKnownFileType = text.plist.strings; name = he; path = he.lproj/Main.strings; sourceTree = "<group>"; };
		F5E0BDD727E1D71E0033557E /* he */ = {isa = PBXFileReference; lastKnownFileType = text.plist.strings; name = he; path = he.lproj/Interface.strings; sourceTree = "<group>"; };
		F5E0BDD827E1D71E0033557E /* he */ = {isa = PBXFileReference; lastKnownFileType = text.plist.strings; name = he; path = he.lproj/Main.strings; sourceTree = "<group>"; };
		F5E0BDDA27E1D71F0033557E /* he */ = {isa = PBXFileReference; lastKnownFileType = text.plist.strings; name = he; path = he.lproj/Localizable.strings; sourceTree = "<group>"; };
		F5E0BDDB27E1D7200033557E /* he */ = {isa = PBXFileReference; lastKnownFileType = text.plist.strings; name = he; path = he.lproj/Localizable.strings; sourceTree = "<group>"; };
		F5E0BDDC27E1D7200033557E /* he */ = {isa = PBXFileReference; lastKnownFileType = text.plist.strings; name = he; path = he.lproj/InfoPlist.strings; sourceTree = "<group>"; };
		F5E0BDDE27E1D7210033557E /* he */ = {isa = PBXFileReference; lastKnownFileType = text.plist.strings; name = he; path = he.lproj/Localizable.strings; sourceTree = "<group>"; };
		F5E0BDDF27E1D7210033557E /* he */ = {isa = PBXFileReference; lastKnownFileType = text.plist.strings; name = he; path = he.lproj/InfoPlist.strings; sourceTree = "<group>"; };
		F5E0BDE027E1D7220033557E /* he */ = {isa = PBXFileReference; lastKnownFileType = text.plist.strings; name = he; path = he.lproj/InfoPlist.strings; sourceTree = "<group>"; };
		F5E0BDE127E1D7230033557E /* he */ = {isa = PBXFileReference; lastKnownFileType = text.plist.strings; name = he; path = he.lproj/Localizable.strings; sourceTree = "<group>"; };
		F5E0BDE327E1D7230033557E /* he */ = {isa = PBXFileReference; lastKnownFileType = text.plist.strings; name = he; path = he.lproj/Localizable.strings; sourceTree = "<group>"; };
/* End PBXFileReference section */

/* Begin PBXFrameworksBuildPhase section */
		14B1735928AED9EC006CCD7C /* Frameworks */ = {
			isa = PBXFrameworksBuildPhase;
			buildActionMask = 2147483647;
			files = (
				14B1736028AED9EC006CCD7C /* SwiftUI.framework in Frameworks */,
				14B1735E28AED9EC006CCD7C /* WidgetKit.framework in Frameworks */,
				1419606928D9554E00BA86E0 /* LoopKitUI.framework in Frameworks */,
				1419606A28D955BC00BA86E0 /* MockKitUI.framework in Frameworks */,
				1481F9BB28DA26F4004C5AEB /* LoopUI.framework in Frameworks */,
				1419606428D9550400BA86E0 /* LoopKitUI.framework in Frameworks */,
			);
			runOnlyForDeploymentPostprocessing = 0;
		};
		43105EF81BADC8F9009CD81E /* Frameworks */ = {
			isa = PBXFrameworksBuildPhase;
			buildActionMask = 2147483647;
			files = (
			);
			runOnlyForDeploymentPostprocessing = 0;
		};
		43776F891B8022E90074EA36 /* Frameworks */ = {
			isa = PBXFrameworksBuildPhase;
			buildActionMask = 2147483647;
			files = (
				C1D6EEA02A06C7270047DE5C /* MKRingProgressView in Frameworks */,
				43F5C2C91B929C09003EB13D /* HealthKit.framework in Frameworks */,
				43D9FFD621EAE05D00AF44BF /* LoopCore.framework in Frameworks */,
				C11B9D64286779C000500CF8 /* MockKitUI.framework in Frameworks */,
				4F7528941DFE1E9500C322D6 /* LoopUI.framework in Frameworks */,
				C11B9D62286779C000500CF8 /* MockKit.framework in Frameworks */,
				C19C8BBE28651E3D0056D5E4 /* LoopKit.framework in Frameworks */,
				C19C8BBA28651DFB0056D5E4 /* TrueTime.framework in Frameworks */,
				C1F00C60285A802A006302C5 /* SwiftCharts in Frameworks */,
				C19C8BC328651EAE0056D5E4 /* LoopTestingKit.framework in Frameworks */,
				C1735B1E2A0809830082BB8A /* ZIPFoundation in Frameworks */,
				C19C8BCE28651F520056D5E4 /* LoopKitUI.framework in Frameworks */,
			);
			runOnlyForDeploymentPostprocessing = 0;
		};
		43A9437B1B926B7B0051FA24 /* Frameworks */ = {
			isa = PBXFrameworksBuildPhase;
			buildActionMask = 2147483647;
			files = (
				43D9002F21EB234400AF44BF /* LoopCore.framework in Frameworks */,
				C1E2773E224177C000354103 /* ClockKit.framework in Frameworks */,
				4344628220A7A37F00C4BE6F /* CoreBluetooth.framework in Frameworks */,
				C19C8C1E28663B040056D5E4 /* LoopKit.framework in Frameworks */,
				4396BD50225159C0005AA4D3 /* HealthKit.framework in Frameworks */,
			);
			runOnlyForDeploymentPostprocessing = 0;
		};
		43D9002321EB209400AF44BF /* Frameworks */ = {
			isa = PBXFrameworksBuildPhase;
			buildActionMask = 2147483647;
			files = (
				43D9002D21EB225D00AF44BF /* HealthKit.framework in Frameworks */,
				C159C82F286787EF00A86EC0 /* LoopKit.framework in Frameworks */,
			);
			runOnlyForDeploymentPostprocessing = 0;
		};
		43D9FFCC21EAE05D00AF44BF /* Frameworks */ = {
			isa = PBXFrameworksBuildPhase;
			buildActionMask = 2147483647;
			files = (
				C19C8C21286776C20056D5E4 /* LoopKit.framework in Frameworks */,
			);
			runOnlyForDeploymentPostprocessing = 0;
		};
		43E2D9081D20C581004DA55F /* Frameworks */ = {
			isa = PBXFrameworksBuildPhase;
			buildActionMask = 2147483647;
			files = (
				C15A8C492A7305B1009D736B /* SwiftCharts in Frameworks */,
			);
			runOnlyForDeploymentPostprocessing = 0;
		};
		4F7528871DFE1DC600C322D6 /* Frameworks */ = {
			isa = PBXFrameworksBuildPhase;
			buildActionMask = 2147483647;
			files = (
				C1CCF1122858FA900035389C /* LoopCore.framework in Frameworks */,
				C11B9D5B286778A800500CF8 /* SwiftCharts in Frameworks */,
				C11B9D5E286778D000500CF8 /* LoopKitUI.framework in Frameworks */,
			);
			runOnlyForDeploymentPostprocessing = 0;
		};
		E9B07F79253BBA6500BAD8F8 /* Frameworks */ = {
			isa = PBXFrameworksBuildPhase;
			buildActionMask = 2147483647;
			files = (
			);
			runOnlyForDeploymentPostprocessing = 0;
		};
/* End PBXFrameworksBuildPhase section */

/* Begin PBXGroup section */
		14B1736128AED9EC006CCD7C /* Loop Widget Extension */ = {
			isa = PBXGroup;
			children = (
				147EFE8D2A8BCC5500272438 /* DefaultAssets.xcassets */,
				147EFE8F2A8BCD8000272438 /* DerivedAssets.xcassets */,
				147EFE912A8BCD8A00272438 /* DerivedAssetsBase.xcassets */,
				84AA81D42A4A2813000B658B /* Bootstrap */,
				84AA81D12A4A2778000B658B /* Components */,
				84AA81D92A4A2966000B658B /* Helpers */,
				84AA81DE2A4A2B3D000B658B /* Timeline */,
				84AA81DF2A4A2B7A000B658B /* Widgets */,
				84AA81D22A4A27A3000B658B /* LoopWidgets.swift */,
			);
			path = "Loop Widget Extension";
			sourceTree = "<group>";
		};
		14BBB3AE2C61274400ECB800 /* Favorite Foods */ = {
			isa = PBXGroup;
			children = (
				1452F4AA2A851EDF00F8B9E4 /* FavoriteFoodAddEditView.swift */,
				149A28E32A8A63A700052EDF /* FavoriteFoodDetailView.swift */,
				14ED83F52C6421F9008B4A5C /* FavoriteFoodInsightsCardView.swift */,
				14C970852C5C358C00E8A01B /* FavoriteFoodInsightsChartsView.swift */,
				14C970812C5C2EC100E8A01B /* FavoriteFoodInsightsView.swift */,
				142CB75A2A60BFC30075748A /* FavoriteFoodsView.swift */,
			);
			path = "Favorite Foods";
			sourceTree = "<group>";
		};
		14C970662C59918100E8A01B /* Charts */ = {
			isa = PBXGroup;
			children = (
				14C970692C5A833100E8A01B /* CarbEffectChartView.swift */,
				14C9706B2C5A836000E8A01B /* DoseChartView.swift */,
				14C9707D2C5A9EB600E8A01B /* GlucoseCarbChartView.swift */,
				14C9706D2C5A83AF00E8A01B /* IOBChartView.swift */,
				14C970672C5991CD00E8A01B /* LoopChartView.swift */,
				89CAB36224C8FE95009EE3CE /* PredictedGlucoseChartView.swift */,
			);
			path = Charts;
			sourceTree = "<group>";
		};
		1DA6499D2441266400F61E75 /* Alerts */ = {
			isa = PBXGroup;
			children = (
				1DB1065024467E18005542BD /* AlertManager.swift */,
				1D05219C2469F1F5000EBBDE /* AlertStore.swift */,
				1D080CBB2473214A00356610 /* AlertStore.xcdatamodeld */,
				1DA649A8244126DA00F61E75 /* InAppModalAlertScheduler.swift */,
				1D05219A2469E9DF000EBBDE /* StoredAlert.swift */,
				1D4A3E2B2478628500FD601B /* StoredAlert+CoreDataClass.swift */,
				1D4A3E2C2478628500FD601B /* StoredAlert+CoreDataProperties.swift */,
				1DA649A6244126CD00F61E75 /* UserNotificationAlertScheduler.swift */,
			);
			path = Alerts;
			sourceTree = "<group>";
		};
		1DA7A83F24476E8C008257F0 /* Managers */ = {
			isa = PBXGroup;
			children = (
				1DA7A84024476E98008257F0 /* Alerts */,
				C16575722538AFF6004AE16E /* CGMStalenessMonitorTests.swift */,
				A91E4C2224F86F1000BE9213 /* CriticalEventLogExportManagerTests.swift */,
				C188599A2AF15E1B0010F21F /* DeviceDataManagerTests.swift */,
				C16B983F26B4898800256B05 /* DoseEnactorTests.swift */,
				E9C58A7124DB489100487A17 /* LoopDataManagerTests.swift */,
				E9B3552C293592B40076AB04 /* MealDetectionManagerTests.swift */,
				C1DA43562B1A70BE00CBD33F /* SettingsManagerTests.swift */,
				1D70C40026EC0F9D00C62570 /* SupportManagerTests.swift */,
				C129BF492B2791EE00DF15CB /* TemporaryPresetsManagerTests.swift */,
				A9F5F1F4251050EC00E7C8A4 /* ZipArchiveTests.swift */,
			);
			path = Managers;
			sourceTree = "<group>";
		};
		1DA7A84024476E98008257F0 /* Alerts */ = {
			isa = PBXGroup;
			children = (
				1D80313C24746274002810DF /* AlertStoreTests.swift */,
				1DA7A84124476EAD008257F0 /* AlertManagerTests.swift */,
				1DA7A84324477698008257F0 /* InAppModalAlertSchedulerTests.swift */,
				1DFE9E162447B6270082C280 /* UserNotificationAlertSchedulerTests.swift */,
				A91E4C2024F867A700BE9213 /* StoredAlertTests.swift */,
				B4D4534028E5CA7900F1A8D9 /* AlertMuterTests.swift */,
			);
			path = Alerts;
			sourceTree = "<group>";
		};
		4328E0121CFBE1B700E199AA /* Controllers */ = {
			isa = PBXGroup;
			children = (
				4328E0151CFBE1DA00E199AA /* ActionHUDController.swift */,
				4328E01D1CFBE25F00E199AA /* CarbAndBolusFlowController.swift */,
				4345E40521F68E18009E00E5 /* CarbEntryListController.swift */,
				4FFEDFBE20E5CF22000BFC58 /* ChartHUDController.swift */,
				4F82654F20E69F9A0031A8F5 /* HUDInterfaceController.swift */,
				43511CED220FC61700566C63 /* HUDRowController.swift */,
				43A943891B926B7B0051FA24 /* NotificationController.swift */,
				892FB4CE220402C0005293EC /* OverrideSelectionController.swift */,
				4345E40321F68AD9009E00E5 /* TextRowController.swift */,
				E98A55F424EEE15A0008715D /* OnOffSelectionController.swift */,
			);
			path = Controllers;
			sourceTree = "<group>";
		};
		4328E01F1CFBE2B100E199AA /* Extensions */ = {
			isa = PBXGroup;
			children = (
				4344629120A7C19800C4BE6F /* ButtonGroup.swift */,
				898ECA64218ABD9A001E9D35 /* CGRect.swift */,
				4328E0221CFBE2C500E199AA /* CLKComplicationTemplate.swift */,
				898ECA68218ABDA9001E9D35 /* CLKTextProvider+Compound.h */,
				898ECA67218ABDA8001E9D35 /* CLKTextProvider+Compound.m */,
				89FE21AC24AC57E30033F501 /* Collection.swift */,
				4F7E8AC420E2AB9600AEA65E /* Date.swift */,
				C138C6F72C1B8A2C00F08F1A /* GlucoseCondition.swift */,
				43785E952120E4010057DED1 /* INRelevantShortcutStore+Loop.swift */,
				4328E0231CFBE2C500E199AA /* NSUserDefaults+WatchApp.swift */,
				4328E0241CFBE2C500E199AA /* UIColor.swift */,
				898ECA66218ABDA8001E9D35 /* WatchApp Extension-Bridging-Header.h */,
				4F2C15801E0495B200E160D4 /* WatchContext+WatchApp.swift */,
				43CB2B2A1D924D450079823D /* WCSession.swift */,
				4328E0251CFBE2C500E199AA /* WKAlertAction.swift */,
				4328E02E1CFBF81800E199AA /* WKInterfaceImage.swift */,
				43517916230A0E1A0072ECC0 /* WKInterfaceLabel.swift */,
			);
			path = Extensions;
			sourceTree = "<group>";
		};
		4345E3F621F03C2E009E00E5 /* Display */ = {
			isa = PBXGroup;
			children = (
				4345E3F721F03D2A009E00E5 /* DatesAndNumberCell.swift */,
				4345E3F921F0473B009E00E5 /* TextCell.swift */,
			);
			path = Display;
			sourceTree = "<group>";
		};
		43757D131C06F26C00910CB9 /* Models */ = {
			isa = PBXGroup;
			children = (
				DDC389F52A2B61750066E2E8 /* ApplicationFactorStrategy.swift */,
				B4E2022F2661063E009421B5 /* AutomaticDosingStatus.swift */,
				A9FB75F0252BE320004C7D3F /* BolusDosingDecision.swift */,
				DDC389F92A2B62470066E2E8 /* ConstantApplicationFactorStrategy.swift */,
				C1EF747128D6A44A00C8C083 /* CrashRecoveryManager.swift */,
				1455ACB12C667BEE004F44F2 /* Deeplink.swift */,
				DDC389F72A2B620B0066E2E8 /* GlucoseBasedApplicationFactorStrategy.swift */,
				B40D07C6251A89D500C1C6D7 /* GlucoseDisplay.swift */,
				43C2FAE01EB656A500364AFF /* GlucoseEffectVelocity.swift */,
				C1C660D0252E4DD5009B5C32 /* LoopConstants.swift */,
				436A0DA41D236A2A00104B24 /* LoopError.swift */,
				E9C00EF424C623EF00628F35 /* LoopSettings+Loop.swift */,
				A9B996EF27235191002DC09C /* LoopWarning.swift */,
				C17824A41E1AD4D100D9D25C /* ManualBolusRecommendation.swift */,
				4F526D601DF8D9A900A04910 /* NetBasal.swift */,
				438D42F81D7C88BC003244B0 /* PredictionInputEffect.swift */,
				C19008FD25225D3900721625 /* SimpleBolusCalculator.swift */,
				C1E3862428247B7100F561A4 /* StoredLoopNotRunningNotification.swift */,
				4328E0311CFC068900E199AA /* WatchContext+LoopKit.swift */,
				A987CD4824A58A0100439ADC /* ZipArchive.swift */,
				C16F51182B891DB600EFD7A1 /* StoredDataAlgorithmInput.swift */,
				C16F511A2B89363A00EFD7A1 /* SimpleInsulinDose.swift */,
				C152B9F42C9C7D4A00ACBC06 /* AutomationHistoryEntry.swift */,
			);
			path = Models;
			sourceTree = "<group>";
		};
		43776F831B8022E90074EA36 = {
			isa = PBXGroup;
			children = (
				C18A491122FCC20B00FDA733 /* Scripts */,
				4FF4D0FA1E1834BD00846527 /* Common */,
				43776F8E1B8022E90074EA36 /* Loop */,
				43D9FFD021EAE05D00AF44BF /* LoopCore */,
				4F75288C1DFE1DC600C322D6 /* LoopUI */,
				43A943731B926B7B0051FA24 /* WatchApp */,
				43A943821B926B7B0051FA24 /* WatchApp Extension */,
				43F78D2C1C8FC58F002152D1 /* LoopTests */,
				43D9FFA321EA9A0C00AF44BF /* Learn */,
				E9B07F7D253BBA6500BAD8F8 /* Loop Intent Extension */,
				14B1736128AED9EC006CCD7C /* Loop Widget Extension */,
				A900531928D60852000BC15B /* Shortcuts */,
				968DCD53F724DE56FFE51920 /* Frameworks */,
				43776F8D1B8022E90074EA36 /* Products */,
				437D9BA11D7B5203007245E8 /* Loop.xcconfig */,
				A951C5FF23E8AB51003E26DC /* Version.xcconfig */,
			);
			sourceTree = "<group>";
		};
		43776F8D1B8022E90074EA36 /* Products */ = {
			isa = PBXGroup;
			children = (
				43776F8C1B8022E90074EA36 /* Loop.app */,
				43A943721B926B7B0051FA24 /* WatchApp.app */,
				43A9437E1B926B7B0051FA24 /* WatchApp Extension.appex */,
				43E2D90B1D20C581004DA55F /* LoopTests.xctest */,
				4F75288B1DFE1DC600C322D6 /* LoopUI.framework */,
				43D9FFCF21EAE05D00AF44BF /* LoopCore.framework */,
				43D9002A21EB209400AF44BF /* LoopCore.framework */,
				E9B07F7C253BBA6500BAD8F8 /* Loop Intent Extension.appex */,
				14B1735C28AED9EC006CCD7C /* Loop Widget Extension.appex */,
			);
			name = Products;
			sourceTree = "<group>";
		};
		43776F8E1B8022E90074EA36 /* Loop */ = {
			isa = PBXGroup;
			children = (
				C16DA84022E8E104008624C2 /* Plugins */,
				7D7076651FE06EE4004AC8EA /* Localizable.strings */,
				7D7076511FE06EE1004AC8EA /* InfoPlist.strings */,
				43EDEE6B1CF2E12A00393BE3 /* Loop.entitlements */,
				43F5C2D41B92A4A6003EB13D /* Info.plist */,
				C1EE9E802A38D0FB0064784A /* BuildDetails.plist */,
				43776F8F1B8022E90074EA36 /* AppDelegate.swift */,
				1D12D3B82548EFDD00B53E8B /* main.swift */,
				43776F9A1B8022E90074EA36 /* LaunchScreen.storyboard */,
				43776F951B8022E90074EA36 /* Main.storyboard */,
				A966152423EA5A25005D8B29 /* DefaultAssets.xcassets */,
				A966152523EA5A25005D8B29 /* DerivedAssets.xcassets */,
				C11AA5C7258736CF00BDE12F /* DerivedAssetsBase.xcassets */,
				43E344A01B9E144300C85C07 /* Extensions */,
				43F5C2E41B93C5D4003EB13D /* Managers */,
				43757D131C06F26C00910CB9 /* Models */,
				43F5C2CE1B92A2A0003EB13D /* View Controllers */,
				43F5C2CF1B92A2ED003EB13D /* Views */,
				897A5A9724C22DCE00C4E71D /* View Models */,
			);
			path = Loop;
			sourceTree = "<group>";
		};
		43A943731B926B7B0051FA24 /* WatchApp */ = {
			isa = PBXGroup;
			children = (
				C1C73F0F1DE3D0270022FC89 /* InfoPlist.strings */,
				43F5C2D61B92A4DC003EB13D /* Info.plist */,
				43A943741B926B7B0051FA24 /* Interface.storyboard */,
				A966152823EA5A37005D8B29 /* DefaultAssets.xcassets */,
				A966152923EA5A37005D8B29 /* DerivedAssets.xcassets */,
			);
			path = WatchApp;
			sourceTree = "<group>";
		};
		43A943821B926B7B0051FA24 /* WatchApp Extension */ = {
			isa = PBXGroup;
			children = (
				63F5E17A297DDF3900A62D4B /* ckcomplication.strings */,
				7D7076601FE06EE3004AC8EA /* Localizable.strings */,
				43D533BB1CFD1DD7009E3085 /* WatchApp Extension.entitlements */,
				43A943911B926B7B0051FA24 /* Info.plist */,
				4B67E2C6289B4EDB002D92AF /* InfoPlist.strings */,
				43A9438D1B926B7B0051FA24 /* ComplicationController.swift */,
				43A943871B926B7B0051FA24 /* ExtensionDelegate.swift */,
				43A9438F1B926B7B0051FA24 /* Assets.xcassets */,
				4328E0121CFBE1B700E199AA /* Controllers */,
				4328E01F1CFBE2B100E199AA /* Extensions */,
				4FE3475F20D5D7FA00A86D03 /* Managers */,
				898ECA5D218ABD17001E9D35 /* Models */,
				4F75F0052100146B00B5570E /* Scenes */,
				43A943831B926B7B0051FA24 /* Supporting Files */,
				891B508324342BCA005DA578 /* View Models */,
				895788A3242E6947002CB114 /* Views */,
			);
			path = "WatchApp Extension";
			sourceTree = "<group>";
		};
		43A943831B926B7B0051FA24 /* Supporting Files */ = {
			isa = PBXGroup;
			children = (
				43A943841B926B7B0051FA24 /* PushNotificationPayload.apns */,
			);
			name = "Supporting Files";
			sourceTree = "<group>";
		};
		43C05CB321EBE268006FB252 /* Extensions */ = {
			isa = PBXGroup;
			children = (
				43C05CB421EBE274006FB252 /* Date.swift */,
				4345E3FD21F04A50009E00E5 /* DateIntervalFormatter.swift */,
				43D9F81F21EF0906000578CD /* NSNumber.swift */,
				43C5F259222C921B00905D10 /* OSLog.swift */,
				43D9F81921EC593C000578CD /* UITableViewCell.swift */,
				C1814B85225E507C008D2D8E /* Sequence.swift */,
			);
			path = Extensions;
			sourceTree = "<group>";
		};
		43C05CBB21EBF743006FB252 /* View Controllers */ = {
			isa = PBXGroup;
			children = (
				43C05CC121EC06E4006FB252 /* LessonConfigurationViewController.swift */,
				43D9F82321EFF1AB000578CD /* LessonResultsViewController.swift */,
				43C05CBC21EBF77D006FB252 /* LessonsViewController.swift */,
			);
			path = "View Controllers";
			sourceTree = "<group>";
		};
		43C05CBE21EBFF66006FB252 /* Lessons */ = {
			isa = PBXGroup;
			children = (
				43C728F4222266F000C62969 /* ModalDayLesson.swift */,
				43C05CB021EBBDB9006FB252 /* TimeInRangeLesson.swift */,
			);
			path = Lessons;
			sourceTree = "<group>";
		};
		43C05CC321EC0868006FB252 /* Configuration */ = {
			isa = PBXGroup;
			children = (
				43D9F81721EC51CC000578CD /* DateEntry.swift */,
				43C05CC921EC382B006FB252 /* NumberEntry.swift */,
				43D9F81D21EF0609000578CD /* NumberRangeEntry.swift */,
				43D9F82121EF0A7A000578CD /* QuantityRangeEntry.swift */,
				43C728F62222700000C62969 /* DateIntervalEntry.swift */,
			);
			path = Configuration;
			sourceTree = "<group>";
		};
		43C5F255222C7B6300905D10 /* Models */ = {
			isa = PBXGroup;
			children = (
				43C5F256222C7B7200905D10 /* TimeComponents.swift */,
			);
			path = Models;
			sourceTree = "<group>";
		};
		43D9FFA321EA9A0C00AF44BF /* Learn */ = {
			isa = PBXGroup;
			children = (
				43D9FFA421EA9A0C00AF44BF /* AppDelegate.swift */,
				43C05CBF21EBFFA4006FB252 /* Lesson.swift */,
				43C05CC321EC0868006FB252 /* Configuration */,
				4345E3F621F03C2E009E00E5 /* Display */,
				43C05CB321EBE268006FB252 /* Extensions */,
				43C05CBE21EBFF66006FB252 /* Lessons */,
				43D9FFBE21EAB20B00AF44BF /* Managers */,
				43C5F255222C7B6300905D10 /* Models */,
				43C05CBB21EBF743006FB252 /* View Controllers */,
				43D9FFB521EA9B0100AF44BF /* Learn.entitlements */,
				43D9FFA821EA9A0C00AF44BF /* Main.storyboard */,
				43D9FFAB21EA9A0F00AF44BF /* Assets.xcassets */,
				43D9FFB021EA9A0F00AF44BF /* Info.plist */,
				80F864E42433BF5D0026EC26 /* InfoPlist.strings */,
				7D9BEEE72335A6B3005DCFD6 /* Localizable.strings */,
			);
			path = Learn;
			sourceTree = "<group>";
		};
		43D9FFBE21EAB20B00AF44BF /* Managers */ = {
			isa = PBXGroup;
			children = (
				43D9FFBF21EAB22E00AF44BF /* DataManager.swift */,
				43C728F8222A448700C62969 /* DayCalculator.swift */,
			);
			path = Managers;
			sourceTree = "<group>";
		};
		43D9FFD021EAE05D00AF44BF /* LoopCore */ = {
			isa = PBXGroup;
			children = (
				C1DA986B2843B6F9001D04CC /* PersistedProperty.swift */,
				43DE92581C5479E4001FFDE1 /* PotentialCarbEntryUserInfo.swift */,
				43C05CB721EBEA54006FB252 /* HKUnit.swift */,
				434FF1E91CF26C29000DB779 /* IdentifiableClass.swift */,
				430B29892041F54A00BA9F93 /* NSUserDefaults.swift */,
				431E73471FF95A900069B5F7 /* PersistenceController.swift */,
				43D9FFD121EAE05D00AF44BF /* LoopCore.h */,
				43D9FFD221EAE05D00AF44BF /* Info.plist */,
				4B60626A287E286000BF8BBB /* Localizable.strings */,
				E9C00EEF24C620EF00628F35 /* LoopSettings.swift */,
				C16575742539FD60004AE16E /* LoopCoreConstants.swift */,
				E9B3551B292844010076AB04 /* MissedMealNotification.swift */,
				C1D0B62F2986D4D90098D215 /* LocalizedString.swift */,
			);
			path = LoopCore;
			sourceTree = "<group>";
		};
		43E344A01B9E144300C85C07 /* Extensions */ = {
			isa = PBXGroup;
			children = (
				A98556842493F901000FD662 /* AlertStore+SimulatedCoreData.swift */,
				C1D289B422F90A52003FFBD9 /* BasalDeliveryState.swift */,
				C1F2CAAB2B7A980600D7F581 /* BasalRelativeDose.swift */,
				A9F703722489BC8500C98AD8 /* CarbStore+SimulatedCoreData.swift */,
				C17824991E1999FA00D9D25C /* CaseCountable.swift */,
				14BBB3B12C629DB100ECB800 /* Character+IsEmoji.swift */,
				4F6663931E905FD2009E74FC /* ChartColorPalette+Loop.swift */,
				4389916A1E91B689000EEF90 /* ChartSettings+Loop.swift */,
				4F08DE8E1E7BB871006741EA /* CollectionType+Loop.swift */,
				43CE7CDD1CA8B63E003CC1B0 /* Data.swift */,
				892A5D58222F0A27008961AB /* Debug.swift */,
				B4FEEF7C24B8A71F00A8DF9B /* DeviceDataManager+DeviceStatus.swift */,
				A96DAC232838325900D94E38 /* DiagnosticLog.swift */,
				A9C62D832331700D00535612 /* DiagnosticLog+Subsystem.swift */,
				89D1503D24B506EB00EDE253 /* Dictionary.swift */,
				89CA2B2F226C0161004D9350 /* DirectoryObserver.swift */,
				A9CBE457248AB564008E7BA2 /* DoseStore+SimulatedCoreData.swift */,
				A9B996F127238705002DC09C /* DosingDecisionStore.swift */,
				A9CBE459248ACBE1008E7BA2 /* DosingDecisionStore+SimulatedCoreData.swift */,
				142CB7582A60BF2E0075748A /* EditMode.swift */,
				A9F703742489C9A000C98AD8 /* GlucoseStore+SimulatedCoreData.swift */,
				A9DCF2D525B0F3C500C89088 /* LoopUIColorPalette+Default.swift */,
				89E267FE229267DF00A3F2AF /* Optional.swift */,
				A967D94B24F99B9300CDDF8A /* OutputStream.swift */,
				895FE0942201234000FCF18A /* OverrideSelectionViewController.swift */,
				A9F703762489D8AA00C98AD8 /* PersistentDeviceLog+SimulatedCoreData.swift */,
				A999D40524663D18004C89D4 /* PumpManagerError.swift */,
				892A5D682230C41D008961AB /* RangeReplaceableCollection.swift */,
				A9CBE45B248ACC03008E7BA2 /* SettingsStore+SimulatedCoreData.swift */,
				C1FB428B217806A300FAB378 /* StateColorPalette.swift */,
				C1F2CAA92B76B3EE00D7F581 /* TempBasalRecommendation.swift */,
				43F89CA222BDFBBC006BB54E /* UIActivityIndicatorView.swift */,
				43F41C361D3BF32400C11ED6 /* UIAlertController.swift */,
				A9F66FC2247F451500096EA7 /* UIDevice+Loop.swift */,
				8968B1112408B3520074BB48 /* UIFont.swift */,
				437CEEE31CDE5C0A003C8C80 /* UIImage.swift */,
				434FF1ED1CF27EEF000DB779 /* UITableViewCell.swift */,
				C13DA2AF24F6C7690098BB29 /* UIViewController.swift */,
				430B29922041F5B200BA9F93 /* UserDefaults+Loop.swift */,
				A9B607AF247F000F00792BE4 /* UserNotifications+Loop.swift */,
			);
			path = Extensions;
			sourceTree = "<group>";
		};
		43F5C2CE1B92A2A0003EB13D /* View Controllers */ = {
			isa = PBXGroup;
			children = (
				43A51E1E1EB6D62A000736CC /* CarbAbsorptionViewController.swift */,
				43A51E201EB6DBDD000736CC /* LoopChartsTableViewController.swift */,
				433EA4C31D9F71C800CD78FB /* CommandResponseViewController.swift */,
				C178249F1E19CF9800D9D25C /* GlucoseThresholdTableViewController.swift */,
				4302F4E21D4EA54200F0FCAF /* InsulinDeliveryTableViewController.swift */,
				437D9BA21D7BC977007245E8 /* PredictionTableViewController.swift */,
				439A7941211F631C0041B75F /* RootNavigationController.swift */,
				43E3449E1B9D68E900C85C07 /* StatusTableViewController.swift */,
				89CA2B31226C18B8004D9350 /* TestingScenariosTableViewController.swift */,
				4302F4E01D4E9C8900F0FCAF /* TextFieldTableViewController.swift */,
			);
			path = "View Controllers";
			sourceTree = "<group>";
		};
		43F5C2CF1B92A2ED003EB13D /* Views */ = {
			isa = PBXGroup;
			children = (
				B4001CED28CBBC82002FB414 /* AlertManagementView.swift */,
				897A5A9524C2175B00C4E71D /* BolusEntryView.swift */,
				C1F8B1D122375E4200DD66CF /* BolusProgressTableViewCell.swift */,
				C1F8B1DB223862D500DD66CF /* BolusProgressTableViewCell.xib */,
				43B260481ED248FB008CAA77 /* CarbEntryTableViewCell.swift */,
				149A28BC2A853E6C00052EDF /* CarbEntryView.swift */,
				14C970662C59918100E8A01B /* Charts */,
				431A8C3F1EC6E8AB00823B9C /* CircleMaskView.swift */,
				A9A056B224B93C62007CF06D /* CriticalEventLogExportView.swift */,
				C191D2A025B3ACAA00C26C0B /* DosingStrategySelectionView.swift */,
				14BBB3AE2C61274400ECB800 /* Favorite Foods */,
				43D381611EBD9759007F8C8F /* HeaderValuesTableViewCell.swift */,
				1452F4AC2A851F8800F8B9E4 /* HowAbsorptionTimeWorksView.swift */,
				14C970832C5C2FB400E8A01B /* HowCarbEffectsWorksView.swift */,
				B43CF07D29434EC4008A520B /* HowMuteAlertWorkView.swift */,
				430D85881F44037000AF2D4F /* HUDViewTableViewCell.swift */,
				A91D2A3E26CF0FF80023B075 /* IconTitleSubtitleTableViewCell.swift */,
				C1742331259BEADC00399C9D /* ManualEntryDoseView.swift */,
				1DA46B5F2492E2E300D71A63 /* NotificationsCriticalAlertPermissionsView.swift */,
				899433B723FE129700FA4BEA /* OverrideBadgeView.swift */,
				89D6953D23B6DF8A002B3066 /* PotentialCarbEntryTableViewCell.swift */,
				438D42FA1D7D11A4003244B0 /* PredictionInputEffectTableViewCell.swift */,
				439706E522D2E84900C81566 /* PredictionSettingTableViewCell.swift */,
				1DE09BA824A3E23F009EE9F9 /* SettingsView.swift */,
				DDC389FB2A2BC6670066E2E8 /* SettingsView+algorithmExperimentsSection.swift */,
				C1DE5D22251BFC4D00439E49 /* SimpleBolusView.swift */,
				43F64DD81D9C92C900D24DC6 /* TitleSubtitleTableViewCell.swift */,
				4311FB9A1F37FE1B00D4C0A7 /* TitleSubtitleTextFieldTableViewCell.swift */,
				C1AF062229426300002C1B19 /* ManualGlucoseEntryRow.swift */,
				DDC389FD2A2C4C830066E2E8 /* GlucoseBasedApplicationFactorSelectionView.swift */,
				DD3DBD282A33AFE9000F8B5B /* IntegralRetrospectiveCorrectionSelectionView.swift */,
				84DEB10C2C18FABA00170734 /* IOSFocusModesView.swift */,
			);
			path = Views;
			sourceTree = "<group>";
		};
		43F5C2E41B93C5D4003EB13D /* Managers */ = {
			isa = PBXGroup;
			children = (
				B42D124228D371C400E43D22 /* AlertMuter.swift */,
				1D6B1B6626866D89009AC446 /* AlertPermissionsChecker.swift */,
				1DA6499D2441266400F61E75 /* Alerts */,
				439897361CD2F80600223065 /* AnalyticsServicesManager.swift */,
				C1F2075B26D6F9B0007AB7EB /* AppExpirationAlerter.swift */,
				B4F3D25024AF890C0095CE44 /* BluetoothStateManager.swift */,
				439BED291E76093C00B0AED5 /* CGMManager.swift */,
				C16575702538A36B004AE16E /* CGMStalenessMonitor.swift */,
				A977A2F324ACFECF0059C207 /* CriticalEventLogExportManager.swift */,
				84AA81E42A4A3981000B658B /* DeeplinkManager.swift */,
				C148CEE624FD91BD00711B3B /* DeliveryUncertaintyAlertManager.swift */,
				43DBF0521C93EC8200B3C386 /* DeviceDataManager.swift */,
				C16B983D26B4893300256B05 /* DoseEnactor.swift */,
				4F70C20F1DE8FAC5006380B7 /* ExtensionDataManager.swift */,
				A9C62D862331703000535612 /* LoggingServicesManager.swift */,
				A9D5C5B525DC6C6A00534873 /* LoopAppManager.swift */,
				43A567681C94880B00334FAC /* LoopDataManager.swift */,
				E9B355232935906B0076AB04 /* Missed Meal Detection */,
				43C094491CACCC73001F6403 /* NotificationManager.swift */,
				A97F250725E056D500F0EE19 /* OnboardingManager.swift */,
				432E73CA1D24B3D6009AD15D /* RemoteDataServicesManager.swift */,
				7E69CFFB2A16A77E00203CBD /* ResetLoopManager.swift */,
				A9C62D852331703000535612 /* Service.swift */,
				A9C62D872331703000535612 /* ServicesManager.swift */,
				C1F7822527CC056900C0919A /* SettingsManager.swift */,
				A96DAC2B2838F31200D94E38 /* SharedLogging.swift */,
				E9BB27AA23B85C3500FB4987 /* SleepStore.swift */,
				B470F5832AB22B5100049695 /* StatefulPluggable.swift */,
				B4D904402AA8989100CBD826 /* StatefulPluginManager.swift */,
				43FCEEA8221A615B0013DD30 /* StatusChartsManager.swift */,
				E95D37FF24EADE68005E2F50 /* Store Protocols */,
				1D63DEA426E950D400F46FA5 /* SupportManager.swift */,
				C18859AB2AF29BE50010F21F /* TemporaryPresetsManager.swift */,
				89ADE13A226BFA0F0067222B /* TestingScenariosManager.swift */,
				1D82E69F25377C6B009131FB /* TrustedTimeChecker.swift */,
				4328E0341CFC0AE100E199AA /* WatchDataManager.swift */,
				C1B80D622AF97D7200AB7705 /* LoopDataManager+CarbAbsorption.swift */,
			);
			path = Managers;
			sourceTree = "<group>";
		};
		43F78D2C1C8FC58F002152D1 /* LoopTests */ = {
			isa = PBXGroup;
			children = (
				A9DF02CA24F72B9E00B7C988 /* CriticalEventLogTests.swift */,
				A96DAC292838EF8A00D94E38 /* DiagnosticLogTests.swift */,
				E9C58A7624DB510500487A17 /* Fixtures */,
				43E2D90F1D20C581004DA55F /* Info.plist */,
				A9DAE7CF2332D77F006AE942 /* LoopTests.swift */,
				1DA7A83F24476E8C008257F0 /* Managers */,
				E93E86AC24DDE02C00FF40C8 /* Mock Stores */,
				C188599C2AF15F9A0010F21F /* Mocks */,
				A9E6DFED246A0460005B1A1C /* Models */,
				B4BC56362518DE8800373647 /* ViewModels */,
				84EC162D2C9115CA00D220C5 /* DIYLoopUnitTestPlan.xctestplan */,
			);
			path = LoopTests;
			sourceTree = "<group>";
		};
		4F75288C1DFE1DC600C322D6 /* LoopUI */ = {
			isa = PBXGroup;
			children = (
				7D23667B21250C5A0028B67D /* Common */,
				7D70764C1FE06EE1004AC8EA /* Localizable.strings */,
				7D7076471FE06EE0004AC8EA /* InfoPlist.strings */,
				4FB76FC41E8C576800B39636 /* Extensions */,
				4F7528A61DFE20AE00C322D6 /* Models */,
				B42C950F24A3C44F00857C73 /* ViewModel */,
				4F7528931DFE1E1600C322D6 /* Views */,
				4F75288D1DFE1DC600C322D6 /* LoopUI.h */,
				4F75288E1DFE1DC600C322D6 /* Info.plist */,
				4F2C15941E09BF3C00E160D4 /* HUDView.xib */,
				4F2C15961E09E94E00E160D4 /* HUDAssets.xcassets */,
				B4E96D58248A7F9A002DABAD /* StatusHighlightHUDView.xib */,
				B4E96D5C248A82A2002DABAD /* StatusBarHUDView.xib */,
			);
			path = LoopUI;
			sourceTree = "<group>";
		};
		4F7528931DFE1E1600C322D6 /* Views */ = {
			isa = PBXGroup;
			children = (
				437CEEBF1CD6FCD8003C8C80 /* BasalRateHUDView.swift */,
				43B371851CE583890013C5A6 /* BasalStateView.swift */,
				B4E96D4E248A6E20002DABAD /* CGMStatusHUDView.swift */,
				B4C9859325D5A3BB009FD9CA /* StatusBadgeHUDView.swift */,
				B4E96D4A248A6B6E002DABAD /* DeviceStatusHUDView.swift */,
				4337615E1D52F487004A3647 /* GlucoseHUDView.swift */,
				B4E96D54248A7509002DABAD /* GlucoseTrendHUDView.swift */,
				B4E96D52248A7386002DABAD /* GlucoseValueHUDView.swift */,
				4F2C15921E09BF2C00E160D4 /* HUDView.swift */,
				437CEEBD1CD6E0CB003C8C80 /* LoopCompletionHUDView.swift */,
				438DADC71CDE8F8B007697A5 /* LoopStateView.swift */,
				B48B0BAB24900093009A48DE /* PumpStatusHUDView.swift */,
				B4E96D5A248A8229002DABAD /* StatusBarHUDView.swift */,
				B4E96D56248A7B0F002DABAD /* StatusHighlightHUDView.swift */,
			);
			path = Views;
			sourceTree = "<group>";
		};
		4F7528A61DFE20AE00C322D6 /* Models */ = {
			isa = PBXGroup;
			children = (
				4326BA631F3A44D9007CCAD4 /* ChartLineModel.swift */,
			);
			path = Models;
			sourceTree = "<group>";
		};
		4F75F0052100146B00B5570E /* Scenes */ = {
			isa = PBXGroup;
			children = (
				4F75F00120FCFE8C00B5570E /* GlucoseChartScene.swift */,
				4372E495213DCDD30068E043 /* GlucoseChartValueHashable.swift */,
			);
			path = Scenes;
			sourceTree = "<group>";
		};
		4FB76FC41E8C576800B39636 /* Extensions */ = {
			isa = PBXGroup;
			children = (
				A9C62D8D2331708700535612 /* AuthenticationTableViewCell+NibLoadable.swift */,
				B490A03C24D04F9400F509FA /* Color.swift */,
				43FCEEAC221A66780013DD30 /* DateFormatter.swift */,
				B490A04024D0559D00F509FA /* DeviceLifecycleProgressState.swift */,
				B490A04224D055D900F509FA /* DeviceStatusHighlight.swift */,
				B43DA44024D9C12100CAFF4E /* DismissibleHostingController.swift */,
				B490A03E24D0550F00F509FA /* GlucoseRangeCategory.swift */,
				B4D620D324D9EDB900043B3C /* GuidanceColors.swift */,
				1DB1CA4C24A55F0000B3B94C /* Image.swift */,
				434F54561D287FDB002A9274 /* NibLoadable.swift */,
				43BFF0B11E45C18400FF19A9 /* UIColor.swift */,
				C1AD41FF256D61E500164DDD /* Comparable.swift */,
			);
			path = Extensions;
			sourceTree = "<group>";
		};
		4FE3475F20D5D7FA00A86D03 /* Managers */ = {
			isa = PBXGroup;
			children = (
				4FDDD23620DC51DF00D04B16 /* LoopDataManager.swift */,
				898ECA62218ABD21001E9D35 /* ComplicationChartManager.swift */,
			);
			path = Managers;
			sourceTree = "<group>";
		};
		4FF4D0FA1E1834BD00846527 /* Common */ = {
			isa = PBXGroup;
			children = (
				4FF4D0FC1E1834CC00846527 /* Extensions */,
				4FF4D0FB1E1834C400846527 /* Models */,
				43785E9B2120E7060057DED1 /* Intents.intentdefinition */,
				89E267FB2292456700A3F2AF /* FeatureFlags.swift */,
				7D9BEEF52335CF8D005DCFD6 /* Localizable.strings */,
			);
			path = Common;
			sourceTree = "<group>";
		};
		4FF4D0FB1E1834C400846527 /* Models */ = {
			isa = PBXGroup;
			children = (
				89F9119324358E4500ECCAF3 /* CarbAbsorptionTime.swift */,
				A9347F3024E7521800C99C34 /* CarbBackfillRequestUserInfo.swift */,
				4F11D3BF20DCBEEC006E072C /* GlucoseBackfillRequestUserInfo.swift */,
				4372E48F213CFCE70068E043 /* LoopSettingsUserInfo.swift */,
				43C3B6F620BBCAA30026CAFA /* PumpManager.swift */,
				C1FB428E217921D600FAB378 /* PumpManagerUI.swift */,
				435400331C9F878D00D5819C /* SetBolusUserInfo.swift */,
				4F70C2111DE900EA006380B7 /* StatusExtensionContext.swift */,
				89A1B66D24ABFDF800117AC2 /* SupportedBolusVolumesUserInfo.swift */,
				4FF4D0FF1E18374700846527 /* WatchContext.swift */,
				C1201E2B23ECDBD0002DA84A /* WatchContextRequestUserInfo.swift */,
				A9347F2E24E7508A00C99C34 /* WatchHistoricalCarbs.swift */,
				4F11D3C120DD80B3006E072C /* WatchHistoricalGlucose.swift */,
				4F7E8AC620E2AC0300AEA65E /* WatchPredictedGlucose.swift */,
				E9B08020253BBDE900BAD8F8 /* IntentExtensionInfo.swift */,
				C110888C2A3913C600BA4898 /* BuildDetails.swift */,
			);
			path = Models;
			sourceTree = "<group>";
		};
		4FF4D0FC1E1834CC00846527 /* Extensions */ = {
			isa = PBXGroup;
			children = (
				B455C7322BD14E25002B847E /* Comparable.swift */,
				4372E48A213CB5F00068E043 /* Double.swift */,
				43C513181E864C4E001547C7 /* GlucoseRangeSchedule.swift */,
				4F526D5E1DF2459000A04910 /* HKUnit.swift */,
				43785E922120A01B0057DED1 /* NewCarbEntryIntent+Loop.swift */,
				430DA58D1D4AEC230097D1CA /* NSBundle.swift */,
				439897341CD2F7DE00223065 /* NSTimeInterval.swift */,
				439A7943211FE22F0041B75F /* NSUserActivity.swift */,
				4FC8C8001DEB93E400A1452E /* NSUserDefaults+StatusExtension.swift */,
				43BFF0B31E45C1BE00FF19A9 /* NumberFormatter.swift */,
				4374B5EE209D84BE00D17AA8 /* OSLog.swift */,
				4372E486213C86240068E043 /* SampleValue.swift */,
				4374B5F3209D89A900D17AA8 /* TextFieldTableViewCell.swift */,
				43BFF0C31E4659E700FF19A9 /* UIColor+HIG.swift */,
				E9B08015253BBD7300BAD8F8 /* UserDefaults+LoopIntents.swift */,
			);
			path = Extensions;
			sourceTree = "<group>";
		};
		7D23667B21250C5A0028B67D /* Common */ = {
			isa = PBXGroup;
			children = (
				7D23667C21250C7E0028B67D /* LocalizedString.swift */,
			);
			path = Common;
			sourceTree = "<group>";
		};
		84AA81D12A4A2778000B658B /* Components */ = {
			isa = PBXGroup;
			children = (
				14B1736E28AEDBF6006CCD7C /* BasalView.swift */,
				1455ACAF2C667A1F004F44F2 /* DeeplinkView.swift */,
				1455ACAA2C666F9C004F44F2 /* EventualGlucoseView.swift */,
				14B1737028AEDBF6006CCD7C /* GlucoseView.swift */,
				84AA81E62A4A4DEF000B658B /* PumpView.swift */,
			);
			path = Components;
			sourceTree = "<group>";
		};
		84AA81D42A4A2813000B658B /* Bootstrap */ = {
			isa = PBXGroup;
			children = (
				C116134A2983096D00777E7C /* Localizable.strings */,
				C11613472983096D00777E7C /* InfoPlist.strings */,
				14B1736D28AEDA63006CCD7C /* LoopWidgetExtension.entitlements */,
				14B1736628AED9EE006CCD7C /* Info.plist */,
			);
			path = Bootstrap;
			sourceTree = "<group>";
		};
		84AA81D92A4A2966000B658B /* Helpers */ = {
			isa = PBXGroup;
			children = (
				1455ACAC2C6675DF004F44F2 /* Color.swift */,
				8496F7302B5711C4003E672C /* ContentMargin.swift */,
				84AA81DA2A4A2973000B658B /* Date.swift */,
				84AA81D52A4A28AF000B658B /* WidgetBackground.swift */,
				84D2879E2AC756C8007ED283 /* ContentMargin.swift */,
			);
			path = Helpers;
			sourceTree = "<group>";
		};
		84AA81DE2A4A2B3D000B658B /* Timeline */ = {
			isa = PBXGroup;
			children = (
				84AA81D72A4A2910000B658B /* StatusWidgetTimelimeEntry.swift */,
				84AA81DC2A4A2999000B658B /* StatusWidgetTimelineProvider.swift */,
			);
			path = Timeline;
			sourceTree = "<group>";
		};
		84AA81DF2A4A2B7A000B658B /* Widgets */ = {
			isa = PBXGroup;
			children = (
				14B1736F28AEDBF6006CCD7C /* SystemStatusWidget.swift */,
			);
			path = Widgets;
			sourceTree = "<group>";
		};
		891B508324342BCA005DA578 /* View Models */ = {
			isa = PBXGroup;
			children = (
				891B508424342BE1005DA578 /* CarbAndBolusFlowViewModel.swift */,
				E98A55F824EEFC200008715D /* OnOffSelectionViewModel.swift */,
			);
			path = "View Models";
			sourceTree = "<group>";
		};
		895788A3242E6947002CB114 /* Views */ = {
			isa = PBXGroup;
			children = (
				895788B5242E6A25002CB114 /* Carb Entry & Bolus */,
				895788B4242E69C8002CB114 /* Extensions */,
				895788AB242E69A2002CB114 /* ActionButton.swift */,
				895788AA242E69A1002CB114 /* CircularAccessoryButtonStyle.swift */,
				89A605E824328862009C1096 /* Checkmark.swift */,
				89A605EE2432925D009C1096 /* CompletionCheckmark.swift */,
				894F6DD8243C060600CCE676 /* ScalablePositionedText.swift */,
				89A605EA243288E4009C1096 /* TopDownTriangle.swift */,
				E98A55F624EEE1E10008715D /* OnOffSelectionView.swift */,
			);
			path = Views;
			sourceTree = "<group>";
		};
		895788B4242E69C8002CB114 /* Extensions */ = {
			isa = PBXGroup;
			children = (
				89E08FC7242E76E9000D719B /* AnyTransition.swift */,
				895788A9242E69A1002CB114 /* Color.swift */,
				89F9118E24352F1600ECCAF3 /* DigitalCrownRotation.swift */,
				894F6DD2243BCBDB00CCE676 /* Environment+SizeClass.swift */,
				89A605E62432860C009C1096 /* PeriodicPublisher.swift */,
				89E08FC9242E7714000D719B /* UIFont.swift */,
				894F6DD6243C047300CCE676 /* View+Position.swift */,
			);
			path = Extensions;
			sourceTree = "<group>";
		};
		895788B5242E6A25002CB114 /* Carb Entry & Bolus */ = {
			isa = PBXGroup;
			children = (
				895788A5242E69A1002CB114 /* AbsorptionTimeSelection.swift */,
				89A605EC24328972009C1096 /* BolusArrow.swift */,
				89E08FCF242E8B2B000D719B /* BolusConfirmationView.swift */,
				89A605F02432BD18009C1096 /* BolusConfirmationVisual.swift */,
				895788A7242E69A1002CB114 /* BolusInput.swift */,
				89A605E224327DFE009C1096 /* CarbAmountInput.swift */,
				894F6DDC243C0A2300CCE676 /* CarbAmountLabel.swift */,
				895788A6242E69A1002CB114 /* CarbAndBolusFlow.swift */,
				89E08FC5242E7506000D719B /* CarbAndDateInput.swift */,
				89A605E424327F45009C1096 /* DoseVolumeInput.swift */,
				894F6DDA243C07CF00CCE676 /* GramLabel.swift */,
				89F9119024358DED00ECCAF3 /* Models */,
				89E08FC0242E73CA000D719B /* Preference Keys */,
			);
			path = "Carb Entry & Bolus";
			sourceTree = "<group>";
		};
		897A5A9724C22DCE00C4E71D /* View Models */ = {
			isa = PBXGroup;
			children = (
				897A5A9824C22DE800C4E71D /* BolusEntryViewModel.swift */,
				149A28BA2A853E5100052EDF /* CarbEntryViewModel.swift */,
				A9A056B424B94123007CF06D /* CriticalEventLogExportViewModel.swift */,
				1452F4A82A851C9400F8B9E4 /* FavoriteFoodAddEditViewModel.swift */,
				14C9707F2C5C0A1500E8A01B /* FavoriteFoodInsightsViewModel.swift */,
				14D906F32A846510006EB79A /* FavoriteFoodsViewModel.swift */,
				C11BD0542523CFED00236B08 /* SimpleBolusViewModel.swift */,
				1DB1CA4E24A56D7600B3B94C /* SettingsViewModel.swift */,
				1D49795724E7289700948F05 /* ServicesViewModel.swift */,
				C174233B259BEB0F00399C9D /* ManualEntryDoseViewModel.swift */,
				1DB619AB270BAD3D006C9D07 /* VersionUpdateViewModel.swift */,
			);
			path = "View Models";
			sourceTree = "<group>";
		};
		898ECA5D218ABD17001E9D35 /* Models */ = {
			isa = PBXGroup;
			children = (
				898ECA5E218ABD17001E9D35 /* GlucoseChartScaler.swift */,
				898ECA5F218ABD17001E9D35 /* GlucoseChartData.swift */,
				892FB4CC22040104005293EC /* OverridePresetRow.swift */,
			);
			path = Models;
			sourceTree = "<group>";
		};
		89E08FC0242E73CA000D719B /* Preference Keys */ = {
			isa = PBXGroup;
			children = (
				89E08FC1242E73DC000D719B /* CarbAmountPositionKey.swift */,
				89E08FC3242E73F0000D719B /* GramLabelPositionKey.swift */,
			);
			path = "Preference Keys";
			sourceTree = "<group>";
		};
		89F9119024358DED00ECCAF3 /* Models */ = {
			isa = PBXGroup;
			children = (
				89F9119524358E6900ECCAF3 /* BolusPickerValues.swift */,
				89F9119124358E2B00ECCAF3 /* CarbEntryInputMode.swift */,
			);
			path = Models;
			sourceTree = "<group>";
		};
		968DCD53F724DE56FFE51920 /* Frameworks */ = {
			isa = PBXGroup;
			children = (
				840A2F0D2C0F978E003D5E90 /* LoopKitUI.framework */,
				C159C82E286787EF00A86EC0 /* LoopKit.framework */,
				C159C8212867859800A86EC0 /* MockKitUI.framework */,
				C159C8192867857000A86EC0 /* LoopKitUI.framework */,
				C11B9D60286779C000500CF8 /* MockKit.framework */,
				C11B9D61286779C000500CF8 /* MockKitUI.framework */,
				C11B9D5D286778D000500CF8 /* LoopKitUI.framework */,
				C19C8C20286776C20056D5E4 /* LoopKit.framework */,
				C19C8BC728651F0A0056D5E4 /* MockKit.framework */,
				C19C8BC228651EAE0056D5E4 /* LoopTestingKit.framework */,
				C19C8BB928651DFB0056D5E4 /* TrueTime.framework */,
				C101947127DD473C004E7EB8 /* MockKitUI.framework */,
				1DC63E7325351BDF004605DA /* TrueTime.framework */,
				4344628420A7A3BE00C4BE6F /* CGMBLEKit.framework */,
				C1750AEB255B013300B8011C /* Minizip.framework */,
				C19F496225630504003632D7 /* Minizip.framework */,
				43A8EC6E210E622600A81379 /* CGMBLEKitUI.framework */,
				C1E2773D224177C000354103 /* ClockKit.framework */,
				4344628120A7A37E00C4BE6F /* CoreBluetooth.framework */,
				43C246A71D89990F0031F8D1 /* Crypto.framework */,
				4D3B40021D4A9DFE00BC6334 /* G4ShareSpy.framework */,
				43D9002C21EB225D00AF44BF /* HealthKit.framework */,
				43F5C2C81B929C09003EB13D /* HealthKit.framework */,
				4344628320A7A3BE00C4BE6F /* LoopKit.framework */,
				437AFEE6203688CF008C4892 /* LoopKitUI.framework */,
				892A5D5A222F0D7C008961AB /* LoopTestingKit.framework */,
				C1E2774722433D7A00354103 /* MKRingProgressView.framework */,
				892A5D29222EF60A008961AB /* MockKit.framework */,
				892A5D2B222EF60A008961AB /* MockKitUI.framework */,
				4F70C1DD1DE8DCA7006380B7 /* NotificationCenter.framework */,
				43B371871CE597D10013C5A6 /* ShareClient.framework */,
				4379CFEF21112CF700AADC79 /* ShareClientUI.framework */,
				438A95A71D8B9B24009D12E1 /* CGMBLEKit.framework */,
				43F78D4B1C914197002152D1 /* LoopKit.framework */,
				E9B07F86253BBA6500BAD8F8 /* IntentsUI.framework */,
				14B1735D28AED9EC006CCD7C /* WidgetKit.framework */,
				14B1735F28AED9EC006CCD7C /* SwiftUI.framework */,
			);
			name = Frameworks;
			sourceTree = "<group>";
		};
		A900531928D60852000BC15B /* Shortcuts */ = {
			isa = PBXGroup;
			children = (
				A900531B28D608CA000BC15B /* Cancel Override.shortcut */,
				A900531C28D6090D000BC15B /* Loop Remote Overrides.shortcut */,
				A900531A28D60862000BC15B /* Loop.shortcut */,
			);
			path = Shortcuts;
			sourceTree = "<group>";
		};
		A9E6DFED246A0460005B1A1C /* Models */ = {
			isa = PBXGroup;
			children = (
				C152B9F62C9C7EF100ACBC06 /* AutomationHistoryEntryTests.swift */,
				A9DFAFB224F0415E00950D1E /* CarbBackfillRequestUserInfoTests.swift */,
				A963B279252CEBAE0062AA12 /* SetBolusUserInfoTests.swift */,
				C19008FF252271BB00721625 /* SimpleBolusCalculatorTests.swift */,
				C129D3BE2B8697F100FEA6A9 /* TempBasalRecommendationTests.swift */,
				A9BD28E6272226B40071DF15 /* TestLocalizedError.swift */,
				A9DFAFB424F048A000950D1E /* WatchHistoricalCarbsTests.swift */,
				A9C1719625366F780053BCBD /* WatchHistoricalGlucoseTest.swift */,
			);
			path = Models;
			sourceTree = "<group>";
		};
		B42C950F24A3C44F00857C73 /* ViewModel */ = {
			isa = PBXGroup;
			children = (
				B42C951324A3C76000857C73 /* CGMStatusHUDViewModel.swift */,
			);
			path = ViewModel;
			sourceTree = "<group>";
		};
		B4BC56362518DE8800373647 /* ViewModels */ = {
			isa = PBXGroup;
			children = (
				1D8D55BB252274650044DBB6 /* BolusEntryViewModelTests.swift */,
				B4BC56372518DEA900373647 /* CGMStatusHUDViewModelTests.swift */,
				C165756E2534C468004AE16E /* SimpleBolusViewModelTests.swift */,
				C1777A6525A125F100595963 /* ManualEntryDoseViewModelTests.swift */,
			);
			path = ViewModels;
			sourceTree = "<group>";
		};
		C13072B82A76AF0A009A7C58 /* live_capture */ = {
			isa = PBXGroup;
			children = (
				C13072B92A76AF31009A7C58 /* live_capture_predicted_glucose.json */,
				C16FC0AF2A99392F0025E239 /* live_capture_input.json */,
			);
			path = live_capture;
			sourceTree = "<group>";
		};
		C16DA84022E8E104008624C2 /* Plugins */ = {
			isa = PBXGroup;
			children = (
				C16DA84122E8E112008624C2 /* PluginManager.swift */,
			);
			path = Plugins;
			sourceTree = "<group>";
		};
		C188599C2AF15F9A0010F21F /* Mocks */ = {
			isa = PBXGroup;
			children = (
				C188599D2AF15FAB0010F21F /* AlertMocks.swift */,
				C18859A32AF165330010F21F /* MockCGMManager.swift */,
				C18859A12AF165130010F21F /* MockPumpManager.swift */,
				C18859A72AF292D90010F21F /* MockTrustedTimeChecker.swift */,
				C188599F2AF1612B0010F21F /* PersistenceController.swift */,
				C1DA434E2B164C6C00CBD33F /* MockSettingsProvider.swift */,
				C1DA43522B19310A00CBD33F /* LoopControlMock.swift */,
				C1DA43542B193BCB00CBD33F /* MockUploadEventListener.swift */,
				C1DA43582B1A784900CBD33F /* MockDeliveryDelegate.swift */,
			);
			path = Mocks;
			sourceTree = "<group>";
		};
		C18A491122FCC20B00FDA733 /* Scripts */ = {
			isa = PBXGroup;
			children = (
				C1D197FE232CF92D0096D646 /* capture-build-details.sh */,
				C18A491222FCC22800FDA733 /* build-derived-assets.sh */,
				C18A491522FCC22900FDA733 /* copy-plugins.sh */,
				C18A491322FCC22900FDA733 /* make_scenario.py */,
				C1E9CB5A295101570022387B /* install-scenarios.sh */,
				C1092BFD29F8116700AE3D1C /* apply-info-customizations.sh */,
			);
			path = Scripts;
			sourceTree = "<group>";
		};
		E93E86AC24DDE02C00FF40C8 /* Mock Stores */ = {
			isa = PBXGroup;
			children = (
				E93E86A724DDCC4400FF40C8 /* MockDoseStore.swift */,
				E93E86AF24DDE1BD00FF40C8 /* MockGlucoseStore.swift */,
				E93E86B124DDE21D00FF40C8 /* MockCarbStore.swift */,
				E98A55F024EDD85E0008715D /* MockDosingDecisionStore.swift */,
				E98A55F224EDD9530008715D /* MockSettingsStore.swift */,
				E9B3552E2935968E0076AB04 /* HKHealthStoreMock.swift */,
			);
			path = "Mock Stores";
			sourceTree = "<group>";
		};
		E95D37FF24EADE68005E2F50 /* Store Protocols */ = {
			isa = PBXGroup;
			children = (
				E95D380024EADE7C005E2F50 /* DoseStoreProtocol.swift */,
				E95D380224EADF36005E2F50 /* CarbStoreProtocol.swift */,
				E95D380424EADF78005E2F50 /* GlucoseStoreProtocol.swift */,
				E98A55EC24EDD6380008715D /* LatestStoredSettingsProvider.swift */,
				E98A55EE24EDD6E60008715D /* DosingDecisionStoreProtocol.swift */,
			);
			path = "Store Protocols";
			sourceTree = "<group>";
		};
		E9B07F7D253BBA6500BAD8F8 /* Loop Intent Extension */ = {
			isa = PBXGroup;
			children = (
				E942DE6D253BE5E100AC532D /* Loop Intent Extension.entitlements */,
				E9B07F7E253BBA6500BAD8F8 /* IntentHandler.swift */,
				E9B07F80253BBA6500BAD8F8 /* Info.plist */,
				C1004DF32981F5B700B8CF94 /* Localizable.strings */,
				C1004DF02981F5B700B8CF94 /* InfoPlist.strings */,
				E9B07FED253BBC7100BAD8F8 /* OverrideIntentHandler.swift */,
			);
			path = "Loop Intent Extension";
			sourceTree = "<group>";
		};
		E9B355232935906B0076AB04 /* Missed Meal Detection */ = {
			isa = PBXGroup;
			children = (
				E9B3552129358C440076AB04 /* MealDetectionManager.swift */,
				E9B35525293590980076AB04 /* MissedMealSettings.swift */,
			);
			path = "Missed Meal Detection";
			sourceTree = "<group>";
		};
		E9B355312937068A0076AB04 /* meal_detection */ = {
			isa = PBXGroup;
			children = (
				E9B35533293706CA0076AB04 /* dynamic_autofill_counteraction_effect.json */,
				E9B35532293706CA0076AB04 /* needs_clamping_counteraction_effect.json */,
				E9B35534293706CB0076AB04 /* missed_meal_counteraction_effect.json */,
				E9B35535293706CB0076AB04 /* noisy_cgm_counteraction_effect.json */,
				E9B35537293706CB0076AB04 /* long_interval_counteraction_effect.json */,
				E9B35536293706CB0076AB04 /* realistic_report_counteraction_effect.json */,
			);
			path = meal_detection;
			sourceTree = "<group>";
		};
		E9C58A7624DB510500487A17 /* Fixtures */ = {
			isa = PBXGroup;
			children = (
				C13072B82A76AF0A009A7C58 /* live_capture */,
				E9B355312937068A0076AB04 /* meal_detection */,
				E93E865724DB75BD00FF40C8 /* predicted_glucose_very_negative.json */,
				E93E865524DB731900FF40C8 /* predicted_glucose_without_retrospective.json */,
				E9C58A7824DB529A00487A17 /* basal_profile.json */,
				E93E865324DB6CBA00FF40C8 /* retrospective_output.json */,
				E9C58A7A24DB529A00487A17 /* counteraction_effect_falling_glucose.json */,
				E9C58A7924DB529A00487A17 /* dynamic_glucose_effect_partially_observed.json */,
				E9C58A7B24DB529A00487A17 /* insulin_effect.json */,
				E9C58A7724DB529A00487A17 /* momentum_effect_bouncing.json */,
			);
			path = Fixtures;
			sourceTree = "<group>";
		};
/* End PBXGroup section */

/* Begin PBXHeadersBuildPhase section */
		43D9001D21EB209400AF44BF /* Headers */ = {
			isa = PBXHeadersBuildPhase;
			buildActionMask = 2147483647;
			files = (
				43D9001E21EB209400AF44BF /* LoopCore.h in Headers */,
			);
			runOnlyForDeploymentPostprocessing = 0;
		};
		43D9FFCA21EAE05D00AF44BF /* Headers */ = {
			isa = PBXHeadersBuildPhase;
			buildActionMask = 2147483647;
			files = (
				43D9FFD321EAE05D00AF44BF /* LoopCore.h in Headers */,
			);
			runOnlyForDeploymentPostprocessing = 0;
		};
		4F7528881DFE1DC600C322D6 /* Headers */ = {
			isa = PBXHeadersBuildPhase;
			buildActionMask = 2147483647;
			files = (
				4F2C15851E075B8700E160D4 /* LoopUI.h in Headers */,
			);
			runOnlyForDeploymentPostprocessing = 0;
		};
/* End PBXHeadersBuildPhase section */

/* Begin PBXNativeTarget section */
		14B1735B28AED9EC006CCD7C /* Loop Widget Extension */ = {
			isa = PBXNativeTarget;
			buildConfigurationList = 14B1736C28AED9EE006CCD7C /* Build configuration list for PBXNativeTarget "Loop Widget Extension" */;
			buildPhases = (
				14B1735828AED9EC006CCD7C /* Sources */,
				14B1735928AED9EC006CCD7C /* Frameworks */,
				14B1735A28AED9EC006CCD7C /* Resources */,
			);
			buildRules = (
			);
			dependencies = (
				1481F9BE28DA26F4004C5AEB /* PBXTargetDependency */,
			);
			name = "Loop Widget Extension";
			productName = SmallStatusWidgetExtension;
			productReference = 14B1735C28AED9EC006CCD7C /* Loop Widget Extension.appex */;
			productType = "com.apple.product-type.app-extension";
		};
		43776F8B1B8022E90074EA36 /* Loop */ = {
			isa = PBXNativeTarget;
			buildConfigurationList = 43776FB61B8022E90074EA36 /* Build configuration list for PBXNativeTarget "Loop" */;
			buildPhases = (
				C1D1405722FB66DF00DA6242 /* Build Derived Assets */,
				43776F881B8022E90074EA36 /* Sources */,
				43776F891B8022E90074EA36 /* Frameworks */,
				43776F8A1B8022E90074EA36 /* Resources */,
				43A9439C1B926B7B0051FA24 /* Embed Watch Content */,
				43A943AE1B928D400051FA24 /* Embed Frameworks */,
				C113F4472951352C00758735 /* Install Scenarios */,
				C16DA84322E8E5FF008624C2 /* Install Plugins */,
				C1D19800232CFA2A0096D646 /* Capture Build Details */,
				C1092BFE29F88F0600AE3D1C /* Apply Info Customizations */,
				4F70C1EC1DE8DCA8006380B7 /* Embed App Extensions */,
			);
			buildRules = (
			);
			dependencies = (
				4F7528971DFE1ED400C322D6 /* PBXTargetDependency */,
				43A943931B926B7B0051FA24 /* PBXTargetDependency */,
				43D9FFD521EAE05D00AF44BF /* PBXTargetDependency */,
				E9B07F93253BBA6500BAD8F8 /* PBXTargetDependency */,
				14B1736828AED9EE006CCD7C /* PBXTargetDependency */,
			);
			name = Loop;
			packageProductDependencies = (
				C1F00C5F285A802A006302C5 /* SwiftCharts */,
				C1D6EE9F2A06C7270047DE5C /* MKRingProgressView */,
				C1735B1D2A0809830082BB8A /* ZIPFoundation */,
			);
			productName = Loop;
			productReference = 43776F8C1B8022E90074EA36 /* Loop.app */;
			productType = "com.apple.product-type.application";
		};
		43A943711B926B7B0051FA24 /* WatchApp */ = {
			isa = PBXNativeTarget;
			buildConfigurationList = 43A943991B926B7B0051FA24 /* Build configuration list for PBXNativeTarget "WatchApp" */;
			buildPhases = (
				43A943701B926B7B0051FA24 /* Resources */,
				43A943981B926B7B0051FA24 /* Embed App Extensions */,
				43105EF81BADC8F9009CD81E /* Frameworks */,
			);
			buildRules = (
			);
			dependencies = (
				43A943811B926B7B0051FA24 /* PBXTargetDependency */,
			);
			name = WatchApp;
			productName = WatchApp;
			productReference = 43A943721B926B7B0051FA24 /* WatchApp.app */;
			productType = "com.apple.product-type.application.watchapp2";
		};
		43A9437D1B926B7B0051FA24 /* WatchApp Extension */ = {
			isa = PBXNativeTarget;
			buildConfigurationList = 43A943951B926B7B0051FA24 /* Build configuration list for PBXNativeTarget "WatchApp Extension" */;
			buildPhases = (
				C1E9CB59294E67060022387B /* Build Derived Assets */,
				43A9437A1B926B7B0051FA24 /* Sources */,
				43A9437B1B926B7B0051FA24 /* Frameworks */,
				43A9437C1B926B7B0051FA24 /* Resources */,
				43C667D71C5577280050C674 /* Embed Frameworks */,
			);
			buildRules = (
			);
			dependencies = (
				C117ED71232EDB3200DA57CD /* PBXTargetDependency */,
			);
			name = "WatchApp Extension";
			productName = "WatchApp Extension";
			productReference = 43A9437E1B926B7B0051FA24 /* WatchApp Extension.appex */;
			productType = "com.apple.product-type.watchkit2-extension";
		};
		43D9001A21EB209400AF44BF /* LoopCore-watchOS */ = {
			isa = PBXNativeTarget;
			buildConfigurationList = 43D9002721EB209400AF44BF /* Build configuration list for PBXNativeTarget "LoopCore-watchOS" */;
			buildPhases = (
				43D9001D21EB209400AF44BF /* Headers */,
				43D9001F21EB209400AF44BF /* Sources */,
				43D9002321EB209400AF44BF /* Frameworks */,
				43D9002621EB209400AF44BF /* Resources */,
			);
			buildRules = (
			);
			dependencies = (
			);
			name = "LoopCore-watchOS";
			productName = LoopCore;
			productReference = 43D9002A21EB209400AF44BF /* LoopCore.framework */;
			productType = "com.apple.product-type.framework";
		};
		43D9FFCE21EAE05D00AF44BF /* LoopCore */ = {
			isa = PBXNativeTarget;
			buildConfigurationList = 43D9FFD821EAE05D00AF44BF /* Build configuration list for PBXNativeTarget "LoopCore" */;
			buildPhases = (
				43D9FFCA21EAE05D00AF44BF /* Headers */,
				43D9FFCB21EAE05D00AF44BF /* Sources */,
				43D9FFCC21EAE05D00AF44BF /* Frameworks */,
				43D9FFCD21EAE05D00AF44BF /* Resources */,
			);
			buildRules = (
			);
			dependencies = (
			);
			name = LoopCore;
			productName = LoopCore;
			productReference = 43D9FFCF21EAE05D00AF44BF /* LoopCore.framework */;
			productType = "com.apple.product-type.framework";
		};
		43E2D90A1D20C581004DA55F /* LoopTests */ = {
			isa = PBXNativeTarget;
			buildConfigurationList = 43E2D9121D20C581004DA55F /* Build configuration list for PBXNativeTarget "LoopTests" */;
			buildPhases = (
				43E2D9071D20C581004DA55F /* Sources */,
				43E2D9081D20C581004DA55F /* Frameworks */,
				43E2D9091D20C581004DA55F /* Resources */,
				C1E3DC4828595FAA00CA19FF /* Embed Frameworks */,
			);
			buildRules = (
			);
			dependencies = (
				43E2D9111D20C581004DA55F /* PBXTargetDependency */,
			);
			name = LoopTests;
			packageProductDependencies = (
				C1E3DC4628595FAA00CA19FF /* SwiftCharts */,
			);
			productName = LoopTests;
			productReference = 43E2D90B1D20C581004DA55F /* LoopTests.xctest */;
			productType = "com.apple.product-type.bundle.unit-test";
		};
		4F75288A1DFE1DC600C322D6 /* LoopUI */ = {
			isa = PBXNativeTarget;
			buildConfigurationList = 4F7528921DFE1DC600C322D6 /* Build configuration list for PBXNativeTarget "LoopUI" */;
			buildPhases = (
				4F7528881DFE1DC600C322D6 /* Headers */,
				4F7528861DFE1DC600C322D6 /* Sources */,
				4F7528871DFE1DC600C322D6 /* Frameworks */,
				4F7528891DFE1DC600C322D6 /* Resources */,
			);
			buildRules = (
			);
			dependencies = (
				C1CCF1152858FA900035389C /* PBXTargetDependency */,
			);
			name = LoopUI;
			packageProductDependencies = (
				C11B9D5A286778A800500CF8 /* SwiftCharts */,
			);
			productName = LoopUI;
			productReference = 4F75288B1DFE1DC600C322D6 /* LoopUI.framework */;
			productType = "com.apple.product-type.framework";
		};
		E9B07F7B253BBA6500BAD8F8 /* Loop Intent Extension */ = {
			isa = PBXNativeTarget;
			buildConfigurationList = E9B07F9A253BBA6500BAD8F8 /* Build configuration list for PBXNativeTarget "Loop Intent Extension" */;
			buildPhases = (
				E9B07F78253BBA6500BAD8F8 /* Sources */,
				E9B07F79253BBA6500BAD8F8 /* Frameworks */,
				E9B07F7A253BBA6500BAD8F8 /* Resources */,
			);
			buildRules = (
			);
			dependencies = (
			);
			name = "Loop Intent Extension";
			productName = "Loop Intent Extension";
			productReference = E9B07F7C253BBA6500BAD8F8 /* Loop Intent Extension.appex */;
			productType = "com.apple.product-type.app-extension";
		};
/* End PBXNativeTarget section */

/* Begin PBXProject section */
		43776F841B8022E90074EA36 /* Project object */ = {
			isa = PBXProject;
			attributes = {
				LastSwiftUpdateCheck = 1520;
				LastUpgradeCheck = 1010;
				ORGANIZATIONNAME = "LoopKit Authors";
				TargetAttributes = {
					14B1735B28AED9EC006CCD7C = {
						CreatedOnToolsVersion = 13.4.1;
					};
					43776F8B1B8022E90074EA36 = {
						CreatedOnToolsVersion = 7.0;
						LastSwiftMigration = 1020;
						ProvisioningStyle = Automatic;
						SystemCapabilities = {
							com.apple.ApplicationGroups.iOS = {
								enabled = 1;
							};
							com.apple.BackgroundModes = {
								enabled = 1;
							};
							com.apple.HealthKit = {
								enabled = 1;
							};
							com.apple.Keychain = {
								enabled = 0;
							};
							com.apple.Siri = {
								enabled = 1;
							};
						};
					};
					43A943711B926B7B0051FA24 = {
						CreatedOnToolsVersion = 7.0;
						LastSwiftMigration = 0800;
						ProvisioningStyle = Automatic;
						SystemCapabilities = {
							com.apple.ApplicationGroups.iOS = {
								enabled = 0;
							};
							com.apple.BackgroundModes.watchos.app = {
								enabled = 0;
							};
						};
					};
					43A9437D1B926B7B0051FA24 = {
						CreatedOnToolsVersion = 7.0;
						LastSwiftMigration = 1020;
						ProvisioningStyle = Automatic;
						SystemCapabilities = {
							com.apple.ApplicationGroups.iOS = {
								enabled = 0;
							};
							com.apple.HealthKit = {
								enabled = 0;
							};
							com.apple.HealthKit.watchos = {
								enabled = 1;
							};
							com.apple.Keychain = {
								enabled = 0;
							};
							com.apple.Siri = {
								enabled = 1;
							};
						};
					};
					43D9001A21EB209400AF44BF = {
						LastSwiftMigration = 1020;
						ProvisioningStyle = Automatic;
					};
					43D9FFCE21EAE05D00AF44BF = {
						CreatedOnToolsVersion = 10.1;
						LastSwiftMigration = 1020;
						ProvisioningStyle = Automatic;
					};
					43E2D90A1D20C581004DA55F = {
						CreatedOnToolsVersion = 7.3.1;
						LastSwiftMigration = 0800;
						ProvisioningStyle = Automatic;
						TestTargetID = 43776F8B1B8022E90074EA36;
					};
					4F75288A1DFE1DC600C322D6 = {
						CreatedOnToolsVersion = 8.1;
						LastSwiftMigration = 1020;
						ProvisioningStyle = Automatic;
					};
					E9B07F7B253BBA6500BAD8F8 = {
						ProvisioningStyle = Automatic;
					};
				};
			};
			buildConfigurationList = 43776F871B8022E90074EA36 /* Build configuration list for PBXProject "Loop" */;
			compatibilityVersion = "Xcode 8.0";
			developmentRegion = en;
			hasScannedForEncodings = 0;
			knownRegions = (
				en,
				Base,
				fr,
				de,
				"zh-Hans",
				it,
				nl,
				nb,
				es,
				pl,
				ru,
				ja,
				"pt-BR",
				vi,
				da,
				sv,
				fi,
				ro,
				tr,
				he,
				ar,
				sk,
				cs,
				hi,
			);
			mainGroup = 43776F831B8022E90074EA36;
			packageReferences = (
				C1CCF10B2858F4F70035389C /* XCRemoteSwiftPackageReference "SwiftCharts" */,
				C1D6EE9E2A06C7270047DE5C /* XCRemoteSwiftPackageReference "MKRingProgressView" */,
				C1735B1C2A0809830082BB8A /* XCRemoteSwiftPackageReference "ZIPFoundation" */,
			);
			productRefGroup = 43776F8D1B8022E90074EA36 /* Products */;
			projectDirPath = "";
			projectRoot = "";
			targets = (
				43776F8B1B8022E90074EA36 /* Loop */,
				43A943711B926B7B0051FA24 /* WatchApp */,
				43A9437D1B926B7B0051FA24 /* WatchApp Extension */,
				14B1735B28AED9EC006CCD7C /* Loop Widget Extension */,
				E9B07F7B253BBA6500BAD8F8 /* Loop Intent Extension */,
				43D9FFCE21EAE05D00AF44BF /* LoopCore */,
				43D9001A21EB209400AF44BF /* LoopCore-watchOS */,
				4F75288A1DFE1DC600C322D6 /* LoopUI */,
				43E2D90A1D20C581004DA55F /* LoopTests */,
			);
		};
/* End PBXProject section */

/* Begin PBXResourcesBuildPhase section */
		14B1735A28AED9EC006CCD7C /* Resources */ = {
			isa = PBXResourcesBuildPhase;
			buildActionMask = 2147483647;
			files = (
				C116134C2983096D00777E7C /* Localizable.strings in Resources */,
				147EFE8E2A8BCC5500272438 /* DefaultAssets.xcassets in Resources */,
				C11613492983096D00777E7C /* InfoPlist.strings in Resources */,
				147EFE902A8BCD8000272438 /* DerivedAssets.xcassets in Resources */,
				147EFE922A8BCD8A00272438 /* DerivedAssetsBase.xcassets in Resources */,
			);
			runOnlyForDeploymentPostprocessing = 0;
		};
		43776F8A1B8022E90074EA36 /* Resources */ = {
			isa = PBXResourcesBuildPhase;
			buildActionMask = 2147483647;
			files = (
				C13255D6223E7BE2008AF50C /* BolusProgressTableViewCell.xib in Resources */,
				C1EE9E812A38D0FB0064784A /* BuildDetails.plist in Resources */,
				43FCBBC21E51710B00343C1B /* LaunchScreen.storyboard in Resources */,
				B405E35A24D2B1A400DD058D /* HUDAssets.xcassets in Resources */,
				A966152623EA5A26005D8B29 /* DefaultAssets.xcassets in Resources */,
				A966152723EA5A26005D8B29 /* DerivedAssets.xcassets in Resources */,
				7D70764F1FE06EE1004AC8EA /* InfoPlist.strings in Resources */,
				7D7076631FE06EE4004AC8EA /* Localizable.strings in Resources */,
				43776F971B8022E90074EA36 /* Main.storyboard in Resources */,
			);
			runOnlyForDeploymentPostprocessing = 0;
		};
		43A943701B926B7B0051FA24 /* Resources */ = {
			isa = PBXResourcesBuildPhase;
			buildActionMask = 2147483647;
			files = (
				A966152B23EA5A37005D8B29 /* DerivedAssets.xcassets in Resources */,
				C1C73F0D1DE3D0270022FC89 /* InfoPlist.strings in Resources */,
				43A943761B926B7B0051FA24 /* Interface.storyboard in Resources */,
				A966152A23EA5A37005D8B29 /* DefaultAssets.xcassets in Resources */,
			);
			runOnlyForDeploymentPostprocessing = 0;
		};
		43A9437C1B926B7B0051FA24 /* Resources */ = {
			isa = PBXResourcesBuildPhase;
			buildActionMask = 2147483647;
			files = (
				7D70765E1FE06EE3004AC8EA /* Localizable.strings in Resources */,
				4B67E2C8289B4EDB002D92AF /* InfoPlist.strings in Resources */,
				43A943901B926B7B0051FA24 /* Assets.xcassets in Resources */,
				63F5E17C297DDF3900A62D4B /* ckcomplication.strings in Resources */,
				B405E35924D2A75B00DD058D /* DerivedAssets.xcassets in Resources */,
			);
			runOnlyForDeploymentPostprocessing = 0;
		};
		43D9002621EB209400AF44BF /* Resources */ = {
			isa = PBXResourcesBuildPhase;
			buildActionMask = 2147483647;
			files = (
				4B60626C287E286000BF8BBB /* Localizable.strings in Resources */,
			);
			runOnlyForDeploymentPostprocessing = 0;
		};
		43D9FFCD21EAE05D00AF44BF /* Resources */ = {
			isa = PBXResourcesBuildPhase;
			buildActionMask = 2147483647;
			files = (
				4B60626D287E286000BF8BBB /* Localizable.strings in Resources */,
			);
			runOnlyForDeploymentPostprocessing = 0;
		};
		43E2D9091D20C581004DA55F /* Resources */ = {
			isa = PBXResourcesBuildPhase;
			buildActionMask = 2147483647;
			files = (
				C13072BA2A76AF31009A7C58 /* live_capture_predicted_glucose.json in Resources */,
				E93E865424DB6CBA00FF40C8 /* retrospective_output.json in Resources */,
				E9C58A7F24DB529A00487A17 /* counteraction_effect_falling_glucose.json in Resources */,
				E93E865624DB731900FF40C8 /* predicted_glucose_without_retrospective.json in Resources */,
				E9B3553D293706CB0076AB04 /* long_interval_counteraction_effect.json in Resources */,
				E9B3553A293706CB0076AB04 /* missed_meal_counteraction_effect.json in Resources */,
				E9B35538293706CB0076AB04 /* needs_clamping_counteraction_effect.json in Resources */,
				E9C58A8024DB529A00487A17 /* insulin_effect.json in Resources */,
				84EC162E2C9115CA00D220C5 /* DIYLoopUnitTestPlan.xctestplan in Resources */,
				C16FC0B02A99392F0025E239 /* live_capture_input.json in Resources */,
				E9B3553B293706CB0076AB04 /* noisy_cgm_counteraction_effect.json in Resources */,
				E9B3553C293706CB0076AB04 /* realistic_report_counteraction_effect.json in Resources */,
				E93E865824DB75BE00FF40C8 /* predicted_glucose_very_negative.json in Resources */,
				E9B35539293706CB0076AB04 /* dynamic_autofill_counteraction_effect.json in Resources */,
				E9C58A7D24DB529A00487A17 /* basal_profile.json in Resources */,
				E9C58A7E24DB529A00487A17 /* dynamic_glucose_effect_partially_observed.json in Resources */,
				E9C58A7C24DB529A00487A17 /* momentum_effect_bouncing.json in Resources */,
			);
			runOnlyForDeploymentPostprocessing = 0;
		};
		4F7528891DFE1DC600C322D6 /* Resources */ = {
			isa = PBXResourcesBuildPhase;
			buildActionMask = 2147483647;
			files = (
				4F2C15971E09E94E00E160D4 /* HUDAssets.xcassets in Resources */,
				7D70764A1FE06EE1004AC8EA /* Localizable.strings in Resources */,
				7D7076451FE06EE0004AC8EA /* InfoPlist.strings in Resources */,
				4F2C15951E09BF3C00E160D4 /* HUDView.xib in Resources */,
				B4E96D5D248A82A2002DABAD /* StatusBarHUDView.xib in Resources */,
				B4E96D59248A7F9A002DABAD /* StatusHighlightHUDView.xib in Resources */,
			);
			runOnlyForDeploymentPostprocessing = 0;
		};
		E9B07F7A253BBA6500BAD8F8 /* Resources */ = {
			isa = PBXResourcesBuildPhase;
			buildActionMask = 2147483647;
			files = (
				C1004DF22981F5B700B8CF94 /* InfoPlist.strings in Resources */,
				C1004DF52981F5B700B8CF94 /* Localizable.strings in Resources */,
			);
			runOnlyForDeploymentPostprocessing = 0;
		};
/* End PBXResourcesBuildPhase section */

/* Begin PBXShellScriptBuildPhase section */
		C1092BFE29F88F0600AE3D1C /* Apply Info Customizations */ = {
			isa = PBXShellScriptBuildPhase;
			alwaysOutOfDate = 1;
			buildActionMask = 2147483647;
			files = (
			);
			inputFileListPaths = (
			);
			inputPaths = (
				"$(SRCROOT)/../InfoCustomizations",
			);
			name = "Apply Info Customizations";
			outputFileListPaths = (
			);
			outputPaths = (
			);
			runOnlyForDeploymentPostprocessing = 0;
			shellPath = /bin/sh;
			shellScript = "\"${SRCROOT}/Scripts/apply-info-customizations.sh\"\n";
		};
		C113F4472951352C00758735 /* Install Scenarios */ = {
			isa = PBXShellScriptBuildPhase;
			alwaysOutOfDate = 1;
			buildActionMask = 2147483647;
			files = (
			);
			inputFileListPaths = (
			);
			inputPaths = (
			);
			name = "Install Scenarios";
			outputFileListPaths = (
			);
			outputPaths = (
			);
			runOnlyForDeploymentPostprocessing = 0;
			shellPath = /bin/sh;
			shellScript = "# Type a script or drag a script file from your workspace to insert its path.\n\"${SRCROOT}/Scripts/install-scenarios.sh\"\n";
		};
		C16DA84322E8E5FF008624C2 /* Install Plugins */ = {
			isa = PBXShellScriptBuildPhase;
			alwaysOutOfDate = 1;
			buildActionMask = 2147483647;
			files = (
			);
			inputFileListPaths = (
			);
			inputPaths = (
			);
			name = "Install Plugins";
			outputFileListPaths = (
			);
			outputPaths = (
			);
			runOnlyForDeploymentPostprocessing = 0;
			shellPath = /bin/sh;
			shellScript = "\"${SRCROOT}/Scripts/copy-plugins.sh\"\n";
		};
		C1D1405722FB66DF00DA6242 /* Build Derived Assets */ = {
			isa = PBXShellScriptBuildPhase;
			alwaysOutOfDate = 1;
			buildActionMask = 2147483647;
			files = (
			);
			inputFileListPaths = (
			);
			inputPaths = (
			);
			name = "Build Derived Assets";
			outputFileListPaths = (
			);
			outputPaths = (
			);
			runOnlyForDeploymentPostprocessing = 0;
			shellPath = /bin/sh;
			shellScript = "\"${SRCROOT}/Scripts/build-derived-assets.sh\" \"${SRCROOT}/Loop\"\n";
		};
		C1D19800232CFA2A0096D646 /* Capture Build Details */ = {
			isa = PBXShellScriptBuildPhase;
			alwaysOutOfDate = 1;
			buildActionMask = 2147483647;
			files = (
			);
			inputFileListPaths = (
			);
			inputPaths = (
			);
			name = "Capture Build Details";
			outputFileListPaths = (
			);
			outputPaths = (
			);
			runOnlyForDeploymentPostprocessing = 0;
			shellPath = /bin/sh;
			shellScript = "\"${SRCROOT}/Scripts/capture-build-details.sh\"\n";
		};
		C1E9CB59294E67060022387B /* Build Derived Assets */ = {
			isa = PBXShellScriptBuildPhase;
			buildActionMask = 2147483647;
			files = (
			);
			inputFileListPaths = (
			);
			inputPaths = (
			);
			name = "Build Derived Assets";
			outputFileListPaths = (
			);
			outputPaths = (
			);
			runOnlyForDeploymentPostprocessing = 0;
			shellPath = /bin/sh;
			shellScript = "\"${SRCROOT}/Scripts/build-derived-assets.sh\" \"${SRCROOT}/WatchApp\"\n";
		};
/* End PBXShellScriptBuildPhase section */

/* Begin PBXSourcesBuildPhase section */
		14B1735828AED9EC006CCD7C /* Sources */ = {
			isa = PBXSourcesBuildPhase;
			buildActionMask = 2147483647;
			files = (
				14B1738128AEDC70006CCD7C /* StatusExtensionContext.swift in Sources */,
				1455ACA92C66665D004F44F2 /* StateColorPalette.swift in Sources */,
				14B1737628AEDC6C006CCD7C /* HKUnit.swift in Sources */,
				14B1737728AEDC6C006CCD7C /* NSBundle.swift in Sources */,
				84AA81D62A4A28AF000B658B /* WidgetBackground.swift in Sources */,
				84AA81D82A4A2910000B658B /* StatusWidgetTimelimeEntry.swift in Sources */,
				84AA81D32A4A27A3000B658B /* LoopWidgets.swift in Sources */,
				14B1737828AEDC6C006CCD7C /* NSTimeInterval.swift in Sources */,
				1455ACB32C667C16004F44F2 /* Deeplink.swift in Sources */,
				14B1737928AEDC6C006CCD7C /* NSUserDefaults+StatusExtension.swift in Sources */,
				14B1737A28AEDC6C006CCD7C /* NumberFormatter.swift in Sources */,
				1455ACAB2C666F9C004F44F2 /* EventualGlucoseView.swift in Sources */,
				14B1737B28AEDC6C006CCD7C /* OSLog.swift in Sources */,
				14B1737C28AEDC6C006CCD7C /* PumpManager.swift in Sources */,
				14B1737D28AEDC6C006CCD7C /* PumpManagerUI.swift in Sources */,
				14B1737E28AEDC6C006CCD7C /* FeatureFlags.swift in Sources */,
				84AA81E72A4A4DEF000B658B /* PumpView.swift in Sources */,
				1455ACAD2C6675E1004F44F2 /* Color.swift in Sources */,
				14B1737F28AEDC6C006CCD7C /* PluginManager.swift in Sources */,
				14B1738028AEDC6C006CCD7C /* Debug.swift in Sources */,
				84AA81DB2A4A2973000B658B /* Date.swift in Sources */,
				14B1737228AEDBF6006CCD7C /* BasalView.swift in Sources */,
				14B1737428AEDBF6006CCD7C /* GlucoseView.swift in Sources */,
				1455ACB02C667A1F004F44F2 /* DeeplinkView.swift in Sources */,
				14B1737328AEDBF6006CCD7C /* SystemStatusWidget.swift in Sources */,
				84AA81DD2A4A2999000B658B /* StatusWidgetTimelineProvider.swift in Sources */,
<<<<<<< HEAD
				14B1737528AEDBF6006CCD7C /* LoopCircleView.swift in Sources */,
				84D2879F2AC756C8007ED283 /* ContentMargin.swift in Sources */,
=======
				8496F7312B5711C4003E672C /* ContentMargin.swift in Sources */,
>>>>>>> 63c11b47
			);
			runOnlyForDeploymentPostprocessing = 0;
		};
		43776F881B8022E90074EA36 /* Sources */ = {
			isa = PBXSourcesBuildPhase;
			buildActionMask = 2147483647;
			files = (
				C17824A51E1AD4D100D9D25C /* ManualBolusRecommendation.swift in Sources */,
				897A5A9624C2175B00C4E71D /* BolusEntryView.swift in Sources */,
				4F70C2131DE90339006380B7 /* StatusExtensionContext.swift in Sources */,
				A9A056B324B93C62007CF06D /* CriticalEventLogExportView.swift in Sources */,
				43C05CC521EC29E3006FB252 /* TextFieldTableViewCell.swift in Sources */,
				4FF4D1001E18374700846527 /* WatchContext.swift in Sources */,
				C1D289B522F90A52003FFBD9 /* BasalDeliveryState.swift in Sources */,
				4F2C15821E074FC600E160D4 /* NSTimeInterval.swift in Sources */,
				4311FB9B1F37FE1B00D4C0A7 /* TitleSubtitleTextFieldTableViewCell.swift in Sources */,
				C1F2075C26D6F9B0007AB7EB /* AppExpirationAlerter.swift in Sources */,
				B4FEEF7D24B8A71F00A8DF9B /* DeviceDataManager+DeviceStatus.swift in Sources */,
				142CB7592A60BF2E0075748A /* EditMode.swift in Sources */,
				14C9706E2C5A83AF00E8A01B /* IOBChartView.swift in Sources */,
				E95D380324EADF36005E2F50 /* CarbStoreProtocol.swift in Sources */,
				B470F5842AB22B5100049695 /* StatefulPluggable.swift in Sources */,
				E98A55ED24EDD6380008715D /* LatestStoredSettingsProvider.swift in Sources */,
				C1FB428F217921D600FAB378 /* PumpManagerUI.swift in Sources */,
				A9B996F227238705002DC09C /* DosingDecisionStore.swift in Sources */,
				43C513191E864C4E001547C7 /* GlucoseRangeSchedule.swift in Sources */,
				B4D904412AA8989100CBD826 /* StatefulPluginManager.swift in Sources */,
				E9B355292935919E0076AB04 /* MissedMealSettings.swift in Sources */,
				43A51E1F1EB6D62A000736CC /* CarbAbsorptionViewController.swift in Sources */,
				43776F901B8022E90074EA36 /* AppDelegate.swift in Sources */,
				4372E48B213CB5F00068E043 /* Double.swift in Sources */,
				430B29932041F5B300BA9F93 /* UserDefaults+Loop.swift in Sources */,
				43CE7CDE1CA8B63E003CC1B0 /* Data.swift in Sources */,
				E9BB27AB23B85C3500FB4987 /* SleepStore.swift in Sources */,
				C1F7822627CC056900C0919A /* SettingsManager.swift in Sources */,
				1452F4AD2A851F8800F8B9E4 /* HowAbsorptionTimeWorksView.swift in Sources */,
				C16575712538A36B004AE16E /* CGMStalenessMonitor.swift in Sources */,
				14C970822C5C2EC100E8A01B /* FavoriteFoodInsightsView.swift in Sources */,
				1D080CBD2473214A00356610 /* AlertStore.xcdatamodeld in Sources */,
				C11BD0552523CFED00236B08 /* SimpleBolusViewModel.swift in Sources */,
				C1F2CAAA2B76B3EE00D7F581 /* TempBasalRecommendation.swift in Sources */,
				14C970802C5C0A1500E8A01B /* FavoriteFoodInsightsViewModel.swift in Sources */,
				149A28BB2A853E5100052EDF /* CarbEntryViewModel.swift in Sources */,
				C19008FE25225D3900721625 /* SimpleBolusCalculator.swift in Sources */,
				C1F8B243223E73FD00DD66CF /* BolusProgressTableViewCell.swift in Sources */,
				89D6953E23B6DF8A002B3066 /* PotentialCarbEntryTableViewCell.swift in Sources */,
				89CA2B30226C0161004D9350 /* DirectoryObserver.swift in Sources */,
				C18859AC2AF29BE50010F21F /* TemporaryPresetsManager.swift in Sources */,
				1DA649A7244126CD00F61E75 /* UserNotificationAlertScheduler.swift in Sources */,
				439A7942211F631C0041B75F /* RootNavigationController.swift in Sources */,
				149A28BD2A853E6C00052EDF /* CarbEntryView.swift in Sources */,
				4F11D3C020DCBEEC006E072C /* GlucoseBackfillRequestUserInfo.swift in Sources */,
				89E267FC2292456700A3F2AF /* FeatureFlags.swift in Sources */,
				43A567691C94880B00334FAC /* LoopDataManager.swift in Sources */,
				C152B9F52C9C7D4A00ACBC06 /* AutomationHistoryEntry.swift in Sources */,
				1DA649A9244126DA00F61E75 /* InAppModalAlertScheduler.swift in Sources */,
				43B260491ED248FB008CAA77 /* CarbEntryTableViewCell.swift in Sources */,
				142CB75B2A60BFC30075748A /* FavoriteFoodsView.swift in Sources */,
				A9D5C5B625DC6C6A00534873 /* LoopAppManager.swift in Sources */,
				4302F4E11D4E9C8900F0FCAF /* TextFieldTableViewController.swift in Sources */,
				C16F51192B891DB600EFD7A1 /* StoredDataAlgorithmInput.swift in Sources */,
				1452F4AB2A851EDF00F8B9E4 /* FavoriteFoodAddEditView.swift in Sources */,
				C1742332259BEADC00399C9D /* ManualEntryDoseView.swift in Sources */,
				43F64DD91D9C92C900D24DC6 /* TitleSubtitleTableViewCell.swift in Sources */,
				43FCEEA9221A615B0013DD30 /* StatusChartsManager.swift in Sources */,
				A9F703752489C9A000C98AD8 /* GlucoseStore+SimulatedCoreData.swift in Sources */,
				E95D380524EADF78005E2F50 /* GlucoseStoreProtocol.swift in Sources */,
				43E3449F1B9D68E900C85C07 /* StatusTableViewController.swift in Sources */,
				B42D124328D371C400E43D22 /* AlertMuter.swift in Sources */,
				A96DAC242838325900D94E38 /* DiagnosticLog.swift in Sources */,
				A9CBE45A248ACBE1008E7BA2 /* DosingDecisionStore+SimulatedCoreData.swift in Sources */,
				A9C62D8A2331703100535612 /* ServicesManager.swift in Sources */,
				43DBF0531C93EC8200B3C386 /* DeviceDataManager.swift in Sources */,
				A9347F2F24E7508A00C99C34 /* WatchHistoricalCarbs.swift in Sources */,
				A9B996F027235191002DC09C /* LoopWarning.swift in Sources */,
				C17824A01E19CF9800D9D25C /* GlucoseThresholdTableViewController.swift in Sources */,
				4372E487213C86240068E043 /* SampleValue.swift in Sources */,
				14C970682C5991CD00E8A01B /* LoopChartView.swift in Sources */,
				437CEEE41CDE5C0A003C8C80 /* UIImage.swift in Sources */,
				C1201E2C23ECDBD0002DA84A /* WatchContextRequestUserInfo.swift in Sources */,
				1D49795824E7289700948F05 /* ServicesViewModel.swift in Sources */,
				1D4A3E2D2478628500FD601B /* StoredAlert+CoreDataClass.swift in Sources */,
				14BBB3B22C629DB100ECB800 /* Character+IsEmoji.swift in Sources */,
				C1B80D632AF97D7200AB7705 /* LoopDataManager+CarbAbsorption.swift in Sources */,
				DDC389FA2A2B62470066E2E8 /* ConstantApplicationFactorStrategy.swift in Sources */,
				B4E202302661063E009421B5 /* AutomaticDosingStatus.swift in Sources */,
				C191D2A125B3ACAA00C26C0B /* DosingStrategySelectionView.swift in Sources */,
				A977A2F424ACFECF0059C207 /* CriticalEventLogExportManager.swift in Sources */,
				89CA2B32226C18B8004D9350 /* TestingScenariosTableViewController.swift in Sources */,
				43E93FB71E469A5100EAB8DB /* HKUnit.swift in Sources */,
				43C05CAF21EB2C24006FB252 /* NSBundle.swift in Sources */,
				B455C7332BD14E25002B847E /* Comparable.swift in Sources */,
				A91D2A3F26CF0FF80023B075 /* IconTitleSubtitleTableViewCell.swift in Sources */,
				A967D94C24F99B9300CDDF8A /* OutputStream.swift in Sources */,
				1DB1065124467E18005542BD /* AlertManager.swift in Sources */,
				43C0944A1CACCC73001F6403 /* NotificationManager.swift in Sources */,
				149A28E42A8A63A700052EDF /* FavoriteFoodDetailView.swift in Sources */,
				1DDE274024AEA4F200796622 /* NotificationsCriticalAlertPermissionsView.swift in Sources */,
				A9A056B524B94123007CF06D /* CriticalEventLogExportViewModel.swift in Sources */,
				434FF1EE1CF27EEF000DB779 /* UITableViewCell.swift in Sources */,
				439BED2A1E76093C00B0AED5 /* CGMManager.swift in Sources */,
				C16B983E26B4893300256B05 /* DoseEnactor.swift in Sources */,
				E98A55EF24EDD6E60008715D /* DosingDecisionStoreProtocol.swift in Sources */,
				B4001CEE28CBBC82002FB414 /* AlertManagementView.swift in Sources */,
				E9C00EF524C623EF00628F35 /* LoopSettings+Loop.swift in Sources */,
				4389916B1E91B689000EEF90 /* ChartSettings+Loop.swift in Sources */,
				C178249A1E1999FA00D9D25C /* CaseCountable.swift in Sources */,
				C1F2CAAC2B7A980600D7F581 /* BasalRelativeDose.swift in Sources */,
				B4F3D25124AF890C0095CE44 /* BluetoothStateManager.swift in Sources */,
				1DDE273D24AEA4B000796622 /* SettingsViewModel.swift in Sources */,
				DD3DBD292A33AFE9000F8B5B /* IntegralRetrospectiveCorrectionSelectionView.swift in Sources */,
				A9347F3124E7521800C99C34 /* CarbBackfillRequestUserInfo.swift in Sources */,
				A9CBE458248AB564008E7BA2 /* DoseStore+SimulatedCoreData.swift in Sources */,
				897A5A9924C22DE800C4E71D /* BolusEntryViewModel.swift in Sources */,
				4374B5EF209D84BF00D17AA8 /* OSLog.swift in Sources */,
				1DB619AC270BAD3D006C9D07 /* VersionUpdateViewModel.swift in Sources */,
				A9C62D882331703100535612 /* Service.swift in Sources */,
				89CAB36324C8FE96009EE3CE /* PredictedGlucoseChartView.swift in Sources */,
				DDC389F82A2B620B0066E2E8 /* GlucoseBasedApplicationFactorStrategy.swift in Sources */,
				4F6663941E905FD2009E74FC /* ChartColorPalette+Loop.swift in Sources */,
				A9F703732489BC8500C98AD8 /* CarbStore+SimulatedCoreData.swift in Sources */,
				4328E0351CFC0AE100E199AA /* WatchDataManager.swift in Sources */,
				4345E3FC21F04911009E00E5 /* UIColor+HIG.swift in Sources */,
				1D4A3E2E2478628500FD601B /* StoredAlert+CoreDataProperties.swift in Sources */,
				E95D380124EADE7C005E2F50 /* DoseStoreProtocol.swift in Sources */,
				43D381621EBD9759007F8C8F /* HeaderValuesTableViewCell.swift in Sources */,
				C13DA2B024F6C7690098BB29 /* UIViewController.swift in Sources */,
				A9C62D892331703100535612 /* LoggingServicesManager.swift in Sources */,
				89E267FF229267DF00A3F2AF /* Optional.swift in Sources */,
				43785E982120E7060057DED1 /* Intents.intentdefinition in Sources */,
				1D82E6A025377C6B009131FB /* TrustedTimeChecker.swift in Sources */,
				A98556852493F901000FD662 /* AlertStore+SimulatedCoreData.swift in Sources */,
				899433B823FE129800FA4BEA /* OverrideBadgeView.swift in Sources */,
				89D1503E24B506EB00EDE253 /* Dictionary.swift in Sources */,
				C110888D2A3913C600BA4898 /* BuildDetails.swift in Sources */,
				A96DAC2C2838F31200D94E38 /* SharedLogging.swift in Sources */,
				4302F4E31D4EA54200F0FCAF /* InsulinDeliveryTableViewController.swift in Sources */,
				1D63DEA526E950D400F46FA5 /* SupportManager.swift in Sources */,
				4FC8C8011DEB93E400A1452E /* NSUserDefaults+StatusExtension.swift in Sources */,
				14C9707E2C5A9EB600E8A01B /* GlucoseCarbChartView.swift in Sources */,
				43E93FB61E469A4000EAB8DB /* NumberFormatter.swift in Sources */,
				14C9706C2C5A836000E8A01B /* DoseChartView.swift in Sources */,
				C1FB428C217806A400FAB378 /* StateColorPalette.swift in Sources */,
				B43CF07E29434EC4008A520B /* HowMuteAlertWorkView.swift in Sources */,
				14C970842C5C2FB400E8A01B /* HowCarbEffectsWorksView.swift in Sources */,
				84AA81E52A4A3981000B658B /* DeeplinkManager.swift in Sources */,
				1D6B1B6726866D89009AC446 /* AlertPermissionsChecker.swift in Sources */,
				C16F511B2B89363A00EFD7A1 /* SimpleInsulinDose.swift in Sources */,
				4F08DE8F1E7BB871006741EA /* CollectionType+Loop.swift in Sources */,
				A9F703772489D8AA00C98AD8 /* PersistentDeviceLog+SimulatedCoreData.swift in Sources */,
				E9B080B1253BDA6300BAD8F8 /* UserDefaults+LoopIntents.swift in Sources */,
				C1AF062329426300002C1B19 /* ManualGlucoseEntryRow.swift in Sources */,
				C148CEE724FD91BD00711B3B /* DeliveryUncertaintyAlertManager.swift in Sources */,
				84DEB10D2C18FABA00170734 /* IOSFocusModesView.swift in Sources */,
				DDC389FC2A2BC6670066E2E8 /* SettingsView+algorithmExperimentsSection.swift in Sources */,
				1D12D3B92548EFDD00B53E8B /* main.swift in Sources */,
				435400341C9F878D00D5819C /* SetBolusUserInfo.swift in Sources */,
				A9DCF32A25B0FABF00C89088 /* LoopUIColorPalette+Default.swift in Sources */,
				1DDE273E24AEA4B000796622 /* SettingsView.swift in Sources */,
				A9B607B0247F000F00792BE4 /* UserNotifications+Loop.swift in Sources */,
				43F89CA322BDFBBD006BB54E /* UIActivityIndicatorView.swift in Sources */,
				A999D40624663D18004C89D4 /* PumpManagerError.swift in Sources */,
				437D9BA31D7BC977007245E8 /* PredictionTableViewController.swift in Sources */,
				A987CD4924A58A0100439ADC /* ZipArchive.swift in Sources */,
				43F41C371D3BF32400C11ED6 /* UIAlertController.swift in Sources */,
				A9CBE45C248ACC03008E7BA2 /* SettingsStore+SimulatedCoreData.swift in Sources */,
				433EA4C41D9F71C800CD78FB /* CommandResponseViewController.swift in Sources */,
				E9B3552229358C440076AB04 /* MealDetectionManager.swift in Sources */,
				C16DA84222E8E112008624C2 /* PluginManager.swift in Sources */,
				43785E932120A01B0057DED1 /* NewCarbEntryIntent+Loop.swift in Sources */,
				439A7944211FE22F0041B75F /* NSUserActivity.swift in Sources */,
				4328E0331CFC091100E199AA /* WatchContext+LoopKit.swift in Sources */,
				4F526D611DF8D9A900A04910 /* NetBasal.swift in Sources */,
				C1DE5D23251BFC4D00439E49 /* SimpleBolusView.swift in Sources */,
				89ADE13B226BFA0F0067222B /* TestingScenariosManager.swift in Sources */,
				4F7E8ACB20E2ACB500AEA65E /* WatchPredictedGlucose.swift in Sources */,
				436A0DA51D236A2A00104B24 /* LoopError.swift in Sources */,
				4F11D3C220DD80B3006E072C /* WatchHistoricalGlucose.swift in Sources */,
				4372E490213CFCE70068E043 /* LoopSettingsUserInfo.swift in Sources */,
				14ED83F62C6421F9008B4A5C /* FavoriteFoodInsightsCardView.swift in Sources */,
				C174233C259BEB0F00399C9D /* ManualEntryDoseViewModel.swift in Sources */,
				1D05219B2469E9DF000EBBDE /* StoredAlert.swift in Sources */,
				E9B0802B253BBDFF00BAD8F8 /* IntentExtensionInfo.swift in Sources */,
				C1E3862628247C6100F561A4 /* StoredLoopNotRunningNotification.swift in Sources */,
				A97F250825E056D500F0EE19 /* OnboardingManager.swift in Sources */,
				438D42F91D7C88BC003244B0 /* PredictionInputEffect.swift in Sources */,
				892A5D692230C41D008961AB /* RangeReplaceableCollection.swift in Sources */,
				DDC389F62A2B61750066E2E8 /* ApplicationFactorStrategy.swift in Sources */,
				4F70C2101DE8FAC5006380B7 /* ExtensionDataManager.swift in Sources */,
				1455ACB22C667BEE004F44F2 /* Deeplink.swift in Sources */,
				43DFB62320D4CAE7008A7BAE /* PumpManager.swift in Sources */,
				A9FB75F1252BE320004C7D3F /* BolusDosingDecision.swift in Sources */,
				892A5D59222F0A27008961AB /* Debug.swift in Sources */,
				431A8C401EC6E8AB00823B9C /* CircleMaskView.swift in Sources */,
				1D05219D2469F1F5000EBBDE /* AlertStore.swift in Sources */,
				14C9706A2C5A833100E8A01B /* CarbEffectChartView.swift in Sources */,
				439897371CD2F80600223065 /* AnalyticsServicesManager.swift in Sources */,
				14D906F42A846510006EB79A /* FavoriteFoodsViewModel.swift in Sources */,
				DDC389FE2A2C4C830066E2E8 /* GlucoseBasedApplicationFactorSelectionView.swift in Sources */,
				A9C62D842331700E00535612 /* DiagnosticLog+Subsystem.swift in Sources */,
				895FE0952201234000FCF18A /* OverrideSelectionViewController.swift in Sources */,
				C1EF747228D6A44A00C8C083 /* CrashRecoveryManager.swift in Sources */,
				A9F66FC3247F451500096EA7 /* UIDevice+Loop.swift in Sources */,
				439706E622D2E84900C81566 /* PredictionSettingTableViewCell.swift in Sources */,
				430D85891F44037000AF2D4F /* HUDViewTableViewCell.swift in Sources */,
				43A51E211EB6DBDD000736CC /* LoopChartsTableViewController.swift in Sources */,
				8968B1122408B3520074BB48 /* UIFont.swift in Sources */,
				1452F4A92A851C9400F8B9E4 /* FavoriteFoodAddEditViewModel.swift in Sources */,
				438D42FB1D7D11A4003244B0 /* PredictionInputEffectTableViewCell.swift in Sources */,
				89A1B66E24ABFDF800117AC2 /* SupportedBolusVolumesUserInfo.swift in Sources */,
				C1C660D1252E4DD5009B5C32 /* LoopConstants.swift in Sources */,
				432E73CB1D24B3D6009AD15D /* RemoteDataServicesManager.swift in Sources */,
				7E69CFFC2A16A77E00203CBD /* ResetLoopManager.swift in Sources */,
				B40D07C7251A89D500C1C6D7 /* GlucoseDisplay.swift in Sources */,
				43C2FAE11EB656A500364AFF /* GlucoseEffectVelocity.swift in Sources */,
				14C970862C5C358C00E8A01B /* FavoriteFoodInsightsChartsView.swift in Sources */,
			);
			runOnlyForDeploymentPostprocessing = 0;
		};
		43A9437A1B926B7B0051FA24 /* Sources */ = {
			isa = PBXSourcesBuildPhase;
			buildActionMask = 2147483647;
			files = (
				894F6DDD243C0A2300CCE676 /* CarbAmountLabel.swift in Sources */,
				B455C7352BD14E30002B847E /* Comparable.swift in Sources */,
				89A605E524327F45009C1096 /* DoseVolumeInput.swift in Sources */,
				4372E488213C862B0068E043 /* SampleValue.swift in Sources */,
				89A605EB243288E4009C1096 /* TopDownTriangle.swift in Sources */,
				4F2C15741E0209F500E160D4 /* NSTimeInterval.swift in Sources */,
				89F9119224358E2B00ECCAF3 /* CarbEntryInputMode.swift in Sources */,
				4FF4D1011E18375000846527 /* WatchContext.swift in Sources */,
				89FE21AD24AC57E30033F501 /* Collection.swift in Sources */,
				898ECA63218ABD21001E9D35 /* ComplicationChartManager.swift in Sources */,
				43A9438A1B926B7B0051FA24 /* NotificationController.swift in Sources */,
				439A7945211FE23A0041B75F /* NSUserActivity.swift in Sources */,
				43A943881B926B7B0051FA24 /* ExtensionDelegate.swift in Sources */,
				43511CEE220FC61700566C63 /* HUDRowController.swift in Sources */,
				1D3F0F7526D59B6C004A5960 /* Debug.swift in Sources */,
				892FB4CD22040104005293EC /* OverridePresetRow.swift in Sources */,
				4F75F00220FCFE8C00B5570E /* GlucoseChartScene.swift in Sources */,
				89E26800229267DF00A3F2AF /* Optional.swift in Sources */,
				4328E02F1CFBF81800E199AA /* WKInterfaceImage.swift in Sources */,
				89F9118F24352F1600ECCAF3 /* DigitalCrownRotation.swift in Sources */,
				4F2C15811E0495B200E160D4 /* WatchContext+WatchApp.swift in Sources */,
				4372E496213DCDD30068E043 /* GlucoseChartValueHashable.swift in Sources */,
				89E08FC6242E7506000D719B /* CarbAndDateInput.swift in Sources */,
				89E08FC8242E76E9000D719B /* AnyTransition.swift in Sources */,
				89A605E324327DFE009C1096 /* CarbAmountInput.swift in Sources */,
				898ECA61218ABD17001E9D35 /* GlucoseChartData.swift in Sources */,
				4344629820A8B2D700C4BE6F /* OSLog.swift in Sources */,
				4328E02A1CFBE2C500E199AA /* UIColor.swift in Sources */,
				4372E484213A63FB0068E043 /* ChartHUDController.swift in Sources */,
				895788AF242E69A2002CB114 /* BolusInput.swift in Sources */,
				894F6DDB243C07CF00CCE676 /* GramLabel.swift in Sources */,
				4345E40621F68E18009E00E5 /* CarbEntryListController.swift in Sources */,
				4FDDD23720DC51DF00D04B16 /* LoopDataManager.swift in Sources */,
				89E267FD2292456700A3F2AF /* FeatureFlags.swift in Sources */,
				898ECA60218ABD17001E9D35 /* GlucoseChartScaler.swift in Sources */,
				894F6DD9243C060600CCE676 /* ScalablePositionedText.swift in Sources */,
				89E08FC4242E73F0000D719B /* GramLabelPositionKey.swift in Sources */,
				4F82655020E69F9A0031A8F5 /* HUDInterfaceController.swift in Sources */,
				4372E492213D956C0068E043 /* GlucoseRangeSchedule.swift in Sources */,
				A9347F3324E7522900C99C34 /* WatchHistoricalCarbs.swift in Sources */,
				895788AD242E69A2002CB114 /* AbsorptionTimeSelection.swift in Sources */,
				89A605EF2432925D009C1096 /* CompletionCheckmark.swift in Sources */,
				C138C6F82C1B8A2C00F08F1A /* GlucoseCondition.swift in Sources */,
				89F9119624358E6900ECCAF3 /* BolusPickerValues.swift in Sources */,
				4328E02B1CFBE2C500E199AA /* WKAlertAction.swift in Sources */,
				4F7E8AC720E2AC0300AEA65E /* WatchPredictedGlucose.swift in Sources */,
				4F7E8AC520E2AB9600AEA65E /* Date.swift in Sources */,
				89F9119424358E4500ECCAF3 /* CarbAbsorptionTime.swift in Sources */,
				895788B1242E69A2002CB114 /* Color.swift in Sources */,
				89E08FC2242E73DC000D719B /* CarbAmountPositionKey.swift in Sources */,
				4F11D3C420DD881A006E072C /* WatchHistoricalGlucose.swift in Sources */,
				E98A55F724EEE1E10008715D /* OnOffSelectionView.swift in Sources */,
				89E08FCA242E7714000D719B /* UIFont.swift in Sources */,
				4328E0281CFBE2C500E199AA /* CLKComplicationTemplate.swift in Sources */,
				4328E01E1CFBE25F00E199AA /* CarbAndBolusFlowController.swift in Sources */,
				432CF87520D8AC950066B889 /* NSUserDefaults+WatchApp.swift in Sources */,
				89A1B66F24ABFDF800117AC2 /* SupportedBolusVolumesUserInfo.swift in Sources */,
				43027F0F1DFE0EC900C51989 /* HKUnit.swift in Sources */,
				4344629220A7C19800C4BE6F /* ButtonGroup.swift in Sources */,
				89A605E924328862009C1096 /* Checkmark.swift in Sources */,
				891B508524342BE1005DA578 /* CarbAndBolusFlowViewModel.swift in Sources */,
				894F6DD7243C047300CCE676 /* View+Position.swift in Sources */,
				898ECA69218ABDA9001E9D35 /* CLKTextProvider+Compound.m in Sources */,
				4372E48C213CB6750068E043 /* Double.swift in Sources */,
				89A605ED24328972009C1096 /* BolusArrow.swift in Sources */,
				E98A55F924EEFC200008715D /* OnOffSelectionViewModel.swift in Sources */,
				892FB4CF220402C0005293EC /* OverrideSelectionController.swift in Sources */,
				89E08FD0242E8B2B000D719B /* BolusConfirmationView.swift in Sources */,
				43785E972120E4500057DED1 /* INRelevantShortcutStore+Loop.swift in Sources */,
				89A605E72432860C009C1096 /* PeriodicPublisher.swift in Sources */,
				895788AE242E69A2002CB114 /* CarbAndBolusFlow.swift in Sources */,
				89A605F12432BD18009C1096 /* BolusConfirmationVisual.swift in Sources */,
				898ECA65218ABD9B001E9D35 /* CGRect.swift in Sources */,
				43CB2B2B1D924D450079823D /* WCSession.swift in Sources */,
				4372E491213D05F90068E043 /* LoopSettingsUserInfo.swift in Sources */,
				4345E40421F68AD9009E00E5 /* TextRowController.swift in Sources */,
				43BFF0B51E45C1E700FF19A9 /* NumberFormatter.swift in Sources */,
				C1201E2D23ECDF3D002DA84A /* WatchContextRequestUserInfo.swift in Sources */,
				43A9438E1B926B7B0051FA24 /* ComplicationController.swift in Sources */,
				43517917230A0E1A0072ECC0 /* WKInterfaceLabel.swift in Sources */,
				A9347F3224E7522400C99C34 /* CarbBackfillRequestUserInfo.swift in Sources */,
				895788B3242E69A2002CB114 /* ActionButton.swift in Sources */,
				894F6DD3243BCBDB00CCE676 /* Environment+SizeClass.swift in Sources */,
				E98A55F524EEE15A0008715D /* OnOffSelectionController.swift in Sources */,
				4328E01A1CFBE1DA00E199AA /* ActionHUDController.swift in Sources */,
				4F11D3C320DD84DB006E072C /* GlucoseBackfillRequestUserInfo.swift in Sources */,
				435400351C9F878D00D5819C /* SetBolusUserInfo.swift in Sources */,
				895788B2242E69A2002CB114 /* CircularAccessoryButtonStyle.swift in Sources */,
			);
			runOnlyForDeploymentPostprocessing = 0;
		};
		43D9001F21EB209400AF44BF /* Sources */ = {
			isa = PBXSourcesBuildPhase;
			buildActionMask = 2147483647;
			files = (
				E9C00EF324C6222400628F35 /* LoopSettings.swift in Sources */,
				C1D0B6312986D4D90098D215 /* LocalizedString.swift in Sources */,
				43C05CB821EBEA54006FB252 /* HKUnit.swift in Sources */,
				43D9002021EB209400AF44BF /* NSTimeInterval.swift in Sources */,
				C16575762539FEF3004AE16E /* LoopCoreConstants.swift in Sources */,
				C17DDC9D28AC33A1005FBF4C /* PersistedProperty.swift in Sources */,
				43C05CA921EB2B26006FB252 /* PersistenceController.swift in Sources */,
				A9CE912224CA032E00302A40 /* NSUserDefaults.swift in Sources */,
				43C05CAB21EB2B4A006FB252 /* NSBundle.swift in Sources */,
				43C05CC721EC2ABC006FB252 /* IdentifiableClass.swift in Sources */,
				E9B3552B293591E70076AB04 /* MissedMealNotification.swift in Sources */,
				4345E40221F67300009E00E5 /* PotentialCarbEntryUserInfo.swift in Sources */,
			);
			runOnlyForDeploymentPostprocessing = 0;
		};
		43D9FFCB21EAE05D00AF44BF /* Sources */ = {
			isa = PBXSourcesBuildPhase;
			buildActionMask = 2147483647;
			files = (
				E9C00EF224C6221B00628F35 /* LoopSettings.swift in Sources */,
				C1D0B6302986D4D90098D215 /* LocalizedString.swift in Sources */,
				43C05CB921EBEA54006FB252 /* HKUnit.swift in Sources */,
				43D9FFFB21EAF3D300AF44BF /* NSTimeInterval.swift in Sources */,
				C16575752539FD60004AE16E /* LoopCoreConstants.swift in Sources */,
				C17DDC9C28AC339E005FBF4C /* PersistedProperty.swift in Sources */,
				43C05CA821EB2B26006FB252 /* PersistenceController.swift in Sources */,
				43C05CAA21EB2B49006FB252 /* NSBundle.swift in Sources */,
				43C05CC821EC2ABC006FB252 /* IdentifiableClass.swift in Sources */,
				43C05CAD21EB2BBF006FB252 /* NSUserDefaults.swift in Sources */,
				E9B3552A293591E70076AB04 /* MissedMealNotification.swift in Sources */,
				4345E40121F67300009E00E5 /* PotentialCarbEntryUserInfo.swift in Sources */,
			);
			runOnlyForDeploymentPostprocessing = 0;
		};
		43E2D9071D20C581004DA55F /* Sources */ = {
			isa = PBXSourcesBuildPhase;
			buildActionMask = 2147483647;
			files = (
				A9DF02CB24F72B9E00B7C988 /* CriticalEventLogTests.swift in Sources */,
				1D80313D24746274002810DF /* AlertStoreTests.swift in Sources */,
				C1777A6625A125F100595963 /* ManualEntryDoseViewModelTests.swift in Sources */,
				C16B984026B4898800256B05 /* DoseEnactorTests.swift in Sources */,
				A9A63F8E246B271600588D5B /* NSTimeInterval.swift in Sources */,
				C152B9F72C9C7EF100ACBC06 /* AutomationHistoryEntryTests.swift in Sources */,
				A9DFAFB324F0415E00950D1E /* CarbBackfillRequestUserInfoTests.swift in Sources */,
				A963B27A252CEBAE0062AA12 /* SetBolusUserInfoTests.swift in Sources */,
				A9DFAFB524F048A000950D1E /* WatchHistoricalCarbsTests.swift in Sources */,
				C16575732538AFF6004AE16E /* CGMStalenessMonitorTests.swift in Sources */,
				1DA7A84424477698008257F0 /* InAppModalAlertSchedulerTests.swift in Sources */,
				C1DA43532B19310A00CBD33F /* LoopControlMock.swift in Sources */,
				1D70C40126EC0F9D00C62570 /* SupportManagerTests.swift in Sources */,
				E93E86A824DDCC4400FF40C8 /* MockDoseStore.swift in Sources */,
				B4D4534128E5CA7900F1A8D9 /* AlertMuterTests.swift in Sources */,
				E98A55F124EDD85E0008715D /* MockDosingDecisionStore.swift in Sources */,
				A9BD28E7272226B40071DF15 /* TestLocalizedError.swift in Sources */,
				A9F5F1F5251050EC00E7C8A4 /* ZipArchiveTests.swift in Sources */,
				E9B3552D293592B40076AB04 /* MealDetectionManagerTests.swift in Sources */,
				C1DA43552B193BCB00CBD33F /* MockUploadEventListener.swift in Sources */,
				C1DA43572B1A70BE00CBD33F /* SettingsManagerTests.swift in Sources */,
				1D8D55BC252274650044DBB6 /* BolusEntryViewModelTests.swift in Sources */,
				C188599E2AF15FAB0010F21F /* AlertMocks.swift in Sources */,
				A91E4C2124F867A700BE9213 /* StoredAlertTests.swift in Sources */,
				1DA7A84224476EAD008257F0 /* AlertManagerTests.swift in Sources */,
				A91E4C2324F86F1000BE9213 /* CriticalEventLogExportManagerTests.swift in Sources */,
				C188599B2AF15E1B0010F21F /* DeviceDataManagerTests.swift in Sources */,
				C18859A42AF165330010F21F /* MockCGMManager.swift in Sources */,
				E9C58A7324DB4A2700487A17 /* LoopDataManagerTests.swift in Sources */,
				C18859A22AF165130010F21F /* MockPumpManager.swift in Sources */,
				E98A55F324EDD9530008715D /* MockSettingsStore.swift in Sources */,
				C165756F2534C468004AE16E /* SimpleBolusViewModelTests.swift in Sources */,
				A96DAC2A2838EF8A00D94E38 /* DiagnosticLogTests.swift in Sources */,
				A9DAE7D02332D77F006AE942 /* LoopTests.swift in Sources */,
				C129BF4A2B2791EE00DF15CB /* TemporaryPresetsManagerTests.swift in Sources */,
				E93E86B024DDE1BD00FF40C8 /* MockGlucoseStore.swift in Sources */,
				C18859A82AF292D90010F21F /* MockTrustedTimeChecker.swift in Sources */,
				C129D3BF2B8697F100FEA6A9 /* TempBasalRecommendationTests.swift in Sources */,
				1DFE9E172447B6270082C280 /* UserNotificationAlertSchedulerTests.swift in Sources */,
				E9B3552F2935968E0076AB04 /* HKHealthStoreMock.swift in Sources */,
				B4BC56382518DEA900373647 /* CGMStatusHUDViewModelTests.swift in Sources */,
				C1DA434F2B164C6C00CBD33F /* MockSettingsProvider.swift in Sources */,
				C1900900252271BB00721625 /* SimpleBolusCalculatorTests.swift in Sources */,
				A9C1719725366F780053BCBD /* WatchHistoricalGlucoseTest.swift in Sources */,
				E93E86B224DDE21D00FF40C8 /* MockCarbStore.swift in Sources */,
				C1DA43592B1A784900CBD33F /* MockDeliveryDelegate.swift in Sources */,
				C18859A02AF1612B0010F21F /* PersistenceController.swift in Sources */,
			);
			runOnlyForDeploymentPostprocessing = 0;
		};
		4F7528861DFE1DC600C322D6 /* Sources */ = {
			isa = PBXSourcesBuildPhase;
			buildActionMask = 2147483647;
			files = (
				7D23667D21250C7E0028B67D /* LocalizedString.swift in Sources */,
				4FF4D0F81E1725B000846527 /* NibLoadable.swift in Sources */,
				4326BA641F3A44D9007CCAD4 /* ChartLineModel.swift in Sources */,
				4374B5F0209D857E00D17AA8 /* OSLog.swift in Sources */,
				B4E96D4F248A6E20002DABAD /* CGMStatusHUDView.swift in Sources */,
				B4E96D4B248A6B6E002DABAD /* DeviceStatusHUDView.swift in Sources */,
				4F7528AA1DFE215100C322D6 /* HKUnit.swift in Sources */,
				B490A03F24D0550F00F509FA /* GlucoseRangeCategory.swift in Sources */,
				4F2C15931E09BF2C00E160D4 /* HUDView.swift in Sources */,
				43BFF0B71E45C20C00FF19A9 /* NumberFormatter.swift in Sources */,
				B43DA44124D9C12100CAFF4E /* DismissibleHostingController.swift in Sources */,
				4F7528A51DFE208C00C322D6 /* NSTimeInterval.swift in Sources */,
				A9C62D8E2331708700535612 /* AuthenticationTableViewCell+NibLoadable.swift in Sources */,
				B490A04324D055D900F509FA /* DeviceStatusHighlight.swift in Sources */,
				B4AC0D3F24B9005300CDB0A1 /* UIImage.swift in Sources */,
				B4E96D5B248A8229002DABAD /* StatusBarHUDView.swift in Sources */,
				4F7528A11DFE200B00C322D6 /* BasalStateView.swift in Sources */,
				43BFF0C61E465A4400FF19A9 /* UIColor+HIG.swift in Sources */,
				4F7528A01DFE1F9D00C322D6 /* LoopStateView.swift in Sources */,
				B491B0A324D0B66D004CBE8F /* Color.swift in Sources */,
				B4D620D424D9EDB900043B3C /* GuidanceColors.swift in Sources */,
				B48B0BAC24900093009A48DE /* PumpStatusHUDView.swift in Sources */,
				B4C9859425D5A3BB009FD9CA /* StatusBadgeHUDView.swift in Sources */,
				B491B0A424D0B675004CBE8F /* UIColor.swift in Sources */,
				C1AD4200256D61E500164DDD /* Comparable.swift in Sources */,
				43FCEEAD221A66780013DD30 /* DateFormatter.swift in Sources */,
				1DB1CA4D24A55F0000B3B94C /* Image.swift in Sources */,
				B4E96D55248A7509002DABAD /* GlucoseTrendHUDView.swift in Sources */,
				C19F48742560ABFB003632D7 /* NSBundle.swift in Sources */,
				4F75289A1DFE1F6000C322D6 /* BasalRateHUDView.swift in Sources */,
				B490A04124D0559D00F509FA /* DeviceLifecycleProgressState.swift in Sources */,
				4F75289C1DFE1F6000C322D6 /* GlucoseHUDView.swift in Sources */,
				B4E96D53248A7386002DABAD /* GlucoseValueHUDView.swift in Sources */,
				B4E96D57248A7B0F002DABAD /* StatusHighlightHUDView.swift in Sources */,
				B42C951424A3C76000857C73 /* CGMStatusHUDViewModel.swift in Sources */,
				4F75289E1DFE1F6000C322D6 /* LoopCompletionHUDView.swift in Sources */,
			);
			runOnlyForDeploymentPostprocessing = 0;
		};
		E9B07F78253BBA6500BAD8F8 /* Sources */ = {
			isa = PBXSourcesBuildPhase;
			buildActionMask = 2147483647;
			files = (
				E942DE96253BE68F00AC532D /* NSBundle.swift in Sources */,
				E9B08021253BBDE900BAD8F8 /* IntentExtensionInfo.swift in Sources */,
				E9B07FEE253BBC7100BAD8F8 /* OverrideIntentHandler.swift in Sources */,
				E942DE9F253BE6A900AC532D /* NSTimeInterval.swift in Sources */,
				E9B08016253BBD7300BAD8F8 /* UserDefaults+LoopIntents.swift in Sources */,
				1D3F0F7726D59DCE004A5960 /* Debug.swift in Sources */,
				E942DF34253BF87F00AC532D /* Intents.intentdefinition in Sources */,
				E9B07F7F253BBA6500BAD8F8 /* IntentHandler.swift in Sources */,
			);
			runOnlyForDeploymentPostprocessing = 0;
		};
/* End PBXSourcesBuildPhase section */

/* Begin PBXTargetDependency section */
		1481F9BE28DA26F4004C5AEB /* PBXTargetDependency */ = {
			isa = PBXTargetDependency;
			target = 4F75288A1DFE1DC600C322D6 /* LoopUI */;
			targetProxy = 1481F9BD28DA26F4004C5AEB /* PBXContainerItemProxy */;
		};
		14B1736828AED9EE006CCD7C /* PBXTargetDependency */ = {
			isa = PBXTargetDependency;
			target = 14B1735B28AED9EC006CCD7C /* Loop Widget Extension */;
			targetProxy = 14B1736728AED9EE006CCD7C /* PBXContainerItemProxy */;
		};
		43A943811B926B7B0051FA24 /* PBXTargetDependency */ = {
			isa = PBXTargetDependency;
			target = 43A9437D1B926B7B0051FA24 /* WatchApp Extension */;
			targetProxy = 43A943801B926B7B0051FA24 /* PBXContainerItemProxy */;
		};
		43A943931B926B7B0051FA24 /* PBXTargetDependency */ = {
			isa = PBXTargetDependency;
			target = 43A943711B926B7B0051FA24 /* WatchApp */;
			targetProxy = 43A943921B926B7B0051FA24 /* PBXContainerItemProxy */;
		};
		43D9FFD521EAE05D00AF44BF /* PBXTargetDependency */ = {
			isa = PBXTargetDependency;
			target = 43D9FFCE21EAE05D00AF44BF /* LoopCore */;
			targetProxy = 43D9FFD421EAE05D00AF44BF /* PBXContainerItemProxy */;
		};
		43E2D9111D20C581004DA55F /* PBXTargetDependency */ = {
			isa = PBXTargetDependency;
			target = 43776F8B1B8022E90074EA36 /* Loop */;
			targetProxy = 43E2D9101D20C581004DA55F /* PBXContainerItemProxy */;
		};
		4F7528971DFE1ED400C322D6 /* PBXTargetDependency */ = {
			isa = PBXTargetDependency;
			target = 4F75288A1DFE1DC600C322D6 /* LoopUI */;
			targetProxy = 4F7528961DFE1ED400C322D6 /* PBXContainerItemProxy */;
		};
		C117ED71232EDB3200DA57CD /* PBXTargetDependency */ = {
			isa = PBXTargetDependency;
			target = 43D9001A21EB209400AF44BF /* LoopCore-watchOS */;
			targetProxy = C117ED70232EDB3200DA57CD /* PBXContainerItemProxy */;
		};
		C1CCF1152858FA900035389C /* PBXTargetDependency */ = {
			isa = PBXTargetDependency;
			target = 43D9FFCE21EAE05D00AF44BF /* LoopCore */;
			targetProxy = C1CCF1142858FA900035389C /* PBXContainerItemProxy */;
		};
		E9B07F93253BBA6500BAD8F8 /* PBXTargetDependency */ = {
			isa = PBXTargetDependency;
			target = E9B07F7B253BBA6500BAD8F8 /* Loop Intent Extension */;
			targetProxy = E9B07F92253BBA6500BAD8F8 /* PBXContainerItemProxy */;
		};
/* End PBXTargetDependency section */

/* Begin PBXVariantGroup section */
		43776F951B8022E90074EA36 /* Main.storyboard */ = {
			isa = PBXVariantGroup;
			children = (
				43776F961B8022E90074EA36 /* Base */,
				7DD382771F8DBFC60071272B /* es */,
				7D68AAAA1FE2DB0A00522C49 /* ru */,
				7D23668521250D180028B67D /* fr */,
				7D23669521250D220028B67D /* de */,
				7D2366A521250D2C0028B67D /* zh-Hans */,
				7D2366B721250D360028B67D /* it */,
				7D2366C521250D3F0028B67D /* nl */,
				7D2366D521250D4A0028B67D /* nb */,
				7D199D93212A067600241026 /* pl */,
				7D9BEED72335A489005DCFD6 /* en */,
				7D9BEF152335EC4B005DCFD6 /* ja */,
				7D9BEF2B2335EC59005DCFD6 /* pt-BR */,
				7D9BEF412335EC62005DCFD6 /* vi */,
				7D9BEF572335EC6E005DCFD6 /* da */,
				7D9BEF6D2335EC7D005DCFD6 /* sv */,
				7D9BEF832335EC8B005DCFD6 /* fi */,
				7D9BF13B23370E8B005DCFD6 /* ro */,
				F5D9C01927DABBE0002E48F6 /* tr */,
				F5E0BDD527E1D71D0033557E /* he */,
				C1C31277297E4BFE00296DA4 /* ar */,
				C121D8CF29C7866D00DA0520 /* cs */,
				C1FAB5BF29C786B000D25073 /* hi */,
				C1FDCBFC29C786F90056E652 /* sk */,
			);
			name = Main.storyboard;
			sourceTree = "<group>";
		};
		43776F9A1B8022E90074EA36 /* LaunchScreen.storyboard */ = {
			isa = PBXVariantGroup;
			children = (
				43776F9B1B8022E90074EA36 /* Base */,
			);
			name = LaunchScreen.storyboard;
			sourceTree = "<group>";
		};
		43785E9B2120E7060057DED1 /* Intents.intentdefinition */ = {
			isa = PBXVariantGroup;
			children = (
				43785E9A2120E7060057DED1 /* Base */,
				43785E9F2122774A0057DED1 /* es */,
				43785EA12122774B0057DED1 /* ru */,
				43C98058212A799E003B5D17 /* en */,
				C12CB9AC23106A3C00F84978 /* it */,
				C12CB9AE23106A5C00F84978 /* fr */,
				C12CB9B023106A5F00F84978 /* de */,
				C12CB9B223106A6000F84978 /* zh-Hans */,
				C12CB9B423106A6100F84978 /* nl */,
				C12CB9B623106A6200F84978 /* nb */,
				C12CB9B823106A6300F84978 /* pl */,
				7D9BEF132335EC4B005DCFD6 /* ja */,
				7D9BEF292335EC58005DCFD6 /* pt-BR */,
				7D9BEF3F2335EC62005DCFD6 /* vi */,
				7D9BEF552335EC6E005DCFD6 /* da */,
				7D9BEF6B2335EC7D005DCFD6 /* sv */,
				7D9BEF812335EC8B005DCFD6 /* fi */,
				7D9BF13A23370E8B005DCFD6 /* ro */,
				F5D9C01727DABBE0002E48F6 /* tr */,
				F5E0BDD327E1D71C0033557E /* he */,
				C1C3127F297E4C0400296DA4 /* ar */,
				C1C247882995823200371B88 /* sk */,
				C1C5357529C6346A00E32DF9 /* cs */,
				3D03C6DA2AACE6AC00FDE5D2 /* hi */,
			);
			name = Intents.intentdefinition;
			sourceTree = "<group>";
		};
		43A943741B926B7B0051FA24 /* Interface.storyboard */ = {
			isa = PBXVariantGroup;
			children = (
				43A943751B926B7B0051FA24 /* Base */,
				7DD382791F8DBFC60071272B /* es */,
				7D68AAAC1FE2DB0A00522C49 /* ru */,
				7D23668721250D180028B67D /* fr */,
				7D23669721250D230028B67D /* de */,
				7D2366A721250D2C0028B67D /* zh-Hans */,
				7D2366B421250D350028B67D /* it */,
				7D2366C721250D3F0028B67D /* nl */,
				7D2366D721250D4A0028B67D /* nb */,
				7D199D95212A067600241026 /* pl */,
				7D9BEEDD2335A5CC005DCFD6 /* en */,
				7D9BEF172335EC4C005DCFD6 /* ja */,
				7D9BEF2D2335EC59005DCFD6 /* pt-BR */,
				7D9BEF432335EC62005DCFD6 /* vi */,
				7D9BEF592335EC6E005DCFD6 /* da */,
				7D9BEF6F2335EC7D005DCFD6 /* sv */,
				7D9BEF852335EC8B005DCFD6 /* fi */,
				7D9BF13D23370E8B005DCFD6 /* ro */,
				F5D9C01B27DABBE1002E48F6 /* tr */,
				F5E0BDD727E1D71E0033557E /* he */,
				C1C31279297E4BFE00296DA4 /* ar */,
				C121D8D229C7866D00DA0520 /* cs */,
				C1FAB5C229C786B000D25073 /* hi */,
				C1FDCC0329C786F90056E652 /* sk */,
			);
			name = Interface.storyboard;
			sourceTree = "<group>";
		};
		43D9FFA821EA9A0C00AF44BF /* Main.storyboard */ = {
			isa = PBXVariantGroup;
			children = (
				43D9FFA921EA9A0C00AF44BF /* Base */,
				7D9BEF002335D67D005DCFD6 /* en */,
				7D9BEF022335D687005DCFD6 /* zh-Hans */,
				7D9BEF042335D68A005DCFD6 /* nl */,
				7D9BEF062335D68C005DCFD6 /* fr */,
				7D9BEF082335D68D005DCFD6 /* de */,
				7D9BEF0A2335D68F005DCFD6 /* it */,
				7D9BEF0C2335D690005DCFD6 /* nb */,
				7D9BEF0E2335D691005DCFD6 /* pl */,
				7D9BEF102335D693005DCFD6 /* ru */,
				7D9BEF122335D694005DCFD6 /* es */,
				7D9BEF182335EC4C005DCFD6 /* ja */,
				7D9BEF2E2335EC59005DCFD6 /* pt-BR */,
				7D9BEF442335EC62005DCFD6 /* vi */,
				7D9BEF5A2335EC6E005DCFD6 /* da */,
				7D9BEF702335EC7D005DCFD6 /* sv */,
				7D9BEF862335EC8B005DCFD6 /* fi */,
				7D9BF13E23370E8C005DCFD6 /* ro */,
				F5D9C01C27DABBE1002E48F6 /* tr */,
				F5E0BDD827E1D71E0033557E /* he */,
				C1C3127A297E4BFE00296DA4 /* ar */,
			);
			name = Main.storyboard;
			sourceTree = "<group>";
		};
		4B60626A287E286000BF8BBB /* Localizable.strings */ = {
			isa = PBXVariantGroup;
			children = (
				4B60626B287E286000BF8BBB /* de */,
				C1004DF92981F5B700B8CF94 /* da */,
				C1004E012981F67A00B8CF94 /* sv */,
				C1004E092981F6A100B8CF94 /* ro */,
				C1004E112981F6E200B8CF94 /* nl */,
				C1004E192981F6F500B8CF94 /* nb */,
				C1004E212981F72D00B8CF94 /* fr */,
				C1004E282981F74300B8CF94 /* fi */,
				C1BCB5B3298309C4001C50FF /* it */,
				C19A2247298951AC000E4E71 /* en */,
				C1EB0D1E299581D900628475 /* es */,
				C1F48FFA2995821600C8BD69 /* pl */,
				C1B267992995824000BCB7C1 /* tr */,
				C122DEFA29BBFAAE00321F8D /* ru */,
				C15A582129C7866600D3A5A1 /* ar */,
				C1FF3D4B29C786A900BDC1EC /* he */,
				C1B0CFD629C786BF0045B04D /* ja */,
				C1E693CC29C786E200410918 /* pt-BR */,
				C1FDCBFD29C786F90056E652 /* sk */,
				C192C60029C78711001EFEA6 /* vi */,
			);
			name = Localizable.strings;
			sourceTree = "<group>";
		};
		4B67E2C6289B4EDB002D92AF /* InfoPlist.strings */ = {
			isa = PBXVariantGroup;
			children = (
				4B67E2C7289B4EDB002D92AF /* de */,
				C1004DFB2981F5B700B8CF94 /* da */,
				C1004E032981F67A00B8CF94 /* sv */,
				C1004E0B2981F6A100B8CF94 /* ro */,
				C1004E132981F6E200B8CF94 /* nl */,
				C1004E1B2981F6F500B8CF94 /* nb */,
				C1004E232981F72D00B8CF94 /* fr */,
				C1004E2A2981F74300B8CF94 /* fi */,
				C1004E2E2981F75B00B8CF94 /* es */,
				C1BCB5B8298309C4001C50FF /* it */,
				C1F48FFF2995821600C8BD69 /* pl */,
				C1B2679D2995824000BCB7C1 /* tr */,
				C122DEFF29BBFAAE00321F8D /* ru */,
				C15A582329C7866600D3A5A1 /* ar */,
				C1FF3D4D29C786A900BDC1EC /* he */,
				C1B0CFD929C786BF0045B04D /* ja */,
				C1E693CF29C786E200410918 /* pt-BR */,
				C1FDCC0129C786F90056E652 /* sk */,
				C192C60329C78711001EFEA6 /* vi */,
			);
			name = InfoPlist.strings;
			sourceTree = "<group>";
		};
		63F5E17A297DDF3900A62D4B /* ckcomplication.strings */ = {
			isa = PBXVariantGroup;
			children = (
				63F5E17B297DDF3900A62D4B /* Base */,
				C1C3127E297E4C0100296DA4 /* ar */,
				C116134D2983096D00777E7C /* nb */,
				C1BCB5B7298309C4001C50FF /* it */,
				C11A2BCF29830A3100AC5135 /* fr */,
				C18886E829830A5E004C982D /* nl */,
				C155A8F52986396E009BD257 /* de */,
				C18B7260299581C600F138D3 /* da */,
				C1EB0D22299581D900628475 /* es */,
				C1F48FFE2995821600C8BD69 /* pl */,
				C1B2679C2995824000BCB7C1 /* tr */,
				C1AD630029BBFAA80002685D /* ro */,
				C122DEFE29BBFAAE00321F8D /* ru */,
			);
			name = ckcomplication.strings;
			sourceTree = "<group>";
		};
		7D7076471FE06EE0004AC8EA /* InfoPlist.strings */ = {
			isa = PBXVariantGroup;
			children = (
				7D23667A21250C480028B67D /* Base */,
				F5D9C02327DABBE3002E48F6 /* tr */,
				F5E0BDDF27E1D7210033557E /* he */,
				C1C31281297E4C0400296DA4 /* ar */,
				C1004DFA2981F5B700B8CF94 /* da */,
				C1004E022981F67A00B8CF94 /* sv */,
				C1004E0A2981F6A100B8CF94 /* ro */,
				C1004E122981F6E200B8CF94 /* nl */,
				C1004E1A2981F6F500B8CF94 /* nb */,
				C1004E222981F72D00B8CF94 /* fr */,
				C1004E292981F74300B8CF94 /* fi */,
				C1004E342981F77B00B8CF94 /* de */,
				C1BCB5B4298309C4001C50FF /* it */,
				C1EB0D1F299581D900628475 /* es */,
				C1F48FFB2995821600C8BD69 /* pl */,
				C122DEFB29BBFAAE00321F8D /* ru */,
				C1B0CFD729C786BF0045B04D /* ja */,
				C1E693CD29C786E200410918 /* pt-BR */,
				C192C60129C78711001EFEA6 /* vi */,
			);
			name = InfoPlist.strings;
			sourceTree = "<group>";
		};
		7D70764C1FE06EE1004AC8EA /* Localizable.strings */ = {
			isa = PBXVariantGroup;
			children = (
				7D70764B1FE06EE1004AC8EA /* es */,
				7D68AAB31FE2E8D500522C49 /* ru */,
				7D23667921250C440028B67D /* Base */,
				7D23668C21250D190028B67D /* fr */,
				7D23669C21250D230028B67D /* de */,
				7D2366AC21250D2D0028B67D /* zh-Hans */,
				7D2366BD21250D360028B67D /* it */,
				7D2366CC21250D400028B67D /* nl */,
				7D2366DC21250D4B0028B67D /* nb */,
				7D199D9A212A067600241026 /* pl */,
				7D9BEEDB2335A587005DCFD6 /* en */,
				7D9BEF1F2335EC4D005DCFD6 /* ja */,
				7D9BEF352335EC59005DCFD6 /* pt-BR */,
				7D9BEF4B2335EC63005DCFD6 /* vi */,
				7D9BEF612335EC6F005DCFD6 /* da */,
				7D9BEF772335EC7E005DCFD6 /* sv */,
				7D9BEF8D2335EC8C005DCFD6 /* fi */,
				7D9BF14323370E8C005DCFD6 /* ro */,
				F5D9C02227DABBE3002E48F6 /* tr */,
				F5E0BDDE27E1D7210033557E /* he */,
				C1C31280297E4C0400296DA4 /* ar */,
				C121D8D029C7866D00DA0520 /* cs */,
				C1FAB5C029C786B000D25073 /* hi */,
				C1FDCBFE29C786F90056E652 /* sk */,
			);
			name = Localizable.strings;
			sourceTree = "<group>";
		};
		7D7076511FE06EE1004AC8EA /* InfoPlist.strings */ = {
			isa = PBXVariantGroup;
			children = (
				7D68AAB41FE2E8D600522C49 /* ru */,
				7D23667621250BF70028B67D /* Base */,
				7D23668921250D180028B67D /* fr */,
				7D23669921250D230028B67D /* de */,
				7D2366A921250D2C0028B67D /* zh-Hans */,
				7D2366BA21250D360028B67D /* it */,
				7D2366C921250D400028B67D /* nl */,
				7D2366D921250D4A0028B67D /* nb */,
				7D199D97212A067600241026 /* pl */,
				7D9BEED52335A3CB005DCFD6 /* en */,
				7D9BEF1C2335EC4C005DCFD6 /* ja */,
				7D9BEF322335EC59005DCFD6 /* pt-BR */,
				7D9BEF5E2335EC6F005DCFD6 /* da */,
				7D9BEF8A2335EC8C005DCFD6 /* fi */,
				7D9BEF98233600D6005DCFD6 /* es */,
				7D9BEF99233600D8005DCFD6 /* sv */,
				7D9BEF9A233600D9005DCFD6 /* vi */,
				7D9BF14123370E8C005DCFD6 /* ro */,
				F5D9C02027DABBE2002E48F6 /* tr */,
				F5E0BDDC27E1D7200033557E /* he */,
				C174571429830930009EFCF2 /* ar */,
				C1C247902995823200371B88 /* sk */,
			);
			name = InfoPlist.strings;
			sourceTree = "<group>";
		};
		7D7076601FE06EE3004AC8EA /* Localizable.strings */ = {
			isa = PBXVariantGroup;
			children = (
				7D70765F1FE06EE3004AC8EA /* es */,
				7D68AAB71FE2E8D600522C49 /* ru */,
				7D23667F21250CB80028B67D /* Base */,
				7D23668F21250D190028B67D /* fr */,
				7D23669F21250D240028B67D /* de */,
				7D2366AF21250D2D0028B67D /* zh-Hans */,
				7D2366BF21250D370028B67D /* it */,
				7D2366CF21250D400028B67D /* nl */,
				7D2366DF21250D4B0028B67D /* nb */,
				7D199D9D212A067700241026 /* pl */,
				7D9BEEDE2335A5F7005DCFD6 /* en */,
				7D9BEF222335EC4D005DCFD6 /* ja */,
				7D9BEF382335EC5A005DCFD6 /* pt-BR */,
				7D9BEF4E2335EC63005DCFD6 /* vi */,
				7D9BEF642335EC6F005DCFD6 /* da */,
				7D9BEF7A2335EC7E005DCFD6 /* sv */,
				7D9BEF902335EC8C005DCFD6 /* fi */,
				7D9BF14423370E8D005DCFD6 /* ro */,
				F5D9C02527DABBE4002E48F6 /* tr */,
				F5E0BDE127E1D7230033557E /* he */,
				C174571529830930009EFCF2 /* ar */,
				C121D8D129C7866D00DA0520 /* cs */,
				C1FAB5C129C786B000D25073 /* hi */,
				C1FDCC0029C786F90056E652 /* sk */,
			);
			name = Localizable.strings;
			sourceTree = "<group>";
		};
		7D7076651FE06EE4004AC8EA /* Localizable.strings */ = {
			isa = PBXVariantGroup;
			children = (
				7D7076641FE06EE4004AC8EA /* es */,
				7D68AAB81FE2E8D700522C49 /* ru */,
				7D23667521250BE30028B67D /* Base */,
				7D23668821250D180028B67D /* fr */,
				7D23669821250D230028B67D /* de */,
				7D2366A821250D2C0028B67D /* zh-Hans */,
				7D2366B921250D360028B67D /* it */,
				7D2366C821250D400028B67D /* nl */,
				7D2366D821250D4A0028B67D /* nb */,
				7D199D96212A067600241026 /* pl */,
				7D9BEF1B2335EC4C005DCFD6 /* ja */,
				7D9BEF312335EC59005DCFD6 /* pt-BR */,
				7D9BEF472335EC62005DCFD6 /* vi */,
				7D9BEF5D2335EC6F005DCFD6 /* da */,
				7D9BEF732335EC7D005DCFD6 /* sv */,
				7D9BEF892335EC8C005DCFD6 /* fi */,
				7D9BEF972335F667005DCFD6 /* en */,
				7D9BF14023370E8C005DCFD6 /* ro */,
				F5D9C01F27DABBE2002E48F6 /* tr */,
				F5E0BDDB27E1D7200033557E /* he */,
				C1C31282297E4F6E00296DA4 /* ar */,
				C1C247912995823200371B88 /* sk */,
				C12BCCF929BBFA480066A158 /* cs */,
				C1FAB5BE29C786B000D25073 /* hi */,
			);
			name = Localizable.strings;
			sourceTree = "<group>";
		};
		7D9BEEE72335A6B3005DCFD6 /* Localizable.strings */ = {
			isa = PBXVariantGroup;
			children = (
				7D9BEEE62335A6B3005DCFD6 /* en */,
				7D9BEEE82335A6B9005DCFD6 /* zh-Hans */,
				7D9BEEE92335A6BB005DCFD6 /* nl */,
				7D9BEEEA2335A6BC005DCFD6 /* fr */,
				7D9BEEEB2335A6BD005DCFD6 /* de */,
				7D9BEEEC2335A6BE005DCFD6 /* it */,
				7D9BEEED2335A6BF005DCFD6 /* nb */,
				7D9BEEEE2335A6BF005DCFD6 /* pl */,
				7D9BEEEF2335A6C0005DCFD6 /* ru */,
				7D9BEEF02335A6C1005DCFD6 /* es */,
				7D9BEF282335EC4E005DCFD6 /* ja */,
				7D9BEF3E2335EC5A005DCFD6 /* pt-BR */,
				7D9BEF542335EC64005DCFD6 /* vi */,
				7D9BEF6A2335EC70005DCFD6 /* da */,
				7D9BEF802335EC7E005DCFD6 /* sv */,
				7D9BEF962335EC8D005DCFD6 /* fi */,
				7D9BF14623370E8D005DCFD6 /* ro */,
				F5D9C02727DABBE4002E48F6 /* tr */,
				F5E0BDE327E1D7230033557E /* he */,
			);
			name = Localizable.strings;
			sourceTree = "<group>";
		};
		7D9BEEF52335CF8D005DCFD6 /* Localizable.strings */ = {
			isa = PBXVariantGroup;
			children = (
				7D9BEEF42335CF8D005DCFD6 /* en */,
				7D9BEEF62335CF90005DCFD6 /* zh-Hans */,
				7D9BEEF72335CF91005DCFD6 /* nl */,
				7D9BEEF82335CF93005DCFD6 /* fr */,
				7D9BEEF92335CF93005DCFD6 /* de */,
				7D9BEEFA2335CF94005DCFD6 /* it */,
				7D9BEEFB2335CF95005DCFD6 /* nb */,
				7D9BEEFC2335CF96005DCFD6 /* pl */,
				7D9BEEFD2335CF97005DCFD6 /* ru */,
				7D9BEEFE2335CF97005DCFD6 /* es */,
				7D9BEF1A2335EC4C005DCFD6 /* ja */,
				7D9BEF302335EC59005DCFD6 /* pt-BR */,
				7D9BEF462335EC62005DCFD6 /* vi */,
				7D9BEF5C2335EC6F005DCFD6 /* da */,
				7D9BEF722335EC7D005DCFD6 /* sv */,
				7D9BEF882335EC8C005DCFD6 /* fi */,
				7D9BF13F23370E8C005DCFD6 /* ro */,
				F5D9C01E27DABBE2002E48F6 /* tr */,
				F5E0BDDA27E1D71F0033557E /* he */,
				C1C3127C297E4BFE00296DA4 /* ar */,
				C1C247892995823200371B88 /* sk */,
			);
			name = Localizable.strings;
			sourceTree = "<group>";
		};
		80F864E42433BF5D0026EC26 /* InfoPlist.strings */ = {
			isa = PBXVariantGroup;
			children = (
				80F864E52433BF5D0026EC26 /* fi */,
				C1004DEF2981F5B700B8CF94 /* da */,
				C1004DFD2981F67A00B8CF94 /* sv */,
				C1004E052981F6A100B8CF94 /* ro */,
				C1004E0D2981F6E200B8CF94 /* nl */,
				C1004E152981F6F500B8CF94 /* nb */,
				C1004E1D2981F72D00B8CF94 /* fr */,
				C1004E2C2981F75B00B8CF94 /* es */,
				C1004E302981F77B00B8CF94 /* de */,
				C1BCB5AF298309C4001C50FF /* it */,
				C19E387B298638CE00851444 /* tr */,
				C1F48FF62995821600C8BD69 /* pl */,
				C14952142995822A0095AA84 /* ru */,
				C1C2478B2995823200371B88 /* sk */,
			);
			name = InfoPlist.strings;
			sourceTree = "<group>";
		};
		C1004DF02981F5B700B8CF94 /* InfoPlist.strings */ = {
			isa = PBXVariantGroup;
			children = (
				C1004DF12981F5B700B8CF94 /* da */,
				C1004DFE2981F67A00B8CF94 /* sv */,
				C1004E062981F6A100B8CF94 /* ro */,
				C1004E0E2981F6E200B8CF94 /* nl */,
				C1004E162981F6F500B8CF94 /* nb */,
				C1004E1E2981F72D00B8CF94 /* fr */,
				C1004E252981F74300B8CF94 /* fi */,
				C1004E312981F77B00B8CF94 /* de */,
				C1BCB5B0298309C4001C50FF /* it */,
				C19E387C298638CE00851444 /* tr */,
				C1EB0D1D299581D900628475 /* es */,
				C1F48FF72995821600C8BD69 /* pl */,
				C122DEF829BBFAAE00321F8D /* ru */,
				C1D70F7A2A914F71009FE129 /* he */,
			);
			name = InfoPlist.strings;
			sourceTree = "<group>";
		};
		C1004DF32981F5B700B8CF94 /* Localizable.strings */ = {
			isa = PBXVariantGroup;
			children = (
				C1004DF42981F5B700B8CF94 /* da */,
				C1004DFF2981F67A00B8CF94 /* sv */,
				C1004E072981F6A100B8CF94 /* ro */,
				C1004E0F2981F6E200B8CF94 /* nl */,
				C1004E172981F6F500B8CF94 /* nb */,
				C1004E1F2981F72D00B8CF94 /* fr */,
				C1004E262981F74300B8CF94 /* fi */,
				C1004E322981F77B00B8CF94 /* de */,
				C186B73F298309A700F83024 /* es */,
				C1BCB5B1298309C4001C50FF /* it */,
				C19E387D298638CE00851444 /* tr */,
				C1F48FF82995821600C8BD69 /* pl */,
				C1C2478C2995823200371B88 /* sk */,
				C122DEF929BBFAAE00321F8D /* ru */,
				C15A581F29C7866600D3A5A1 /* ar */,
				C1FF3D4929C786A900BDC1EC /* he */,
				C1B0CFD429C786BF0045B04D /* ja */,
				C1E693CA29C786E200410918 /* pt-BR */,
				C192C5FE29C78711001EFEA6 /* vi */,
			);
			name = Localizable.strings;
			sourceTree = "<group>";
		};
		C11613472983096D00777E7C /* InfoPlist.strings */ = {
			isa = PBXVariantGroup;
			children = (
				C11613482983096D00777E7C /* nb */,
				C1BCB5B5298309C4001C50FF /* it */,
				C18886E629830A5E004C982D /* nl */,
				C155A8F32986396E009BD257 /* de */,
				C1AD48CE298639890013B994 /* fr */,
				C18B725E299581C600F138D3 /* da */,
				C1EB0D20299581D900628475 /* es */,
				C1F48FFC2995821600C8BD69 /* pl */,
				C1B2679A2995824000BCB7C1 /* tr */,
				C1AD62FE29BBFAA80002685D /* ro */,
				C122DEFC29BBFAAE00321F8D /* ru */,
			);
			name = InfoPlist.strings;
			sourceTree = "<group>";
		};
		C116134A2983096D00777E7C /* Localizable.strings */ = {
			isa = PBXVariantGroup;
			children = (
				C116134B2983096D00777E7C /* nb */,
				C1BCB5B6298309C4001C50FF /* it */,
				C11A2BCE29830A3100AC5135 /* fr */,
				C18886E729830A5E004C982D /* nl */,
				C155A8F42986396E009BD257 /* de */,
				C18B725F299581C600F138D3 /* da */,
				C1EB0D21299581D900628475 /* es */,
				C1F48FFD2995821600C8BD69 /* pl */,
				C1B2679B2995824000BCB7C1 /* tr */,
				C1AD62FF29BBFAA80002685D /* ro */,
				C122DEFD29BBFAAE00321F8D /* ru */,
				C15A582229C7866600D3A5A1 /* ar */,
				C1F4FD5929C7869800D7ACBC /* fi */,
				C1FF3D4C29C786A900BDC1EC /* he */,
				C1B0CFD829C786BF0045B04D /* ja */,
				C1E693CE29C786E200410918 /* pt-BR */,
				C1FDCBFF29C786F90056E652 /* sk */,
				C1E5A6DE29C7870100703C90 /* sv */,
				C192C60229C78711001EFEA6 /* vi */,
			);
			name = Localizable.strings;
			sourceTree = "<group>";
		};
		C1C73F0F1DE3D0270022FC89 /* InfoPlist.strings */ = {
			isa = PBXVariantGroup;
			children = (
				7D23667E21250CAC0028B67D /* Base */,
				F5D9C02427DABBE3002E48F6 /* tr */,
				F5E0BDE027E1D7220033557E /* he */,
				C1C3127D297E4C0100296DA4 /* ar */,
				C1004DFC2981F5B700B8CF94 /* da */,
				C1004E042981F67A00B8CF94 /* sv */,
				C1004E0C2981F6A100B8CF94 /* ro */,
				C1004E142981F6E200B8CF94 /* nl */,
				C1004E1C2981F6F500B8CF94 /* nb */,
				C1004E242981F72D00B8CF94 /* fr */,
				C1004E2B2981F74300B8CF94 /* fi */,
				C1004E2F2981F75B00B8CF94 /* es */,
				C1004E352981F77B00B8CF94 /* de */,
				C1BCB5B9298309C4001C50FF /* it */,
				C1F490002995821600C8BD69 /* pl */,
				C122DF0029BBFAAE00321F8D /* ru */,
				C1B0CFDA29C786BF0045B04D /* ja */,
				C1E693D029C786E200410918 /* pt-BR */,
				C1FDCC0229C786F90056E652 /* sk */,
				C192C60429C78711001EFEA6 /* vi */,
			);
			name = InfoPlist.strings;
			sourceTree = "<group>";
		};
/* End PBXVariantGroup section */

/* Begin XCBuildConfiguration section */
		14B1736A28AED9EE006CCD7C /* Debug */ = {
			isa = XCBuildConfiguration;
			buildSettings = {
				ASSETCATALOG_COMPILER_GLOBAL_ACCENT_COLOR_NAME = AccentColor;
				ASSETCATALOG_COMPILER_WIDGET_BACKGROUND_COLOR_NAME = WidgetBackground;
				CLANG_ENABLE_OBJC_WEAK = YES;
				CLANG_WARN_BLOCK_CAPTURE_AUTORELEASING = YES;
				CLANG_WARN_BOOL_CONVERSION = YES;
				CLANG_WARN_COMMA = YES;
				CLANG_WARN_CONSTANT_CONVERSION = YES;
				CLANG_WARN_ENUM_CONVERSION = YES;
				CLANG_WARN_INT_CONVERSION = YES;
				CLANG_WARN_NON_LITERAL_NULL_CONVERSION = YES;
				CLANG_WARN_OBJC_LITERAL_CONVERSION = YES;
				CLANG_WARN_QUOTED_INCLUDE_IN_FRAMEWORK_HEADER = YES;
				CLANG_WARN_STRICT_PROTOTYPES = YES;
				CLANG_WARN_UNREACHABLE_CODE = YES;
				CODE_SIGN_ENTITLEMENTS = "Loop Widget Extension/Bootstrap/LoopWidgetExtension.entitlements";
				CODE_SIGN_IDENTITY = "$(LOOP_CODE_SIGN_IDENTITY_DEBUG)";
				CODE_SIGN_STYLE = "$(LOOP_CODE_SIGN_STYLE)";
				DEVELOPMENT_TEAM = "$(LOOP_DEVELOPMENT_TEAM)";
				GCC_DYNAMIC_NO_PIC = NO;
				GCC_WARN_64_TO_32_BIT_CONVERSION = YES;
				GENERATE_INFOPLIST_FILE = NO;
				INFOPLIST_FILE = "Loop Widget Extension/Bootstrap/Info.plist";
				INFOPLIST_KEY_CFBundleDisplayName = "Loop Widgets";
				INFOPLIST_KEY_NSHumanReadableCopyright = "Copyright © 2022 LoopKit Authors. All rights reserved.";
				LD_RUNPATH_SEARCH_PATHS = (
					"$(inherited)",
					"@executable_path/Frameworks",
					"@executable_path/../../Frameworks",
				);
				MARKETING_VERSION = 1.0;
				PRODUCT_BUNDLE_IDENTIFIER = "$(MAIN_APP_BUNDLE_IDENTIFIER).LoopWidgetExtension";
				PRODUCT_NAME = "$(TARGET_NAME)";
				PROVISIONING_PROFILE_SPECIFIER = "$(LOOP_PROVISIONING_PROFILE_SPECIFIER_WIDGET_EXTENSION_DEBUG)";
				SKIP_INSTALL = YES;
				SUPPORTED_PLATFORMS = "iphoneos iphonesimulator";
				SUPPORTS_MACCATALYST = NO;
				SUPPORTS_MAC_DESIGNED_FOR_IPHONE_IPAD = NO;
				SUPPORTS_XR_DESIGNED_FOR_IPHONE_IPAD = NO;
				SWIFT_ACTIVE_COMPILATION_CONDITIONS = DEBUG;
				SWIFT_EMIT_LOC_STRINGS = YES;
				SWIFT_VERSION = 5.0;
				TARGETED_DEVICE_FAMILY = 1;
			};
			name = Debug;
		};
		14B1736B28AED9EE006CCD7C /* Release */ = {
			isa = XCBuildConfiguration;
			buildSettings = {
				ASSETCATALOG_COMPILER_GLOBAL_ACCENT_COLOR_NAME = AccentColor;
				ASSETCATALOG_COMPILER_WIDGET_BACKGROUND_COLOR_NAME = WidgetBackground;
				CLANG_ENABLE_OBJC_WEAK = YES;
				CLANG_WARN_BLOCK_CAPTURE_AUTORELEASING = YES;
				CLANG_WARN_BOOL_CONVERSION = YES;
				CLANG_WARN_COMMA = YES;
				CLANG_WARN_CONSTANT_CONVERSION = YES;
				CLANG_WARN_ENUM_CONVERSION = YES;
				CLANG_WARN_INT_CONVERSION = YES;
				CLANG_WARN_NON_LITERAL_NULL_CONVERSION = YES;
				CLANG_WARN_OBJC_LITERAL_CONVERSION = YES;
				CLANG_WARN_QUOTED_INCLUDE_IN_FRAMEWORK_HEADER = YES;
				CLANG_WARN_STRICT_PROTOTYPES = YES;
				CLANG_WARN_UNREACHABLE_CODE = YES;
				CODE_SIGN_ENTITLEMENTS = "Loop Widget Extension/Bootstrap/LoopWidgetExtension.entitlements";
				CODE_SIGN_IDENTITY = "$(LOOP_CODE_SIGN_IDENTITY_RELEASE)";
				CODE_SIGN_STYLE = "$(LOOP_CODE_SIGN_STYLE)";
				DEBUG_INFORMATION_FORMAT = "dwarf-with-dsym";
				DEVELOPMENT_TEAM = "$(LOOP_DEVELOPMENT_TEAM)";
				GCC_WARN_64_TO_32_BIT_CONVERSION = YES;
				GENERATE_INFOPLIST_FILE = NO;
				INFOPLIST_FILE = "Loop Widget Extension/Bootstrap/Info.plist";
				INFOPLIST_KEY_CFBundleDisplayName = "Loop Widgets";
				INFOPLIST_KEY_NSHumanReadableCopyright = "Copyright © 2022 LoopKit Authors. All rights reserved.";
				LD_RUNPATH_SEARCH_PATHS = (
					"$(inherited)",
					"@executable_path/Frameworks",
					"@executable_path/../../Frameworks",
				);
				MARKETING_VERSION = 1.0;
				PRODUCT_BUNDLE_IDENTIFIER = "$(MAIN_APP_BUNDLE_IDENTIFIER).LoopWidgetExtension";
				PRODUCT_NAME = "$(TARGET_NAME)";
				PROVISIONING_PROFILE_SPECIFIER = "$(LOOP_PROVISIONING_PROFILE_SPECIFIER_WIDGET_EXTENSION_RELEASE)";
				SKIP_INSTALL = YES;
				SUPPORTED_PLATFORMS = "iphoneos iphonesimulator";
				SUPPORTS_MACCATALYST = NO;
				SUPPORTS_MAC_DESIGNED_FOR_IPHONE_IPAD = NO;
				SUPPORTS_XR_DESIGNED_FOR_IPHONE_IPAD = NO;
				SWIFT_EMIT_LOC_STRINGS = YES;
				SWIFT_VERSION = 5.0;
				TARGETED_DEVICE_FAMILY = 1;
			};
			name = Release;
		};
		43776FB41B8022E90074EA36 /* Debug */ = {
			isa = XCBuildConfiguration;
			baseConfigurationReference = 437D9BA11D7B5203007245E8 /* Loop.xcconfig */;
			buildSettings = {
				ALWAYS_SEARCH_USER_PATHS = NO;
				APP_GROUP_IDENTIFIER = "group.$(MAIN_APP_BUNDLE_IDENTIFIER)Group";
				CLANG_ANALYZER_GCD_PERFORMANCE = YES;
				CLANG_ANALYZER_LOCALIZABILITY_EMPTY_CONTEXT = YES;
				CLANG_ANALYZER_LOCALIZABILITY_NONLOCALIZED = YES;
				CLANG_ANALYZER_NONNULL = YES;
				CLANG_ANALYZER_NUMBER_OBJECT_CONVERSION = YES_AGGRESSIVE;
				CLANG_ANALYZER_SECURITY_FLOATLOOPCOUNTER = YES;
				CLANG_ANALYZER_SECURITY_INSECUREAPI_RAND = YES;
				CLANG_ANALYZER_SECURITY_INSECUREAPI_STRCPY = YES;
				CLANG_CXX_LANGUAGE_STANDARD = "gnu++17";
				CLANG_CXX_LIBRARY = "libc++";
				CLANG_ENABLE_MODULES = YES;
				CLANG_ENABLE_OBJC_ARC = YES;
				CLANG_WARN_ASSIGN_ENUM = YES;
				CLANG_WARN_ATOMIC_IMPLICIT_SEQ_CST = YES;
				CLANG_WARN_BLOCK_CAPTURE_AUTORELEASING = YES_ERROR;
				CLANG_WARN_BOOL_CONVERSION = YES_ERROR;
				CLANG_WARN_COMMA = YES_ERROR;
				CLANG_WARN_CONSTANT_CONVERSION = YES_ERROR;
				CLANG_WARN_CXX0X_EXTENSIONS = YES;
				CLANG_WARN_DELETE_NON_VIRTUAL_DTOR = YES_ERROR;
				CLANG_WARN_DEPRECATED_OBJC_IMPLEMENTATIONS = YES;
				CLANG_WARN_DIRECT_OBJC_ISA_USAGE = YES_ERROR;
				CLANG_WARN_DOCUMENTATION_COMMENTS = YES;
				CLANG_WARN_EMPTY_BODY = YES;
				CLANG_WARN_ENUM_CONVERSION = YES_ERROR;
				CLANG_WARN_FLOAT_CONVERSION = YES_ERROR;
				CLANG_WARN_IMPLICIT_SIGN_CONVERSION = YES_ERROR;
				CLANG_WARN_INFINITE_RECURSION = YES;
				CLANG_WARN_INT_CONVERSION = YES_ERROR;
				CLANG_WARN_MISSING_NOESCAPE = YES_ERROR;
				CLANG_WARN_NON_LITERAL_NULL_CONVERSION = YES_ERROR;
				CLANG_WARN_OBJC_EXPLICIT_OWNERSHIP_TYPE = YES;
				CLANG_WARN_OBJC_IMPLICIT_ATOMIC_PROPERTIES = YES;
				CLANG_WARN_OBJC_IMPLICIT_RETAIN_SELF = YES;
				CLANG_WARN_OBJC_INTERFACE_IVARS = YES_ERROR;
				CLANG_WARN_OBJC_LITERAL_CONVERSION = YES_ERROR;
				CLANG_WARN_OBJC_MISSING_PROPERTY_SYNTHESIS = YES;
				CLANG_WARN_OBJC_REPEATED_USE_OF_WEAK = YES_AGGRESSIVE;
				CLANG_WARN_OBJC_ROOT_CLASS = YES_ERROR;
				CLANG_WARN_PRAGMA_PACK = YES_ERROR;
				CLANG_WARN_QUOTED_INCLUDE_IN_FRAMEWORK_HEADER = YES_ERROR;
				CLANG_WARN_RANGE_LOOP_ANALYSIS = YES;
				CLANG_WARN_SEMICOLON_BEFORE_METHOD_BODY = YES;
				CLANG_WARN_STRICT_PROTOTYPES = YES_ERROR;
				CLANG_WARN_SUSPICIOUS_IMPLICIT_CONVERSION = YES_ERROR;
				CLANG_WARN_SUSPICIOUS_MOVE = YES;
				CLANG_WARN_UNGUARDED_AVAILABILITY = YES_AGGRESSIVE;
				CLANG_WARN_UNREACHABLE_CODE = YES_AGGRESSIVE;
				CLANG_WARN_VEXING_PARSE = YES_ERROR;
				CLANG_WARN__DUPLICATE_METHOD_MATCH = YES;
				CLANG_WARN__EXIT_TIME_DESTRUCTORS = YES;
				CODE_SIGN_STYLE = Automatic;
				COPY_PHASE_STRIP = NO;
				DEBUG_INFORMATION_FORMAT = dwarf;
				DEVELOPMENT_TEAM = "";
				DYLIB_COMPATIBILITY_VERSION = 1;
				ENABLE_STRICT_OBJC_MSGSEND = YES;
				ENABLE_TESTABILITY = YES;
				FRAMEWORK_SEARCH_PATHS = "$(inherited)";
				GCC_C_LANGUAGE_STANDARD = gnu11;
				GCC_NO_COMMON_BLOCKS = YES;
				GCC_OPTIMIZATION_LEVEL = 0;
				GCC_PREPROCESSOR_DEFINITIONS = (
					"DEBUG=1",
					"$(inherited)",
				);
				GCC_TREAT_IMPLICIT_FUNCTION_DECLARATIONS_AS_ERRORS = YES;
				GCC_TREAT_INCOMPATIBLE_POINTER_TYPE_WARNINGS_AS_ERRORS = YES;
				GCC_WARN_64_TO_32_BIT_CONVERSION = YES_ERROR;
				GCC_WARN_ABOUT_MISSING_FIELD_INITIALIZERS = YES;
				GCC_WARN_ABOUT_MISSING_NEWLINE = YES;
				GCC_WARN_ABOUT_MISSING_PROTOTYPES = YES;
				GCC_WARN_ABOUT_RETURN_TYPE = YES_ERROR;
				GCC_WARN_FOUR_CHARACTER_CONSTANTS = YES;
				GCC_WARN_HIDDEN_VIRTUAL_FUNCTIONS = YES;
				GCC_WARN_INITIALIZER_NOT_FULLY_BRACKETED = YES;
				GCC_WARN_NON_VIRTUAL_DESTRUCTOR = YES;
				GCC_WARN_SHADOW = YES;
				GCC_WARN_SIGN_COMPARE = YES;
				GCC_WARN_STRICT_SELECTOR_MATCH = YES;
				GCC_WARN_UNDECLARED_SELECTOR = YES;
				GCC_WARN_UNINITIALIZED_AUTOS = YES_AGGRESSIVE;
				GCC_WARN_UNKNOWN_PRAGMAS = YES;
				GCC_WARN_UNUSED_FUNCTION = YES;
				GCC_WARN_UNUSED_LABEL = YES;
				GCC_WARN_UNUSED_PARAMETER = YES;
				GCC_WARN_UNUSED_VARIABLE = YES;
				IPHONEOS_DEPLOYMENT_TARGET = 15.1;
				LOCALIZED_STRING_MACRO_NAMES = (
					NSLocalizedString,
					CFLocalizedString,
					LocalizedString,
				);
				MAIN_APP_BUNDLE_IDENTIFIER = "$(inherited).Loop";
				MTL_ENABLE_DEBUG_INFO = INCLUDE_SOURCE;
				MTL_FAST_MATH = YES;
				ONLY_ACTIVE_ARCH = YES;
				PROVISIONING_PROFILE = "";
				PROVISIONING_PROFILE_SPECIFIER = "";
				SDKROOT = iphoneos;
				SWIFT_ACTIVE_COMPILATION_CONDITIONS = "$(inherited) DEBUG";
				SWIFT_OPTIMIZATION_LEVEL = "-Onone";
				SWIFT_VERSION = 5.0;
				TARGETED_DEVICE_FAMILY = "1,2";
				VERSIONING_SYSTEM = "apple-generic";
				WARNING_CFLAGS = "-Wall";
				WATCHOS_DEPLOYMENT_TARGET = 8.0;
			};
			name = Debug;
		};
		43776FB51B8022E90074EA36 /* Release */ = {
			isa = XCBuildConfiguration;
			baseConfigurationReference = 437D9BA11D7B5203007245E8 /* Loop.xcconfig */;
			buildSettings = {
				ALWAYS_SEARCH_USER_PATHS = NO;
				APP_GROUP_IDENTIFIER = "group.$(MAIN_APP_BUNDLE_IDENTIFIER)Group";
				CLANG_ANALYZER_GCD_PERFORMANCE = YES;
				CLANG_ANALYZER_LOCALIZABILITY_EMPTY_CONTEXT = YES;
				CLANG_ANALYZER_LOCALIZABILITY_NONLOCALIZED = YES;
				CLANG_ANALYZER_NONNULL = YES;
				CLANG_ANALYZER_NUMBER_OBJECT_CONVERSION = YES_AGGRESSIVE;
				CLANG_ANALYZER_SECURITY_FLOATLOOPCOUNTER = YES;
				CLANG_ANALYZER_SECURITY_INSECUREAPI_RAND = YES;
				CLANG_ANALYZER_SECURITY_INSECUREAPI_STRCPY = YES;
				CLANG_CXX_LANGUAGE_STANDARD = "gnu++17";
				CLANG_CXX_LIBRARY = "libc++";
				CLANG_ENABLE_MODULES = YES;
				CLANG_ENABLE_OBJC_ARC = YES;
				CLANG_WARN_ASSIGN_ENUM = YES;
				CLANG_WARN_ATOMIC_IMPLICIT_SEQ_CST = YES;
				CLANG_WARN_BLOCK_CAPTURE_AUTORELEASING = YES_ERROR;
				CLANG_WARN_BOOL_CONVERSION = YES_ERROR;
				CLANG_WARN_COMMA = YES_ERROR;
				CLANG_WARN_CONSTANT_CONVERSION = YES_ERROR;
				CLANG_WARN_CXX0X_EXTENSIONS = YES;
				CLANG_WARN_DELETE_NON_VIRTUAL_DTOR = YES_ERROR;
				CLANG_WARN_DEPRECATED_OBJC_IMPLEMENTATIONS = YES;
				CLANG_WARN_DIRECT_OBJC_ISA_USAGE = YES_ERROR;
				CLANG_WARN_DOCUMENTATION_COMMENTS = YES;
				CLANG_WARN_EMPTY_BODY = YES;
				CLANG_WARN_ENUM_CONVERSION = YES_ERROR;
				CLANG_WARN_FLOAT_CONVERSION = YES_ERROR;
				CLANG_WARN_IMPLICIT_SIGN_CONVERSION = YES_ERROR;
				CLANG_WARN_INFINITE_RECURSION = YES;
				CLANG_WARN_INT_CONVERSION = YES_ERROR;
				CLANG_WARN_MISSING_NOESCAPE = YES_ERROR;
				CLANG_WARN_NON_LITERAL_NULL_CONVERSION = YES_ERROR;
				CLANG_WARN_OBJC_EXPLICIT_OWNERSHIP_TYPE = YES;
				CLANG_WARN_OBJC_IMPLICIT_ATOMIC_PROPERTIES = YES;
				CLANG_WARN_OBJC_IMPLICIT_RETAIN_SELF = YES;
				CLANG_WARN_OBJC_INTERFACE_IVARS = YES_ERROR;
				CLANG_WARN_OBJC_LITERAL_CONVERSION = YES_ERROR;
				CLANG_WARN_OBJC_MISSING_PROPERTY_SYNTHESIS = YES;
				CLANG_WARN_OBJC_REPEATED_USE_OF_WEAK = YES_AGGRESSIVE;
				CLANG_WARN_OBJC_ROOT_CLASS = YES_ERROR;
				CLANG_WARN_PRAGMA_PACK = YES_ERROR;
				CLANG_WARN_QUOTED_INCLUDE_IN_FRAMEWORK_HEADER = YES_ERROR;
				CLANG_WARN_RANGE_LOOP_ANALYSIS = YES;
				CLANG_WARN_SEMICOLON_BEFORE_METHOD_BODY = YES;
				CLANG_WARN_STRICT_PROTOTYPES = YES_ERROR;
				CLANG_WARN_SUSPICIOUS_IMPLICIT_CONVERSION = YES_ERROR;
				CLANG_WARN_SUSPICIOUS_MOVE = YES;
				CLANG_WARN_UNGUARDED_AVAILABILITY = YES_AGGRESSIVE;
				CLANG_WARN_UNREACHABLE_CODE = YES_AGGRESSIVE;
				CLANG_WARN_VEXING_PARSE = YES_ERROR;
				CLANG_WARN__DUPLICATE_METHOD_MATCH = YES;
				CLANG_WARN__EXIT_TIME_DESTRUCTORS = YES;
				CODE_SIGN_STYLE = Automatic;
				COPY_PHASE_STRIP = NO;
				DEVELOPMENT_TEAM = "";
				DYLIB_COMPATIBILITY_VERSION = 1;
				ENABLE_NS_ASSERTIONS = NO;
				ENABLE_STRICT_OBJC_MSGSEND = YES;
				FRAMEWORK_SEARCH_PATHS = "$(inherited)";
				GCC_C_LANGUAGE_STANDARD = gnu11;
				GCC_NO_COMMON_BLOCKS = YES;
				GCC_TREAT_IMPLICIT_FUNCTION_DECLARATIONS_AS_ERRORS = YES;
				GCC_TREAT_INCOMPATIBLE_POINTER_TYPE_WARNINGS_AS_ERRORS = YES;
				GCC_WARN_64_TO_32_BIT_CONVERSION = YES_ERROR;
				GCC_WARN_ABOUT_MISSING_FIELD_INITIALIZERS = YES;
				GCC_WARN_ABOUT_MISSING_NEWLINE = YES;
				GCC_WARN_ABOUT_MISSING_PROTOTYPES = YES;
				GCC_WARN_ABOUT_RETURN_TYPE = YES_ERROR;
				GCC_WARN_FOUR_CHARACTER_CONSTANTS = YES;
				GCC_WARN_HIDDEN_VIRTUAL_FUNCTIONS = YES;
				GCC_WARN_INITIALIZER_NOT_FULLY_BRACKETED = YES;
				GCC_WARN_NON_VIRTUAL_DESTRUCTOR = YES;
				GCC_WARN_SHADOW = YES;
				GCC_WARN_SIGN_COMPARE = YES;
				GCC_WARN_STRICT_SELECTOR_MATCH = YES;
				GCC_WARN_UNDECLARED_SELECTOR = YES;
				GCC_WARN_UNINITIALIZED_AUTOS = YES_AGGRESSIVE;
				GCC_WARN_UNKNOWN_PRAGMAS = YES;
				GCC_WARN_UNUSED_FUNCTION = YES;
				GCC_WARN_UNUSED_LABEL = YES;
				GCC_WARN_UNUSED_PARAMETER = YES;
				GCC_WARN_UNUSED_VARIABLE = YES;
				IPHONEOS_DEPLOYMENT_TARGET = 15.1;
				LOCALIZED_STRING_MACRO_NAMES = (
					NSLocalizedString,
					CFLocalizedString,
					LocalizedString,
				);
				MAIN_APP_BUNDLE_IDENTIFIER = "$(inherited).Loop";
				MTL_ENABLE_DEBUG_INFO = NO;
				MTL_FAST_MATH = YES;
				PROVISIONING_PROFILE = "";
				PROVISIONING_PROFILE_SPECIFIER = "";
				SDKROOT = iphoneos;
				SWIFT_COMPILATION_MODE = wholemodule;
				SWIFT_OPTIMIZATION_LEVEL = "-O";
				SWIFT_VERSION = 5.0;
				TARGETED_DEVICE_FAMILY = "1,2";
				VALIDATE_PRODUCT = YES;
				VERSIONING_SYSTEM = "apple-generic";
				WARNING_CFLAGS = "-Wall";
				WATCHOS_DEPLOYMENT_TARGET = 8.0;
			};
			name = Release;
		};
		43776FB71B8022E90074EA36 /* Debug */ = {
			isa = XCBuildConfiguration;
			buildSettings = {
				ASSETCATALOG_COMPILER_APPICON_NAME = "$(APPICON_NAME)";
				CODE_SIGN_ENTITLEMENTS = "$(LOOP_ENTITLEMENTS)";
				CODE_SIGN_IDENTITY = "$(LOOP_CODE_SIGN_IDENTITY_DEBUG)";
				CODE_SIGN_STYLE = "$(LOOP_CODE_SIGN_STYLE)";
				DEBUG_INFORMATION_FORMAT = "dwarf-with-dsym";
				DEVELOPMENT_TEAM = "$(LOOP_DEVELOPMENT_TEAM)";
				FRAMEWORK_SEARCH_PATHS = "$(inherited)";
				INFOPLIST_FILE = Loop/Info.plist;
				LD_RUNPATH_SEARCH_PATHS = (
					"$(inherited)",
					"@executable_path/Frameworks",
				);
				OTHER_LDFLAGS = "";
				"OTHER_SWIFT_FLAGS[arch=*]" = "-DDEBUG";
				"OTHER_SWIFT_FLAGS[sdk=iphonesimulator*]" = "-D IOS_SIMULATOR -D DEBUG";
				PRODUCT_BUNDLE_IDENTIFIER = "$(MAIN_APP_BUNDLE_IDENTIFIER)";
				PRODUCT_NAME = "$(TARGET_NAME)";
				PROVISIONING_PROFILE_SPECIFIER = "$(LOOP_PROVISIONING_PROFILE_SPECIFIER_DEBUG)";
				SUPPORTED_PLATFORMS = "iphoneos iphonesimulator";
				SUPPORTS_MACCATALYST = NO;
				SUPPORTS_MAC_DESIGNED_FOR_IPHONE_IPAD = NO;
				SUPPORTS_XR_DESIGNED_FOR_IPHONE_IPAD = NO;
				TARGETED_DEVICE_FAMILY = 1;
			};
			name = Debug;
		};
		43776FB81B8022E90074EA36 /* Release */ = {
			isa = XCBuildConfiguration;
			buildSettings = {
				ASSETCATALOG_COMPILER_APPICON_NAME = "$(APPICON_NAME)";
				CODE_SIGN_ENTITLEMENTS = "$(LOOP_ENTITLEMENTS)";
				CODE_SIGN_IDENTITY = "$(LOOP_CODE_SIGN_IDENTITY_RELEASE)";
				CODE_SIGN_STYLE = "$(LOOP_CODE_SIGN_STYLE)";
				DEVELOPMENT_TEAM = "$(LOOP_DEVELOPMENT_TEAM)";
				FRAMEWORK_SEARCH_PATHS = "$(inherited)";
				INFOPLIST_FILE = Loop/Info.plist;
				LD_RUNPATH_SEARCH_PATHS = (
					"$(inherited)",
					"@executable_path/Frameworks",
				);
				OTHER_LDFLAGS = "";
				PRODUCT_BUNDLE_IDENTIFIER = "$(MAIN_APP_BUNDLE_IDENTIFIER)";
				PRODUCT_NAME = "$(TARGET_NAME)";
				PROVISIONING_PROFILE_SPECIFIER = "$(LOOP_PROVISIONING_PROFILE_SPECIFIER_RELEASE)";
				SUPPORTED_PLATFORMS = "iphoneos iphonesimulator";
				SUPPORTS_MACCATALYST = NO;
				SUPPORTS_MAC_DESIGNED_FOR_IPHONE_IPAD = NO;
				SUPPORTS_XR_DESIGNED_FOR_IPHONE_IPAD = NO;
				TARGETED_DEVICE_FAMILY = 1;
			};
			name = Release;
		};
		43A943961B926B7B0051FA24 /* Debug */ = {
			isa = XCBuildConfiguration;
			buildSettings = {
				ASSETCATALOG_COMPILER_COMPLICATION_NAME = Complication;
				CODE_SIGN_ENTITLEMENTS = "WatchApp Extension/WatchApp Extension.entitlements";
				CODE_SIGN_IDENTITY = "$(LOOP_CODE_SIGN_IDENTITY_DEBUG)";
				CODE_SIGN_STYLE = "$(LOOP_CODE_SIGN_STYLE)";
				DEVELOPMENT_TEAM = "$(LOOP_DEVELOPMENT_TEAM)";
				FRAMEWORK_SEARCH_PATHS = "";
				INFOPLIST_FILE = "WatchApp Extension/Info.plist";
				LD_RUNPATH_SEARCH_PATHS = (
					"$(inherited)",
					"@executable_path/Frameworks",
					"@executable_path/../../Frameworks",
				);
				PRODUCT_BUNDLE_IDENTIFIER = "$(MAIN_APP_BUNDLE_IDENTIFIER).LoopWatch.watchkitextension";
				PRODUCT_NAME = "$(TARGET_NAME)";
				PROVISIONING_PROFILE_SPECIFIER = "$(LOOP_PROVISIONING_PROFILE_SPECIFIER_WATCHAPP_EXTENSION_DEBUG)";
				SDKROOT = watchos;
				SKIP_INSTALL = YES;
				SWIFT_INSTALL_OBJC_HEADER = NO;
				SWIFT_OBJC_BRIDGING_HEADER = "WatchApp Extension/Extensions/WatchApp Extension-Bridging-Header.h";
				SWIFT_PRECOMPILE_BRIDGING_HEADER = NO;
				TARGETED_DEVICE_FAMILY = 4;
			};
			name = Debug;
		};
		43A943971B926B7B0051FA24 /* Release */ = {
			isa = XCBuildConfiguration;
			buildSettings = {
				ASSETCATALOG_COMPILER_COMPLICATION_NAME = Complication;
				CODE_SIGN_ENTITLEMENTS = "WatchApp Extension/WatchApp Extension.entitlements";
				CODE_SIGN_IDENTITY = "$(LOOP_CODE_SIGN_IDENTITY_RELEASE)";
				CODE_SIGN_STYLE = "$(LOOP_CODE_SIGN_STYLE)";
				DEVELOPMENT_TEAM = "$(LOOP_DEVELOPMENT_TEAM)";
				FRAMEWORK_SEARCH_PATHS = "";
				INFOPLIST_FILE = "WatchApp Extension/Info.plist";
				LD_RUNPATH_SEARCH_PATHS = (
					"$(inherited)",
					"@executable_path/Frameworks",
					"@executable_path/../../Frameworks",
				);
				PRODUCT_BUNDLE_IDENTIFIER = "$(MAIN_APP_BUNDLE_IDENTIFIER).LoopWatch.watchkitextension";
				PRODUCT_NAME = "$(TARGET_NAME)";
				PROVISIONING_PROFILE_SPECIFIER = "$(LOOP_PROVISIONING_PROFILE_SPECIFIER_WATCHAPP_EXTENSION_RELEASE)";
				SDKROOT = watchos;
				SKIP_INSTALL = YES;
				SWIFT_INSTALL_OBJC_HEADER = NO;
				SWIFT_OBJC_BRIDGING_HEADER = "WatchApp Extension/Extensions/WatchApp Extension-Bridging-Header.h";
				SWIFT_PRECOMPILE_BRIDGING_HEADER = NO;
				TARGETED_DEVICE_FAMILY = 4;
			};
			name = Release;
		};
		43A9439A1B926B7B0051FA24 /* Debug */ = {
			isa = XCBuildConfiguration;
			buildSettings = {
				ASSETCATALOG_COMPILER_APPICON_NAME = "$(APPICON_NAME)";
				CODE_SIGN_IDENTITY = "$(LOOP_CODE_SIGN_IDENTITY_DEBUG)";
				CODE_SIGN_STYLE = "$(LOOP_CODE_SIGN_STYLE)";
				DEVELOPMENT_TEAM = "$(LOOP_DEVELOPMENT_TEAM)";
				FRAMEWORK_SEARCH_PATHS = "";
				IBSC_MODULE = WatchApp_Extension;
				INFOPLIST_FILE = WatchApp/Info.plist;
				LD_RUNPATH_SEARCH_PATHS = (
					"$(inherited)",
					"@executable_path/Frameworks",
				);
				PRODUCT_BUNDLE_IDENTIFIER = "$(MAIN_APP_BUNDLE_IDENTIFIER).LoopWatch";
				PRODUCT_NAME = "$(TARGET_NAME)";
				PROVISIONING_PROFILE_SPECIFIER = "$(LOOP_PROVISIONING_PROFILE_SPECIFIER_WATCHAPP_DEBUG)";
				SDKROOT = watchos;
				SKIP_INSTALL = YES;
				TARGETED_DEVICE_FAMILY = 4;
			};
			name = Debug;
		};
		43A9439B1B926B7B0051FA24 /* Release */ = {
			isa = XCBuildConfiguration;
			buildSettings = {
				ASSETCATALOG_COMPILER_APPICON_NAME = "$(APPICON_NAME)";
				CODE_SIGN_IDENTITY = "$(LOOP_CODE_SIGN_IDENTITY_RELEASE)";
				CODE_SIGN_STYLE = "$(LOOP_CODE_SIGN_STYLE)";
				DEVELOPMENT_TEAM = "$(LOOP_DEVELOPMENT_TEAM)";
				FRAMEWORK_SEARCH_PATHS = "";
				IBSC_MODULE = WatchApp_Extension;
				INFOPLIST_FILE = WatchApp/Info.plist;
				LD_RUNPATH_SEARCH_PATHS = (
					"$(inherited)",
					"@executable_path/Frameworks",
				);
				PRODUCT_BUNDLE_IDENTIFIER = "$(MAIN_APP_BUNDLE_IDENTIFIER).LoopWatch";
				PRODUCT_NAME = "$(TARGET_NAME)";
				PROVISIONING_PROFILE_SPECIFIER = "$(LOOP_PROVISIONING_PROFILE_SPECIFIER_WATCHAPP_RELEASE)";
				SDKROOT = watchos;
				SKIP_INSTALL = YES;
				TARGETED_DEVICE_FAMILY = 4;
			};
			name = Release;
		};
		43D9002821EB209400AF44BF /* Debug */ = {
			isa = XCBuildConfiguration;
			buildSettings = {
				APPLICATION_EXTENSION_API_ONLY = YES;
				CLANG_ENABLE_OBJC_WEAK = YES;
				DEFINES_MODULE = YES;
				DYLIB_INSTALL_NAME_BASE = "@rpath";
				FRAMEWORK_SEARCH_PATHS = "";
				INFOPLIST_FILE = LoopCore/Info.plist;
				INSTALL_PATH = "$(LOCAL_LIBRARY_DIR)/Frameworks";
				LD_NO_PIE = NO;
				LD_RUNPATH_SEARCH_PATHS = (
					"$(inherited)",
					"@executable_path/Frameworks",
					"@loader_path/Frameworks",
				);
				PRODUCT_BUNDLE_IDENTIFIER = com.loopkit.LoopCore;
				PRODUCT_NAME = LoopCore;
				SDKROOT = watchos;
				SKIP_INSTALL = YES;
				SWIFT_INSTALL_OBJC_HEADER = NO;
				TARGETED_DEVICE_FAMILY = 4;
			};
			name = Debug;
		};
		43D9002921EB209400AF44BF /* Release */ = {
			isa = XCBuildConfiguration;
			buildSettings = {
				APPLICATION_EXTENSION_API_ONLY = YES;
				CLANG_ENABLE_OBJC_WEAK = YES;
				DEFINES_MODULE = YES;
				DYLIB_INSTALL_NAME_BASE = "@rpath";
				FRAMEWORK_SEARCH_PATHS = "";
				INFOPLIST_FILE = LoopCore/Info.plist;
				INSTALL_PATH = "$(LOCAL_LIBRARY_DIR)/Frameworks";
				LD_NO_PIE = NO;
				LD_RUNPATH_SEARCH_PATHS = (
					"$(inherited)",
					"@executable_path/Frameworks",
					"@loader_path/Frameworks",
				);
				PRODUCT_BUNDLE_IDENTIFIER = com.loopkit.LoopCore;
				PRODUCT_NAME = LoopCore;
				SDKROOT = watchos;
				SKIP_INSTALL = YES;
				SWIFT_INSTALL_OBJC_HEADER = NO;
				TARGETED_DEVICE_FAMILY = 4;
			};
			name = Release;
		};
		43D9FFD921EAE05D00AF44BF /* Debug */ = {
			isa = XCBuildConfiguration;
			buildSettings = {
				APPLICATION_EXTENSION_API_ONLY = YES;
				CLANG_ENABLE_OBJC_WEAK = YES;
				DEFINES_MODULE = YES;
				DYLIB_INSTALL_NAME_BASE = "@rpath";
				INFOPLIST_FILE = LoopCore/Info.plist;
				INSTALL_PATH = "$(LOCAL_LIBRARY_DIR)/Frameworks";
				LD_RUNPATH_SEARCH_PATHS = (
					"$(inherited)",
					"@executable_path/Frameworks",
					"@loader_path/Frameworks",
				);
				PRODUCT_BUNDLE_IDENTIFIER = com.loopkit.LoopCore;
				PRODUCT_NAME = "$(TARGET_NAME:c99extidentifier)";
				SKIP_INSTALL = YES;
				SWIFT_INSTALL_OBJC_HEADER = NO;
			};
			name = Debug;
		};
		43D9FFDA21EAE05D00AF44BF /* Release */ = {
			isa = XCBuildConfiguration;
			buildSettings = {
				APPLICATION_EXTENSION_API_ONLY = YES;
				CLANG_ENABLE_OBJC_WEAK = YES;
				DEFINES_MODULE = YES;
				DYLIB_INSTALL_NAME_BASE = "@rpath";
				INFOPLIST_FILE = LoopCore/Info.plist;
				INSTALL_PATH = "$(LOCAL_LIBRARY_DIR)/Frameworks";
				LD_RUNPATH_SEARCH_PATHS = (
					"$(inherited)",
					"@executable_path/Frameworks",
					"@loader_path/Frameworks",
				);
				PRODUCT_BUNDLE_IDENTIFIER = com.loopkit.LoopCore;
				PRODUCT_NAME = "$(TARGET_NAME:c99extidentifier)";
				SKIP_INSTALL = YES;
				SWIFT_INSTALL_OBJC_HEADER = NO;
			};
			name = Release;
		};
		43E2D9131D20C581004DA55F /* Debug */ = {
			isa = XCBuildConfiguration;
			buildSettings = {
				BUNDLE_LOADER = "$(TEST_HOST)";
				DEVELOPMENT_TEAM = "$(LOOP_DEVELOPMENT_TEAM)";
				INFOPLIST_FILE = LoopTests/Info.plist;
				LD_RUNPATH_SEARCH_PATHS = (
					"$(inherited)",
					"@executable_path/Frameworks",
					"@loader_path/Frameworks",
				);
				PRODUCT_BUNDLE_IDENTIFIER = com.loopkit.LoopTests;
				PRODUCT_NAME = "$(TARGET_NAME)";
				SWIFT_INSTALL_OBJC_HEADER = NO;
				TEST_HOST = "$(BUILT_PRODUCTS_DIR)/Loop.app/Loop";
			};
			name = Debug;
		};
		43E2D9141D20C581004DA55F /* Release */ = {
			isa = XCBuildConfiguration;
			buildSettings = {
				BUNDLE_LOADER = "$(TEST_HOST)";
				DEVELOPMENT_TEAM = "$(LOOP_DEVELOPMENT_TEAM)";
				INFOPLIST_FILE = LoopTests/Info.plist;
				LD_RUNPATH_SEARCH_PATHS = (
					"$(inherited)",
					"@executable_path/Frameworks",
					"@loader_path/Frameworks",
				);
				ONLY_ACTIVE_ARCH = YES;
				PRODUCT_BUNDLE_IDENTIFIER = com.loopkit.LoopTests;
				PRODUCT_NAME = "$(TARGET_NAME)";
				SWIFT_INSTALL_OBJC_HEADER = NO;
				TEST_HOST = "$(BUILT_PRODUCTS_DIR)/Loop.app/Loop";
			};
			name = Release;
		};
		4F7528901DFE1DC600C322D6 /* Debug */ = {
			isa = XCBuildConfiguration;
			buildSettings = {
				APPLICATION_EXTENSION_API_ONLY = YES;
				DEFINES_MODULE = YES;
				DYLIB_INSTALL_NAME_BASE = "@rpath";
				INFOPLIST_FILE = LoopUI/Info.plist;
				INSTALL_PATH = "$(LOCAL_LIBRARY_DIR)/Frameworks";
				LD_RUNPATH_SEARCH_PATHS = (
					"$(inherited)",
					"@executable_path/Frameworks",
					"@loader_path/Frameworks",
				);
				PRODUCT_BUNDLE_IDENTIFIER = "$(MAIN_APP_BUNDLE_IDENTIFIER).LoopUI";
				PRODUCT_NAME = "$(TARGET_NAME)";
				SKIP_INSTALL = YES;
				SWIFT_INSTALL_OBJC_HEADER = NO;
			};
			name = Debug;
		};
		4F7528911DFE1DC600C322D6 /* Release */ = {
			isa = XCBuildConfiguration;
			buildSettings = {
				APPLICATION_EXTENSION_API_ONLY = YES;
				DEFINES_MODULE = YES;
				DYLIB_INSTALL_NAME_BASE = "@rpath";
				INFOPLIST_FILE = LoopUI/Info.plist;
				INSTALL_PATH = "$(LOCAL_LIBRARY_DIR)/Frameworks";
				LD_RUNPATH_SEARCH_PATHS = (
					"$(inherited)",
					"@executable_path/Frameworks",
					"@loader_path/Frameworks",
				);
				PRODUCT_BUNDLE_IDENTIFIER = "$(MAIN_APP_BUNDLE_IDENTIFIER).LoopUI";
				PRODUCT_NAME = "$(TARGET_NAME)";
				SKIP_INSTALL = YES;
				SWIFT_INSTALL_OBJC_HEADER = NO;
			};
			name = Release;
		};
		B4E7CF912AD00A39009B4DF2 /* Testflight */ = {
			isa = XCBuildConfiguration;
			baseConfigurationReference = 437D9BA11D7B5203007245E8 /* Loop.xcconfig */;
			buildSettings = {
				ALWAYS_SEARCH_USER_PATHS = NO;
				APP_GROUP_IDENTIFIER = "group.$(MAIN_APP_BUNDLE_IDENTIFIER)Group";
				CLANG_ANALYZER_GCD_PERFORMANCE = YES;
				CLANG_ANALYZER_LOCALIZABILITY_EMPTY_CONTEXT = YES;
				CLANG_ANALYZER_LOCALIZABILITY_NONLOCALIZED = YES;
				CLANG_ANALYZER_NONNULL = YES;
				CLANG_ANALYZER_NUMBER_OBJECT_CONVERSION = YES_AGGRESSIVE;
				CLANG_ANALYZER_SECURITY_FLOATLOOPCOUNTER = YES;
				CLANG_ANALYZER_SECURITY_INSECUREAPI_RAND = YES;
				CLANG_ANALYZER_SECURITY_INSECUREAPI_STRCPY = YES;
				CLANG_CXX_LANGUAGE_STANDARD = "gnu++17";
				CLANG_CXX_LIBRARY = "libc++";
				CLANG_ENABLE_MODULES = YES;
				CLANG_ENABLE_OBJC_ARC = YES;
				CLANG_WARN_ASSIGN_ENUM = YES;
				CLANG_WARN_ATOMIC_IMPLICIT_SEQ_CST = YES;
				CLANG_WARN_BLOCK_CAPTURE_AUTORELEASING = YES_ERROR;
				CLANG_WARN_BOOL_CONVERSION = YES_ERROR;
				CLANG_WARN_COMMA = YES_ERROR;
				CLANG_WARN_CONSTANT_CONVERSION = YES_ERROR;
				CLANG_WARN_CXX0X_EXTENSIONS = YES;
				CLANG_WARN_DELETE_NON_VIRTUAL_DTOR = YES_ERROR;
				CLANG_WARN_DEPRECATED_OBJC_IMPLEMENTATIONS = YES;
				CLANG_WARN_DIRECT_OBJC_ISA_USAGE = YES_ERROR;
				CLANG_WARN_DOCUMENTATION_COMMENTS = YES;
				CLANG_WARN_EMPTY_BODY = YES;
				CLANG_WARN_ENUM_CONVERSION = YES_ERROR;
				CLANG_WARN_FLOAT_CONVERSION = YES_ERROR;
				CLANG_WARN_IMPLICIT_SIGN_CONVERSION = YES_ERROR;
				CLANG_WARN_INFINITE_RECURSION = YES;
				CLANG_WARN_INT_CONVERSION = YES_ERROR;
				CLANG_WARN_MISSING_NOESCAPE = YES_ERROR;
				CLANG_WARN_NON_LITERAL_NULL_CONVERSION = YES_ERROR;
				CLANG_WARN_OBJC_EXPLICIT_OWNERSHIP_TYPE = YES;
				CLANG_WARN_OBJC_IMPLICIT_ATOMIC_PROPERTIES = YES;
				CLANG_WARN_OBJC_IMPLICIT_RETAIN_SELF = YES;
				CLANG_WARN_OBJC_INTERFACE_IVARS = YES_ERROR;
				CLANG_WARN_OBJC_LITERAL_CONVERSION = YES_ERROR;
				CLANG_WARN_OBJC_MISSING_PROPERTY_SYNTHESIS = YES;
				CLANG_WARN_OBJC_REPEATED_USE_OF_WEAK = YES_AGGRESSIVE;
				CLANG_WARN_OBJC_ROOT_CLASS = YES_ERROR;
				CLANG_WARN_PRAGMA_PACK = YES_ERROR;
				CLANG_WARN_QUOTED_INCLUDE_IN_FRAMEWORK_HEADER = YES_ERROR;
				CLANG_WARN_RANGE_LOOP_ANALYSIS = YES;
				CLANG_WARN_SEMICOLON_BEFORE_METHOD_BODY = YES;
				CLANG_WARN_STRICT_PROTOTYPES = YES_ERROR;
				CLANG_WARN_SUSPICIOUS_IMPLICIT_CONVERSION = YES_ERROR;
				CLANG_WARN_SUSPICIOUS_MOVE = YES;
				CLANG_WARN_UNGUARDED_AVAILABILITY = YES_AGGRESSIVE;
				CLANG_WARN_UNREACHABLE_CODE = YES_AGGRESSIVE;
				CLANG_WARN_VEXING_PARSE = YES_ERROR;
				CLANG_WARN__DUPLICATE_METHOD_MATCH = YES;
				CLANG_WARN__EXIT_TIME_DESTRUCTORS = YES;
				CODE_SIGN_STYLE = Automatic;
				COPY_PHASE_STRIP = NO;
				DEBUG_INFORMATION_FORMAT = dwarf;
				DEVELOPMENT_TEAM = "";
				DYLIB_COMPATIBILITY_VERSION = 1;
				ENABLE_STRICT_OBJC_MSGSEND = YES;
				ENABLE_TESTABILITY = YES;
				FRAMEWORK_SEARCH_PATHS = "$(inherited)";
				GCC_C_LANGUAGE_STANDARD = gnu11;
				GCC_NO_COMMON_BLOCKS = YES;
				GCC_OPTIMIZATION_LEVEL = 0;
				GCC_TREAT_IMPLICIT_FUNCTION_DECLARATIONS_AS_ERRORS = YES;
				GCC_TREAT_INCOMPATIBLE_POINTER_TYPE_WARNINGS_AS_ERRORS = YES;
				GCC_WARN_64_TO_32_BIT_CONVERSION = YES_ERROR;
				GCC_WARN_ABOUT_MISSING_FIELD_INITIALIZERS = YES;
				GCC_WARN_ABOUT_MISSING_NEWLINE = YES;
				GCC_WARN_ABOUT_MISSING_PROTOTYPES = YES;
				GCC_WARN_ABOUT_RETURN_TYPE = YES_ERROR;
				GCC_WARN_FOUR_CHARACTER_CONSTANTS = YES;
				GCC_WARN_HIDDEN_VIRTUAL_FUNCTIONS = YES;
				GCC_WARN_INITIALIZER_NOT_FULLY_BRACKETED = YES;
				GCC_WARN_NON_VIRTUAL_DESTRUCTOR = YES;
				GCC_WARN_SHADOW = YES;
				GCC_WARN_SIGN_COMPARE = YES;
				GCC_WARN_STRICT_SELECTOR_MATCH = YES;
				GCC_WARN_UNDECLARED_SELECTOR = YES;
				GCC_WARN_UNINITIALIZED_AUTOS = YES_AGGRESSIVE;
				GCC_WARN_UNKNOWN_PRAGMAS = YES;
				GCC_WARN_UNUSED_FUNCTION = YES;
				GCC_WARN_UNUSED_LABEL = YES;
				GCC_WARN_UNUSED_PARAMETER = YES;
				GCC_WARN_UNUSED_VARIABLE = YES;
				IPHONEOS_DEPLOYMENT_TARGET = 15.1;
				LOCALIZED_STRING_MACRO_NAMES = (
					NSLocalizedString,
					CFLocalizedString,
					LocalizedString,
				);
				MAIN_APP_BUNDLE_IDENTIFIER = "$(inherited).Loop";
				MTL_ENABLE_DEBUG_INFO = NO;
				MTL_FAST_MATH = YES;
				ONLY_ACTIVE_ARCH = YES;
				PROVISIONING_PROFILE = "";
				PROVISIONING_PROFILE_SPECIFIER = "";
				SDKROOT = iphoneos;
				SWIFT_ACTIVE_COMPILATION_CONDITIONS = "$(inherited)";
				SWIFT_OPTIMIZATION_LEVEL = "-Onone";
				SWIFT_VERSION = 5.0;
				TARGETED_DEVICE_FAMILY = "1,2";
				VERSIONING_SYSTEM = "apple-generic";
				WARNING_CFLAGS = "-Wall";
				WATCHOS_DEPLOYMENT_TARGET = 8.0;
			};
			name = Testflight;
		};
		B4E7CF922AD00A39009B4DF2 /* Testflight */ = {
			isa = XCBuildConfiguration;
			buildSettings = {
				ASSETCATALOG_COMPILER_APPICON_NAME = "$(APPICON_NAME)";
				CODE_SIGN_ENTITLEMENTS = "$(LOOP_ENTITLEMENTS)";
				CODE_SIGN_IDENTITY = "$(LOOP_CODE_SIGN_IDENTITY_RELEASE)";
				CODE_SIGN_STYLE = "$(LOOP_CODE_SIGN_STYLE)";
				DEBUG_INFORMATION_FORMAT = "dwarf-with-dsym";
				DEVELOPMENT_TEAM = "$(LOOP_DEVELOPMENT_TEAM)";
				FRAMEWORK_SEARCH_PATHS = "$(inherited)";
				INFOPLIST_FILE = Loop/Info.plist;
				LD_RUNPATH_SEARCH_PATHS = (
					"$(inherited)",
					"@executable_path/Frameworks",
				);
				OTHER_LDFLAGS = "";
				PRODUCT_BUNDLE_IDENTIFIER = "$(MAIN_APP_BUNDLE_IDENTIFIER)";
				PRODUCT_NAME = "$(TARGET_NAME)";
				PROVISIONING_PROFILE_SPECIFIER = "$(LOOP_PROVISIONING_PROFILE_SPECIFIER_RELEASE)";
				SUPPORTED_PLATFORMS = "iphoneos iphonesimulator";
				SUPPORTS_MACCATALYST = NO;
				SUPPORTS_MAC_DESIGNED_FOR_IPHONE_IPAD = NO;
				SUPPORTS_XR_DESIGNED_FOR_IPHONE_IPAD = NO;
				TARGETED_DEVICE_FAMILY = 1;
			};
			name = Testflight;
		};
		B4E7CF942AD00A39009B4DF2 /* Testflight */ = {
			isa = XCBuildConfiguration;
			buildSettings = {
				ASSETCATALOG_COMPILER_APPICON_NAME = "$(APPICON_NAME)";
				CODE_SIGN_IDENTITY = "$(LOOP_CODE_SIGN_IDENTITY_RELEASE)";
				CODE_SIGN_STYLE = "$(LOOP_CODE_SIGN_STYLE)";
				DEVELOPMENT_TEAM = "$(LOOP_DEVELOPMENT_TEAM)";
				FRAMEWORK_SEARCH_PATHS = "";
				IBSC_MODULE = WatchApp_Extension;
				INFOPLIST_FILE = WatchApp/Info.plist;
				LD_RUNPATH_SEARCH_PATHS = (
					"$(inherited)",
					"@executable_path/Frameworks",
				);
				PRODUCT_BUNDLE_IDENTIFIER = "$(MAIN_APP_BUNDLE_IDENTIFIER).LoopWatch";
				PRODUCT_NAME = "$(TARGET_NAME)";
				PROVISIONING_PROFILE_SPECIFIER = "$(LOOP_PROVISIONING_PROFILE_SPECIFIER_WATCHAPP_RELEASE)";
				SDKROOT = watchos;
				SKIP_INSTALL = YES;
				TARGETED_DEVICE_FAMILY = 4;
			};
			name = Testflight;
		};
		B4E7CF952AD00A39009B4DF2 /* Testflight */ = {
			isa = XCBuildConfiguration;
			buildSettings = {
				ASSETCATALOG_COMPILER_COMPLICATION_NAME = Complication;
				CODE_SIGN_ENTITLEMENTS = "WatchApp Extension/WatchApp Extension.entitlements";
				CODE_SIGN_IDENTITY = "$(LOOP_CODE_SIGN_IDENTITY_RELEASE)";
				CODE_SIGN_STYLE = "$(LOOP_CODE_SIGN_STYLE)";
				DEVELOPMENT_TEAM = "$(LOOP_DEVELOPMENT_TEAM)";
				FRAMEWORK_SEARCH_PATHS = "";
				INFOPLIST_FILE = "WatchApp Extension/Info.plist";
				LD_RUNPATH_SEARCH_PATHS = (
					"$(inherited)",
					"@executable_path/Frameworks",
					"@executable_path/../../Frameworks",
				);
				PRODUCT_BUNDLE_IDENTIFIER = "$(MAIN_APP_BUNDLE_IDENTIFIER).LoopWatch.watchkitextension";
				PRODUCT_NAME = "$(TARGET_NAME)";
				PROVISIONING_PROFILE_SPECIFIER = "$(LOOP_PROVISIONING_PROFILE_SPECIFIER_WATCHAPP_EXTENSION_RELEASE)";
				SDKROOT = watchos;
				SKIP_INSTALL = YES;
				SWIFT_INSTALL_OBJC_HEADER = NO;
				SWIFT_OBJC_BRIDGING_HEADER = "WatchApp Extension/Extensions/WatchApp Extension-Bridging-Header.h";
				SWIFT_PRECOMPILE_BRIDGING_HEADER = NO;
				TARGETED_DEVICE_FAMILY = 4;
			};
			name = Testflight;
		};
		B4E7CF962AD00A39009B4DF2 /* Testflight */ = {
			isa = XCBuildConfiguration;
			buildSettings = {
				ASSETCATALOG_COMPILER_GLOBAL_ACCENT_COLOR_NAME = AccentColor;
				ASSETCATALOG_COMPILER_WIDGET_BACKGROUND_COLOR_NAME = WidgetBackground;
				CLANG_ENABLE_OBJC_WEAK = YES;
				CLANG_WARN_BLOCK_CAPTURE_AUTORELEASING = YES;
				CLANG_WARN_BOOL_CONVERSION = YES;
				CLANG_WARN_COMMA = YES;
				CLANG_WARN_CONSTANT_CONVERSION = YES;
				CLANG_WARN_ENUM_CONVERSION = YES;
				CLANG_WARN_INT_CONVERSION = YES;
				CLANG_WARN_NON_LITERAL_NULL_CONVERSION = YES;
				CLANG_WARN_OBJC_LITERAL_CONVERSION = YES;
				CLANG_WARN_QUOTED_INCLUDE_IN_FRAMEWORK_HEADER = YES;
				CLANG_WARN_STRICT_PROTOTYPES = YES;
				CLANG_WARN_UNREACHABLE_CODE = YES;
				CODE_SIGN_ENTITLEMENTS = "Loop Widget Extension/Bootstrap/LoopWidgetExtension.entitlements";
				CODE_SIGN_IDENTITY = "$(LOOP_CODE_SIGN_IDENTITY_RELEASE)";
				CODE_SIGN_STYLE = "$(LOOP_CODE_SIGN_STYLE)";
				DEVELOPMENT_TEAM = "$(LOOP_DEVELOPMENT_TEAM)";
				GCC_DYNAMIC_NO_PIC = NO;
				GCC_WARN_64_TO_32_BIT_CONVERSION = YES;
				GENERATE_INFOPLIST_FILE = NO;
				INFOPLIST_FILE = "Loop Widget Extension/Bootstrap/Info.plist";
				INFOPLIST_KEY_CFBundleDisplayName = "Loop Widgets";
				INFOPLIST_KEY_NSHumanReadableCopyright = "Copyright © 2022 LoopKit Authors. All rights reserved.";
				LD_RUNPATH_SEARCH_PATHS = (
					"$(inherited)",
					"@executable_path/Frameworks",
					"@executable_path/../../Frameworks",
				);
				MARKETING_VERSION = 1.0;
				PRODUCT_BUNDLE_IDENTIFIER = "$(MAIN_APP_BUNDLE_IDENTIFIER).LoopWidgetExtension";
				PRODUCT_NAME = "$(TARGET_NAME)";
				PROVISIONING_PROFILE_SPECIFIER = "$(LOOP_PROVISIONING_PROFILE_SPECIFIER_WIDGET_EXTENSION_RELEASE)";
				SKIP_INSTALL = YES;
				SUPPORTED_PLATFORMS = "iphoneos iphonesimulator";
				SUPPORTS_MACCATALYST = NO;
				SUPPORTS_MAC_DESIGNED_FOR_IPHONE_IPAD = NO;
				SUPPORTS_XR_DESIGNED_FOR_IPHONE_IPAD = NO;
				SWIFT_ACTIVE_COMPILATION_CONDITIONS = DEBUG;
				SWIFT_EMIT_LOC_STRINGS = YES;
				SWIFT_VERSION = 5.0;
				TARGETED_DEVICE_FAMILY = 1;
			};
			name = Testflight;
		};
		B4E7CF972AD00A39009B4DF2 /* Testflight */ = {
			isa = XCBuildConfiguration;
			buildSettings = {
				CODE_SIGN_ENTITLEMENTS = "Loop Intent Extension/Loop Intent Extension.entitlements";
				CODE_SIGN_IDENTITY = "$(LOOP_CODE_SIGN_IDENTITY_RELEASE)";
				CODE_SIGN_STYLE = "$(LOOP_CODE_SIGN_STYLE)";
				DEVELOPMENT_TEAM = "$(LOOP_DEVELOPMENT_TEAM)";
				ENABLE_BITCODE = NO;
				FRAMEWORK_SEARCH_PATHS = "$(inherited)";
				INFOPLIST_FILE = "Loop Intent Extension/Info.plist";
				LD_RUNPATH_SEARCH_PATHS = (
					"$(inherited)",
					"@executable_path/Frameworks",
					"@executable_path/../../Frameworks",
				);
				PRODUCT_BUNDLE_IDENTIFIER = "$(MAIN_APP_BUNDLE_IDENTIFIER).Loop-Intent-Extension";
				PRODUCT_NAME = "$(TARGET_NAME)";
				PROVISIONING_PROFILE_SPECIFIER = "$(LOOP_PROVISIONING_PROFILE_SPECIFIER_INTENT_EXTENSION_RELEASE)";
				SKIP_INSTALL = YES;
				SUPPORTED_PLATFORMS = "iphoneos iphonesimulator";
				SUPPORTS_MACCATALYST = NO;
				SUPPORTS_MAC_DESIGNED_FOR_IPHONE_IPAD = NO;
				SUPPORTS_XR_DESIGNED_FOR_IPHONE_IPAD = NO;
				TARGETED_DEVICE_FAMILY = 1;
			};
			name = Testflight;
		};
		B4E7CF982AD00A39009B4DF2 /* Testflight */ = {
			isa = XCBuildConfiguration;
			buildSettings = {
				APPLICATION_EXTENSION_API_ONLY = YES;
				CLANG_ENABLE_OBJC_WEAK = YES;
				DEFINES_MODULE = YES;
				DYLIB_INSTALL_NAME_BASE = "@rpath";
				INFOPLIST_FILE = LoopCore/Info.plist;
				INSTALL_PATH = "$(LOCAL_LIBRARY_DIR)/Frameworks";
				LD_RUNPATH_SEARCH_PATHS = (
					"$(inherited)",
					"@executable_path/Frameworks",
					"@loader_path/Frameworks",
				);
				PRODUCT_BUNDLE_IDENTIFIER = com.loopkit.LoopCore;
				PRODUCT_NAME = "$(TARGET_NAME:c99extidentifier)";
				SKIP_INSTALL = YES;
				SWIFT_INSTALL_OBJC_HEADER = NO;
			};
			name = Testflight;
		};
		B4E7CF992AD00A39009B4DF2 /* Testflight */ = {
			isa = XCBuildConfiguration;
			buildSettings = {
				APPLICATION_EXTENSION_API_ONLY = YES;
				CLANG_ENABLE_OBJC_WEAK = YES;
				DEFINES_MODULE = YES;
				DYLIB_INSTALL_NAME_BASE = "@rpath";
				FRAMEWORK_SEARCH_PATHS = "";
				INFOPLIST_FILE = LoopCore/Info.plist;
				INSTALL_PATH = "$(LOCAL_LIBRARY_DIR)/Frameworks";
				LD_NO_PIE = NO;
				LD_RUNPATH_SEARCH_PATHS = (
					"$(inherited)",
					"@executable_path/Frameworks",
					"@loader_path/Frameworks",
				);
				PRODUCT_BUNDLE_IDENTIFIER = com.loopkit.LoopCore;
				PRODUCT_NAME = LoopCore;
				SDKROOT = watchos;
				SKIP_INSTALL = YES;
				SWIFT_INSTALL_OBJC_HEADER = NO;
				TARGETED_DEVICE_FAMILY = 4;
			};
			name = Testflight;
		};
		B4E7CF9A2AD00A39009B4DF2 /* Testflight */ = {
			isa = XCBuildConfiguration;
			buildSettings = {
				APPLICATION_EXTENSION_API_ONLY = YES;
				DEFINES_MODULE = YES;
				DYLIB_INSTALL_NAME_BASE = "@rpath";
				INFOPLIST_FILE = LoopUI/Info.plist;
				INSTALL_PATH = "$(LOCAL_LIBRARY_DIR)/Frameworks";
				LD_RUNPATH_SEARCH_PATHS = (
					"$(inherited)",
					"@executable_path/Frameworks",
					"@loader_path/Frameworks",
				);
				PRODUCT_BUNDLE_IDENTIFIER = "$(MAIN_APP_BUNDLE_IDENTIFIER).LoopUI";
				PRODUCT_NAME = "$(TARGET_NAME)";
				SKIP_INSTALL = YES;
				SWIFT_INSTALL_OBJC_HEADER = NO;
			};
			name = Testflight;
		};
		B4E7CF9B2AD00A39009B4DF2 /* Testflight */ = {
			isa = XCBuildConfiguration;
			buildSettings = {
				BUNDLE_LOADER = "$(TEST_HOST)";
				DEVELOPMENT_TEAM = "$(LOOP_DEVELOPMENT_TEAM)";
				INFOPLIST_FILE = LoopTests/Info.plist;
				LD_RUNPATH_SEARCH_PATHS = (
					"$(inherited)",
					"@executable_path/Frameworks",
					"@loader_path/Frameworks",
				);
				PRODUCT_BUNDLE_IDENTIFIER = com.loopkit.LoopTests;
				PRODUCT_NAME = "$(TARGET_NAME)";
				SWIFT_INSTALL_OBJC_HEADER = NO;
				TEST_HOST = "$(BUILT_PRODUCTS_DIR)/Loop.app/Loop";
			};
			name = Testflight;
		};
		E9B07F95253BBA6500BAD8F8 /* Debug */ = {
			isa = XCBuildConfiguration;
			buildSettings = {
				CODE_SIGN_ENTITLEMENTS = "Loop Intent Extension/Loop Intent Extension.entitlements";
				CODE_SIGN_IDENTITY = "$(LOOP_CODE_SIGN_IDENTITY_DEBUG)";
				CODE_SIGN_STYLE = "$(LOOP_CODE_SIGN_STYLE)";
				DEVELOPMENT_TEAM = "$(LOOP_DEVELOPMENT_TEAM)";
				ENABLE_BITCODE = NO;
				FRAMEWORK_SEARCH_PATHS = "$(inherited)";
				INFOPLIST_FILE = "Loop Intent Extension/Info.plist";
				LD_RUNPATH_SEARCH_PATHS = (
					"$(inherited)",
					"@executable_path/Frameworks",
					"@executable_path/../../Frameworks",
				);
				PRODUCT_BUNDLE_IDENTIFIER = "$(MAIN_APP_BUNDLE_IDENTIFIER).Loop-Intent-Extension";
				PRODUCT_NAME = "$(TARGET_NAME)";
				PROVISIONING_PROFILE_SPECIFIER = "$(LOOP_PROVISIONING_PROFILE_SPECIFIER_INTENT_EXTENSION_DEBUG)";
				SKIP_INSTALL = YES;
				SUPPORTED_PLATFORMS = "iphoneos iphonesimulator";
				SUPPORTS_MACCATALYST = NO;
				SUPPORTS_MAC_DESIGNED_FOR_IPHONE_IPAD = NO;
				SUPPORTS_XR_DESIGNED_FOR_IPHONE_IPAD = NO;
				TARGETED_DEVICE_FAMILY = 1;
			};
			name = Debug;
		};
		E9B07F96253BBA6500BAD8F8 /* Release */ = {
			isa = XCBuildConfiguration;
			buildSettings = {
				CODE_SIGN_ENTITLEMENTS = "Loop Intent Extension/Loop Intent Extension.entitlements";
				CODE_SIGN_IDENTITY = "$(LOOP_CODE_SIGN_IDENTITY_RELEASE)";
				CODE_SIGN_STYLE = "$(LOOP_CODE_SIGN_STYLE)";
				DEVELOPMENT_TEAM = "$(LOOP_DEVELOPMENT_TEAM)";
				ENABLE_BITCODE = NO;
				FRAMEWORK_SEARCH_PATHS = "$(inherited)";
				INFOPLIST_FILE = "Loop Intent Extension/Info.plist";
				LD_RUNPATH_SEARCH_PATHS = (
					"$(inherited)",
					"@executable_path/Frameworks",
					"@executable_path/../../Frameworks",
				);
				PRODUCT_BUNDLE_IDENTIFIER = "$(MAIN_APP_BUNDLE_IDENTIFIER).Loop-Intent-Extension";
				PRODUCT_NAME = "$(TARGET_NAME)";
				PROVISIONING_PROFILE_SPECIFIER = "$(LOOP_PROVISIONING_PROFILE_SPECIFIER_INTENT_EXTENSION_RELEASE)";
				SKIP_INSTALL = YES;
				SUPPORTED_PLATFORMS = "iphoneos iphonesimulator";
				SUPPORTS_MACCATALYST = NO;
				SUPPORTS_MAC_DESIGNED_FOR_IPHONE_IPAD = NO;
				SUPPORTS_XR_DESIGNED_FOR_IPHONE_IPAD = NO;
				TARGETED_DEVICE_FAMILY = 1;
			};
			name = Release;
		};
/* End XCBuildConfiguration section */

/* Begin XCConfigurationList section */
		14B1736C28AED9EE006CCD7C /* Build configuration list for PBXNativeTarget "Loop Widget Extension" */ = {
			isa = XCConfigurationList;
			buildConfigurations = (
				14B1736A28AED9EE006CCD7C /* Debug */,
				B4E7CF962AD00A39009B4DF2 /* Testflight */,
				14B1736B28AED9EE006CCD7C /* Release */,
			);
			defaultConfigurationIsVisible = 0;
			defaultConfigurationName = Release;
		};
		43776F871B8022E90074EA36 /* Build configuration list for PBXProject "Loop" */ = {
			isa = XCConfigurationList;
			buildConfigurations = (
				43776FB41B8022E90074EA36 /* Debug */,
				B4E7CF912AD00A39009B4DF2 /* Testflight */,
				43776FB51B8022E90074EA36 /* Release */,
			);
			defaultConfigurationIsVisible = 0;
			defaultConfigurationName = Release;
		};
		43776FB61B8022E90074EA36 /* Build configuration list for PBXNativeTarget "Loop" */ = {
			isa = XCConfigurationList;
			buildConfigurations = (
				43776FB71B8022E90074EA36 /* Debug */,
				B4E7CF922AD00A39009B4DF2 /* Testflight */,
				43776FB81B8022E90074EA36 /* Release */,
			);
			defaultConfigurationIsVisible = 0;
			defaultConfigurationName = Release;
		};
		43A943951B926B7B0051FA24 /* Build configuration list for PBXNativeTarget "WatchApp Extension" */ = {
			isa = XCConfigurationList;
			buildConfigurations = (
				43A943961B926B7B0051FA24 /* Debug */,
				B4E7CF952AD00A39009B4DF2 /* Testflight */,
				43A943971B926B7B0051FA24 /* Release */,
			);
			defaultConfigurationIsVisible = 0;
			defaultConfigurationName = Release;
		};
		43A943991B926B7B0051FA24 /* Build configuration list for PBXNativeTarget "WatchApp" */ = {
			isa = XCConfigurationList;
			buildConfigurations = (
				43A9439A1B926B7B0051FA24 /* Debug */,
				B4E7CF942AD00A39009B4DF2 /* Testflight */,
				43A9439B1B926B7B0051FA24 /* Release */,
			);
			defaultConfigurationIsVisible = 0;
			defaultConfigurationName = Release;
		};
		43D9002721EB209400AF44BF /* Build configuration list for PBXNativeTarget "LoopCore-watchOS" */ = {
			isa = XCConfigurationList;
			buildConfigurations = (
				43D9002821EB209400AF44BF /* Debug */,
				B4E7CF992AD00A39009B4DF2 /* Testflight */,
				43D9002921EB209400AF44BF /* Release */,
			);
			defaultConfigurationIsVisible = 0;
			defaultConfigurationName = Release;
		};
		43D9FFD821EAE05D00AF44BF /* Build configuration list for PBXNativeTarget "LoopCore" */ = {
			isa = XCConfigurationList;
			buildConfigurations = (
				43D9FFD921EAE05D00AF44BF /* Debug */,
				B4E7CF982AD00A39009B4DF2 /* Testflight */,
				43D9FFDA21EAE05D00AF44BF /* Release */,
			);
			defaultConfigurationIsVisible = 0;
			defaultConfigurationName = Release;
		};
		43E2D9121D20C581004DA55F /* Build configuration list for PBXNativeTarget "LoopTests" */ = {
			isa = XCConfigurationList;
			buildConfigurations = (
				43E2D9131D20C581004DA55F /* Debug */,
				B4E7CF9B2AD00A39009B4DF2 /* Testflight */,
				43E2D9141D20C581004DA55F /* Release */,
			);
			defaultConfigurationIsVisible = 0;
			defaultConfigurationName = Release;
		};
		4F7528921DFE1DC600C322D6 /* Build configuration list for PBXNativeTarget "LoopUI" */ = {
			isa = XCConfigurationList;
			buildConfigurations = (
				4F7528901DFE1DC600C322D6 /* Debug */,
				B4E7CF9A2AD00A39009B4DF2 /* Testflight */,
				4F7528911DFE1DC600C322D6 /* Release */,
			);
			defaultConfigurationIsVisible = 0;
			defaultConfigurationName = Release;
		};
		E9B07F9A253BBA6500BAD8F8 /* Build configuration list for PBXNativeTarget "Loop Intent Extension" */ = {
			isa = XCConfigurationList;
			buildConfigurations = (
				E9B07F95253BBA6500BAD8F8 /* Debug */,
				B4E7CF972AD00A39009B4DF2 /* Testflight */,
				E9B07F96253BBA6500BAD8F8 /* Release */,
			);
			defaultConfigurationIsVisible = 0;
			defaultConfigurationName = Release;
		};
/* End XCConfigurationList section */

/* Begin XCRemoteSwiftPackageReference section */
		C1735B1C2A0809830082BB8A /* XCRemoteSwiftPackageReference "ZIPFoundation" */ = {
			isa = XCRemoteSwiftPackageReference;
			repositoryURL = "https://github.com/LoopKit/ZIPFoundation.git";
			requirement = {
				kind = revision;
				revision = c67b7509ec82ee2b4b0ab3f97742b94ed9692494;
			};
		};
		C1CCF10B2858F4F70035389C /* XCRemoteSwiftPackageReference "SwiftCharts" */ = {
			isa = XCRemoteSwiftPackageReference;
			repositoryURL = "https://github.com/ivanschuetz/SwiftCharts";
			requirement = {
				branch = master;
				kind = branch;
			};
		};
		C1D6EE9E2A06C7270047DE5C /* XCRemoteSwiftPackageReference "MKRingProgressView" */ = {
			isa = XCRemoteSwiftPackageReference;
			repositoryURL = "https://github.com/maxkonovalov/MKRingProgressView.git";
			requirement = {
				branch = master;
				kind = branch;
			};
		};
/* End XCRemoteSwiftPackageReference section */

/* Begin XCSwiftPackageProductDependency section */
		C11B9D5A286778A800500CF8 /* SwiftCharts */ = {
			isa = XCSwiftPackageProductDependency;
			package = C1CCF10B2858F4F70035389C /* XCRemoteSwiftPackageReference "SwiftCharts" */;
			productName = SwiftCharts;
		};
		C1735B1D2A0809830082BB8A /* ZIPFoundation */ = {
			isa = XCSwiftPackageProductDependency;
			package = C1735B1C2A0809830082BB8A /* XCRemoteSwiftPackageReference "ZIPFoundation" */;
			productName = ZIPFoundation;
		};
		C1D6EE9F2A06C7270047DE5C /* MKRingProgressView */ = {
			isa = XCSwiftPackageProductDependency;
			package = C1D6EE9E2A06C7270047DE5C /* XCRemoteSwiftPackageReference "MKRingProgressView" */;
			productName = MKRingProgressView;
		};
		C1E3DC4628595FAA00CA19FF /* SwiftCharts */ = {
			isa = XCSwiftPackageProductDependency;
			package = C1CCF10B2858F4F70035389C /* XCRemoteSwiftPackageReference "SwiftCharts" */;
			productName = SwiftCharts;
		};
		C1F00C5F285A802A006302C5 /* SwiftCharts */ = {
			isa = XCSwiftPackageProductDependency;
			package = C1CCF10B2858F4F70035389C /* XCRemoteSwiftPackageReference "SwiftCharts" */;
			productName = SwiftCharts;
		};
/* End XCSwiftPackageProductDependency section */

/* Begin XCVersionGroup section */
		1D080CBB2473214A00356610 /* AlertStore.xcdatamodeld */ = {
			isa = XCVersionGroup;
			children = (
				1D080CBC2473214A00356610 /* AlertStore.xcdatamodel */,
			);
			currentVersion = 1D080CBC2473214A00356610 /* AlertStore.xcdatamodel */;
			path = AlertStore.xcdatamodeld;
			sourceTree = "<group>";
			versionGroupType = wrapper.xcdatamodel;
		};
/* End XCVersionGroup section */
	};
	rootObject = 43776F841B8022E90074EA36 /* Project object */;
}<|MERGE_RESOLUTION|>--- conflicted
+++ resolved
@@ -251,12 +251,9 @@
 		84AA81DD2A4A2999000B658B /* StatusWidgetTimelineProvider.swift in Sources */ = {isa = PBXBuildFile; fileRef = 84AA81DC2A4A2999000B658B /* StatusWidgetTimelineProvider.swift */; };
 		84AA81E52A4A3981000B658B /* DeeplinkManager.swift in Sources */ = {isa = PBXBuildFile; fileRef = 84AA81E42A4A3981000B658B /* DeeplinkManager.swift */; };
 		84AA81E72A4A4DEF000B658B /* PumpView.swift in Sources */ = {isa = PBXBuildFile; fileRef = 84AA81E62A4A4DEF000B658B /* PumpView.swift */; };
-<<<<<<< HEAD
 		84D2879F2AC756C8007ED283 /* ContentMargin.swift in Sources */ = {isa = PBXBuildFile; fileRef = 84D2879E2AC756C8007ED283 /* ContentMargin.swift */; };
-=======
 		84DEB10D2C18FABA00170734 /* IOSFocusModesView.swift in Sources */ = {isa = PBXBuildFile; fileRef = 84DEB10C2C18FABA00170734 /* IOSFocusModesView.swift */; };
 		84EC162E2C9115CA00D220C5 /* DIYLoopUnitTestPlan.xctestplan in Resources */ = {isa = PBXBuildFile; fileRef = 84EC162D2C9115CA00D220C5 /* DIYLoopUnitTestPlan.xctestplan */; };
->>>>>>> 63c11b47
 		891B508524342BE1005DA578 /* CarbAndBolusFlowViewModel.swift in Sources */ = {isa = PBXBuildFile; fileRef = 891B508424342BE1005DA578 /* CarbAndBolusFlowViewModel.swift */; };
 		892A5D59222F0A27008961AB /* Debug.swift in Sources */ = {isa = PBXBuildFile; fileRef = 892A5D58222F0A27008961AB /* Debug.swift */; };
 		892A5D692230C41D008961AB /* RangeReplaceableCollection.swift in Sources */ = {isa = PBXBuildFile; fileRef = 892A5D682230C41D008961AB /* RangeReplaceableCollection.swift */; };
@@ -1115,12 +1112,9 @@
 		84AA81DC2A4A2999000B658B /* StatusWidgetTimelineProvider.swift */ = {isa = PBXFileReference; lastKnownFileType = sourcecode.swift; path = StatusWidgetTimelineProvider.swift; sourceTree = "<group>"; };
 		84AA81E42A4A3981000B658B /* DeeplinkManager.swift */ = {isa = PBXFileReference; lastKnownFileType = sourcecode.swift; path = DeeplinkManager.swift; sourceTree = "<group>"; };
 		84AA81E62A4A4DEF000B658B /* PumpView.swift */ = {isa = PBXFileReference; lastKnownFileType = sourcecode.swift; path = PumpView.swift; sourceTree = "<group>"; };
-<<<<<<< HEAD
 		84D2879E2AC756C8007ED283 /* ContentMargin.swift */ = {isa = PBXFileReference; lastKnownFileType = sourcecode.swift; path = ContentMargin.swift; sourceTree = "<group>"; };
-=======
 		84DEB10C2C18FABA00170734 /* IOSFocusModesView.swift */ = {isa = PBXFileReference; lastKnownFileType = sourcecode.swift; path = IOSFocusModesView.swift; sourceTree = "<group>"; };
 		84EC162D2C9115CA00D220C5 /* DIYLoopUnitTestPlan.xctestplan */ = {isa = PBXFileReference; lastKnownFileType = text; path = DIYLoopUnitTestPlan.xctestplan; sourceTree = "<group>"; };
->>>>>>> 63c11b47
 		891B508424342BE1005DA578 /* CarbAndBolusFlowViewModel.swift */ = {isa = PBXFileReference; lastKnownFileType = sourcecode.swift; path = CarbAndBolusFlowViewModel.swift; sourceTree = "<group>"; };
 		892A5D29222EF60A008961AB /* MockKit.framework */ = {isa = PBXFileReference; explicitFileType = wrapper.framework; name = MockKit.framework; path = Carthage/Build/iOS/MockKit.framework; sourceTree = SOURCE_ROOT; };
 		892A5D2B222EF60A008961AB /* MockKitUI.framework */ = {isa = PBXFileReference; explicitFileType = wrapper.framework; name = MockKitUI.framework; path = Carthage/Build/iOS/MockKitUI.framework; sourceTree = SOURCE_ROOT; };
@@ -3401,12 +3395,8 @@
 				1455ACB02C667A1F004F44F2 /* DeeplinkView.swift in Sources */,
 				14B1737328AEDBF6006CCD7C /* SystemStatusWidget.swift in Sources */,
 				84AA81DD2A4A2999000B658B /* StatusWidgetTimelineProvider.swift in Sources */,
-<<<<<<< HEAD
 				14B1737528AEDBF6006CCD7C /* LoopCircleView.swift in Sources */,
-				84D2879F2AC756C8007ED283 /* ContentMargin.swift in Sources */,
-=======
 				8496F7312B5711C4003E672C /* ContentMargin.swift in Sources */,
->>>>>>> 63c11b47
 			);
 			runOnlyForDeploymentPostprocessing = 0;
 		};
