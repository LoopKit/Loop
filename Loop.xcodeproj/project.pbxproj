// !$*UTF8*$!
{
	archiveVersion = 1;
	classes = {
	};
	objectVersion = 48;
	objects = {

/* Begin PBXAggregateTarget section */
		432CF87720D8B8380066B889 /* Cartfile */ = {
			isa = PBXAggregateTarget;
			buildConfigurationList = 432CF87820D8B8380066B889 /* Build configuration list for PBXAggregateTarget "Cartfile" */;
			buildPhases = (
				432CF88220D8BCD90066B889 /* Homebrew & Carthage Setup */,
				432CF87B20D8B8490066B889 /* Build Carthage Dependencies */,
			);
			dependencies = (
			);
			name = Cartfile;
			productName = Cartfile;
		};
/* End PBXAggregateTarget section */

/* Begin PBXBuildFile section */
		43027F0F1DFE0EC900C51989 /* HKUnit.swift in Sources */ = {isa = PBXBuildFile; fileRef = 4F526D5E1DF2459000A04910 /* HKUnit.swift */; };
		4302F4E11D4E9C8900F0FCAF /* TextFieldTableViewController.swift in Sources */ = {isa = PBXBuildFile; fileRef = 4302F4E01D4E9C8900F0FCAF /* TextFieldTableViewController.swift */; };
		4302F4E31D4EA54200F0FCAF /* InsulinDeliveryTableViewController.swift in Sources */ = {isa = PBXBuildFile; fileRef = 4302F4E21D4EA54200F0FCAF /* InsulinDeliveryTableViewController.swift */; };
		430B29932041F5B300BA9F93 /* UserDefaults+Loop.swift in Sources */ = {isa = PBXBuildFile; fileRef = 430B29922041F5B200BA9F93 /* UserDefaults+Loop.swift */; };
		430B29952041F5CB00BA9F93 /* LoopSettings+Loop.swift in Sources */ = {isa = PBXBuildFile; fileRef = 430B29942041F5CB00BA9F93 /* LoopSettings+Loop.swift */; };
		430D85891F44037000AF2D4F /* HUDViewTableViewCell.swift in Sources */ = {isa = PBXBuildFile; fileRef = 430D85881F44037000AF2D4F /* HUDViewTableViewCell.swift */; };
		4311FB9B1F37FE1B00D4C0A7 /* TitleSubtitleTextFieldTableViewCell.swift in Sources */ = {isa = PBXBuildFile; fileRef = 4311FB9A1F37FE1B00D4C0A7 /* TitleSubtitleTextFieldTableViewCell.swift */; };
		4315D28A1CA5F45E00589052 /* DiagnosticLogger+LoopKit.swift in Sources */ = {isa = PBXBuildFile; fileRef = 4315D2891CA5F45E00589052 /* DiagnosticLogger+LoopKit.swift */; };
		431A8C401EC6E8AB00823B9C /* CircleMaskView.swift in Sources */ = {isa = PBXBuildFile; fileRef = 431A8C3F1EC6E8AB00823B9C /* CircleMaskView.swift */; };
		431EA87021EB29120076EC1A /* ExponentialInsulinModelPreset.swift in Sources */ = {isa = PBXBuildFile; fileRef = 435CB6241F37ABFC00C320C7 /* ExponentialInsulinModelPreset.swift */; };
		431EA87121EB29120076EC1A /* ExponentialInsulinModelPreset.swift in Sources */ = {isa = PBXBuildFile; fileRef = 435CB6241F37ABFC00C320C7 /* ExponentialInsulinModelPreset.swift */; };
		431EA87221EB29150076EC1A /* InsulinModelSettings.swift in Sources */ = {isa = PBXBuildFile; fileRef = 435CB6281F37B01300C320C7 /* InsulinModelSettings.swift */; };
		431EA87321EB29160076EC1A /* InsulinModelSettings.swift in Sources */ = {isa = PBXBuildFile; fileRef = 435CB6281F37B01300C320C7 /* InsulinModelSettings.swift */; };
		431EA87421EB291A0076EC1A /* WalshInsulinModel.swift in Sources */ = {isa = PBXBuildFile; fileRef = 435CB6261F37AE5600C320C7 /* WalshInsulinModel.swift */; };
		431EA87521EB291B0076EC1A /* WalshInsulinModel.swift in Sources */ = {isa = PBXBuildFile; fileRef = 435CB6261F37AE5600C320C7 /* WalshInsulinModel.swift */; };
		4326BA641F3A44D9007CCAD4 /* ChartLineModel.swift in Sources */ = {isa = PBXBuildFile; fileRef = 4326BA631F3A44D9007CCAD4 /* ChartLineModel.swift */; };
		4328E01A1CFBE1DA00E199AA /* ActionHUDController.swift in Sources */ = {isa = PBXBuildFile; fileRef = 4328E0151CFBE1DA00E199AA /* ActionHUDController.swift */; };
		4328E01B1CFBE1DA00E199AA /* BolusInterfaceController.swift in Sources */ = {isa = PBXBuildFile; fileRef = 4328E0161CFBE1DA00E199AA /* BolusInterfaceController.swift */; };
		4328E01E1CFBE25F00E199AA /* AddCarbsInterfaceController.swift in Sources */ = {isa = PBXBuildFile; fileRef = 4328E01D1CFBE25F00E199AA /* AddCarbsInterfaceController.swift */; };
		4328E0281CFBE2C500E199AA /* CLKComplicationTemplate.swift in Sources */ = {isa = PBXBuildFile; fileRef = 4328E0221CFBE2C500E199AA /* CLKComplicationTemplate.swift */; };
		4328E02A1CFBE2C500E199AA /* UIColor.swift in Sources */ = {isa = PBXBuildFile; fileRef = 4328E0241CFBE2C500E199AA /* UIColor.swift */; };
		4328E02B1CFBE2C500E199AA /* WKAlertAction.swift in Sources */ = {isa = PBXBuildFile; fileRef = 4328E0251CFBE2C500E199AA /* WKAlertAction.swift */; };
		4328E02F1CFBF81800E199AA /* WKInterfaceImage.swift in Sources */ = {isa = PBXBuildFile; fileRef = 4328E02E1CFBF81800E199AA /* WKInterfaceImage.swift */; };
		4328E0331CFC091100E199AA /* WatchContext+LoopKit.swift in Sources */ = {isa = PBXBuildFile; fileRef = 4328E0311CFC068900E199AA /* WatchContext+LoopKit.swift */; };
		4328E0351CFC0AE100E199AA /* WatchDataManager.swift in Sources */ = {isa = PBXBuildFile; fileRef = 4328E0341CFC0AE100E199AA /* WatchDataManager.swift */; };
		432CF87520D8AC950066B889 /* NSUserDefaults+WatchApp.swift in Sources */ = {isa = PBXBuildFile; fileRef = 4328E0231CFBE2C500E199AA /* NSUserDefaults+WatchApp.swift */; };
		432E73CB1D24B3D6009AD15D /* RemoteDataManager.swift in Sources */ = {isa = PBXBuildFile; fileRef = 432E73CA1D24B3D6009AD15D /* RemoteDataManager.swift */; };
		433EA4C41D9F71C800CD78FB /* CommandResponseViewController.swift in Sources */ = {isa = PBXBuildFile; fileRef = 433EA4C31D9F71C800CD78FB /* CommandResponseViewController.swift */; };
		4341F4EB1EDB92AC001C936B /* LogglyService.swift in Sources */ = {isa = PBXBuildFile; fileRef = 4341F4EA1EDB92AC001C936B /* LogglyService.swift */; };
		43441A9C1EDB34810087958C /* StatusExtensionContext+LoopKit.swift in Sources */ = {isa = PBXBuildFile; fileRef = 43441A9B1EDB34810087958C /* StatusExtensionContext+LoopKit.swift */; };
		4344628220A7A37F00C4BE6F /* CoreBluetooth.framework in Frameworks */ = {isa = PBXBuildFile; fileRef = 4344628120A7A37E00C4BE6F /* CoreBluetooth.framework */; };
		4344628520A7A3BE00C4BE6F /* LoopKit.framework in Frameworks */ = {isa = PBXBuildFile; fileRef = 4344628320A7A3BE00C4BE6F /* LoopKit.framework */; };
		4344628620A7A3BE00C4BE6F /* CGMBLEKit.framework in Frameworks */ = {isa = PBXBuildFile; fileRef = 4344628420A7A3BE00C4BE6F /* CGMBLEKit.framework */; };
		4344628E20A7ADD100C4BE6F /* UserDefaults+CGM.swift in Sources */ = {isa = PBXBuildFile; fileRef = 4344628D20A7ADD100C4BE6F /* UserDefaults+CGM.swift */; };
		4344628F20A7ADD500C4BE6F /* UserDefaults+CGM.swift in Sources */ = {isa = PBXBuildFile; fileRef = 4344628D20A7ADD100C4BE6F /* UserDefaults+CGM.swift */; };
		4344629220A7C19800C4BE6F /* ButtonGroup.swift in Sources */ = {isa = PBXBuildFile; fileRef = 4344629120A7C19800C4BE6F /* ButtonGroup.swift */; };
		4344629820A8B2D700C4BE6F /* OSLog.swift in Sources */ = {isa = PBXBuildFile; fileRef = 4374B5EE209D84BE00D17AA8 /* OSLog.swift */; };
		4345E3F421F036FC009E00E5 /* Result.swift in Sources */ = {isa = PBXBuildFile; fileRef = 43D848AF1E7DCBE100DADCBC /* Result.swift */; };
		4345E3F521F036FC009E00E5 /* Result.swift in Sources */ = {isa = PBXBuildFile; fileRef = 43D848AF1E7DCBE100DADCBC /* Result.swift */; };
		4345E3F821F03D2A009E00E5 /* DatesAndNumberCell.swift in Sources */ = {isa = PBXBuildFile; fileRef = 4345E3F721F03D2A009E00E5 /* DatesAndNumberCell.swift */; };
		4345E3FA21F0473B009E00E5 /* TextCell.swift in Sources */ = {isa = PBXBuildFile; fileRef = 4345E3F921F0473B009E00E5 /* TextCell.swift */; };
		4345E3FB21F04911009E00E5 /* UIColor+HIG.swift in Sources */ = {isa = PBXBuildFile; fileRef = 43BFF0C31E4659E700FF19A9 /* UIColor+HIG.swift */; };
		4345E3FC21F04911009E00E5 /* UIColor+HIG.swift in Sources */ = {isa = PBXBuildFile; fileRef = 43BFF0C31E4659E700FF19A9 /* UIColor+HIG.swift */; };
		4345E3FE21F04A50009E00E5 /* DateIntervalFormatter.swift in Sources */ = {isa = PBXBuildFile; fileRef = 4345E3FD21F04A50009E00E5 /* DateIntervalFormatter.swift */; };
		4345E3FF21F051C6009E00E5 /* LoopCore.framework in Frameworks */ = {isa = PBXBuildFile; fileRef = 43D9FFCF21EAE05D00AF44BF /* LoopCore.framework */; };
		4345E40021F051DD009E00E5 /* LoopCore.framework in CopyFiles */ = {isa = PBXBuildFile; fileRef = 43D9FFCF21EAE05D00AF44BF /* LoopCore.framework */; settings = {ATTRIBUTES = (CodeSignOnCopy, RemoveHeadersOnCopy, ); }; };
		4345E40121F67300009E00E5 /* CarbEntryUserInfo.swift in Sources */ = {isa = PBXBuildFile; fileRef = 43DE92581C5479E4001FFDE1 /* CarbEntryUserInfo.swift */; };
		4345E40221F67300009E00E5 /* CarbEntryUserInfo.swift in Sources */ = {isa = PBXBuildFile; fileRef = 43DE92581C5479E4001FFDE1 /* CarbEntryUserInfo.swift */; };
		4345E40421F68AD9009E00E5 /* TextRowController.swift in Sources */ = {isa = PBXBuildFile; fileRef = 4345E40321F68AD9009E00E5 /* TextRowController.swift */; };
		4345E40621F68E18009E00E5 /* CarbEntryListController.swift in Sources */ = {isa = PBXBuildFile; fileRef = 4345E40521F68E18009E00E5 /* CarbEntryListController.swift */; };
		4346D1E71C77F5FE00ABAFE3 /* ChartTableViewCell.swift in Sources */ = {isa = PBXBuildFile; fileRef = 4346D1E61C77F5FE00ABAFE3 /* ChartTableViewCell.swift */; };
		434A9F9923124B210047C077 /* BolusConfirmationScene.swift in Sources */ = {isa = PBXBuildFile; fileRef = 434A9F9823124B210047C077 /* BolusConfirmationScene.swift */; };
		434FB6461D68F1CD007B9C70 /* Amplitude.framework in Frameworks */ = {isa = PBXBuildFile; fileRef = 434FB6451D68F1CD007B9C70 /* Amplitude.framework */; };
		434FF1EE1CF27EEF000DB779 /* UITableViewCell.swift in Sources */ = {isa = PBXBuildFile; fileRef = 434FF1ED1CF27EEF000DB779 /* UITableViewCell.swift */; };
		43511CE221FD80E400566C63 /* RetrospectiveCorrection.swift in Sources */ = {isa = PBXBuildFile; fileRef = 43511CDF21FD80E400566C63 /* RetrospectiveCorrection.swift */; };
		43511CE321FD80E400566C63 /* StandardRetrospectiveCorrection.swift in Sources */ = {isa = PBXBuildFile; fileRef = 43511CE021FD80E400566C63 /* StandardRetrospectiveCorrection.swift */; };
		43511CEE220FC61700566C63 /* HUDRowController.swift in Sources */ = {isa = PBXBuildFile; fileRef = 43511CED220FC61700566C63 /* HUDRowController.swift */; };
		43517915230A07100072ECC0 /* NumberFormatter+WatchApp.swift in Sources */ = {isa = PBXBuildFile; fileRef = 43517914230A07100072ECC0 /* NumberFormatter+WatchApp.swift */; };
		43517917230A0E1A0072ECC0 /* WKInterfaceLabel.swift in Sources */ = {isa = PBXBuildFile; fileRef = 43517916230A0E1A0072ECC0 /* WKInterfaceLabel.swift */; };
		435400341C9F878D00D5819C /* SetBolusUserInfo.swift in Sources */ = {isa = PBXBuildFile; fileRef = 435400331C9F878D00D5819C /* SetBolusUserInfo.swift */; };
		435400351C9F878D00D5819C /* SetBolusUserInfo.swift in Sources */ = {isa = PBXBuildFile; fileRef = 435400331C9F878D00D5819C /* SetBolusUserInfo.swift */; };
		435CB6231F37967800C320C7 /* InsulinModelSettingsViewController.swift in Sources */ = {isa = PBXBuildFile; fileRef = 435CB6221F37967800C320C7 /* InsulinModelSettingsViewController.swift */; };
		436961911F19D11E00447E89 /* ChartPointsContextFillLayer.swift in Sources */ = {isa = PBXBuildFile; fileRef = 4369618F1F19C86400447E89 /* ChartPointsContextFillLayer.swift */; };
		436A0DA51D236A2A00104B24 /* LoopError.swift in Sources */ = {isa = PBXBuildFile; fileRef = 436A0DA41D236A2A00104B24 /* LoopError.swift */; };
		436D9BF81F6F4EA100CFA75F /* recommended_temp_start_low_end_just_above_range.json in Resources */ = {isa = PBXBuildFile; fileRef = 436D9BF71F6F4EA100CFA75F /* recommended_temp_start_low_end_just_above_range.json */; };
		4372E484213A63FB0068E043 /* ChartHUDController.swift in Sources */ = {isa = PBXBuildFile; fileRef = 4FFEDFBE20E5CF22000BFC58 /* ChartHUDController.swift */; };
		4372E487213C86240068E043 /* SampleValue.swift in Sources */ = {isa = PBXBuildFile; fileRef = 4372E486213C86240068E043 /* SampleValue.swift */; };
		4372E488213C862B0068E043 /* SampleValue.swift in Sources */ = {isa = PBXBuildFile; fileRef = 4372E486213C86240068E043 /* SampleValue.swift */; };
		4372E48B213CB5F00068E043 /* Double.swift in Sources */ = {isa = PBXBuildFile; fileRef = 4372E48A213CB5F00068E043 /* Double.swift */; };
		4372E48C213CB6750068E043 /* Double.swift in Sources */ = {isa = PBXBuildFile; fileRef = 4372E48A213CB5F00068E043 /* Double.swift */; };
		4372E490213CFCE70068E043 /* LoopSettingsUserInfo.swift in Sources */ = {isa = PBXBuildFile; fileRef = 4372E48F213CFCE70068E043 /* LoopSettingsUserInfo.swift */; };
		4372E491213D05F90068E043 /* LoopSettingsUserInfo.swift in Sources */ = {isa = PBXBuildFile; fileRef = 4372E48F213CFCE70068E043 /* LoopSettingsUserInfo.swift */; };
		4372E492213D956C0068E043 /* GlucoseRangeSchedule.swift in Sources */ = {isa = PBXBuildFile; fileRef = 43C513181E864C4E001547C7 /* GlucoseRangeSchedule.swift */; };
		4372E496213DCDD30068E043 /* GlucoseChartValueHashable.swift in Sources */ = {isa = PBXBuildFile; fileRef = 4372E495213DCDD30068E043 /* GlucoseChartValueHashable.swift */; };
		4374B5EF209D84BF00D17AA8 /* OSLog.swift in Sources */ = {isa = PBXBuildFile; fileRef = 4374B5EE209D84BE00D17AA8 /* OSLog.swift */; };
		4374B5F0209D857E00D17AA8 /* OSLog.swift in Sources */ = {isa = PBXBuildFile; fileRef = 4374B5EE209D84BE00D17AA8 /* OSLog.swift */; };
		43776F901B8022E90074EA36 /* AppDelegate.swift in Sources */ = {isa = PBXBuildFile; fileRef = 43776F8F1B8022E90074EA36 /* AppDelegate.swift */; };
		43776F971B8022E90074EA36 /* Main.storyboard in Resources */ = {isa = PBXBuildFile; fileRef = 43776F951B8022E90074EA36 /* Main.storyboard */; };
		43785E932120A01B0057DED1 /* NewCarbEntryIntent+Loop.swift in Sources */ = {isa = PBXBuildFile; fileRef = 43785E922120A01B0057DED1 /* NewCarbEntryIntent+Loop.swift */; };
		43785E972120E4500057DED1 /* INRelevantShortcutStore+Loop.swift in Sources */ = {isa = PBXBuildFile; fileRef = 43785E952120E4010057DED1 /* INRelevantShortcutStore+Loop.swift */; };
		43785E982120E7060057DED1 /* Intents.intentdefinition in Sources */ = {isa = PBXBuildFile; fileRef = 43785E9B2120E7060057DED1 /* Intents.intentdefinition */; };
		4379CFF021112CF700AADC79 /* ShareClientUI.framework in Frameworks */ = {isa = PBXBuildFile; fileRef = 4379CFEF21112CF700AADC79 /* ShareClientUI.framework */; };
		437AFEE520352591008C4892 /* NotificationCenter.framework in Frameworks */ = {isa = PBXBuildFile; fileRef = 4F70C1DD1DE8DCA7006380B7 /* NotificationCenter.framework */; };
		437AFEE8203689FE008C4892 /* LoopKit.framework in Frameworks */ = {isa = PBXBuildFile; fileRef = 43F78D4B1C914197002152D1 /* LoopKit.framework */; };
		437CEEE41CDE5C0A003C8C80 /* UIImage.swift in Sources */ = {isa = PBXBuildFile; fileRef = 437CEEE31CDE5C0A003C8C80 /* UIImage.swift */; };
		437D9BA31D7BC977007245E8 /* PredictionTableViewController.swift in Sources */ = {isa = PBXBuildFile; fileRef = 437D9BA21D7BC977007245E8 /* PredictionTableViewController.swift */; };
		438172D91F4E9E37003C3328 /* NewPumpEvent.swift in Sources */ = {isa = PBXBuildFile; fileRef = 438172D81F4E9E37003C3328 /* NewPumpEvent.swift */; };
		438849EA1D297CB6003B3F23 /* NightscoutService.swift in Sources */ = {isa = PBXBuildFile; fileRef = 438849E91D297CB6003B3F23 /* NightscoutService.swift */; };
		438849EC1D29EC34003B3F23 /* AmplitudeService.swift in Sources */ = {isa = PBXBuildFile; fileRef = 438849EB1D29EC34003B3F23 /* AmplitudeService.swift */; };
		438849EE1D2A1EBB003B3F23 /* MLabService.swift in Sources */ = {isa = PBXBuildFile; fileRef = 438849ED1D2A1EBB003B3F23 /* MLabService.swift */; };
		4389916B1E91B689000EEF90 /* ChartSettings+Loop.swift in Sources */ = {isa = PBXBuildFile; fileRef = 4389916A1E91B689000EEF90 /* ChartSettings+Loop.swift */; };
		438A95A81D8B9B24009D12E1 /* CGMBLEKit.framework in Frameworks */ = {isa = PBXBuildFile; fileRef = 438A95A71D8B9B24009D12E1 /* CGMBLEKit.framework */; };
		438D42F91D7C88BC003244B0 /* PredictionInputEffect.swift in Sources */ = {isa = PBXBuildFile; fileRef = 438D42F81D7C88BC003244B0 /* PredictionInputEffect.swift */; };
		438D42FB1D7D11A4003244B0 /* PredictionInputEffectTableViewCell.swift in Sources */ = {isa = PBXBuildFile; fileRef = 438D42FA1D7D11A4003244B0 /* PredictionInputEffectTableViewCell.swift */; };
		43947D731F529FAA00A07D31 /* GlucoseRangeSchedule.swift in Sources */ = {isa = PBXBuildFile; fileRef = 43C513181E864C4E001547C7 /* GlucoseRangeSchedule.swift */; };
		4396BD50225159C0005AA4D3 /* HealthKit.framework in Frameworks */ = {isa = PBXBuildFile; fileRef = 43D9002C21EB225D00AF44BF /* HealthKit.framework */; };
		439706E622D2E84900C81566 /* PredictionSettingTableViewCell.swift in Sources */ = {isa = PBXBuildFile; fileRef = 439706E522D2E84900C81566 /* PredictionSettingTableViewCell.swift */; };
		439897371CD2F80600223065 /* AnalyticsManager.swift in Sources */ = {isa = PBXBuildFile; fileRef = 439897361CD2F80600223065 /* AnalyticsManager.swift */; };
		439A7942211F631C0041B75F /* RootNavigationController.swift in Sources */ = {isa = PBXBuildFile; fileRef = 439A7941211F631C0041B75F /* RootNavigationController.swift */; };
		439A7944211FE22F0041B75F /* NSUserActivity.swift in Sources */ = {isa = PBXBuildFile; fileRef = 439A7943211FE22F0041B75F /* NSUserActivity.swift */; };
		439A7945211FE23A0041B75F /* NSUserActivity.swift in Sources */ = {isa = PBXBuildFile; fileRef = 439A7943211FE22F0041B75F /* NSUserActivity.swift */; };
		439BED2A1E76093C00B0AED5 /* CGMManager.swift in Sources */ = {isa = PBXBuildFile; fileRef = 439BED291E76093C00B0AED5 /* CGMManager.swift */; };
		43A51E1F1EB6D62A000736CC /* CarbAbsorptionViewController.swift in Sources */ = {isa = PBXBuildFile; fileRef = 43A51E1E1EB6D62A000736CC /* CarbAbsorptionViewController.swift */; };
		43A51E211EB6DBDD000736CC /* ChartsTableViewController.swift in Sources */ = {isa = PBXBuildFile; fileRef = 43A51E201EB6DBDD000736CC /* ChartsTableViewController.swift */; };
		43A567691C94880B00334FAC /* LoopDataManager.swift in Sources */ = {isa = PBXBuildFile; fileRef = 43A567681C94880B00334FAC /* LoopDataManager.swift */; };
		43A8EC6F210E622700A81379 /* CGMBLEKitUI.framework in Frameworks */ = {isa = PBXBuildFile; fileRef = 43A8EC6E210E622600A81379 /* CGMBLEKitUI.framework */; };
		43A943761B926B7B0051FA24 /* Interface.storyboard in Resources */ = {isa = PBXBuildFile; fileRef = 43A943741B926B7B0051FA24 /* Interface.storyboard */; };
		43A9437F1B926B7B0051FA24 /* WatchApp Extension.appex in Embed App Extensions */ = {isa = PBXBuildFile; fileRef = 43A9437E1B926B7B0051FA24 /* WatchApp Extension.appex */; settings = {ATTRIBUTES = (RemoveHeadersOnCopy, ); }; };
		43A943881B926B7B0051FA24 /* ExtensionDelegate.swift in Sources */ = {isa = PBXBuildFile; fileRef = 43A943871B926B7B0051FA24 /* ExtensionDelegate.swift */; };
		43A9438A1B926B7B0051FA24 /* NotificationController.swift in Sources */ = {isa = PBXBuildFile; fileRef = 43A943891B926B7B0051FA24 /* NotificationController.swift */; };
		43A9438E1B926B7B0051FA24 /* ComplicationController.swift in Sources */ = {isa = PBXBuildFile; fileRef = 43A9438D1B926B7B0051FA24 /* ComplicationController.swift */; };
		43A943901B926B7B0051FA24 /* Assets.xcassets in Resources */ = {isa = PBXBuildFile; fileRef = 43A9438F1B926B7B0051FA24 /* Assets.xcassets */; };
		43A943941B926B7B0051FA24 /* WatchApp.app in Embed Watch Content */ = {isa = PBXBuildFile; fileRef = 43A943721B926B7B0051FA24 /* WatchApp.app */; };
		43B260491ED248FB008CAA77 /* CarbEntryTableViewCell.swift in Sources */ = {isa = PBXBuildFile; fileRef = 43B260481ED248FB008CAA77 /* CarbEntryTableViewCell.swift */; };
		43B371881CE597D10013C5A6 /* ShareClient.framework in Frameworks */ = {isa = PBXBuildFile; fileRef = 43B371871CE597D10013C5A6 /* ShareClient.framework */; };
		43BFF0B51E45C1E700FF19A9 /* NumberFormatter.swift in Sources */ = {isa = PBXBuildFile; fileRef = 43BFF0B31E45C1BE00FF19A9 /* NumberFormatter.swift */; };
		43BFF0B71E45C20C00FF19A9 /* NumberFormatter.swift in Sources */ = {isa = PBXBuildFile; fileRef = 43BFF0B31E45C1BE00FF19A9 /* NumberFormatter.swift */; };
		43BFF0BC1E45C80600FF19A9 /* UIColor+Loop.swift in Sources */ = {isa = PBXBuildFile; fileRef = 43BFF0BB1E45C80600FF19A9 /* UIColor+Loop.swift */; };
		43BFF0BF1E45C8EA00FF19A9 /* UIColor+Widget.swift in Sources */ = {isa = PBXBuildFile; fileRef = 43BFF0BE1E45C8EA00FF19A9 /* UIColor+Widget.swift */; };
		43BFF0C61E465A4400FF19A9 /* UIColor+HIG.swift in Sources */ = {isa = PBXBuildFile; fileRef = 43BFF0C31E4659E700FF19A9 /* UIColor+HIG.swift */; };
		43BFF0CD1E466C8400FF19A9 /* StateColorPalette.swift in Sources */ = {isa = PBXBuildFile; fileRef = 43BFF0CC1E466C8400FF19A9 /* StateColorPalette.swift */; };
		43C05CA821EB2B26006FB252 /* PersistenceController.swift in Sources */ = {isa = PBXBuildFile; fileRef = 431E73471FF95A900069B5F7 /* PersistenceController.swift */; };
		43C05CA921EB2B26006FB252 /* PersistenceController.swift in Sources */ = {isa = PBXBuildFile; fileRef = 431E73471FF95A900069B5F7 /* PersistenceController.swift */; };
		43C05CAA21EB2B49006FB252 /* NSBundle.swift in Sources */ = {isa = PBXBuildFile; fileRef = 430DA58D1D4AEC230097D1CA /* NSBundle.swift */; };
		43C05CAB21EB2B4A006FB252 /* NSBundle.swift in Sources */ = {isa = PBXBuildFile; fileRef = 430DA58D1D4AEC230097D1CA /* NSBundle.swift */; };
		43C05CAC21EB2B8B006FB252 /* NSBundle.swift in Sources */ = {isa = PBXBuildFile; fileRef = 430DA58D1D4AEC230097D1CA /* NSBundle.swift */; };
		43C05CAD21EB2BBF006FB252 /* NSUserDefaults.swift in Sources */ = {isa = PBXBuildFile; fileRef = 430B29892041F54A00BA9F93 /* NSUserDefaults.swift */; };
		43C05CAE21EB2BBF006FB252 /* NSUserDefaults.swift in Sources */ = {isa = PBXBuildFile; fileRef = 430B29892041F54A00BA9F93 /* NSUserDefaults.swift */; };
		43C05CAF21EB2C24006FB252 /* NSBundle.swift in Sources */ = {isa = PBXBuildFile; fileRef = 430DA58D1D4AEC230097D1CA /* NSBundle.swift */; };
		43C05CB121EBBDB9006FB252 /* TimeInRangeLesson.swift in Sources */ = {isa = PBXBuildFile; fileRef = 43C05CB021EBBDB9006FB252 /* TimeInRangeLesson.swift */; };
		43C05CB221EBD88A006FB252 /* LoopCore.framework in Embed Frameworks */ = {isa = PBXBuildFile; fileRef = 43D9002A21EB209400AF44BF /* LoopCore.framework */; settings = {ATTRIBUTES = (CodeSignOnCopy, RemoveHeadersOnCopy, ); }; };
		43C05CB521EBE274006FB252 /* Date.swift in Sources */ = {isa = PBXBuildFile; fileRef = 43C05CB421EBE274006FB252 /* Date.swift */; };
		43C05CB621EBE321006FB252 /* NSTimeInterval.swift in Sources */ = {isa = PBXBuildFile; fileRef = 439897341CD2F7DE00223065 /* NSTimeInterval.swift */; };
		43C05CB821EBEA54006FB252 /* HKUnit.swift in Sources */ = {isa = PBXBuildFile; fileRef = 43C05CB721EBEA54006FB252 /* HKUnit.swift */; };
		43C05CB921EBEA54006FB252 /* HKUnit.swift in Sources */ = {isa = PBXBuildFile; fileRef = 43C05CB721EBEA54006FB252 /* HKUnit.swift */; };
		43C05CBA21EBEAD8006FB252 /* LoopCore.framework in Frameworks */ = {isa = PBXBuildFile; fileRef = 43D9FFCF21EAE05D00AF44BF /* LoopCore.framework */; };
		43C05CBD21EBF77D006FB252 /* LessonsViewController.swift in Sources */ = {isa = PBXBuildFile; fileRef = 43C05CBC21EBF77D006FB252 /* LessonsViewController.swift */; };
		43C05CC021EBFFA4006FB252 /* Lesson.swift in Sources */ = {isa = PBXBuildFile; fileRef = 43C05CBF21EBFFA4006FB252 /* Lesson.swift */; };
		43C05CC221EC06E4006FB252 /* LessonConfigurationViewController.swift in Sources */ = {isa = PBXBuildFile; fileRef = 43C05CC121EC06E4006FB252 /* LessonConfigurationViewController.swift */; };
		43C05CC521EC29E3006FB252 /* TextFieldTableViewCell.swift in Sources */ = {isa = PBXBuildFile; fileRef = 4374B5F3209D89A900D17AA8 /* TextFieldTableViewCell.swift */; };
		43C05CC621EC29E7006FB252 /* TextFieldTableViewCell.swift in Sources */ = {isa = PBXBuildFile; fileRef = 4374B5F3209D89A900D17AA8 /* TextFieldTableViewCell.swift */; };
		43C05CC721EC2ABC006FB252 /* IdentifiableClass.swift in Sources */ = {isa = PBXBuildFile; fileRef = 434FF1E91CF26C29000DB779 /* IdentifiableClass.swift */; };
		43C05CC821EC2ABC006FB252 /* IdentifiableClass.swift in Sources */ = {isa = PBXBuildFile; fileRef = 434FF1E91CF26C29000DB779 /* IdentifiableClass.swift */; };
		43C05CCA21EC382B006FB252 /* NumberEntry.swift in Sources */ = {isa = PBXBuildFile; fileRef = 43C05CC921EC382B006FB252 /* NumberEntry.swift */; };
		43C0944A1CACCC73001F6403 /* NotificationManager.swift in Sources */ = {isa = PBXBuildFile; fileRef = 43C094491CACCC73001F6403 /* NotificationManager.swift */; };
		43C246A81D89990F0031F8D1 /* Crypto.framework in Frameworks */ = {isa = PBXBuildFile; fileRef = 43C246A71D89990F0031F8D1 /* Crypto.framework */; };
		43C2FAE11EB656A500364AFF /* GlucoseEffectVelocity.swift in Sources */ = {isa = PBXBuildFile; fileRef = 43C2FAE01EB656A500364AFF /* GlucoseEffectVelocity.swift */; };
		43C3B6EC20B650A80026CAFA /* SettingsImageTableViewCell.swift in Sources */ = {isa = PBXBuildFile; fileRef = 43C3B6EB20B650A80026CAFA /* SettingsImageTableViewCell.swift */; };
		43C513191E864C4E001547C7 /* GlucoseRangeSchedule.swift in Sources */ = {isa = PBXBuildFile; fileRef = 43C513181E864C4E001547C7 /* GlucoseRangeSchedule.swift */; };
		43C5F257222C7B7200905D10 /* TimeComponents.swift in Sources */ = {isa = PBXBuildFile; fileRef = 43C5F256222C7B7200905D10 /* TimeComponents.swift */; };
		43C5F258222C7BD400905D10 /* AppDelegate.swift in Sources */ = {isa = PBXBuildFile; fileRef = 43D9FFA421EA9A0C00AF44BF /* AppDelegate.swift */; };
		43C5F25A222C921B00905D10 /* OSLog.swift in Sources */ = {isa = PBXBuildFile; fileRef = 43C5F259222C921B00905D10 /* OSLog.swift */; };
		43C728F5222266F000C62969 /* ModalDayLesson.swift in Sources */ = {isa = PBXBuildFile; fileRef = 43C728F4222266F000C62969 /* ModalDayLesson.swift */; };
		43C728F72222700000C62969 /* DateIntervalEntry.swift in Sources */ = {isa = PBXBuildFile; fileRef = 43C728F62222700000C62969 /* DateIntervalEntry.swift */; };
		43C728F9222A448700C62969 /* DayCalculator.swift in Sources */ = {isa = PBXBuildFile; fileRef = 43C728F8222A448700C62969 /* DayCalculator.swift */; };
		43CB2B2B1D924D450079823D /* WCSession.swift in Sources */ = {isa = PBXBuildFile; fileRef = 43CB2B2A1D924D450079823D /* WCSession.swift */; };
		43CE7CDE1CA8B63E003CC1B0 /* Data.swift in Sources */ = {isa = PBXBuildFile; fileRef = 43CE7CDD1CA8B63E003CC1B0 /* Data.swift */; };
		43CEE6E61E56AFD400CB9116 /* NightscoutUploader.swift in Sources */ = {isa = PBXBuildFile; fileRef = 43CEE6E51E56AFD400CB9116 /* NightscoutUploader.swift */; };
		43D381621EBD9759007F8C8F /* HeaderValuesTableViewCell.swift in Sources */ = {isa = PBXBuildFile; fileRef = 43D381611EBD9759007F8C8F /* HeaderValuesTableViewCell.swift */; };
		43D9000B21EB0BE000AF44BF /* LoopCore.framework in Frameworks */ = {isa = PBXBuildFile; fileRef = 43D9FFCF21EAE05D00AF44BF /* LoopCore.framework */; };
		43D9001E21EB209400AF44BF /* LoopCore.h in Headers */ = {isa = PBXBuildFile; fileRef = 43D9FFD121EAE05D00AF44BF /* LoopCore.h */; settings = {ATTRIBUTES = (Public, ); }; };
		43D9002021EB209400AF44BF /* NSTimeInterval.swift in Sources */ = {isa = PBXBuildFile; fileRef = 439897341CD2F7DE00223065 /* NSTimeInterval.swift */; };
		43D9002121EB209400AF44BF /* GlucoseThreshold.swift in Sources */ = {isa = PBXBuildFile; fileRef = 430B298D2041F56500BA9F93 /* GlucoseThreshold.swift */; };
		43D9002221EB209400AF44BF /* LoopSettings.swift in Sources */ = {isa = PBXBuildFile; fileRef = 430B298C2041F56500BA9F93 /* LoopSettings.swift */; };
		43D9002D21EB225D00AF44BF /* HealthKit.framework in Frameworks */ = {isa = PBXBuildFile; fileRef = 43D9002C21EB225D00AF44BF /* HealthKit.framework */; };
		43D9002E21EB226F00AF44BF /* LoopKit.framework in Frameworks */ = {isa = PBXBuildFile; fileRef = 4344628320A7A3BE00C4BE6F /* LoopKit.framework */; };
		43D9002F21EB234400AF44BF /* LoopCore.framework in Frameworks */ = {isa = PBXBuildFile; fileRef = 43D9002A21EB209400AF44BF /* LoopCore.framework */; };
		43D9003321EB258C00AF44BF /* InsulinModelSettings+Loop.swift in Sources */ = {isa = PBXBuildFile; fileRef = 43D9003221EB258C00AF44BF /* InsulinModelSettings+Loop.swift */; };
		43D9F81821EC51CC000578CD /* DateEntry.swift in Sources */ = {isa = PBXBuildFile; fileRef = 43D9F81721EC51CC000578CD /* DateEntry.swift */; };
		43D9F81A21EC593C000578CD /* UITableViewCell.swift in Sources */ = {isa = PBXBuildFile; fileRef = 43D9F81921EC593C000578CD /* UITableViewCell.swift */; };
		43D9F81E21EF0609000578CD /* NumberRangeEntry.swift in Sources */ = {isa = PBXBuildFile; fileRef = 43D9F81D21EF0609000578CD /* NumberRangeEntry.swift */; };
		43D9F82021EF0906000578CD /* NSNumber.swift in Sources */ = {isa = PBXBuildFile; fileRef = 43D9F81F21EF0906000578CD /* NSNumber.swift */; };
		43D9F82221EF0A7A000578CD /* QuantityRangeEntry.swift in Sources */ = {isa = PBXBuildFile; fileRef = 43D9F82121EF0A7A000578CD /* QuantityRangeEntry.swift */; };
		43D9F82421EFF1AB000578CD /* LessonResultsViewController.swift in Sources */ = {isa = PBXBuildFile; fileRef = 43D9F82321EFF1AB000578CD /* LessonResultsViewController.swift */; };
		43D9FFAA21EA9A0C00AF44BF /* Main.storyboard in Resources */ = {isa = PBXBuildFile; fileRef = 43D9FFA821EA9A0C00AF44BF /* Main.storyboard */; };
		43D9FFAC21EA9A0F00AF44BF /* Assets.xcassets in Resources */ = {isa = PBXBuildFile; fileRef = 43D9FFAB21EA9A0F00AF44BF /* Assets.xcassets */; };
		43D9FFAF21EA9A0F00AF44BF /* LaunchScreen.storyboard in Resources */ = {isa = PBXBuildFile; fileRef = 43D9FFAD21EA9A0F00AF44BF /* LaunchScreen.storyboard */; };
		43D9FFB421EA9AD800AF44BF /* LoopUI.framework in Frameworks */ = {isa = PBXBuildFile; fileRef = 4F75288B1DFE1DC600C322D6 /* LoopUI.framework */; };
		43D9FFB621EA9B2F00AF44BF /* HealthKit.framework in Frameworks */ = {isa = PBXBuildFile; fileRef = 43F5C2C81B929C09003EB13D /* HealthKit.framework */; };
		43D9FFBB21EA9CC900AF44BF /* LoopKit.framework in Frameworks */ = {isa = PBXBuildFile; fileRef = 43F78D4B1C914197002152D1 /* LoopKit.framework */; };
		43D9FFBC21EA9CCD00AF44BF /* LoopKitUI.framework in Frameworks */ = {isa = PBXBuildFile; fileRef = 437AFEE6203688CF008C4892 /* LoopKitUI.framework */; };
		43D9FFBD21EA9CD700AF44BF /* SwiftCharts.framework in Frameworks */ = {isa = PBXBuildFile; fileRef = 4346D1EF1C781BEA00ABAFE3 /* SwiftCharts.framework */; };
		43D9FFC021EAB22E00AF44BF /* DataManager.swift in Sources */ = {isa = PBXBuildFile; fileRef = 43D9FFBF21EAB22E00AF44BF /* DataManager.swift */; };
		43D9FFD321EAE05D00AF44BF /* LoopCore.h in Headers */ = {isa = PBXBuildFile; fileRef = 43D9FFD121EAE05D00AF44BF /* LoopCore.h */; settings = {ATTRIBUTES = (Public, ); }; };
		43D9FFD621EAE05D00AF44BF /* LoopCore.framework in Frameworks */ = {isa = PBXBuildFile; fileRef = 43D9FFCF21EAE05D00AF44BF /* LoopCore.framework */; };
		43D9FFD721EAE05D00AF44BF /* LoopCore.framework in Embed Frameworks */ = {isa = PBXBuildFile; fileRef = 43D9FFCF21EAE05D00AF44BF /* LoopCore.framework */; settings = {ATTRIBUTES = (CodeSignOnCopy, RemoveHeadersOnCopy, ); }; };
		43D9FFDE21EAE3AE00AF44BF /* LoopCore.framework in Frameworks */ = {isa = PBXBuildFile; fileRef = 43D9FFCF21EAE05D00AF44BF /* LoopCore.framework */; };
		43D9FFE021EAE3E500AF44BF /* LoopUI.framework in Embed Frameworks */ = {isa = PBXBuildFile; fileRef = 4F75288B1DFE1DC600C322D6 /* LoopUI.framework */; settings = {ATTRIBUTES = (CodeSignOnCopy, RemoveHeadersOnCopy, ); }; };
		43D9FFE121EAE3E500AF44BF /* LoopCore.framework in Embed Frameworks */ = {isa = PBXBuildFile; fileRef = 43D9FFCF21EAE05D00AF44BF /* LoopCore.framework */; settings = {ATTRIBUTES = (CodeSignOnCopy, RemoveHeadersOnCopy, ); }; };
		43D9FFF521EAF27200AF44BF /* LoopSettings.swift in Sources */ = {isa = PBXBuildFile; fileRef = 430B298C2041F56500BA9F93 /* LoopSettings.swift */; };
		43D9FFF821EAF2EF00AF44BF /* LoopKit.framework in Frameworks */ = {isa = PBXBuildFile; fileRef = 43F78D4B1C914197002152D1 /* LoopKit.framework */; };
		43D9FFF921EAF34800AF44BF /* GlucoseThreshold.swift in Sources */ = {isa = PBXBuildFile; fileRef = 430B298D2041F56500BA9F93 /* GlucoseThreshold.swift */; };
		43D9FFFA21EAF35900AF44BF /* HealthKit.framework in Frameworks */ = {isa = PBXBuildFile; fileRef = 43F5C2C81B929C09003EB13D /* HealthKit.framework */; };
		43D9FFFB21EAF3D300AF44BF /* NSTimeInterval.swift in Sources */ = {isa = PBXBuildFile; fileRef = 439897341CD2F7DE00223065 /* NSTimeInterval.swift */; };
		43DAD00020A2736F000F8529 /* PersistedPumpEvent.swift in Sources */ = {isa = PBXBuildFile; fileRef = 43DACFFF20A2736F000F8529 /* PersistedPumpEvent.swift */; };
		43DBF04C1C93B8D700B3C386 /* BolusViewController.swift in Sources */ = {isa = PBXBuildFile; fileRef = 43DBF04B1C93B8D700B3C386 /* BolusViewController.swift */; };
		43DBF0531C93EC8200B3C386 /* DeviceDataManager.swift in Sources */ = {isa = PBXBuildFile; fileRef = 43DBF0521C93EC8200B3C386 /* DeviceDataManager.swift */; };
		43DBF0591C93F73800B3C386 /* CarbEntryTableViewController.swift in Sources */ = {isa = PBXBuildFile; fileRef = 43DBF0581C93F73800B3C386 /* CarbEntryTableViewController.swift */; };
		43DFB62320D4CAE7008A7BAE /* PumpManager.swift in Sources */ = {isa = PBXBuildFile; fileRef = 43C3B6F620BBCAA30026CAFA /* PumpManager.swift */; };
		43E2D8C81D208D5B004DA55F /* KeychainManager+Loop.swift in Sources */ = {isa = PBXBuildFile; fileRef = 43E2D8C71D208D5B004DA55F /* KeychainManager+Loop.swift */; };
		43E2D8D41D20BF42004DA55F /* DoseMathTests.swift in Sources */ = {isa = PBXBuildFile; fileRef = 43E2D8D31D20BF42004DA55F /* DoseMathTests.swift */; };
		43E2D8DB1D20C03B004DA55F /* NSTimeInterval.swift in Sources */ = {isa = PBXBuildFile; fileRef = 439897341CD2F7DE00223065 /* NSTimeInterval.swift */; };
		43E2D8DC1D20C049004DA55F /* DoseMath.swift in Sources */ = {isa = PBXBuildFile; fileRef = 43F78D251C8FC000002152D1 /* DoseMath.swift */; };
		43E2D8EC1D20C0DB004DA55F /* read_selected_basal_profile.json in Resources */ = {isa = PBXBuildFile; fileRef = 43E2D8E11D20C0DB004DA55F /* read_selected_basal_profile.json */; };
		43E2D8ED1D20C0DB004DA55F /* recommend_temp_basal_correct_low_at_min.json in Resources */ = {isa = PBXBuildFile; fileRef = 43E2D8E21D20C0DB004DA55F /* recommend_temp_basal_correct_low_at_min.json */; };
		43E2D8EE1D20C0DB004DA55F /* recommend_temp_basal_flat_and_high.json in Resources */ = {isa = PBXBuildFile; fileRef = 43E2D8E31D20C0DB004DA55F /* recommend_temp_basal_flat_and_high.json */; };
		43E2D8EF1D20C0DB004DA55F /* recommend_temp_basal_high_and_falling.json in Resources */ = {isa = PBXBuildFile; fileRef = 43E2D8E41D20C0DB004DA55F /* recommend_temp_basal_high_and_falling.json */; };
		43E2D8F01D20C0DB004DA55F /* recommend_temp_basal_high_and_rising.json in Resources */ = {isa = PBXBuildFile; fileRef = 43E2D8E51D20C0DB004DA55F /* recommend_temp_basal_high_and_rising.json */; };
		43E2D8F11D20C0DB004DA55F /* recommend_temp_basal_in_range_and_rising.json in Resources */ = {isa = PBXBuildFile; fileRef = 43E2D8E61D20C0DB004DA55F /* recommend_temp_basal_in_range_and_rising.json */; };
		43E2D8F21D20C0DB004DA55F /* recommend_temp_basal_no_change_glucose.json in Resources */ = {isa = PBXBuildFile; fileRef = 43E2D8E71D20C0DB004DA55F /* recommend_temp_basal_no_change_glucose.json */; };
		43E2D8F31D20C0DB004DA55F /* recommend_temp_basal_start_high_end_in_range.json in Resources */ = {isa = PBXBuildFile; fileRef = 43E2D8E81D20C0DB004DA55F /* recommend_temp_basal_start_high_end_in_range.json */; };
		43E2D8F41D20C0DB004DA55F /* recommend_temp_basal_start_high_end_low.json in Resources */ = {isa = PBXBuildFile; fileRef = 43E2D8E91D20C0DB004DA55F /* recommend_temp_basal_start_high_end_low.json */; };
		43E2D8F51D20C0DB004DA55F /* recommend_temp_basal_start_low_end_high.json in Resources */ = {isa = PBXBuildFile; fileRef = 43E2D8EA1D20C0DB004DA55F /* recommend_temp_basal_start_low_end_high.json */; };
		43E2D8F61D20C0DB004DA55F /* recommend_temp_basal_start_low_end_in_range.json in Resources */ = {isa = PBXBuildFile; fileRef = 43E2D8EB1D20C0DB004DA55F /* recommend_temp_basal_start_low_end_in_range.json */; };
		43E2D9151D20C5A2004DA55F /* KeychainManagerTests.swift in Sources */ = {isa = PBXBuildFile; fileRef = 43E2D8C91D20B9E7004DA55F /* KeychainManagerTests.swift */; };
		43E2D9191D222759004DA55F /* LoopKit.framework in Frameworks */ = {isa = PBXBuildFile; fileRef = 43F78D4B1C914197002152D1 /* LoopKit.framework */; };
		43E3449F1B9D68E900C85C07 /* StatusTableViewController.swift in Sources */ = {isa = PBXBuildFile; fileRef = 43E3449E1B9D68E900C85C07 /* StatusTableViewController.swift */; };
		43E93FB51E4675E800EAB8DB /* NumberFormatter.swift in Sources */ = {isa = PBXBuildFile; fileRef = 43BFF0B31E45C1BE00FF19A9 /* NumberFormatter.swift */; };
		43E93FB61E469A4000EAB8DB /* NumberFormatter.swift in Sources */ = {isa = PBXBuildFile; fileRef = 43BFF0B31E45C1BE00FF19A9 /* NumberFormatter.swift */; };
		43E93FB71E469A5100EAB8DB /* HKUnit.swift in Sources */ = {isa = PBXBuildFile; fileRef = 4F526D5E1DF2459000A04910 /* HKUnit.swift */; };
		43F1C31A1F5DC87700395429 /* ChartPoint.swift in Sources */ = {isa = PBXBuildFile; fileRef = 438991661E91B563000EEF90 /* ChartPoint.swift */; };
		43F41C371D3BF32400C11ED6 /* UIAlertController.swift in Sources */ = {isa = PBXBuildFile; fileRef = 43F41C361D3BF32400C11ED6 /* UIAlertController.swift */; };
		43F4EF1D1BA2A57600526CE1 /* DiagnosticLogger.swift in Sources */ = {isa = PBXBuildFile; fileRef = 43F4EF1C1BA2A57600526CE1 /* DiagnosticLogger.swift */; };
		43F5C2C91B929C09003EB13D /* HealthKit.framework in Frameworks */ = {isa = PBXBuildFile; fileRef = 43F5C2C81B929C09003EB13D /* HealthKit.framework */; };
		43F5C2DB1B92A5E1003EB13D /* SettingsTableViewController.swift in Sources */ = {isa = PBXBuildFile; fileRef = 43F5C2DA1B92A5E1003EB13D /* SettingsTableViewController.swift */; };
		43F64DD91D9C92C900D24DC6 /* TitleSubtitleTableViewCell.swift in Sources */ = {isa = PBXBuildFile; fileRef = 43F64DD81D9C92C900D24DC6 /* TitleSubtitleTableViewCell.swift */; };
		43F78D261C8FC000002152D1 /* DoseMath.swift in Sources */ = {isa = PBXBuildFile; fileRef = 43F78D251C8FC000002152D1 /* DoseMath.swift */; };
		43F78D4F1C914197002152D1 /* LoopKit.framework in Frameworks */ = {isa = PBXBuildFile; fileRef = 43F78D4B1C914197002152D1 /* LoopKit.framework */; };
		43F89CA322BDFBBD006BB54E /* UIActivityIndicatorView.swift in Sources */ = {isa = PBXBuildFile; fileRef = 43F89CA222BDFBBC006BB54E /* UIActivityIndicatorView.swift */; };
		43FCBBC21E51710B00343C1B /* LaunchScreen.storyboard in Resources */ = {isa = PBXBuildFile; fileRef = 43776F9A1B8022E90074EA36 /* LaunchScreen.storyboard */; };
		43FCEEA9221A615B0013DD30 /* StatusChartsManager.swift in Sources */ = {isa = PBXBuildFile; fileRef = 43FCEEA8221A615B0013DD30 /* StatusChartsManager.swift */; };
		43FCEEAB221A61B40013DD30 /* IOBChart.swift in Sources */ = {isa = PBXBuildFile; fileRef = 43FCEEAA221A61B40013DD30 /* IOBChart.swift */; };
		43FCEEAD221A66780013DD30 /* DateFormatter.swift in Sources */ = {isa = PBXBuildFile; fileRef = 43FCEEAC221A66780013DD30 /* DateFormatter.swift */; };
		43FCEEAF221A67A70013DD30 /* NumberFormatter+Charts.swift in Sources */ = {isa = PBXBuildFile; fileRef = 43FCEEAE221A67A70013DD30 /* NumberFormatter+Charts.swift */; };
		43FCEEB1221A863E0013DD30 /* StatusChartsManager.swift in Sources */ = {isa = PBXBuildFile; fileRef = 43FCEEB0221A863E0013DD30 /* StatusChartsManager.swift */; };
		43FCEEB3221BC3B60013DD30 /* DoseChart.swift in Sources */ = {isa = PBXBuildFile; fileRef = 43FCEEB2221BC3B60013DD30 /* DoseChart.swift */; };
		43FCEEB5221BCA020013DD30 /* COBChart.swift in Sources */ = {isa = PBXBuildFile; fileRef = 43FCEEB4221BCA020013DD30 /* COBChart.swift */; };
		43FCEEB7221BCD160013DD30 /* InsulinModelChart.swift in Sources */ = {isa = PBXBuildFile; fileRef = 43FCEEB6221BCD160013DD30 /* InsulinModelChart.swift */; };
		43FCEEB9221BCF790013DD30 /* GlucoseChart.swift in Sources */ = {isa = PBXBuildFile; fileRef = 43FCEEB8221BCF790013DD30 /* GlucoseChart.swift */; };
		43FCEEBB22211C860013DD30 /* CarbEffectChart.swift in Sources */ = {isa = PBXBuildFile; fileRef = 43FCEEBA22211C860013DD30 /* CarbEffectChart.swift */; };
		43FCEEBD22212DD50013DD30 /* PredictedGlucoseChart.swift in Sources */ = {isa = PBXBuildFile; fileRef = 43FCEEBC22212DD50013DD30 /* PredictedGlucoseChart.swift */; };
		43FCEEBE22220CE70013DD30 /* LoopKitUI.framework in Frameworks */ = {isa = PBXBuildFile; fileRef = 437AFEE6203688CF008C4892 /* LoopKitUI.framework */; };
		43FCEEBF22220CF30013DD30 /* LoopKitUI.framework in Frameworks */ = {isa = PBXBuildFile; fileRef = 437AFEE6203688CF008C4892 /* LoopKitUI.framework */; };
		43FCEEC022220D1F0013DD30 /* LoopKit.framework in Frameworks */ = {isa = PBXBuildFile; fileRef = 43F78D4B1C914197002152D1 /* LoopKit.framework */; };
		4D3B40041D4A9E1A00BC6334 /* G4ShareSpy.framework in Frameworks */ = {isa = PBXBuildFile; fileRef = 4D3B40021D4A9DFE00BC6334 /* G4ShareSpy.framework */; };
		4F08DE8F1E7BB871006741EA /* CollectionType+Loop.swift in Sources */ = {isa = PBXBuildFile; fileRef = 4F08DE8E1E7BB871006741EA /* CollectionType+Loop.swift */; };
		4F08DE9B1E7BC4ED006741EA /* SwiftCharts.framework in Frameworks */ = {isa = PBXBuildFile; fileRef = 4346D1EF1C781BEA00ABAFE3 /* SwiftCharts.framework */; };
		4F11D3C020DCBEEC006E072C /* GlucoseBackfillRequestUserInfo.swift in Sources */ = {isa = PBXBuildFile; fileRef = 4F11D3BF20DCBEEC006E072C /* GlucoseBackfillRequestUserInfo.swift */; };
		4F11D3C220DD80B3006E072C /* WatchHistoricalGlucose.swift in Sources */ = {isa = PBXBuildFile; fileRef = 4F11D3C120DD80B3006E072C /* WatchHistoricalGlucose.swift */; };
		4F11D3C320DD84DB006E072C /* GlucoseBackfillRequestUserInfo.swift in Sources */ = {isa = PBXBuildFile; fileRef = 4F11D3BF20DCBEEC006E072C /* GlucoseBackfillRequestUserInfo.swift */; };
		4F11D3C420DD881A006E072C /* WatchHistoricalGlucose.swift in Sources */ = {isa = PBXBuildFile; fileRef = 4F11D3C120DD80B3006E072C /* WatchHistoricalGlucose.swift */; };
		4F20AE631E6B87B100D07A06 /* ChartContainerView.swift in Sources */ = {isa = PBXBuildFile; fileRef = 4313EDDF1D8A6BF90060FA79 /* ChartContainerView.swift */; };
		4F2C15741E0209F500E160D4 /* NSTimeInterval.swift in Sources */ = {isa = PBXBuildFile; fileRef = 439897341CD2F7DE00223065 /* NSTimeInterval.swift */; };
		4F2C15811E0495B200E160D4 /* WatchContext+WatchApp.swift in Sources */ = {isa = PBXBuildFile; fileRef = 4F2C15801E0495B200E160D4 /* WatchContext+WatchApp.swift */; };
		4F2C15821E074FC600E160D4 /* NSTimeInterval.swift in Sources */ = {isa = PBXBuildFile; fileRef = 439897341CD2F7DE00223065 /* NSTimeInterval.swift */; };
		4F2C15831E0757E600E160D4 /* HKUnit.swift in Sources */ = {isa = PBXBuildFile; fileRef = 4F526D5E1DF2459000A04910 /* HKUnit.swift */; };
		4F2C15851E075B8700E160D4 /* LoopUI.h in Headers */ = {isa = PBXBuildFile; fileRef = 4F75288D1DFE1DC600C322D6 /* LoopUI.h */; settings = {ATTRIBUTES = (Public, ); }; };
		4F2C15931E09BF2C00E160D4 /* HUDView.swift in Sources */ = {isa = PBXBuildFile; fileRef = 4F2C15921E09BF2C00E160D4 /* HUDView.swift */; };
		4F2C15951E09BF3C00E160D4 /* HUDView.xib in Resources */ = {isa = PBXBuildFile; fileRef = 4F2C15941E09BF3C00E160D4 /* HUDView.xib */; };
		4F2C15971E09E94E00E160D4 /* HUDAssets.xcassets in Resources */ = {isa = PBXBuildFile; fileRef = 4F2C15961E09E94E00E160D4 /* HUDAssets.xcassets */; };
		4F2C159A1E0C9E5600E160D4 /* LoopUI.framework in Embed Frameworks */ = {isa = PBXBuildFile; fileRef = 4F75288B1DFE1DC600C322D6 /* LoopUI.framework */; settings = {ATTRIBUTES = (CodeSignOnCopy, RemoveHeadersOnCopy, ); }; };
		4F526D611DF8D9A900A04910 /* NetBasal.swift in Sources */ = {isa = PBXBuildFile; fileRef = 4F526D601DF8D9A900A04910 /* NetBasal.swift */; };
		4F6663941E905FD2009E74FC /* ChartColorPalette+Loop.swift in Sources */ = {isa = PBXBuildFile; fileRef = 4F6663931E905FD2009E74FC /* ChartColorPalette+Loop.swift */; };
		4F70C1E11DE8DCA7006380B7 /* StatusViewController.swift in Sources */ = {isa = PBXBuildFile; fileRef = 4F70C1E01DE8DCA7006380B7 /* StatusViewController.swift */; };
		4F70C1E41DE8DCA7006380B7 /* MainInterface.storyboard in Resources */ = {isa = PBXBuildFile; fileRef = 4F70C1E21DE8DCA7006380B7 /* MainInterface.storyboard */; };
		4F70C1E81DE8DCA7006380B7 /* Loop Status Extension.appex in Embed App Extensions */ = {isa = PBXBuildFile; fileRef = 4F70C1DC1DE8DCA7006380B7 /* Loop Status Extension.appex */; settings = {ATTRIBUTES = (RemoveHeadersOnCopy, ); }; };
		4F70C2101DE8FAC5006380B7 /* StatusExtensionDataManager.swift in Sources */ = {isa = PBXBuildFile; fileRef = 4F70C20F1DE8FAC5006380B7 /* StatusExtensionDataManager.swift */; };
		4F70C2121DE900EA006380B7 /* StatusExtensionContext.swift in Sources */ = {isa = PBXBuildFile; fileRef = 4F70C2111DE900EA006380B7 /* StatusExtensionContext.swift */; };
		4F70C2131DE90339006380B7 /* StatusExtensionContext.swift in Sources */ = {isa = PBXBuildFile; fileRef = 4F70C2111DE900EA006380B7 /* StatusExtensionContext.swift */; };
		4F73F5FC20E2E7FA00E8D82C /* GlucoseStore.swift in Sources */ = {isa = PBXBuildFile; fileRef = 4F73F5FB20E2E7FA00E8D82C /* GlucoseStore.swift */; };
		4F7528941DFE1E9500C322D6 /* LoopUI.framework in Frameworks */ = {isa = PBXBuildFile; fileRef = 4F75288B1DFE1DC600C322D6 /* LoopUI.framework */; };
		4F7528951DFE1E9B00C322D6 /* LoopUI.framework in Frameworks */ = {isa = PBXBuildFile; fileRef = 4F75288B1DFE1DC600C322D6 /* LoopUI.framework */; };
		4F75289A1DFE1F6000C322D6 /* BasalRateHUDView.swift in Sources */ = {isa = PBXBuildFile; fileRef = 437CEEBF1CD6FCD8003C8C80 /* BasalRateHUDView.swift */; };
		4F75289C1DFE1F6000C322D6 /* GlucoseHUDView.swift in Sources */ = {isa = PBXBuildFile; fileRef = 4337615E1D52F487004A3647 /* GlucoseHUDView.swift */; };
		4F75289E1DFE1F6000C322D6 /* LoopCompletionHUDView.swift in Sources */ = {isa = PBXBuildFile; fileRef = 437CEEBD1CD6E0CB003C8C80 /* LoopCompletionHUDView.swift */; };
		4F7528A01DFE1F9D00C322D6 /* LoopStateView.swift in Sources */ = {isa = PBXBuildFile; fileRef = 438DADC71CDE8F8B007697A5 /* LoopStateView.swift */; };
		4F7528A11DFE200B00C322D6 /* BasalStateView.swift in Sources */ = {isa = PBXBuildFile; fileRef = 43B371851CE583890013C5A6 /* BasalStateView.swift */; };
		4F7528A51DFE208C00C322D6 /* NSTimeInterval.swift in Sources */ = {isa = PBXBuildFile; fileRef = 439897341CD2F7DE00223065 /* NSTimeInterval.swift */; };
		4F7528AA1DFE215100C322D6 /* HKUnit.swift in Sources */ = {isa = PBXBuildFile; fileRef = 4F526D5E1DF2459000A04910 /* HKUnit.swift */; };
		4F75F00220FCFE8C00B5570E /* GlucoseChartScene.swift in Sources */ = {isa = PBXBuildFile; fileRef = 4F75F00120FCFE8C00B5570E /* GlucoseChartScene.swift */; };
		4F7E8AC520E2AB9600AEA65E /* Date.swift in Sources */ = {isa = PBXBuildFile; fileRef = 4F7E8AC420E2AB9600AEA65E /* Date.swift */; };
		4F7E8AC720E2AC0300AEA65E /* WatchPredictedGlucose.swift in Sources */ = {isa = PBXBuildFile; fileRef = 4F7E8AC620E2AC0300AEA65E /* WatchPredictedGlucose.swift */; };
		4F7E8ACB20E2ACB500AEA65E /* WatchPredictedGlucose.swift in Sources */ = {isa = PBXBuildFile; fileRef = 4F7E8AC620E2AC0300AEA65E /* WatchPredictedGlucose.swift */; };
		4F82655020E69F9A0031A8F5 /* HUDInterfaceController.swift in Sources */ = {isa = PBXBuildFile; fileRef = 4F82654F20E69F9A0031A8F5 /* HUDInterfaceController.swift */; };
		4FAC02541E22F6B20087A773 /* NSTimeInterval.swift in Sources */ = {isa = PBXBuildFile; fileRef = 439897341CD2F7DE00223065 /* NSTimeInterval.swift */; };
		4FB76FB01E8C3E8000B39636 /* SwiftCharts.framework in Frameworks */ = {isa = PBXBuildFile; fileRef = 4346D1EF1C781BEA00ABAFE3 /* SwiftCharts.framework */; };
		4FB76FB31E8C3EE400B39636 /* ChartAxisValueDoubleLog.swift in Sources */ = {isa = PBXBuildFile; fileRef = 4F08DE7C1E7BB6E5006741EA /* ChartAxisValueDoubleLog.swift */; };
		4FB76FB41E8C3F7C00B39636 /* ChartAxisValueDoubleUnit.swift in Sources */ = {isa = PBXBuildFile; fileRef = 4F08DE7D1E7BB6E5006741EA /* ChartAxisValueDoubleUnit.swift */; };
		4FB76FB51E8C41E200B39636 /* ChartPointsScatterDownTrianglesLayer.swift in Sources */ = {isa = PBXBuildFile; fileRef = 4F08DE831E7BB70B006741EA /* ChartPointsScatterDownTrianglesLayer.swift */; };
		4FB76FB61E8C426900B39636 /* ChartPointsTouchHighlightLayerViewCache.swift in Sources */ = {isa = PBXBuildFile; fileRef = 4F08DE841E7BB70B006741EA /* ChartPointsTouchHighlightLayerViewCache.swift */; };
		4FB76FB71E8C428600B39636 /* UIColor.swift in Sources */ = {isa = PBXBuildFile; fileRef = 43BFF0B11E45C18400FF19A9 /* UIColor.swift */; };
		4FB76FB81E8C429D00B39636 /* CGPoint.swift in Sources */ = {isa = PBXBuildFile; fileRef = 4F08DE801E7BB6F1006741EA /* CGPoint.swift */; };
		4FB76FB91E8C42B000B39636 /* CollectionType.swift in Sources */ = {isa = PBXBuildFile; fileRef = 43649A621C7A347F00523D7F /* CollectionType.swift */; };
		4FB76FBA1E8C42CE00B39636 /* UIColor.swift in Sources */ = {isa = PBXBuildFile; fileRef = 43BFF0B11E45C18400FF19A9 /* UIColor.swift */; };
		4FB76FBB1E8C42CF00B39636 /* UIColor.swift in Sources */ = {isa = PBXBuildFile; fileRef = 43BFF0B11E45C18400FF19A9 /* UIColor.swift */; };
		4FB76FC61E8C57B100B39636 /* ChartsManager.swift in Sources */ = {isa = PBXBuildFile; fileRef = 4FB76FC51E8C57B100B39636 /* ChartsManager.swift */; };
		4FB76FCE1E8C835D00B39636 /* ChartColorPalette.swift in Sources */ = {isa = PBXBuildFile; fileRef = 4FB76FCD1E8C835D00B39636 /* ChartColorPalette.swift */; };
		4FC8C8011DEB93E400A1452E /* NSUserDefaults+StatusExtension.swift in Sources */ = {isa = PBXBuildFile; fileRef = 4FC8C8001DEB93E400A1452E /* NSUserDefaults+StatusExtension.swift */; };
		4FC8C8021DEB943800A1452E /* NSUserDefaults+StatusExtension.swift in Sources */ = {isa = PBXBuildFile; fileRef = 4FC8C8001DEB93E400A1452E /* NSUserDefaults+StatusExtension.swift */; };
		4FDDD23720DC51DF00D04B16 /* LoopDataManager.swift in Sources */ = {isa = PBXBuildFile; fileRef = 4FDDD23620DC51DF00D04B16 /* LoopDataManager.swift */; };
		4FF4D0F81E1725B000846527 /* NibLoadable.swift in Sources */ = {isa = PBXBuildFile; fileRef = 434F54561D287FDB002A9274 /* NibLoadable.swift */; };
		4FF4D1001E18374700846527 /* WatchContext.swift in Sources */ = {isa = PBXBuildFile; fileRef = 4FF4D0FF1E18374700846527 /* WatchContext.swift */; };
		4FF4D1011E18375000846527 /* WatchContext.swift in Sources */ = {isa = PBXBuildFile; fileRef = 4FF4D0FF1E18374700846527 /* WatchContext.swift */; };
		7D23667D21250C7E0028B67D /* LocalizedString.swift in Sources */ = {isa = PBXBuildFile; fileRef = 7D23667C21250C7E0028B67D /* LocalizedString.swift */; };
		7D7076351FE06EDE004AC8EA /* Localizable.strings in Resources */ = {isa = PBXBuildFile; fileRef = 7D7076371FE06EDE004AC8EA /* Localizable.strings */; };
		7D7076451FE06EE0004AC8EA /* InfoPlist.strings in Resources */ = {isa = PBXBuildFile; fileRef = 7D7076471FE06EE0004AC8EA /* InfoPlist.strings */; };
		7D70764A1FE06EE1004AC8EA /* Localizable.strings in Resources */ = {isa = PBXBuildFile; fileRef = 7D70764C1FE06EE1004AC8EA /* Localizable.strings */; };
		7D70764F1FE06EE1004AC8EA /* InfoPlist.strings in Resources */ = {isa = PBXBuildFile; fileRef = 7D7076511FE06EE1004AC8EA /* InfoPlist.strings */; };
		7D7076591FE06EE2004AC8EA /* Localizable.strings in Resources */ = {isa = PBXBuildFile; fileRef = 7D70765B1FE06EE2004AC8EA /* Localizable.strings */; };
		7D70765E1FE06EE3004AC8EA /* Localizable.strings in Resources */ = {isa = PBXBuildFile; fileRef = 7D7076601FE06EE3004AC8EA /* Localizable.strings */; };
		7D7076631FE06EE4004AC8EA /* Localizable.strings in Resources */ = {isa = PBXBuildFile; fileRef = 7D7076651FE06EE4004AC8EA /* Localizable.strings */; };
		7D9BEEF32335CF8D005DCFD6 /* Localizable.strings in Resources */ = {isa = PBXBuildFile; fileRef = 7D9BEEF52335CF8D005DCFD6 /* Localizable.strings */; };
		892A5D2A222EF60A008961AB /* MockKit.framework in Frameworks */ = {isa = PBXBuildFile; fileRef = 892A5D29222EF60A008961AB /* MockKit.framework */; };
		892A5D2C222EF60A008961AB /* MockKitUI.framework in Frameworks */ = {isa = PBXBuildFile; fileRef = 892A5D2B222EF60A008961AB /* MockKitUI.framework */; };
		892A5D59222F0A27008961AB /* Debug.swift in Sources */ = {isa = PBXBuildFile; fileRef = 892A5D58222F0A27008961AB /* Debug.swift */; };
		892A5D5B222F0D7C008961AB /* LoopTestingKit.framework in Frameworks */ = {isa = PBXBuildFile; fileRef = 892A5D5A222F0D7C008961AB /* LoopTestingKit.framework */; };
		892A5D692230C41D008961AB /* RangeReplaceableCollection.swift in Sources */ = {isa = PBXBuildFile; fileRef = 892A5D682230C41D008961AB /* RangeReplaceableCollection.swift */; };
		892D7C5123B54A15008A9656 /* CarbEntryViewController.swift in Sources */ = {isa = PBXBuildFile; fileRef = 892D7C5023B54A14008A9656 /* CarbEntryViewController.swift */; };
		892FB4CD22040104005293EC /* OverridePresetRow.swift in Sources */ = {isa = PBXBuildFile; fileRef = 892FB4CC22040104005293EC /* OverridePresetRow.swift */; };
		892FB4CF220402C0005293EC /* OverrideSelectionController.swift in Sources */ = {isa = PBXBuildFile; fileRef = 892FB4CE220402C0005293EC /* OverrideSelectionController.swift */; };
		895FE0952201234000FCF18A /* OverrideSelectionViewController.swift in Sources */ = {isa = PBXBuildFile; fileRef = 895FE0942201234000FCF18A /* OverrideSelectionViewController.swift */; };
		898ECA60218ABD17001E9D35 /* GlucoseChartScaler.swift in Sources */ = {isa = PBXBuildFile; fileRef = 898ECA5E218ABD17001E9D35 /* GlucoseChartScaler.swift */; };
		898ECA61218ABD17001E9D35 /* GlucoseChartData.swift in Sources */ = {isa = PBXBuildFile; fileRef = 898ECA5F218ABD17001E9D35 /* GlucoseChartData.swift */; };
		898ECA63218ABD21001E9D35 /* ComplicationChartManager.swift in Sources */ = {isa = PBXBuildFile; fileRef = 898ECA62218ABD21001E9D35 /* ComplicationChartManager.swift */; };
		898ECA65218ABD9B001E9D35 /* CGRect.swift in Sources */ = {isa = PBXBuildFile; fileRef = 898ECA64218ABD9A001E9D35 /* CGRect.swift */; };
		898ECA69218ABDA9001E9D35 /* CLKTextProvider+Compound.m in Sources */ = {isa = PBXBuildFile; fileRef = 898ECA67218ABDA8001E9D35 /* CLKTextProvider+Compound.m */; };
		89ADE13B226BFA0F0067222B /* TestingScenariosManager.swift in Sources */ = {isa = PBXBuildFile; fileRef = 89ADE13A226BFA0F0067222B /* TestingScenariosManager.swift */; };
		89CA2B30226C0161004D9350 /* DirectoryObserver.swift in Sources */ = {isa = PBXBuildFile; fileRef = 89CA2B2F226C0161004D9350 /* DirectoryObserver.swift */; };
		89CA2B32226C18B8004D9350 /* TestingScenariosTableViewController.swift in Sources */ = {isa = PBXBuildFile; fileRef = 89CA2B31226C18B8004D9350 /* TestingScenariosTableViewController.swift */; };
		89CA2B3D226E6B13004D9350 /* LocalTestingScenariosManager.swift in Sources */ = {isa = PBXBuildFile; fileRef = 89CA2B3C226E6B13004D9350 /* LocalTestingScenariosManager.swift */; };
		89D6953E23B6DF8A002B3066 /* PotentialCarbEntryTableViewCell.swift in Sources */ = {isa = PBXBuildFile; fileRef = 89D6953D23B6DF8A002B3066 /* PotentialCarbEntryTableViewCell.swift */; };
		89E267FC2292456700A3F2AF /* FeatureFlags.swift in Sources */ = {isa = PBXBuildFile; fileRef = 89E267FB2292456700A3F2AF /* FeatureFlags.swift */; };
		89E267FD2292456700A3F2AF /* FeatureFlags.swift in Sources */ = {isa = PBXBuildFile; fileRef = 89E267FB2292456700A3F2AF /* FeatureFlags.swift */; };
		89E267FF229267DF00A3F2AF /* Optional.swift in Sources */ = {isa = PBXBuildFile; fileRef = 89E267FE229267DF00A3F2AF /* Optional.swift */; };
		89E26800229267DF00A3F2AF /* Optional.swift in Sources */ = {isa = PBXBuildFile; fileRef = 89E267FE229267DF00A3F2AF /* Optional.swift */; };
		C10428971D17BAD400DD539A /* NightscoutUploadKit.framework in Frameworks */ = {isa = PBXBuildFile; fileRef = C10428961D17BAD400DD539A /* NightscoutUploadKit.framework */; };
		C10B28461EA9BA5E006EA1FC /* far_future_high_bg_forecast.json in Resources */ = {isa = PBXBuildFile; fileRef = C10B28451EA9BA5E006EA1FC /* far_future_high_bg_forecast.json */; };
		C11C87DE1E21EAAD00BB71D3 /* HKUnit.swift in Sources */ = {isa = PBXBuildFile; fileRef = 4F526D5E1DF2459000A04910 /* HKUnit.swift */; };
		C1265BEE231BF7F700652B84 /* DefaultAssets.xcassets in Resources */ = {isa = PBXBuildFile; fileRef = 43776F981B8022E90074EA36 /* DefaultAssets.xcassets */; };
		C12F21A71DFA79CB00748193 /* recommend_temp_basal_very_low_end_in_range.json in Resources */ = {isa = PBXBuildFile; fileRef = C12F21A61DFA79CB00748193 /* recommend_temp_basal_very_low_end_in_range.json */; };
		C13255D6223E7BE2008AF50C /* BolusProgressTableViewCell.xib in Resources */ = {isa = PBXBuildFile; fileRef = C1F8B1DB223862D500DD66CF /* BolusProgressTableViewCell.xib */; };
		C136AA2423109CC6008A320D /* LoopPlugins.swift in Sources */ = {isa = PBXBuildFile; fileRef = C16DA84122E8E112008624C2 /* LoopPlugins.swift */; };
		C13BAD941E8009B000050CB5 /* NumberFormatter.swift in Sources */ = {isa = PBXBuildFile; fileRef = 43BFF0B31E45C1BE00FF19A9 /* NumberFormatter.swift */; };
		C15713821DAC6983005BC4D2 /* MealBolusNightscoutTreatment.swift in Sources */ = {isa = PBXBuildFile; fileRef = C15713811DAC6983005BC4D2 /* MealBolusNightscoutTreatment.swift */; };
		C15C5D3C23B7211100C1B247 /* DosingStrategySelectionViewController.swift in Sources */ = {isa = PBXBuildFile; fileRef = C15C5D3B23B7211100C1B247 /* DosingStrategySelectionViewController.swift */; };
		C165B8CE23302C5D0004112E /* RemoteCommand.swift in Sources */ = {isa = PBXBuildFile; fileRef = C165B8CD23302C5D0004112E /* RemoteCommand.swift */; };
		C16DA84222E8E112008624C2 /* LoopPlugins.swift in Sources */ = {isa = PBXBuildFile; fileRef = C16DA84122E8E112008624C2 /* LoopPlugins.swift */; };
		C178249A1E1999FA00D9D25C /* CaseCountable.swift in Sources */ = {isa = PBXBuildFile; fileRef = C17824991E1999FA00D9D25C /* CaseCountable.swift */; };
		C17824A01E19CF9800D9D25C /* GlucoseThresholdTableViewController.swift in Sources */ = {isa = PBXBuildFile; fileRef = C178249F1E19CF9800D9D25C /* GlucoseThresholdTableViewController.swift */; };
		C17824A31E19EAB600D9D25C /* recommend_temp_basal_start_very_low_end_high.json in Resources */ = {isa = PBXBuildFile; fileRef = C17824A21E19EAB600D9D25C /* recommend_temp_basal_start_very_low_end_high.json */; };
		C17824A51E1AD4D100D9D25C /* ManualBolusRecommendation.swift in Sources */ = {isa = PBXBuildFile; fileRef = C17824A41E1AD4D100D9D25C /* ManualBolusRecommendation.swift */; };
		C17824A61E1AF91F00D9D25C /* ManualBolusRecommendation.swift in Sources */ = {isa = PBXBuildFile; fileRef = C17824A41E1AD4D100D9D25C /* ManualBolusRecommendation.swift */; };
		C1814B86225E507C008D2D8E /* Sequence.swift in Sources */ = {isa = PBXBuildFile; fileRef = C1814B85225E507C008D2D8E /* Sequence.swift */; };
		C18C8C511D5A351900E043FB /* NightscoutDataManager.swift in Sources */ = {isa = PBXBuildFile; fileRef = C18C8C501D5A351900E043FB /* NightscoutDataManager.swift */; };
		C19E96DF23D275F8003F79B0 /* LoopCompletionFreshness.swift in Sources */ = {isa = PBXBuildFile; fileRef = C19E96DD23D2733F003F79B0 /* LoopCompletionFreshness.swift */; };
		C19E96E023D275FA003F79B0 /* LoopCompletionFreshness.swift in Sources */ = {isa = PBXBuildFile; fileRef = C19E96DD23D2733F003F79B0 /* LoopCompletionFreshness.swift */; };
		C1A3EED2235233E1007672E3 /* DerivedAssets.xcassets in Resources */ = {isa = PBXBuildFile; fileRef = C1A3EED1235233E1007672E3 /* DerivedAssets.xcassets */; };
		C1A3EED423523551007672E3 /* DerivedAssets.xcassets in Resources */ = {isa = PBXBuildFile; fileRef = C1A3EED323523551007672E3 /* DerivedAssets.xcassets */; };
		C1A3EED523535FFF007672E3 /* DefaultAssets.xcassets in Resources */ = {isa = PBXBuildFile; fileRef = 894F71E11FFEC4D8007D365C /* DefaultAssets.xcassets */; };
		C1C0BE2A224C0FA000C03B4D /* SwiftCharts.framework in Frameworks */ = {isa = PBXBuildFile; fileRef = 4346D1EF1C781BEA00ABAFE3 /* SwiftCharts.framework */; };
		C1C6591C1E1B1FDA0025CC58 /* recommend_temp_basal_dropping_then_rising.json in Resources */ = {isa = PBXBuildFile; fileRef = C1C6591B1E1B1FDA0025CC58 /* recommend_temp_basal_dropping_then_rising.json */; };
		C1C73F0D1DE3D0270022FC89 /* InfoPlist.strings in Resources */ = {isa = PBXBuildFile; fileRef = C1C73F0F1DE3D0270022FC89 /* InfoPlist.strings */; };
		C1D289B522F90A52003FFBD9 /* BasalDeliveryState.swift in Sources */ = {isa = PBXBuildFile; fileRef = C1D289B422F90A52003FFBD9 /* BasalDeliveryState.swift */; };
		C1E2773E224177C000354103 /* ClockKit.framework in Frameworks */ = {isa = PBXBuildFile; fileRef = C1E2773D224177C000354103 /* ClockKit.framework */; settings = {ATTRIBUTES = (Weak, ); }; };
		C1E2774822433D7A00354103 /* MKRingProgressView.framework in Frameworks */ = {isa = PBXBuildFile; fileRef = C1E2774722433D7A00354103 /* MKRingProgressView.framework */; };
		C1F8B243223E73FD00DD66CF /* BolusProgressTableViewCell.swift in Sources */ = {isa = PBXBuildFile; fileRef = C1F8B1D122375E4200DD66CF /* BolusProgressTableViewCell.swift */; };
		C1FB428C217806A400FAB378 /* StateColorPalette.swift in Sources */ = {isa = PBXBuildFile; fileRef = C1FB428B217806A300FAB378 /* StateColorPalette.swift */; };
		C1FB428D21791D2500FAB378 /* PumpManager.swift in Sources */ = {isa = PBXBuildFile; fileRef = 43C3B6F620BBCAA30026CAFA /* PumpManager.swift */; };
		C1FB428F217921D600FAB378 /* PumpManagerUI.swift in Sources */ = {isa = PBXBuildFile; fileRef = C1FB428E217921D600FAB378 /* PumpManagerUI.swift */; };
		C1FB4290217922A100FAB378 /* PumpManagerUI.swift in Sources */ = {isa = PBXBuildFile; fileRef = C1FB428E217921D600FAB378 /* PumpManagerUI.swift */; };
		DD20DABD242FBB9C009D65CE /* OTPManager.swift in Sources */ = {isa = PBXBuildFile; fileRef = DD20DABC242FBB9C009D65CE /* OTPManager.swift */; };
		DD20DABF24302125009D65CE /* OTPNavigationController.swift in Sources */ = {isa = PBXBuildFile; fileRef = DD20DABE24302125009D65CE /* OTPNavigationController.swift */; };
		DD638F86242CD05600C5DBF2 /* CryptoKit.framework in Frameworks */ = {isa = PBXBuildFile; fileRef = DD638F85242CD05600C5DBF2 /* CryptoKit.framework */; };
		DDFC49E8242CE844009A4801 /* Base32.framework in Frameworks */ = {isa = PBXBuildFile; fileRef = DD638F8A242CD12700C5DBF2 /* Base32.framework */; };
		DDFC49E9242CE844009A4801 /* Base32.framework in Embed Frameworks */ = {isa = PBXBuildFile; fileRef = DD638F8A242CD12700C5DBF2 /* Base32.framework */; settings = {ATTRIBUTES = (CodeSignOnCopy, RemoveHeadersOnCopy, ); }; };
		DDFC49EC242CE940009A4801 /* OneTimePassword.framework in Frameworks */ = {isa = PBXBuildFile; fileRef = DD638F73242C603500C5DBF2 /* OneTimePassword.framework */; };
		DDFC49ED242CE940009A4801 /* OneTimePassword.framework in Embed Frameworks */ = {isa = PBXBuildFile; fileRef = DD638F73242C603500C5DBF2 /* OneTimePassword.framework */; settings = {ATTRIBUTES = (CodeSignOnCopy, RemoveHeadersOnCopy, ); }; };
		DDFC49F1242D4FE8009A4801 /* OTPSelectionViewController.swift in Sources */ = {isa = PBXBuildFile; fileRef = DDFC49F0242D4FE8009A4801 /* OTPSelectionViewController.swift */; };
		DDFE4A942433FC4600063AB5 /* remove-sim-archs.sh in Resources */ = {isa = PBXBuildFile; fileRef = DDFE4A932433FC4600063AB5 /* remove-sim-archs.sh */; };
		DDFE4A962433FCC600063AB5 /* LoopCompletionFreshness.swift in Sources */ = {isa = PBXBuildFile; fileRef = DDFE4A952433FCC500063AB5 /* LoopCompletionFreshness.swift */; };
		DDFE4A972433FCE400063AB5 /* LoopCompletionFreshness.swift in Sources */ = {isa = PBXBuildFile; fileRef = DDFE4A952433FCC500063AB5 /* LoopCompletionFreshness.swift */; };
		E9BB27AB23B85C3500FB4987 /* SleepStore.swift in Sources */ = {isa = PBXBuildFile; fileRef = E9BB27AA23B85C3500FB4987 /* SleepStore.swift */; };
/* End PBXBuildFile section */

/* Begin PBXContainerItemProxy section */
		43A943801B926B7B0051FA24 /* PBXContainerItemProxy */ = {
			isa = PBXContainerItemProxy;
			containerPortal = 43776F841B8022E90074EA36 /* Project object */;
			proxyType = 1;
			remoteGlobalIDString = 43A9437D1B926B7B0051FA24;
			remoteInfo = "WatchApp Extension";
		};
		43A943921B926B7B0051FA24 /* PBXContainerItemProxy */ = {
			isa = PBXContainerItemProxy;
			containerPortal = 43776F841B8022E90074EA36 /* Project object */;
			proxyType = 1;
			remoteGlobalIDString = 43A943711B926B7B0051FA24;
			remoteInfo = WatchApp;
		};
		43D9000C21EB0BEA00AF44BF /* PBXContainerItemProxy */ = {
			isa = PBXContainerItemProxy;
			containerPortal = 43776F841B8022E90074EA36 /* Project object */;
			proxyType = 1;
			remoteGlobalIDString = 43D9FFCE21EAE05D00AF44BF;
			remoteInfo = LoopCore;
		};
		43D9001221EB137A00AF44BF /* PBXContainerItemProxy */ = {
			isa = PBXContainerItemProxy;
			containerPortal = 43776F841B8022E90074EA36 /* Project object */;
			proxyType = 1;
			remoteGlobalIDString = 43D9FFCE21EAE05D00AF44BF;
			remoteInfo = LoopCore;
		};
		43D9FFB921EA9CA400AF44BF /* PBXContainerItemProxy */ = {
			isa = PBXContainerItemProxy;
			containerPortal = 43776F841B8022E90074EA36 /* Project object */;
			proxyType = 1;
			remoteGlobalIDString = 4F75288A1DFE1DC600C322D6;
			remoteInfo = LoopUI;
		};
		43D9FFD421EAE05D00AF44BF /* PBXContainerItemProxy */ = {
			isa = PBXContainerItemProxy;
			containerPortal = 43776F841B8022E90074EA36 /* Project object */;
			proxyType = 1;
			remoteGlobalIDString = 43D9FFCE21EAE05D00AF44BF;
			remoteInfo = LoopCore;
		};
		43E2D9101D20C581004DA55F /* PBXContainerItemProxy */ = {
			isa = PBXContainerItemProxy;
			containerPortal = 43776F841B8022E90074EA36 /* Project object */;
			proxyType = 1;
			remoteGlobalIDString = 43776F8B1B8022E90074EA36;
			remoteInfo = Loop;
		};
		4F70C1E61DE8DCA7006380B7 /* PBXContainerItemProxy */ = {
			isa = PBXContainerItemProxy;
			containerPortal = 43776F841B8022E90074EA36 /* Project object */;
			proxyType = 1;
			remoteGlobalIDString = 4F70C1DB1DE8DCA7006380B7;
			remoteInfo = "Loop Status Extension";
		};
		4F7528961DFE1ED400C322D6 /* PBXContainerItemProxy */ = {
			isa = PBXContainerItemProxy;
			containerPortal = 43776F841B8022E90074EA36 /* Project object */;
			proxyType = 1;
			remoteGlobalIDString = 4F75288A1DFE1DC600C322D6;
			remoteInfo = LoopUI;
		};
		4F7528981DFE1ED800C322D6 /* PBXContainerItemProxy */ = {
			isa = PBXContainerItemProxy;
			containerPortal = 43776F841B8022E90074EA36 /* Project object */;
			proxyType = 1;
			remoteGlobalIDString = 4F75288A1DFE1DC600C322D6;
			remoteInfo = LoopUI;
		};
		A942E444225FD97F00DD4980 /* PBXContainerItemProxy */ = {
			isa = PBXContainerItemProxy;
			containerPortal = 43776F841B8022E90074EA36 /* Project object */;
			proxyType = 1;
			remoteGlobalIDString = 43D9FFCE21EAE05D00AF44BF;
			remoteInfo = LoopCore;
		};
		A942E446225FD9A300DD4980 /* PBXContainerItemProxy */ = {
			isa = PBXContainerItemProxy;
			containerPortal = 43776F841B8022E90074EA36 /* Project object */;
			proxyType = 1;
			remoteGlobalIDString = 43D9FFCE21EAE05D00AF44BF;
			remoteInfo = LoopCore;
		};
		C117ED70232EDB3200DA57CD /* PBXContainerItemProxy */ = {
			isa = PBXContainerItemProxy;
			containerPortal = 43776F841B8022E90074EA36 /* Project object */;
			proxyType = 1;
			remoteGlobalIDString = 43D9001A21EB209400AF44BF;
			remoteInfo = "LoopCore-watchOS";
		};
/* End PBXContainerItemProxy section */

/* Begin PBXCopyFilesBuildPhase section */
		43A943981B926B7B0051FA24 /* Embed App Extensions */ = {
			isa = PBXCopyFilesBuildPhase;
			buildActionMask = 2147483647;
			dstPath = "";
			dstSubfolderSpec = 13;
			files = (
				43A9437F1B926B7B0051FA24 /* WatchApp Extension.appex in Embed App Extensions */,
			);
			name = "Embed App Extensions";
			runOnlyForDeploymentPostprocessing = 0;
		};
		43A9439C1B926B7B0051FA24 /* Embed Watch Content */ = {
			isa = PBXCopyFilesBuildPhase;
			buildActionMask = 2147483647;
			dstPath = "$(CONTENTS_FOLDER_PATH)/Watch";
			dstSubfolderSpec = 16;
			files = (
				43A943941B926B7B0051FA24 /* WatchApp.app in Embed Watch Content */,
			);
			name = "Embed Watch Content";
			runOnlyForDeploymentPostprocessing = 0;
		};
		43A943AE1B928D400051FA24 /* Embed Frameworks */ = {
			isa = PBXCopyFilesBuildPhase;
			buildActionMask = 2147483647;
			dstPath = "";
			dstSubfolderSpec = 10;
			files = (
				DDFC49E9242CE844009A4801 /* Base32.framework in Embed Frameworks */,
				DDFC49ED242CE940009A4801 /* OneTimePassword.framework in Embed Frameworks */,
				4F2C159A1E0C9E5600E160D4 /* LoopUI.framework in Embed Frameworks */,
				43D9FFD721EAE05D00AF44BF /* LoopCore.framework in Embed Frameworks */,
			);
			name = "Embed Frameworks";
			runOnlyForDeploymentPostprocessing = 0;
		};
		43C667D71C5577280050C674 /* Embed Frameworks */ = {
			isa = PBXCopyFilesBuildPhase;
			buildActionMask = 2147483647;
			dstPath = "";
			dstSubfolderSpec = 10;
			files = (
				43C05CB221EBD88A006FB252 /* LoopCore.framework in Embed Frameworks */,
			);
			name = "Embed Frameworks";
			runOnlyForDeploymentPostprocessing = 0;
		};
		43D9FFDF21EAE3C600AF44BF /* Embed Frameworks */ = {
			isa = PBXCopyFilesBuildPhase;
			buildActionMask = 2147483647;
			dstPath = "";
			dstSubfolderSpec = 10;
			files = (
				43D9FFE021EAE3E500AF44BF /* LoopUI.framework in Embed Frameworks */,
				43D9FFE121EAE3E500AF44BF /* LoopCore.framework in Embed Frameworks */,
			);
			name = "Embed Frameworks";
			runOnlyForDeploymentPostprocessing = 0;
		};
		43E2D8DD1D20C072004DA55F /* CopyFiles */ = {
			isa = PBXCopyFilesBuildPhase;
			buildActionMask = 2147483647;
			dstPath = "";
			dstSubfolderSpec = 10;
			files = (
				4345E40021F051DD009E00E5 /* LoopCore.framework in CopyFiles */,
			);
			runOnlyForDeploymentPostprocessing = 0;
		};
		4F70C1EC1DE8DCA8006380B7 /* Embed App Extensions */ = {
			isa = PBXCopyFilesBuildPhase;
			buildActionMask = 2147483647;
			dstPath = "";
			dstSubfolderSpec = 13;
			files = (
				4F70C1E81DE8DCA7006380B7 /* Loop Status Extension.appex in Embed App Extensions */,
			);
			name = "Embed App Extensions";
			runOnlyForDeploymentPostprocessing = 0;
		};
/* End PBXCopyFilesBuildPhase section */

/* Begin PBXFileReference section */
		4302F4E01D4E9C8900F0FCAF /* TextFieldTableViewController.swift */ = {isa = PBXFileReference; fileEncoding = 4; lastKnownFileType = sourcecode.swift; path = TextFieldTableViewController.swift; sourceTree = "<group>"; };
		4302F4E21D4EA54200F0FCAF /* InsulinDeliveryTableViewController.swift */ = {isa = PBXFileReference; fileEncoding = 4; lastKnownFileType = sourcecode.swift; path = InsulinDeliveryTableViewController.swift; sourceTree = "<group>"; };
		430B29892041F54A00BA9F93 /* NSUserDefaults.swift */ = {isa = PBXFileReference; fileEncoding = 4; lastKnownFileType = sourcecode.swift; path = NSUserDefaults.swift; sourceTree = "<group>"; };
		430B298C2041F56500BA9F93 /* LoopSettings.swift */ = {isa = PBXFileReference; fileEncoding = 4; lastKnownFileType = sourcecode.swift; path = LoopSettings.swift; sourceTree = "<group>"; };
		430B298D2041F56500BA9F93 /* GlucoseThreshold.swift */ = {isa = PBXFileReference; fileEncoding = 4; lastKnownFileType = sourcecode.swift; path = GlucoseThreshold.swift; sourceTree = "<group>"; };
		430B29922041F5B200BA9F93 /* UserDefaults+Loop.swift */ = {isa = PBXFileReference; fileEncoding = 4; lastKnownFileType = sourcecode.swift; path = "UserDefaults+Loop.swift"; sourceTree = "<group>"; };
		430B29942041F5CB00BA9F93 /* LoopSettings+Loop.swift */ = {isa = PBXFileReference; fileEncoding = 4; lastKnownFileType = sourcecode.swift; path = "LoopSettings+Loop.swift"; sourceTree = "<group>"; };
		430D85881F44037000AF2D4F /* HUDViewTableViewCell.swift */ = {isa = PBXFileReference; fileEncoding = 4; lastKnownFileType = sourcecode.swift; path = HUDViewTableViewCell.swift; sourceTree = "<group>"; };
		430DA58D1D4AEC230097D1CA /* NSBundle.swift */ = {isa = PBXFileReference; fileEncoding = 4; lastKnownFileType = sourcecode.swift; path = NSBundle.swift; sourceTree = "<group>"; };
		4311FB9A1F37FE1B00D4C0A7 /* TitleSubtitleTextFieldTableViewCell.swift */ = {isa = PBXFileReference; fileEncoding = 4; lastKnownFileType = sourcecode.swift; path = TitleSubtitleTextFieldTableViewCell.swift; sourceTree = "<group>"; };
		4313EDDF1D8A6BF90060FA79 /* ChartContainerView.swift */ = {isa = PBXFileReference; fileEncoding = 4; lastKnownFileType = sourcecode.swift; lineEnding = 0; path = ChartContainerView.swift; sourceTree = "<group>"; xcLanguageSpecificationIdentifier = xcode.lang.swift; };
		4315D2891CA5F45E00589052 /* DiagnosticLogger+LoopKit.swift */ = {isa = PBXFileReference; fileEncoding = 4; lastKnownFileType = sourcecode.swift; path = "DiagnosticLogger+LoopKit.swift"; sourceTree = "<group>"; };
		431A8C3F1EC6E8AB00823B9C /* CircleMaskView.swift */ = {isa = PBXFileReference; fileEncoding = 4; lastKnownFileType = sourcecode.swift; path = CircleMaskView.swift; sourceTree = "<group>"; };
		431E73471FF95A900069B5F7 /* PersistenceController.swift */ = {isa = PBXFileReference; lastKnownFileType = sourcecode.swift; path = PersistenceController.swift; sourceTree = "<group>"; };
		4326BA631F3A44D9007CCAD4 /* ChartLineModel.swift */ = {isa = PBXFileReference; fileEncoding = 4; lastKnownFileType = sourcecode.swift; path = ChartLineModel.swift; sourceTree = "<group>"; };
		4328E0151CFBE1DA00E199AA /* ActionHUDController.swift */ = {isa = PBXFileReference; fileEncoding = 4; lastKnownFileType = sourcecode.swift; path = ActionHUDController.swift; sourceTree = "<group>"; };
		4328E0161CFBE1DA00E199AA /* BolusInterfaceController.swift */ = {isa = PBXFileReference; fileEncoding = 4; lastKnownFileType = sourcecode.swift; path = BolusInterfaceController.swift; sourceTree = "<group>"; };
		4328E01D1CFBE25F00E199AA /* AddCarbsInterfaceController.swift */ = {isa = PBXFileReference; fileEncoding = 4; lastKnownFileType = sourcecode.swift; path = AddCarbsInterfaceController.swift; sourceTree = "<group>"; };
		4328E0221CFBE2C500E199AA /* CLKComplicationTemplate.swift */ = {isa = PBXFileReference; fileEncoding = 4; lastKnownFileType = sourcecode.swift; path = CLKComplicationTemplate.swift; sourceTree = "<group>"; };
		4328E0231CFBE2C500E199AA /* NSUserDefaults+WatchApp.swift */ = {isa = PBXFileReference; fileEncoding = 4; lastKnownFileType = sourcecode.swift; path = "NSUserDefaults+WatchApp.swift"; sourceTree = "<group>"; };
		4328E0241CFBE2C500E199AA /* UIColor.swift */ = {isa = PBXFileReference; fileEncoding = 4; lastKnownFileType = sourcecode.swift; path = UIColor.swift; sourceTree = "<group>"; };
		4328E0251CFBE2C500E199AA /* WKAlertAction.swift */ = {isa = PBXFileReference; fileEncoding = 4; lastKnownFileType = sourcecode.swift; path = WKAlertAction.swift; sourceTree = "<group>"; };
		4328E02E1CFBF81800E199AA /* WKInterfaceImage.swift */ = {isa = PBXFileReference; fileEncoding = 4; lastKnownFileType = sourcecode.swift; path = WKInterfaceImage.swift; sourceTree = "<group>"; };
		4328E0311CFC068900E199AA /* WatchContext+LoopKit.swift */ = {isa = PBXFileReference; fileEncoding = 4; lastKnownFileType = sourcecode.swift; path = "WatchContext+LoopKit.swift"; sourceTree = "<group>"; };
		4328E0341CFC0AE100E199AA /* WatchDataManager.swift */ = {isa = PBXFileReference; fileEncoding = 4; lastKnownFileType = sourcecode.swift; lineEnding = 0; path = WatchDataManager.swift; sourceTree = "<group>"; xcLanguageSpecificationIdentifier = xcode.lang.swift; };
		432E73CA1D24B3D6009AD15D /* RemoteDataManager.swift */ = {isa = PBXFileReference; fileEncoding = 4; lastKnownFileType = sourcecode.swift; path = RemoteDataManager.swift; sourceTree = "<group>"; };
		4337615E1D52F487004A3647 /* GlucoseHUDView.swift */ = {isa = PBXFileReference; fileEncoding = 4; lastKnownFileType = sourcecode.swift; path = GlucoseHUDView.swift; sourceTree = "<group>"; };
		433EA4C31D9F71C800CD78FB /* CommandResponseViewController.swift */ = {isa = PBXFileReference; fileEncoding = 4; lastKnownFileType = sourcecode.swift; path = CommandResponseViewController.swift; sourceTree = "<group>"; };
		4341F4EA1EDB92AC001C936B /* LogglyService.swift */ = {isa = PBXFileReference; fileEncoding = 4; lastKnownFileType = sourcecode.swift; path = LogglyService.swift; sourceTree = "<group>"; };
		43441A9B1EDB34810087958C /* StatusExtensionContext+LoopKit.swift */ = {isa = PBXFileReference; fileEncoding = 4; lastKnownFileType = sourcecode.swift; path = "StatusExtensionContext+LoopKit.swift"; sourceTree = "<group>"; };
		4344628120A7A37E00C4BE6F /* CoreBluetooth.framework */ = {isa = PBXFileReference; lastKnownFileType = wrapper.framework; name = CoreBluetooth.framework; path = Platforms/WatchOS.platform/Developer/SDKs/WatchOS.sdk/System/Library/Frameworks/CoreBluetooth.framework; sourceTree = DEVELOPER_DIR; };
		4344628320A7A3BE00C4BE6F /* LoopKit.framework */ = {isa = PBXFileReference; explicitFileType = wrapper.framework; path = LoopKit.framework; sourceTree = BUILT_PRODUCTS_DIR; };
		4344628420A7A3BE00C4BE6F /* CGMBLEKit.framework */ = {isa = PBXFileReference; explicitFileType = wrapper.framework; path = CGMBLEKit.framework; sourceTree = BUILT_PRODUCTS_DIR; };
		4344628D20A7ADD100C4BE6F /* UserDefaults+CGM.swift */ = {isa = PBXFileReference; lastKnownFileType = sourcecode.swift; path = "UserDefaults+CGM.swift"; sourceTree = "<group>"; };
		4344629120A7C19800C4BE6F /* ButtonGroup.swift */ = {isa = PBXFileReference; lastKnownFileType = sourcecode.swift; path = ButtonGroup.swift; sourceTree = "<group>"; };
		4345E3F721F03D2A009E00E5 /* DatesAndNumberCell.swift */ = {isa = PBXFileReference; lastKnownFileType = sourcecode.swift; path = DatesAndNumberCell.swift; sourceTree = "<group>"; };
		4345E3F921F0473B009E00E5 /* TextCell.swift */ = {isa = PBXFileReference; lastKnownFileType = sourcecode.swift; path = TextCell.swift; sourceTree = "<group>"; };
		4345E3FD21F04A50009E00E5 /* DateIntervalFormatter.swift */ = {isa = PBXFileReference; lastKnownFileType = sourcecode.swift; path = DateIntervalFormatter.swift; sourceTree = "<group>"; };
		4345E40321F68AD9009E00E5 /* TextRowController.swift */ = {isa = PBXFileReference; lastKnownFileType = sourcecode.swift; path = TextRowController.swift; sourceTree = "<group>"; };
		4345E40521F68E18009E00E5 /* CarbEntryListController.swift */ = {isa = PBXFileReference; lastKnownFileType = sourcecode.swift; path = CarbEntryListController.swift; sourceTree = "<group>"; };
		4346D1E61C77F5FE00ABAFE3 /* ChartTableViewCell.swift */ = {isa = PBXFileReference; fileEncoding = 4; lastKnownFileType = sourcecode.swift; lineEnding = 0; path = ChartTableViewCell.swift; sourceTree = "<group>"; xcLanguageSpecificationIdentifier = xcode.lang.swift; };
		4346D1EF1C781BEA00ABAFE3 /* SwiftCharts.framework */ = {isa = PBXFileReference; explicitFileType = wrapper.framework; path = SwiftCharts.framework; sourceTree = BUILT_PRODUCTS_DIR; };
		434A9F9823124B210047C077 /* BolusConfirmationScene.swift */ = {isa = PBXFileReference; lastKnownFileType = sourcecode.swift; path = BolusConfirmationScene.swift; sourceTree = "<group>"; };
		434F54561D287FDB002A9274 /* NibLoadable.swift */ = {isa = PBXFileReference; fileEncoding = 4; lastKnownFileType = sourcecode.swift; path = NibLoadable.swift; sourceTree = "<group>"; };
		434FB6451D68F1CD007B9C70 /* Amplitude.framework */ = {isa = PBXFileReference; explicitFileType = wrapper.framework; path = Amplitude.framework; sourceTree = BUILT_PRODUCTS_DIR; };
		434FF1E91CF26C29000DB779 /* IdentifiableClass.swift */ = {isa = PBXFileReference; fileEncoding = 4; lastKnownFileType = sourcecode.swift; path = IdentifiableClass.swift; sourceTree = "<group>"; };
		434FF1ED1CF27EEF000DB779 /* UITableViewCell.swift */ = {isa = PBXFileReference; fileEncoding = 4; lastKnownFileType = sourcecode.swift; path = UITableViewCell.swift; sourceTree = "<group>"; };
		43511CDF21FD80E400566C63 /* RetrospectiveCorrection.swift */ = {isa = PBXFileReference; fileEncoding = 4; lastKnownFileType = sourcecode.swift; path = RetrospectiveCorrection.swift; sourceTree = "<group>"; };
		43511CE021FD80E400566C63 /* StandardRetrospectiveCorrection.swift */ = {isa = PBXFileReference; fileEncoding = 4; lastKnownFileType = sourcecode.swift; path = StandardRetrospectiveCorrection.swift; sourceTree = "<group>"; };
		43511CED220FC61700566C63 /* HUDRowController.swift */ = {isa = PBXFileReference; lastKnownFileType = sourcecode.swift; path = HUDRowController.swift; sourceTree = "<group>"; };
		43517914230A07100072ECC0 /* NumberFormatter+WatchApp.swift */ = {isa = PBXFileReference; lastKnownFileType = sourcecode.swift; path = "NumberFormatter+WatchApp.swift"; sourceTree = "<group>"; };
		43517916230A0E1A0072ECC0 /* WKInterfaceLabel.swift */ = {isa = PBXFileReference; lastKnownFileType = sourcecode.swift; path = WKInterfaceLabel.swift; sourceTree = "<group>"; };
		435400331C9F878D00D5819C /* SetBolusUserInfo.swift */ = {isa = PBXFileReference; fileEncoding = 4; lastKnownFileType = sourcecode.swift; path = SetBolusUserInfo.swift; sourceTree = "<group>"; };
		435CB6221F37967800C320C7 /* InsulinModelSettingsViewController.swift */ = {isa = PBXFileReference; fileEncoding = 4; lastKnownFileType = sourcecode.swift; path = InsulinModelSettingsViewController.swift; sourceTree = "<group>"; };
		435CB6241F37ABFC00C320C7 /* ExponentialInsulinModelPreset.swift */ = {isa = PBXFileReference; fileEncoding = 4; lastKnownFileType = sourcecode.swift; path = ExponentialInsulinModelPreset.swift; sourceTree = "<group>"; };
		435CB6261F37AE5600C320C7 /* WalshInsulinModel.swift */ = {isa = PBXFileReference; fileEncoding = 4; lastKnownFileType = sourcecode.swift; path = WalshInsulinModel.swift; sourceTree = "<group>"; };
		435CB6281F37B01300C320C7 /* InsulinModelSettings.swift */ = {isa = PBXFileReference; fileEncoding = 4; lastKnownFileType = sourcecode.swift; path = InsulinModelSettings.swift; sourceTree = "<group>"; };
		43649A621C7A347F00523D7F /* CollectionType.swift */ = {isa = PBXFileReference; fileEncoding = 4; lastKnownFileType = sourcecode.swift; path = CollectionType.swift; sourceTree = "<group>"; };
		4369618F1F19C86400447E89 /* ChartPointsContextFillLayer.swift */ = {isa = PBXFileReference; fileEncoding = 4; lastKnownFileType = sourcecode.swift; path = ChartPointsContextFillLayer.swift; sourceTree = "<group>"; };
		436A0DA41D236A2A00104B24 /* LoopError.swift */ = {isa = PBXFileReference; fileEncoding = 4; lastKnownFileType = sourcecode.swift; path = LoopError.swift; sourceTree = "<group>"; };
		436D9BF71F6F4EA100CFA75F /* recommended_temp_start_low_end_just_above_range.json */ = {isa = PBXFileReference; fileEncoding = 4; lastKnownFileType = text.json; path = recommended_temp_start_low_end_just_above_range.json; sourceTree = "<group>"; };
		4372E486213C86240068E043 /* SampleValue.swift */ = {isa = PBXFileReference; lastKnownFileType = sourcecode.swift; path = SampleValue.swift; sourceTree = "<group>"; };
		4372E48A213CB5F00068E043 /* Double.swift */ = {isa = PBXFileReference; lastKnownFileType = sourcecode.swift; path = Double.swift; sourceTree = "<group>"; };
		4372E48F213CFCE70068E043 /* LoopSettingsUserInfo.swift */ = {isa = PBXFileReference; lastKnownFileType = sourcecode.swift; path = LoopSettingsUserInfo.swift; sourceTree = "<group>"; };
		4372E495213DCDD30068E043 /* GlucoseChartValueHashable.swift */ = {isa = PBXFileReference; lastKnownFileType = sourcecode.swift; path = GlucoseChartValueHashable.swift; sourceTree = "<group>"; };
		4374B5EE209D84BE00D17AA8 /* OSLog.swift */ = {isa = PBXFileReference; fileEncoding = 4; lastKnownFileType = sourcecode.swift; path = OSLog.swift; sourceTree = "<group>"; };
		4374B5F3209D89A900D17AA8 /* TextFieldTableViewCell.swift */ = {isa = PBXFileReference; fileEncoding = 4; lastKnownFileType = sourcecode.swift; path = TextFieldTableViewCell.swift; sourceTree = "<group>"; };
		43776F8C1B8022E90074EA36 /* Loop.app */ = {isa = PBXFileReference; explicitFileType = wrapper.application; includeInIndex = 0; path = Loop.app; sourceTree = BUILT_PRODUCTS_DIR; };
		43776F8F1B8022E90074EA36 /* AppDelegate.swift */ = {isa = PBXFileReference; lastKnownFileType = sourcecode.swift; lineEnding = 0; path = AppDelegate.swift; sourceTree = "<group>"; xcLanguageSpecificationIdentifier = xcode.lang.swift; };
		43776F961B8022E90074EA36 /* Base */ = {isa = PBXFileReference; lastKnownFileType = file.storyboard; name = Base; path = Base.lproj/Main.storyboard; sourceTree = "<group>"; };
		43776F981B8022E90074EA36 /* DefaultAssets.xcassets */ = {isa = PBXFileReference; lastKnownFileType = folder.assetcatalog; path = DefaultAssets.xcassets; sourceTree = "<group>"; };
		43776F9B1B8022E90074EA36 /* Base */ = {isa = PBXFileReference; lastKnownFileType = file.storyboard; name = Base; path = Base.lproj/LaunchScreen.storyboard; sourceTree = "<group>"; };
		43785E922120A01B0057DED1 /* NewCarbEntryIntent+Loop.swift */ = {isa = PBXFileReference; lastKnownFileType = sourcecode.swift; path = "NewCarbEntryIntent+Loop.swift"; sourceTree = "<group>"; };
		43785E952120E4010057DED1 /* INRelevantShortcutStore+Loop.swift */ = {isa = PBXFileReference; lastKnownFileType = sourcecode.swift; path = "INRelevantShortcutStore+Loop.swift"; sourceTree = "<group>"; };
		43785E9A2120E7060057DED1 /* Base */ = {isa = PBXFileReference; lastKnownFileType = file.intentdefinition; name = Base; path = Base.lproj/Intents.intentdefinition; sourceTree = "<group>"; };
		43785E9F2122774A0057DED1 /* es */ = {isa = PBXFileReference; lastKnownFileType = text.plist.strings; name = es; path = es.lproj/Intents.strings; sourceTree = "<group>"; };
		43785EA12122774B0057DED1 /* ru */ = {isa = PBXFileReference; lastKnownFileType = text.plist.strings; name = ru; path = ru.lproj/Intents.strings; sourceTree = "<group>"; };
		4379CFEF21112CF700AADC79 /* ShareClientUI.framework */ = {isa = PBXFileReference; explicitFileType = wrapper.framework; path = ShareClientUI.framework; sourceTree = BUILT_PRODUCTS_DIR; };
		437AFEE6203688CF008C4892 /* LoopKitUI.framework */ = {isa = PBXFileReference; explicitFileType = wrapper.framework; path = LoopKitUI.framework; sourceTree = BUILT_PRODUCTS_DIR; };
		437CEEBD1CD6E0CB003C8C80 /* LoopCompletionHUDView.swift */ = {isa = PBXFileReference; fileEncoding = 4; lastKnownFileType = sourcecode.swift; path = LoopCompletionHUDView.swift; sourceTree = "<group>"; };
		437CEEBF1CD6FCD8003C8C80 /* BasalRateHUDView.swift */ = {isa = PBXFileReference; fileEncoding = 4; lastKnownFileType = sourcecode.swift; path = BasalRateHUDView.swift; sourceTree = "<group>"; };
		437CEEE31CDE5C0A003C8C80 /* UIImage.swift */ = {isa = PBXFileReference; fileEncoding = 4; lastKnownFileType = sourcecode.swift; path = UIImage.swift; sourceTree = "<group>"; };
		437D9BA11D7B5203007245E8 /* Loop.xcconfig */ = {isa = PBXFileReference; lastKnownFileType = text.xcconfig; path = Loop.xcconfig; sourceTree = "<group>"; };
		437D9BA21D7BC977007245E8 /* PredictionTableViewController.swift */ = {isa = PBXFileReference; fileEncoding = 4; lastKnownFileType = sourcecode.swift; path = PredictionTableViewController.swift; sourceTree = "<group>"; };
		437DE503229C8375003B1074 /* copy-frameworks.sh */ = {isa = PBXFileReference; lastKnownFileType = text.script.sh; path = "copy-frameworks.sh"; sourceTree = "<group>"; };
		438172D81F4E9E37003C3328 /* NewPumpEvent.swift */ = {isa = PBXFileReference; lastKnownFileType = sourcecode.swift; path = NewPumpEvent.swift; sourceTree = "<group>"; };
		438849E91D297CB6003B3F23 /* NightscoutService.swift */ = {isa = PBXFileReference; fileEncoding = 4; lastKnownFileType = sourcecode.swift; path = NightscoutService.swift; sourceTree = "<group>"; };
		438849EB1D29EC34003B3F23 /* AmplitudeService.swift */ = {isa = PBXFileReference; fileEncoding = 4; lastKnownFileType = sourcecode.swift; path = AmplitudeService.swift; sourceTree = "<group>"; };
		438849ED1D2A1EBB003B3F23 /* MLabService.swift */ = {isa = PBXFileReference; fileEncoding = 4; lastKnownFileType = sourcecode.swift; path = MLabService.swift; sourceTree = "<group>"; };
		438991661E91B563000EEF90 /* ChartPoint.swift */ = {isa = PBXFileReference; fileEncoding = 4; lastKnownFileType = sourcecode.swift; path = ChartPoint.swift; sourceTree = "<group>"; };
		4389916A1E91B689000EEF90 /* ChartSettings+Loop.swift */ = {isa = PBXFileReference; fileEncoding = 4; lastKnownFileType = sourcecode.swift; path = "ChartSettings+Loop.swift"; sourceTree = "<group>"; };
		438A95A71D8B9B24009D12E1 /* CGMBLEKit.framework */ = {isa = PBXFileReference; explicitFileType = wrapper.framework; path = CGMBLEKit.framework; sourceTree = BUILT_PRODUCTS_DIR; };
		438D42F81D7C88BC003244B0 /* PredictionInputEffect.swift */ = {isa = PBXFileReference; fileEncoding = 4; lastKnownFileType = sourcecode.swift; path = PredictionInputEffect.swift; sourceTree = "<group>"; };
		438D42FA1D7D11A4003244B0 /* PredictionInputEffectTableViewCell.swift */ = {isa = PBXFileReference; fileEncoding = 4; lastKnownFileType = sourcecode.swift; path = PredictionInputEffectTableViewCell.swift; sourceTree = "<group>"; };
		438DADC71CDE8F8B007697A5 /* LoopStateView.swift */ = {isa = PBXFileReference; fileEncoding = 4; lastKnownFileType = sourcecode.swift; path = LoopStateView.swift; sourceTree = "<group>"; };
		439706E522D2E84900C81566 /* PredictionSettingTableViewCell.swift */ = {isa = PBXFileReference; lastKnownFileType = sourcecode.swift; path = PredictionSettingTableViewCell.swift; sourceTree = "<group>"; };
		439897341CD2F7DE00223065 /* NSTimeInterval.swift */ = {isa = PBXFileReference; fileEncoding = 4; lastKnownFileType = sourcecode.swift; path = NSTimeInterval.swift; sourceTree = "<group>"; };
		439897361CD2F80600223065 /* AnalyticsManager.swift */ = {isa = PBXFileReference; fileEncoding = 4; lastKnownFileType = sourcecode.swift; lineEnding = 0; path = AnalyticsManager.swift; sourceTree = "<group>"; xcLanguageSpecificationIdentifier = xcode.lang.swift; };
		439A7941211F631C0041B75F /* RootNavigationController.swift */ = {isa = PBXFileReference; lastKnownFileType = sourcecode.swift; path = RootNavigationController.swift; sourceTree = "<group>"; };
		439A7943211FE22F0041B75F /* NSUserActivity.swift */ = {isa = PBXFileReference; lastKnownFileType = sourcecode.swift; path = NSUserActivity.swift; sourceTree = "<group>"; };
		439BED291E76093C00B0AED5 /* CGMManager.swift */ = {isa = PBXFileReference; fileEncoding = 4; lastKnownFileType = sourcecode.swift; path = CGMManager.swift; sourceTree = "<group>"; };
		43A51E1E1EB6D62A000736CC /* CarbAbsorptionViewController.swift */ = {isa = PBXFileReference; fileEncoding = 4; lastKnownFileType = sourcecode.swift; path = CarbAbsorptionViewController.swift; sourceTree = "<group>"; };
		43A51E201EB6DBDD000736CC /* ChartsTableViewController.swift */ = {isa = PBXFileReference; fileEncoding = 4; lastKnownFileType = sourcecode.swift; path = ChartsTableViewController.swift; sourceTree = "<group>"; };
		43A567681C94880B00334FAC /* LoopDataManager.swift */ = {isa = PBXFileReference; fileEncoding = 4; lastKnownFileType = sourcecode.swift; lineEnding = 0; path = LoopDataManager.swift; sourceTree = "<group>"; };
		43A8EC6E210E622600A81379 /* CGMBLEKitUI.framework */ = {isa = PBXFileReference; explicitFileType = wrapper.framework; path = CGMBLEKitUI.framework; sourceTree = BUILT_PRODUCTS_DIR; };
		43A943721B926B7B0051FA24 /* WatchApp.app */ = {isa = PBXFileReference; explicitFileType = wrapper.application; includeInIndex = 0; path = WatchApp.app; sourceTree = BUILT_PRODUCTS_DIR; };
		43A943751B926B7B0051FA24 /* Base */ = {isa = PBXFileReference; lastKnownFileType = file.storyboard; name = Base; path = Base.lproj/Interface.storyboard; sourceTree = "<group>"; };
		43A9437E1B926B7B0051FA24 /* WatchApp Extension.appex */ = {isa = PBXFileReference; explicitFileType = "wrapper.app-extension"; includeInIndex = 0; path = "WatchApp Extension.appex"; sourceTree = BUILT_PRODUCTS_DIR; };
		43A943841B926B7B0051FA24 /* PushNotificationPayload.apns */ = {isa = PBXFileReference; lastKnownFileType = text; path = PushNotificationPayload.apns; sourceTree = "<group>"; };
		43A943871B926B7B0051FA24 /* ExtensionDelegate.swift */ = {isa = PBXFileReference; lastKnownFileType = sourcecode.swift; path = ExtensionDelegate.swift; sourceTree = "<group>"; };
		43A943891B926B7B0051FA24 /* NotificationController.swift */ = {isa = PBXFileReference; lastKnownFileType = sourcecode.swift; path = NotificationController.swift; sourceTree = "<group>"; };
		43A9438D1B926B7B0051FA24 /* ComplicationController.swift */ = {isa = PBXFileReference; lastKnownFileType = sourcecode.swift; path = ComplicationController.swift; sourceTree = "<group>"; };
		43A9438F1B926B7B0051FA24 /* Assets.xcassets */ = {isa = PBXFileReference; lastKnownFileType = folder.assetcatalog; path = Assets.xcassets; sourceTree = "<group>"; };
		43A943911B926B7B0051FA24 /* Info.plist */ = {isa = PBXFileReference; lastKnownFileType = text.plist.xml; path = Info.plist; sourceTree = "<group>"; };
		43B260481ED248FB008CAA77 /* CarbEntryTableViewCell.swift */ = {isa = PBXFileReference; fileEncoding = 4; lastKnownFileType = sourcecode.swift; path = CarbEntryTableViewCell.swift; sourceTree = "<group>"; };
		43B371851CE583890013C5A6 /* BasalStateView.swift */ = {isa = PBXFileReference; fileEncoding = 4; lastKnownFileType = sourcecode.swift; path = BasalStateView.swift; sourceTree = "<group>"; };
		43B371871CE597D10013C5A6 /* ShareClient.framework */ = {isa = PBXFileReference; explicitFileType = wrapper.framework; path = ShareClient.framework; sourceTree = BUILT_PRODUCTS_DIR; };
		43BFF0B11E45C18400FF19A9 /* UIColor.swift */ = {isa = PBXFileReference; fileEncoding = 4; lastKnownFileType = sourcecode.swift; path = UIColor.swift; sourceTree = "<group>"; };
		43BFF0B31E45C1BE00FF19A9 /* NumberFormatter.swift */ = {isa = PBXFileReference; fileEncoding = 4; lastKnownFileType = sourcecode.swift; path = NumberFormatter.swift; sourceTree = "<group>"; };
		43BFF0BB1E45C80600FF19A9 /* UIColor+Loop.swift */ = {isa = PBXFileReference; fileEncoding = 4; lastKnownFileType = sourcecode.swift; path = "UIColor+Loop.swift"; sourceTree = "<group>"; };
		43BFF0BE1E45C8EA00FF19A9 /* UIColor+Widget.swift */ = {isa = PBXFileReference; fileEncoding = 4; lastKnownFileType = sourcecode.swift; path = "UIColor+Widget.swift"; sourceTree = "<group>"; };
		43BFF0C31E4659E700FF19A9 /* UIColor+HIG.swift */ = {isa = PBXFileReference; fileEncoding = 4; lastKnownFileType = sourcecode.swift; path = "UIColor+HIG.swift"; sourceTree = "<group>"; };
		43BFF0CC1E466C8400FF19A9 /* StateColorPalette.swift */ = {isa = PBXFileReference; fileEncoding = 4; lastKnownFileType = sourcecode.swift; path = StateColorPalette.swift; sourceTree = "<group>"; };
		43C05CB021EBBDB9006FB252 /* TimeInRangeLesson.swift */ = {isa = PBXFileReference; lastKnownFileType = sourcecode.swift; path = TimeInRangeLesson.swift; sourceTree = "<group>"; };
		43C05CB421EBE274006FB252 /* Date.swift */ = {isa = PBXFileReference; lastKnownFileType = sourcecode.swift; path = Date.swift; sourceTree = "<group>"; };
		43C05CB721EBEA54006FB252 /* HKUnit.swift */ = {isa = PBXFileReference; lastKnownFileType = sourcecode.swift; path = HKUnit.swift; sourceTree = "<group>"; };
		43C05CBC21EBF77D006FB252 /* LessonsViewController.swift */ = {isa = PBXFileReference; lastKnownFileType = sourcecode.swift; path = LessonsViewController.swift; sourceTree = "<group>"; };
		43C05CBF21EBFFA4006FB252 /* Lesson.swift */ = {isa = PBXFileReference; lastKnownFileType = sourcecode.swift; path = Lesson.swift; sourceTree = "<group>"; };
		43C05CC121EC06E4006FB252 /* LessonConfigurationViewController.swift */ = {isa = PBXFileReference; lastKnownFileType = sourcecode.swift; path = LessonConfigurationViewController.swift; sourceTree = "<group>"; };
		43C05CC921EC382B006FB252 /* NumberEntry.swift */ = {isa = PBXFileReference; lastKnownFileType = sourcecode.swift; path = NumberEntry.swift; sourceTree = "<group>"; };
		43C094491CACCC73001F6403 /* NotificationManager.swift */ = {isa = PBXFileReference; fileEncoding = 4; lastKnownFileType = sourcecode.swift; path = NotificationManager.swift; sourceTree = "<group>"; };
		43C246A71D89990F0031F8D1 /* Crypto.framework */ = {isa = PBXFileReference; explicitFileType = wrapper.framework; path = Crypto.framework; sourceTree = BUILT_PRODUCTS_DIR; };
		43C2FAE01EB656A500364AFF /* GlucoseEffectVelocity.swift */ = {isa = PBXFileReference; fileEncoding = 4; lastKnownFileType = sourcecode.swift; path = GlucoseEffectVelocity.swift; sourceTree = "<group>"; };
		43C3B6EB20B650A80026CAFA /* SettingsImageTableViewCell.swift */ = {isa = PBXFileReference; lastKnownFileType = sourcecode.swift; path = SettingsImageTableViewCell.swift; sourceTree = "<group>"; };
		43C3B6F620BBCAA30026CAFA /* PumpManager.swift */ = {isa = PBXFileReference; lastKnownFileType = sourcecode.swift; path = PumpManager.swift; sourceTree = "<group>"; };
		43C513181E864C4E001547C7 /* GlucoseRangeSchedule.swift */ = {isa = PBXFileReference; fileEncoding = 4; lastKnownFileType = sourcecode.swift; path = GlucoseRangeSchedule.swift; sourceTree = "<group>"; };
		43C5F256222C7B7200905D10 /* TimeComponents.swift */ = {isa = PBXFileReference; lastKnownFileType = sourcecode.swift; path = TimeComponents.swift; sourceTree = "<group>"; };
		43C5F259222C921B00905D10 /* OSLog.swift */ = {isa = PBXFileReference; lastKnownFileType = sourcecode.swift; path = OSLog.swift; sourceTree = "<group>"; };
		43C728F4222266F000C62969 /* ModalDayLesson.swift */ = {isa = PBXFileReference; lastKnownFileType = sourcecode.swift; path = ModalDayLesson.swift; sourceTree = "<group>"; };
		43C728F62222700000C62969 /* DateIntervalEntry.swift */ = {isa = PBXFileReference; lastKnownFileType = sourcecode.swift; path = DateIntervalEntry.swift; sourceTree = "<group>"; };
		43C728F8222A448700C62969 /* DayCalculator.swift */ = {isa = PBXFileReference; lastKnownFileType = sourcecode.swift; path = DayCalculator.swift; sourceTree = "<group>"; };
		43C98058212A799E003B5D17 /* en */ = {isa = PBXFileReference; lastKnownFileType = text.plist.strings; name = en; path = en.lproj/Intents.strings; sourceTree = "<group>"; };
		43CB2B2A1D924D450079823D /* WCSession.swift */ = {isa = PBXFileReference; fileEncoding = 4; lastKnownFileType = sourcecode.swift; path = WCSession.swift; sourceTree = "<group>"; };
		43CE7CDD1CA8B63E003CC1B0 /* Data.swift */ = {isa = PBXFileReference; fileEncoding = 4; lastKnownFileType = sourcecode.swift; path = Data.swift; sourceTree = "<group>"; };
		43CEE6E51E56AFD400CB9116 /* NightscoutUploader.swift */ = {isa = PBXFileReference; fileEncoding = 4; lastKnownFileType = sourcecode.swift; path = NightscoutUploader.swift; sourceTree = "<group>"; };
		43D381611EBD9759007F8C8F /* HeaderValuesTableViewCell.swift */ = {isa = PBXFileReference; fileEncoding = 4; lastKnownFileType = sourcecode.swift; path = HeaderValuesTableViewCell.swift; sourceTree = "<group>"; };
		43D533BB1CFD1DD7009E3085 /* WatchApp Extension.entitlements */ = {isa = PBXFileReference; lastKnownFileType = text.xml; path = "WatchApp Extension.entitlements"; sourceTree = "<group>"; };
		43D848AF1E7DCBE100DADCBC /* Result.swift */ = {isa = PBXFileReference; fileEncoding = 4; lastKnownFileType = sourcecode.swift; path = Result.swift; sourceTree = "<group>"; };
		43D9002A21EB209400AF44BF /* LoopCore.framework */ = {isa = PBXFileReference; explicitFileType = wrapper.framework; includeInIndex = 0; path = LoopCore.framework; sourceTree = BUILT_PRODUCTS_DIR; };
		43D9002C21EB225D00AF44BF /* HealthKit.framework */ = {isa = PBXFileReference; lastKnownFileType = wrapper.framework; name = HealthKit.framework; path = Platforms/WatchOS.platform/Developer/SDKs/WatchOS.sdk/System/Library/Frameworks/HealthKit.framework; sourceTree = DEVELOPER_DIR; };
		43D9003221EB258C00AF44BF /* InsulinModelSettings+Loop.swift */ = {isa = PBXFileReference; lastKnownFileType = sourcecode.swift; path = "InsulinModelSettings+Loop.swift"; sourceTree = "<group>"; };
		43D9F81721EC51CC000578CD /* DateEntry.swift */ = {isa = PBXFileReference; lastKnownFileType = sourcecode.swift; path = DateEntry.swift; sourceTree = "<group>"; };
		43D9F81921EC593C000578CD /* UITableViewCell.swift */ = {isa = PBXFileReference; lastKnownFileType = sourcecode.swift; path = UITableViewCell.swift; sourceTree = "<group>"; };
		43D9F81D21EF0609000578CD /* NumberRangeEntry.swift */ = {isa = PBXFileReference; lastKnownFileType = sourcecode.swift; path = NumberRangeEntry.swift; sourceTree = "<group>"; };
		43D9F81F21EF0906000578CD /* NSNumber.swift */ = {isa = PBXFileReference; lastKnownFileType = sourcecode.swift; path = NSNumber.swift; sourceTree = "<group>"; };
		43D9F82121EF0A7A000578CD /* QuantityRangeEntry.swift */ = {isa = PBXFileReference; lastKnownFileType = sourcecode.swift; path = QuantityRangeEntry.swift; sourceTree = "<group>"; };
		43D9F82321EFF1AB000578CD /* LessonResultsViewController.swift */ = {isa = PBXFileReference; lastKnownFileType = sourcecode.swift; path = LessonResultsViewController.swift; sourceTree = "<group>"; };
		43D9FFA221EA9A0C00AF44BF /* Learn.app */ = {isa = PBXFileReference; explicitFileType = wrapper.application; includeInIndex = 0; path = Learn.app; sourceTree = BUILT_PRODUCTS_DIR; };
		43D9FFA421EA9A0C00AF44BF /* AppDelegate.swift */ = {isa = PBXFileReference; lastKnownFileType = sourcecode.swift; path = AppDelegate.swift; sourceTree = "<group>"; };
		43D9FFA921EA9A0C00AF44BF /* Base */ = {isa = PBXFileReference; lastKnownFileType = file.storyboard; name = Base; path = Base.lproj/Main.storyboard; sourceTree = "<group>"; };
		43D9FFAB21EA9A0F00AF44BF /* Assets.xcassets */ = {isa = PBXFileReference; lastKnownFileType = folder.assetcatalog; path = Assets.xcassets; sourceTree = "<group>"; };
		43D9FFAE21EA9A0F00AF44BF /* Base */ = {isa = PBXFileReference; lastKnownFileType = file.storyboard; name = Base; path = Base.lproj/LaunchScreen.storyboard; sourceTree = "<group>"; };
		43D9FFB021EA9A0F00AF44BF /* Info.plist */ = {isa = PBXFileReference; lastKnownFileType = text.plist.xml; path = Info.plist; sourceTree = "<group>"; };
		43D9FFB521EA9B0100AF44BF /* Learn.entitlements */ = {isa = PBXFileReference; lastKnownFileType = text.plist.entitlements; path = Learn.entitlements; sourceTree = "<group>"; };
		43D9FFBF21EAB22E00AF44BF /* DataManager.swift */ = {isa = PBXFileReference; lastKnownFileType = sourcecode.swift; path = DataManager.swift; sourceTree = "<group>"; };
		43D9FFCF21EAE05D00AF44BF /* LoopCore.framework */ = {isa = PBXFileReference; explicitFileType = wrapper.framework; includeInIndex = 0; path = LoopCore.framework; sourceTree = BUILT_PRODUCTS_DIR; };
		43D9FFD121EAE05D00AF44BF /* LoopCore.h */ = {isa = PBXFileReference; lastKnownFileType = sourcecode.c.h; path = LoopCore.h; sourceTree = "<group>"; };
		43D9FFD221EAE05D00AF44BF /* Info.plist */ = {isa = PBXFileReference; lastKnownFileType = text.plist.xml; path = Info.plist; sourceTree = "<group>"; };
		43DACFFF20A2736F000F8529 /* PersistedPumpEvent.swift */ = {isa = PBXFileReference; lastKnownFileType = sourcecode.swift; path = PersistedPumpEvent.swift; sourceTree = "<group>"; };
		43DBF04B1C93B8D700B3C386 /* BolusViewController.swift */ = {isa = PBXFileReference; fileEncoding = 4; lastKnownFileType = sourcecode.swift; lineEnding = 0; path = BolusViewController.swift; sourceTree = "<group>"; xcLanguageSpecificationIdentifier = xcode.lang.swift; };
		43DBF0521C93EC8200B3C386 /* DeviceDataManager.swift */ = {isa = PBXFileReference; fileEncoding = 4; lastKnownFileType = sourcecode.swift; lineEnding = 0; path = DeviceDataManager.swift; sourceTree = "<group>"; xcLanguageSpecificationIdentifier = xcode.lang.swift; };
		43DBF0581C93F73800B3C386 /* CarbEntryTableViewController.swift */ = {isa = PBXFileReference; fileEncoding = 4; lastKnownFileType = sourcecode.swift; path = CarbEntryTableViewController.swift; sourceTree = "<group>"; };
		43DE92581C5479E4001FFDE1 /* CarbEntryUserInfo.swift */ = {isa = PBXFileReference; fileEncoding = 4; lastKnownFileType = sourcecode.swift; path = CarbEntryUserInfo.swift; sourceTree = "<group>"; };
		43E2D8C71D208D5B004DA55F /* KeychainManager+Loop.swift */ = {isa = PBXFileReference; fileEncoding = 4; lastKnownFileType = sourcecode.swift; path = "KeychainManager+Loop.swift"; sourceTree = "<group>"; };
		43E2D8C91D20B9E7004DA55F /* KeychainManagerTests.swift */ = {isa = PBXFileReference; fileEncoding = 4; lastKnownFileType = sourcecode.swift; path = KeychainManagerTests.swift; sourceTree = "<group>"; };
		43E2D8D11D20BF42004DA55F /* DoseMathTests.xctest */ = {isa = PBXFileReference; explicitFileType = wrapper.cfbundle; includeInIndex = 0; path = DoseMathTests.xctest; sourceTree = BUILT_PRODUCTS_DIR; };
		43E2D8D31D20BF42004DA55F /* DoseMathTests.swift */ = {isa = PBXFileReference; lastKnownFileType = sourcecode.swift; path = DoseMathTests.swift; sourceTree = "<group>"; };
		43E2D8D51D20BF42004DA55F /* Info.plist */ = {isa = PBXFileReference; lastKnownFileType = text.plist.xml; path = Info.plist; sourceTree = "<group>"; };
		43E2D8E11D20C0DB004DA55F /* read_selected_basal_profile.json */ = {isa = PBXFileReference; fileEncoding = 4; lastKnownFileType = text.json; path = read_selected_basal_profile.json; sourceTree = "<group>"; };
		43E2D8E21D20C0DB004DA55F /* recommend_temp_basal_correct_low_at_min.json */ = {isa = PBXFileReference; fileEncoding = 4; lastKnownFileType = text.json; path = recommend_temp_basal_correct_low_at_min.json; sourceTree = "<group>"; };
		43E2D8E31D20C0DB004DA55F /* recommend_temp_basal_flat_and_high.json */ = {isa = PBXFileReference; fileEncoding = 4; lastKnownFileType = text.json; path = recommend_temp_basal_flat_and_high.json; sourceTree = "<group>"; };
		43E2D8E41D20C0DB004DA55F /* recommend_temp_basal_high_and_falling.json */ = {isa = PBXFileReference; fileEncoding = 4; lastKnownFileType = text.json; path = recommend_temp_basal_high_and_falling.json; sourceTree = "<group>"; };
		43E2D8E51D20C0DB004DA55F /* recommend_temp_basal_high_and_rising.json */ = {isa = PBXFileReference; fileEncoding = 4; lastKnownFileType = text.json; path = recommend_temp_basal_high_and_rising.json; sourceTree = "<group>"; };
		43E2D8E61D20C0DB004DA55F /* recommend_temp_basal_in_range_and_rising.json */ = {isa = PBXFileReference; fileEncoding = 4; lastKnownFileType = text.json; path = recommend_temp_basal_in_range_and_rising.json; sourceTree = "<group>"; };
		43E2D8E71D20C0DB004DA55F /* recommend_temp_basal_no_change_glucose.json */ = {isa = PBXFileReference; fileEncoding = 4; lastKnownFileType = text.json; path = recommend_temp_basal_no_change_glucose.json; sourceTree = "<group>"; };
		43E2D8E81D20C0DB004DA55F /* recommend_temp_basal_start_high_end_in_range.json */ = {isa = PBXFileReference; fileEncoding = 4; lastKnownFileType = text.json; path = recommend_temp_basal_start_high_end_in_range.json; sourceTree = "<group>"; };
		43E2D8E91D20C0DB004DA55F /* recommend_temp_basal_start_high_end_low.json */ = {isa = PBXFileReference; fileEncoding = 4; lastKnownFileType = text.json; path = recommend_temp_basal_start_high_end_low.json; sourceTree = "<group>"; };
		43E2D8EA1D20C0DB004DA55F /* recommend_temp_basal_start_low_end_high.json */ = {isa = PBXFileReference; fileEncoding = 4; lastKnownFileType = text.json; path = recommend_temp_basal_start_low_end_high.json; sourceTree = "<group>"; };
		43E2D8EB1D20C0DB004DA55F /* recommend_temp_basal_start_low_end_in_range.json */ = {isa = PBXFileReference; fileEncoding = 4; lastKnownFileType = text.json; path = recommend_temp_basal_start_low_end_in_range.json; sourceTree = "<group>"; };
		43E2D90B1D20C581004DA55F /* LoopTests.xctest */ = {isa = PBXFileReference; explicitFileType = wrapper.cfbundle; includeInIndex = 0; path = LoopTests.xctest; sourceTree = BUILT_PRODUCTS_DIR; };
		43E2D90F1D20C581004DA55F /* Info.plist */ = {isa = PBXFileReference; lastKnownFileType = text.plist.xml; path = Info.plist; sourceTree = "<group>"; };
		43E3449E1B9D68E900C85C07 /* StatusTableViewController.swift */ = {isa = PBXFileReference; fileEncoding = 4; lastKnownFileType = sourcecode.swift; lineEnding = 0; path = StatusTableViewController.swift; sourceTree = "<group>"; xcLanguageSpecificationIdentifier = xcode.lang.swift; };
		43EDEE6B1CF2E12A00393BE3 /* Loop.entitlements */ = {isa = PBXFileReference; fileEncoding = 4; lastKnownFileType = text.xml; path = Loop.entitlements; sourceTree = "<group>"; };
		43F41C361D3BF32400C11ED6 /* UIAlertController.swift */ = {isa = PBXFileReference; fileEncoding = 4; lastKnownFileType = sourcecode.swift; path = UIAlertController.swift; sourceTree = "<group>"; };
		43F4EF1C1BA2A57600526CE1 /* DiagnosticLogger.swift */ = {isa = PBXFileReference; fileEncoding = 4; lastKnownFileType = sourcecode.swift; path = DiagnosticLogger.swift; sourceTree = "<group>"; };
		43F5C2C81B929C09003EB13D /* HealthKit.framework */ = {isa = PBXFileReference; lastKnownFileType = wrapper.framework; name = HealthKit.framework; path = System/Library/Frameworks/HealthKit.framework; sourceTree = SDKROOT; };
		43F5C2D41B92A4A6003EB13D /* Info.plist */ = {isa = PBXFileReference; fileEncoding = 4; lastKnownFileType = text.plist.xml; path = Info.plist; sourceTree = "<group>"; };
		43F5C2D61B92A4DC003EB13D /* Info.plist */ = {isa = PBXFileReference; fileEncoding = 4; lastKnownFileType = text.plist.xml; path = Info.plist; sourceTree = "<group>"; };
		43F5C2DA1B92A5E1003EB13D /* SettingsTableViewController.swift */ = {isa = PBXFileReference; fileEncoding = 4; lastKnownFileType = sourcecode.swift; lineEnding = 0; path = SettingsTableViewController.swift; sourceTree = "<group>"; xcLanguageSpecificationIdentifier = xcode.lang.swift; };
		43F64DD81D9C92C900D24DC6 /* TitleSubtitleTableViewCell.swift */ = {isa = PBXFileReference; fileEncoding = 4; lastKnownFileType = sourcecode.swift; path = TitleSubtitleTableViewCell.swift; sourceTree = "<group>"; };
		43F78D251C8FC000002152D1 /* DoseMath.swift */ = {isa = PBXFileReference; fileEncoding = 4; lastKnownFileType = sourcecode.swift; path = DoseMath.swift; sourceTree = "<group>"; };
		43F78D4B1C914197002152D1 /* LoopKit.framework */ = {isa = PBXFileReference; explicitFileType = wrapper.framework; path = LoopKit.framework; sourceTree = BUILT_PRODUCTS_DIR; };
		43F89CA222BDFBBC006BB54E /* UIActivityIndicatorView.swift */ = {isa = PBXFileReference; lastKnownFileType = sourcecode.swift; path = UIActivityIndicatorView.swift; sourceTree = "<group>"; };
		43FCEEA8221A615B0013DD30 /* StatusChartsManager.swift */ = {isa = PBXFileReference; lastKnownFileType = sourcecode.swift; path = StatusChartsManager.swift; sourceTree = "<group>"; };
		43FCEEAA221A61B40013DD30 /* IOBChart.swift */ = {isa = PBXFileReference; lastKnownFileType = sourcecode.swift; path = IOBChart.swift; sourceTree = "<group>"; };
		43FCEEAC221A66780013DD30 /* DateFormatter.swift */ = {isa = PBXFileReference; lastKnownFileType = sourcecode.swift; path = DateFormatter.swift; sourceTree = "<group>"; };
		43FCEEAE221A67A70013DD30 /* NumberFormatter+Charts.swift */ = {isa = PBXFileReference; lastKnownFileType = sourcecode.swift; path = "NumberFormatter+Charts.swift"; sourceTree = "<group>"; };
		43FCEEB0221A863E0013DD30 /* StatusChartsManager.swift */ = {isa = PBXFileReference; lastKnownFileType = sourcecode.swift; path = StatusChartsManager.swift; sourceTree = "<group>"; };
		43FCEEB2221BC3B60013DD30 /* DoseChart.swift */ = {isa = PBXFileReference; lastKnownFileType = sourcecode.swift; path = DoseChart.swift; sourceTree = "<group>"; };
		43FCEEB4221BCA020013DD30 /* COBChart.swift */ = {isa = PBXFileReference; lastKnownFileType = sourcecode.swift; path = COBChart.swift; sourceTree = "<group>"; };
		43FCEEB6221BCD160013DD30 /* InsulinModelChart.swift */ = {isa = PBXFileReference; lastKnownFileType = sourcecode.swift; path = InsulinModelChart.swift; sourceTree = "<group>"; };
		43FCEEB8221BCF790013DD30 /* GlucoseChart.swift */ = {isa = PBXFileReference; lastKnownFileType = sourcecode.swift; path = GlucoseChart.swift; sourceTree = "<group>"; };
		43FCEEBA22211C860013DD30 /* CarbEffectChart.swift */ = {isa = PBXFileReference; lastKnownFileType = sourcecode.swift; path = CarbEffectChart.swift; sourceTree = "<group>"; };
		43FCEEBC22212DD50013DD30 /* PredictedGlucoseChart.swift */ = {isa = PBXFileReference; lastKnownFileType = sourcecode.swift; path = PredictedGlucoseChart.swift; sourceTree = "<group>"; };
		4D3B40021D4A9DFE00BC6334 /* G4ShareSpy.framework */ = {isa = PBXFileReference; explicitFileType = wrapper.framework; path = G4ShareSpy.framework; sourceTree = BUILT_PRODUCTS_DIR; };
		4F08DE7C1E7BB6E5006741EA /* ChartAxisValueDoubleLog.swift */ = {isa = PBXFileReference; fileEncoding = 4; lastKnownFileType = sourcecode.swift; path = ChartAxisValueDoubleLog.swift; sourceTree = "<group>"; };
		4F08DE7D1E7BB6E5006741EA /* ChartAxisValueDoubleUnit.swift */ = {isa = PBXFileReference; fileEncoding = 4; lastKnownFileType = sourcecode.swift; path = ChartAxisValueDoubleUnit.swift; sourceTree = "<group>"; };
		4F08DE801E7BB6F1006741EA /* CGPoint.swift */ = {isa = PBXFileReference; fileEncoding = 4; lastKnownFileType = sourcecode.swift; path = CGPoint.swift; sourceTree = "<group>"; };
		4F08DE831E7BB70B006741EA /* ChartPointsScatterDownTrianglesLayer.swift */ = {isa = PBXFileReference; fileEncoding = 4; lastKnownFileType = sourcecode.swift; path = ChartPointsScatterDownTrianglesLayer.swift; sourceTree = "<group>"; };
		4F08DE841E7BB70B006741EA /* ChartPointsTouchHighlightLayerViewCache.swift */ = {isa = PBXFileReference; fileEncoding = 4; lastKnownFileType = sourcecode.swift; path = ChartPointsTouchHighlightLayerViewCache.swift; sourceTree = "<group>"; };
		4F08DE8E1E7BB871006741EA /* CollectionType+Loop.swift */ = {isa = PBXFileReference; fileEncoding = 4; lastKnownFileType = sourcecode.swift; path = "CollectionType+Loop.swift"; sourceTree = "<group>"; };
		4F11D3BF20DCBEEC006E072C /* GlucoseBackfillRequestUserInfo.swift */ = {isa = PBXFileReference; lastKnownFileType = sourcecode.swift; path = GlucoseBackfillRequestUserInfo.swift; sourceTree = "<group>"; };
		4F11D3C120DD80B3006E072C /* WatchHistoricalGlucose.swift */ = {isa = PBXFileReference; lastKnownFileType = sourcecode.swift; path = WatchHistoricalGlucose.swift; sourceTree = "<group>"; };
		4F2C15801E0495B200E160D4 /* WatchContext+WatchApp.swift */ = {isa = PBXFileReference; fileEncoding = 4; lastKnownFileType = sourcecode.swift; path = "WatchContext+WatchApp.swift"; sourceTree = "<group>"; };
		4F2C15921E09BF2C00E160D4 /* HUDView.swift */ = {isa = PBXFileReference; fileEncoding = 4; lastKnownFileType = sourcecode.swift; path = HUDView.swift; sourceTree = "<group>"; };
		4F2C15941E09BF3C00E160D4 /* HUDView.xib */ = {isa = PBXFileReference; fileEncoding = 4; lastKnownFileType = file.xib; path = HUDView.xib; sourceTree = "<group>"; };
		4F2C15961E09E94E00E160D4 /* HUDAssets.xcassets */ = {isa = PBXFileReference; lastKnownFileType = folder.assetcatalog; path = HUDAssets.xcassets; sourceTree = "<group>"; };
		4F526D5E1DF2459000A04910 /* HKUnit.swift */ = {isa = PBXFileReference; fileEncoding = 4; lastKnownFileType = sourcecode.swift; path = HKUnit.swift; sourceTree = "<group>"; };
		4F526D601DF8D9A900A04910 /* NetBasal.swift */ = {isa = PBXFileReference; fileEncoding = 4; lastKnownFileType = sourcecode.swift; path = NetBasal.swift; sourceTree = "<group>"; };
		4F6663931E905FD2009E74FC /* ChartColorPalette+Loop.swift */ = {isa = PBXFileReference; fileEncoding = 4; lastKnownFileType = sourcecode.swift; path = "ChartColorPalette+Loop.swift"; sourceTree = "<group>"; };
		4F70C1DC1DE8DCA7006380B7 /* Loop Status Extension.appex */ = {isa = PBXFileReference; explicitFileType = "wrapper.app-extension"; includeInIndex = 0; path = "Loop Status Extension.appex"; sourceTree = BUILT_PRODUCTS_DIR; };
		4F70C1DD1DE8DCA7006380B7 /* NotificationCenter.framework */ = {isa = PBXFileReference; lastKnownFileType = wrapper.framework; name = NotificationCenter.framework; path = System/Library/Frameworks/NotificationCenter.framework; sourceTree = SDKROOT; };
		4F70C1E01DE8DCA7006380B7 /* StatusViewController.swift */ = {isa = PBXFileReference; lastKnownFileType = sourcecode.swift; lineEnding = 0; path = StatusViewController.swift; sourceTree = "<group>"; xcLanguageSpecificationIdentifier = xcode.lang.swift; };
		4F70C1E31DE8DCA7006380B7 /* Base */ = {isa = PBXFileReference; lastKnownFileType = file.storyboard; name = Base; path = Base.lproj/MainInterface.storyboard; sourceTree = "<group>"; };
		4F70C1E51DE8DCA7006380B7 /* Info.plist */ = {isa = PBXFileReference; lastKnownFileType = text.plist.xml; path = Info.plist; sourceTree = "<group>"; };
		4F70C1FD1DE8E662006380B7 /* Loop Status Extension.entitlements */ = {isa = PBXFileReference; lastKnownFileType = text.plist.entitlements; path = "Loop Status Extension.entitlements"; sourceTree = "<group>"; };
		4F70C20F1DE8FAC5006380B7 /* StatusExtensionDataManager.swift */ = {isa = PBXFileReference; fileEncoding = 4; lastKnownFileType = sourcecode.swift; path = StatusExtensionDataManager.swift; sourceTree = "<group>"; };
		4F70C2111DE900EA006380B7 /* StatusExtensionContext.swift */ = {isa = PBXFileReference; fileEncoding = 4; lastKnownFileType = sourcecode.swift; path = StatusExtensionContext.swift; sourceTree = "<group>"; };
		4F73F5FB20E2E7FA00E8D82C /* GlucoseStore.swift */ = {isa = PBXFileReference; lastKnownFileType = sourcecode.swift; path = GlucoseStore.swift; sourceTree = "<group>"; };
		4F75288B1DFE1DC600C322D6 /* LoopUI.framework */ = {isa = PBXFileReference; explicitFileType = wrapper.framework; includeInIndex = 0; path = LoopUI.framework; sourceTree = BUILT_PRODUCTS_DIR; };
		4F75288D1DFE1DC600C322D6 /* LoopUI.h */ = {isa = PBXFileReference; lastKnownFileType = sourcecode.c.h; path = LoopUI.h; sourceTree = "<group>"; };
		4F75288E1DFE1DC600C322D6 /* Info.plist */ = {isa = PBXFileReference; lastKnownFileType = text.plist.xml; path = Info.plist; sourceTree = "<group>"; };
		4F75F00120FCFE8C00B5570E /* GlucoseChartScene.swift */ = {isa = PBXFileReference; lastKnownFileType = sourcecode.swift; path = GlucoseChartScene.swift; sourceTree = "<group>"; };
		4F7E8AC420E2AB9600AEA65E /* Date.swift */ = {isa = PBXFileReference; lastKnownFileType = sourcecode.swift; path = Date.swift; sourceTree = "<group>"; };
		4F7E8AC620E2AC0300AEA65E /* WatchPredictedGlucose.swift */ = {isa = PBXFileReference; lastKnownFileType = sourcecode.swift; path = WatchPredictedGlucose.swift; sourceTree = "<group>"; };
		4F82654F20E69F9A0031A8F5 /* HUDInterfaceController.swift */ = {isa = PBXFileReference; lastKnownFileType = sourcecode.swift; path = HUDInterfaceController.swift; sourceTree = "<group>"; };
		4FB76FC51E8C57B100B39636 /* ChartsManager.swift */ = {isa = PBXFileReference; fileEncoding = 4; lastKnownFileType = sourcecode.swift; path = ChartsManager.swift; sourceTree = "<group>"; };
		4FB76FCD1E8C835D00B39636 /* ChartColorPalette.swift */ = {isa = PBXFileReference; fileEncoding = 4; lastKnownFileType = sourcecode.swift; path = ChartColorPalette.swift; sourceTree = "<group>"; };
		4FC8C8001DEB93E400A1452E /* NSUserDefaults+StatusExtension.swift */ = {isa = PBXFileReference; fileEncoding = 4; lastKnownFileType = sourcecode.swift; path = "NSUserDefaults+StatusExtension.swift"; sourceTree = "<group>"; };
		4FDDD23620DC51DF00D04B16 /* LoopDataManager.swift */ = {isa = PBXFileReference; lastKnownFileType = sourcecode.swift; path = LoopDataManager.swift; sourceTree = "<group>"; };
		4FF4D0FF1E18374700846527 /* WatchContext.swift */ = {isa = PBXFileReference; fileEncoding = 4; lastKnownFileType = sourcecode.swift; path = WatchContext.swift; sourceTree = "<group>"; };
		4FFEDFBE20E5CF22000BFC58 /* ChartHUDController.swift */ = {isa = PBXFileReference; fileEncoding = 4; lastKnownFileType = sourcecode.swift; path = ChartHUDController.swift; sourceTree = "<group>"; };
		7D199D93212A067600241026 /* pl */ = {isa = PBXFileReference; lastKnownFileType = text.plist.strings; name = pl; path = pl.lproj/Main.strings; sourceTree = "<group>"; };
		7D199D94212A067600241026 /* pl */ = {isa = PBXFileReference; lastKnownFileType = text.plist.strings; name = pl; path = pl.lproj/MainInterface.strings; sourceTree = "<group>"; };
		7D199D95212A067600241026 /* pl */ = {isa = PBXFileReference; lastKnownFileType = text.plist.strings; name = pl; path = pl.lproj/Interface.strings; sourceTree = "<group>"; };
		7D199D96212A067600241026 /* pl */ = {isa = PBXFileReference; lastKnownFileType = text.plist.strings; name = pl; path = pl.lproj/Localizable.strings; sourceTree = "<group>"; };
		7D199D97212A067600241026 /* pl */ = {isa = PBXFileReference; lastKnownFileType = text.plist.strings; name = pl; path = pl.lproj/InfoPlist.strings; sourceTree = "<group>"; };
		7D199D99212A067600241026 /* pl */ = {isa = PBXFileReference; lastKnownFileType = text.plist.strings; name = pl; path = pl.lproj/Localizable.strings; sourceTree = "<group>"; };
		7D199D9A212A067600241026 /* pl */ = {isa = PBXFileReference; lastKnownFileType = text.plist.strings; name = pl; path = pl.lproj/Localizable.strings; sourceTree = "<group>"; };
		7D199D9D212A067700241026 /* pl */ = {isa = PBXFileReference; lastKnownFileType = text.plist.strings; name = pl; path = pl.lproj/Localizable.strings; sourceTree = "<group>"; };
		7D199DA2212A067700241026 /* pl */ = {isa = PBXFileReference; lastKnownFileType = text.plist.strings; name = pl; path = pl.lproj/Localizable.strings; sourceTree = "<group>"; };
		7D23667521250BE30028B67D /* Base */ = {isa = PBXFileReference; lastKnownFileType = text.plist.strings; name = Base; path = Base.lproj/Localizable.strings; sourceTree = "<group>"; };
		7D23667621250BF70028B67D /* Base */ = {isa = PBXFileReference; lastKnownFileType = text.plist.strings; name = Base; path = Base.lproj/InfoPlist.strings; sourceTree = "<group>"; };
		7D23667821250C2D0028B67D /* Base */ = {isa = PBXFileReference; lastKnownFileType = text.plist.strings; name = Base; path = Base.lproj/Localizable.strings; sourceTree = "<group>"; };
		7D23667921250C440028B67D /* Base */ = {isa = PBXFileReference; lastKnownFileType = text.plist.strings; name = Base; path = Base.lproj/Localizable.strings; sourceTree = "<group>"; };
		7D23667A21250C480028B67D /* Base */ = {isa = PBXFileReference; lastKnownFileType = text.plist.strings; name = Base; path = Base.lproj/InfoPlist.strings; sourceTree = "<group>"; };
		7D23667C21250C7E0028B67D /* LocalizedString.swift */ = {isa = PBXFileReference; fileEncoding = 4; lastKnownFileType = sourcecode.swift; name = LocalizedString.swift; path = LoopUI/Common/LocalizedString.swift; sourceTree = SOURCE_ROOT; };
		7D23667E21250CAC0028B67D /* Base */ = {isa = PBXFileReference; lastKnownFileType = text.plist.strings; name = Base; path = Base.lproj/InfoPlist.strings; sourceTree = "<group>"; };
		7D23667F21250CB80028B67D /* Base */ = {isa = PBXFileReference; lastKnownFileType = text.plist.strings; name = Base; path = Base.lproj/Localizable.strings; sourceTree = "<group>"; };
		7D23668321250CFB0028B67D /* Base */ = {isa = PBXFileReference; lastKnownFileType = text.plist.strings; name = Base; path = Base.lproj/Localizable.strings; sourceTree = "<group>"; };
		7D23668521250D180028B67D /* fr */ = {isa = PBXFileReference; lastKnownFileType = text.plist.strings; name = fr; path = fr.lproj/Main.strings; sourceTree = "<group>"; };
		7D23668621250D180028B67D /* fr */ = {isa = PBXFileReference; lastKnownFileType = text.plist.strings; name = fr; path = fr.lproj/MainInterface.strings; sourceTree = "<group>"; };
		7D23668721250D180028B67D /* fr */ = {isa = PBXFileReference; lastKnownFileType = text.plist.strings; name = fr; path = fr.lproj/Interface.strings; sourceTree = "<group>"; };
		7D23668821250D180028B67D /* fr */ = {isa = PBXFileReference; lastKnownFileType = text.plist.strings; name = fr; path = fr.lproj/Localizable.strings; sourceTree = "<group>"; };
		7D23668921250D180028B67D /* fr */ = {isa = PBXFileReference; lastKnownFileType = text.plist.strings; name = fr; path = fr.lproj/InfoPlist.strings; sourceTree = "<group>"; };
		7D23668B21250D180028B67D /* fr */ = {isa = PBXFileReference; lastKnownFileType = text.plist.strings; name = fr; path = fr.lproj/Localizable.strings; sourceTree = "<group>"; };
		7D23668C21250D190028B67D /* fr */ = {isa = PBXFileReference; lastKnownFileType = text.plist.strings; name = fr; path = fr.lproj/Localizable.strings; sourceTree = "<group>"; };
		7D23668F21250D190028B67D /* fr */ = {isa = PBXFileReference; lastKnownFileType = text.plist.strings; name = fr; path = fr.lproj/Localizable.strings; sourceTree = "<group>"; };
		7D23669321250D190028B67D /* fr */ = {isa = PBXFileReference; lastKnownFileType = text.plist.strings; name = fr; path = fr.lproj/Localizable.strings; sourceTree = "<group>"; };
		7D23669521250D220028B67D /* de */ = {isa = PBXFileReference; lastKnownFileType = text.plist.strings; name = de; path = de.lproj/Main.strings; sourceTree = "<group>"; };
		7D23669621250D230028B67D /* de */ = {isa = PBXFileReference; lastKnownFileType = text.plist.strings; name = de; path = de.lproj/MainInterface.strings; sourceTree = "<group>"; };
		7D23669721250D230028B67D /* de */ = {isa = PBXFileReference; lastKnownFileType = text.plist.strings; name = de; path = de.lproj/Interface.strings; sourceTree = "<group>"; };
		7D23669821250D230028B67D /* de */ = {isa = PBXFileReference; lastKnownFileType = text.plist.strings; name = de; path = de.lproj/Localizable.strings; sourceTree = "<group>"; };
		7D23669921250D230028B67D /* de */ = {isa = PBXFileReference; lastKnownFileType = text.plist.strings; name = de; path = de.lproj/InfoPlist.strings; sourceTree = "<group>"; };
		7D23669B21250D230028B67D /* de */ = {isa = PBXFileReference; lastKnownFileType = text.plist.strings; name = de; path = de.lproj/Localizable.strings; sourceTree = "<group>"; };
		7D23669C21250D230028B67D /* de */ = {isa = PBXFileReference; lastKnownFileType = text.plist.strings; name = de; path = de.lproj/Localizable.strings; sourceTree = "<group>"; };
		7D23669F21250D240028B67D /* de */ = {isa = PBXFileReference; lastKnownFileType = text.plist.strings; name = de; path = de.lproj/Localizable.strings; sourceTree = "<group>"; };
		7D2366A321250D240028B67D /* de */ = {isa = PBXFileReference; lastKnownFileType = text.plist.strings; name = de; path = de.lproj/Localizable.strings; sourceTree = "<group>"; };
		7D2366A521250D2C0028B67D /* zh-Hans */ = {isa = PBXFileReference; lastKnownFileType = text.plist.strings; name = "zh-Hans"; path = "zh-Hans.lproj/Main.strings"; sourceTree = "<group>"; };
		7D2366A621250D2C0028B67D /* zh-Hans */ = {isa = PBXFileReference; lastKnownFileType = text.plist.strings; name = "zh-Hans"; path = "zh-Hans.lproj/MainInterface.strings"; sourceTree = "<group>"; };
		7D2366A721250D2C0028B67D /* zh-Hans */ = {isa = PBXFileReference; lastKnownFileType = text.plist.strings; name = "zh-Hans"; path = "zh-Hans.lproj/Interface.strings"; sourceTree = "<group>"; };
		7D2366A821250D2C0028B67D /* zh-Hans */ = {isa = PBXFileReference; lastKnownFileType = text.plist.strings; name = "zh-Hans"; path = "zh-Hans.lproj/Localizable.strings"; sourceTree = "<group>"; };
		7D2366A921250D2C0028B67D /* zh-Hans */ = {isa = PBXFileReference; lastKnownFileType = text.plist.strings; name = "zh-Hans"; path = "zh-Hans.lproj/InfoPlist.strings"; sourceTree = "<group>"; };
		7D2366AB21250D2D0028B67D /* zh-Hans */ = {isa = PBXFileReference; lastKnownFileType = text.plist.strings; name = "zh-Hans"; path = "zh-Hans.lproj/Localizable.strings"; sourceTree = "<group>"; };
		7D2366AC21250D2D0028B67D /* zh-Hans */ = {isa = PBXFileReference; lastKnownFileType = text.plist.strings; name = "zh-Hans"; path = "zh-Hans.lproj/Localizable.strings"; sourceTree = "<group>"; };
		7D2366AF21250D2D0028B67D /* zh-Hans */ = {isa = PBXFileReference; lastKnownFileType = text.plist.strings; name = "zh-Hans"; path = "zh-Hans.lproj/Localizable.strings"; sourceTree = "<group>"; };
		7D2366B321250D2D0028B67D /* zh-Hans */ = {isa = PBXFileReference; lastKnownFileType = text.plist.strings; name = "zh-Hans"; path = "zh-Hans.lproj/Localizable.strings"; sourceTree = "<group>"; };
		7D2366B421250D350028B67D /* it */ = {isa = PBXFileReference; lastKnownFileType = text.plist.strings; name = it; path = it.lproj/Interface.strings; sourceTree = "<group>"; };
		7D2366B721250D360028B67D /* it */ = {isa = PBXFileReference; lastKnownFileType = text.plist.strings; name = it; path = it.lproj/Main.strings; sourceTree = "<group>"; };
		7D2366B821250D360028B67D /* it */ = {isa = PBXFileReference; lastKnownFileType = text.plist.strings; name = it; path = it.lproj/MainInterface.strings; sourceTree = "<group>"; };
		7D2366B921250D360028B67D /* it */ = {isa = PBXFileReference; lastKnownFileType = text.plist.strings; name = it; path = it.lproj/Localizable.strings; sourceTree = "<group>"; };
		7D2366BA21250D360028B67D /* it */ = {isa = PBXFileReference; lastKnownFileType = text.plist.strings; name = it; path = it.lproj/InfoPlist.strings; sourceTree = "<group>"; };
		7D2366BC21250D360028B67D /* it */ = {isa = PBXFileReference; lastKnownFileType = text.plist.strings; name = it; path = it.lproj/Localizable.strings; sourceTree = "<group>"; };
		7D2366BD21250D360028B67D /* it */ = {isa = PBXFileReference; lastKnownFileType = text.plist.strings; name = it; path = it.lproj/Localizable.strings; sourceTree = "<group>"; };
		7D2366BF21250D370028B67D /* it */ = {isa = PBXFileReference; lastKnownFileType = text.plist.strings; name = it; path = it.lproj/Localizable.strings; sourceTree = "<group>"; };
		7D2366C321250D370028B67D /* it */ = {isa = PBXFileReference; lastKnownFileType = text.plist.strings; name = it; path = it.lproj/Localizable.strings; sourceTree = "<group>"; };
		7D2366C521250D3F0028B67D /* nl */ = {isa = PBXFileReference; lastKnownFileType = text.plist.strings; name = nl; path = nl.lproj/Main.strings; sourceTree = "<group>"; };
		7D2366C621250D3F0028B67D /* nl */ = {isa = PBXFileReference; lastKnownFileType = text.plist.strings; name = nl; path = nl.lproj/MainInterface.strings; sourceTree = "<group>"; };
		7D2366C721250D3F0028B67D /* nl */ = {isa = PBXFileReference; lastKnownFileType = text.plist.strings; name = nl; path = nl.lproj/Interface.strings; sourceTree = "<group>"; };
		7D2366C821250D400028B67D /* nl */ = {isa = PBXFileReference; lastKnownFileType = text.plist.strings; name = nl; path = nl.lproj/Localizable.strings; sourceTree = "<group>"; };
		7D2366C921250D400028B67D /* nl */ = {isa = PBXFileReference; lastKnownFileType = text.plist.strings; name = nl; path = nl.lproj/InfoPlist.strings; sourceTree = "<group>"; };
		7D2366CB21250D400028B67D /* nl */ = {isa = PBXFileReference; lastKnownFileType = text.plist.strings; name = nl; path = nl.lproj/Localizable.strings; sourceTree = "<group>"; };
		7D2366CC21250D400028B67D /* nl */ = {isa = PBXFileReference; lastKnownFileType = text.plist.strings; name = nl; path = nl.lproj/Localizable.strings; sourceTree = "<group>"; };
		7D2366CF21250D400028B67D /* nl */ = {isa = PBXFileReference; lastKnownFileType = text.plist.strings; name = nl; path = nl.lproj/Localizable.strings; sourceTree = "<group>"; };
		7D2366D321250D410028B67D /* nl */ = {isa = PBXFileReference; lastKnownFileType = text.plist.strings; name = nl; path = nl.lproj/Localizable.strings; sourceTree = "<group>"; };
		7D2366D521250D4A0028B67D /* nb */ = {isa = PBXFileReference; lastKnownFileType = text.plist.strings; name = nb; path = nb.lproj/Main.strings; sourceTree = "<group>"; };
		7D2366D621250D4A0028B67D /* nb */ = {isa = PBXFileReference; lastKnownFileType = text.plist.strings; name = nb; path = nb.lproj/MainInterface.strings; sourceTree = "<group>"; };
		7D2366D721250D4A0028B67D /* nb */ = {isa = PBXFileReference; lastKnownFileType = text.plist.strings; name = nb; path = nb.lproj/Interface.strings; sourceTree = "<group>"; };
		7D2366D821250D4A0028B67D /* nb */ = {isa = PBXFileReference; lastKnownFileType = text.plist.strings; name = nb; path = nb.lproj/Localizable.strings; sourceTree = "<group>"; };
		7D2366D921250D4A0028B67D /* nb */ = {isa = PBXFileReference; lastKnownFileType = text.plist.strings; name = nb; path = nb.lproj/InfoPlist.strings; sourceTree = "<group>"; };
		7D2366DB21250D4A0028B67D /* nb */ = {isa = PBXFileReference; lastKnownFileType = text.plist.strings; name = nb; path = nb.lproj/Localizable.strings; sourceTree = "<group>"; };
		7D2366DC21250D4B0028B67D /* nb */ = {isa = PBXFileReference; lastKnownFileType = text.plist.strings; name = nb; path = nb.lproj/Localizable.strings; sourceTree = "<group>"; };
		7D2366DF21250D4B0028B67D /* nb */ = {isa = PBXFileReference; lastKnownFileType = text.plist.strings; name = nb; path = nb.lproj/Localizable.strings; sourceTree = "<group>"; };
		7D2366E321250D4B0028B67D /* nb */ = {isa = PBXFileReference; lastKnownFileType = text.plist.strings; name = nb; path = nb.lproj/Localizable.strings; sourceTree = "<group>"; };
		7D68AAAA1FE2DB0A00522C49 /* ru */ = {isa = PBXFileReference; lastKnownFileType = text.plist.strings; name = ru; path = ru.lproj/Main.strings; sourceTree = "<group>"; };
		7D68AAAB1FE2DB0A00522C49 /* ru */ = {isa = PBXFileReference; lastKnownFileType = text.plist.strings; name = ru; path = ru.lproj/MainInterface.strings; sourceTree = "<group>"; };
		7D68AAAC1FE2DB0A00522C49 /* ru */ = {isa = PBXFileReference; lastKnownFileType = text.plist.strings; name = ru; path = ru.lproj/Interface.strings; sourceTree = "<group>"; };
		7D68AAAD1FE2E8D400522C49 /* ru */ = {isa = PBXFileReference; lastKnownFileType = text.plist.strings; name = ru; path = ru.lproj/Localizable.strings; sourceTree = "<group>"; };
		7D68AAB31FE2E8D500522C49 /* ru */ = {isa = PBXFileReference; lastKnownFileType = text.plist.strings; name = ru; path = ru.lproj/Localizable.strings; sourceTree = "<group>"; };
		7D68AAB41FE2E8D600522C49 /* ru */ = {isa = PBXFileReference; lastKnownFileType = text.plist.strings; name = ru; path = ru.lproj/InfoPlist.strings; sourceTree = "<group>"; };
		7D68AAB61FE2E8D600522C49 /* ru */ = {isa = PBXFileReference; lastKnownFileType = text.plist.strings; name = ru; path = ru.lproj/Localizable.strings; sourceTree = "<group>"; };
		7D68AAB71FE2E8D600522C49 /* ru */ = {isa = PBXFileReference; lastKnownFileType = text.plist.strings; name = ru; path = ru.lproj/Localizable.strings; sourceTree = "<group>"; };
		7D68AAB81FE2E8D700522C49 /* ru */ = {isa = PBXFileReference; lastKnownFileType = text.plist.strings; name = ru; path = ru.lproj/Localizable.strings; sourceTree = "<group>"; };
		7D7076361FE06EDE004AC8EA /* es */ = {isa = PBXFileReference; lastKnownFileType = text.plist.strings; name = es; path = es.lproj/Localizable.strings; sourceTree = "<group>"; };
		7D70764B1FE06EE1004AC8EA /* es */ = {isa = PBXFileReference; lastKnownFileType = text.plist.strings; name = es; path = es.lproj/Localizable.strings; sourceTree = "<group>"; };
		7D70765A1FE06EE2004AC8EA /* es */ = {isa = PBXFileReference; lastKnownFileType = text.plist.strings; name = es; path = es.lproj/Localizable.strings; sourceTree = "<group>"; };
		7D70765F1FE06EE3004AC8EA /* es */ = {isa = PBXFileReference; lastKnownFileType = text.plist.strings; name = es; path = es.lproj/Localizable.strings; sourceTree = "<group>"; };
		7D7076641FE06EE4004AC8EA /* es */ = {isa = PBXFileReference; lastKnownFileType = text.plist.strings; name = es; path = es.lproj/Localizable.strings; sourceTree = "<group>"; };
		7D9BEED52335A3CB005DCFD6 /* en */ = {isa = PBXFileReference; lastKnownFileType = text.plist.strings; name = en; path = en.lproj/InfoPlist.strings; sourceTree = "<group>"; };
		7D9BEED72335A489005DCFD6 /* en */ = {isa = PBXFileReference; lastKnownFileType = text.plist.strings; name = en; path = en.lproj/Main.strings; sourceTree = "<group>"; };
		7D9BEED82335A4F7005DCFD6 /* en */ = {isa = PBXFileReference; lastKnownFileType = text.plist.strings; name = en; path = en.lproj/Localizable.strings; sourceTree = "<group>"; };
		7D9BEEDA2335A522005DCFD6 /* en */ = {isa = PBXFileReference; lastKnownFileType = text.plist.strings; name = en; path = en.lproj/MainInterface.strings; sourceTree = "<group>"; };
		7D9BEEDB2335A587005DCFD6 /* en */ = {isa = PBXFileReference; lastKnownFileType = text.plist.strings; name = en; path = en.lproj/Localizable.strings; sourceTree = "<group>"; };
		7D9BEEDD2335A5CC005DCFD6 /* en */ = {isa = PBXFileReference; lastKnownFileType = text.plist.strings; name = en; path = en.lproj/Interface.strings; sourceTree = "<group>"; };
		7D9BEEDE2335A5F7005DCFD6 /* en */ = {isa = PBXFileReference; lastKnownFileType = text.plist.strings; name = en; path = en.lproj/Localizable.strings; sourceTree = "<group>"; };
		7D9BEEE62335A6B3005DCFD6 /* en */ = {isa = PBXFileReference; lastKnownFileType = text.plist.strings; name = en; path = en.lproj/Localizable.strings; sourceTree = "<group>"; };
		7D9BEEE82335A6B9005DCFD6 /* zh-Hans */ = {isa = PBXFileReference; lastKnownFileType = text.plist.strings; name = "zh-Hans"; path = "zh-Hans.lproj/Localizable.strings"; sourceTree = "<group>"; };
		7D9BEEE92335A6BB005DCFD6 /* nl */ = {isa = PBXFileReference; lastKnownFileType = text.plist.strings; name = nl; path = nl.lproj/Localizable.strings; sourceTree = "<group>"; };
		7D9BEEEA2335A6BC005DCFD6 /* fr */ = {isa = PBXFileReference; lastKnownFileType = text.plist.strings; name = fr; path = fr.lproj/Localizable.strings; sourceTree = "<group>"; };
		7D9BEEEB2335A6BD005DCFD6 /* de */ = {isa = PBXFileReference; lastKnownFileType = text.plist.strings; name = de; path = de.lproj/Localizable.strings; sourceTree = "<group>"; };
		7D9BEEEC2335A6BE005DCFD6 /* it */ = {isa = PBXFileReference; lastKnownFileType = text.plist.strings; name = it; path = it.lproj/Localizable.strings; sourceTree = "<group>"; };
		7D9BEEED2335A6BF005DCFD6 /* nb */ = {isa = PBXFileReference; lastKnownFileType = text.plist.strings; name = nb; path = nb.lproj/Localizable.strings; sourceTree = "<group>"; };
		7D9BEEEE2335A6BF005DCFD6 /* pl */ = {isa = PBXFileReference; lastKnownFileType = text.plist.strings; name = pl; path = pl.lproj/Localizable.strings; sourceTree = "<group>"; };
		7D9BEEEF2335A6C0005DCFD6 /* ru */ = {isa = PBXFileReference; lastKnownFileType = text.plist.strings; name = ru; path = ru.lproj/Localizable.strings; sourceTree = "<group>"; };
		7D9BEEF02335A6C1005DCFD6 /* es */ = {isa = PBXFileReference; lastKnownFileType = text.plist.strings; name = es; path = es.lproj/Localizable.strings; sourceTree = "<group>"; };
		7D9BEEF42335CF8D005DCFD6 /* en */ = {isa = PBXFileReference; lastKnownFileType = text.plist.strings; name = en; path = en.lproj/Localizable.strings; sourceTree = "<group>"; };
		7D9BEEF62335CF90005DCFD6 /* zh-Hans */ = {isa = PBXFileReference; lastKnownFileType = text.plist.strings; name = "zh-Hans"; path = "zh-Hans.lproj/Localizable.strings"; sourceTree = "<group>"; };
		7D9BEEF72335CF91005DCFD6 /* nl */ = {isa = PBXFileReference; lastKnownFileType = text.plist.strings; name = nl; path = nl.lproj/Localizable.strings; sourceTree = "<group>"; };
		7D9BEEF82335CF93005DCFD6 /* fr */ = {isa = PBXFileReference; lastKnownFileType = text.plist.strings; name = fr; path = fr.lproj/Localizable.strings; sourceTree = "<group>"; };
		7D9BEEF92335CF93005DCFD6 /* de */ = {isa = PBXFileReference; lastKnownFileType = text.plist.strings; name = de; path = de.lproj/Localizable.strings; sourceTree = "<group>"; };
		7D9BEEFA2335CF94005DCFD6 /* it */ = {isa = PBXFileReference; lastKnownFileType = text.plist.strings; name = it; path = it.lproj/Localizable.strings; sourceTree = "<group>"; };
		7D9BEEFB2335CF95005DCFD6 /* nb */ = {isa = PBXFileReference; lastKnownFileType = text.plist.strings; name = nb; path = nb.lproj/Localizable.strings; sourceTree = "<group>"; };
		7D9BEEFC2335CF96005DCFD6 /* pl */ = {isa = PBXFileReference; lastKnownFileType = text.plist.strings; name = pl; path = pl.lproj/Localizable.strings; sourceTree = "<group>"; };
		7D9BEEFD2335CF97005DCFD6 /* ru */ = {isa = PBXFileReference; lastKnownFileType = text.plist.strings; name = ru; path = ru.lproj/Localizable.strings; sourceTree = "<group>"; };
		7D9BEEFE2335CF97005DCFD6 /* es */ = {isa = PBXFileReference; lastKnownFileType = text.plist.strings; name = es; path = es.lproj/Localizable.strings; sourceTree = "<group>"; };
		7D9BEF002335D67D005DCFD6 /* en */ = {isa = PBXFileReference; lastKnownFileType = text.plist.strings; name = en; path = en.lproj/Main.strings; sourceTree = "<group>"; };
		7D9BEF022335D687005DCFD6 /* zh-Hans */ = {isa = PBXFileReference; lastKnownFileType = text.plist.strings; name = "zh-Hans"; path = "zh-Hans.lproj/Main.strings"; sourceTree = "<group>"; };
		7D9BEF042335D68A005DCFD6 /* nl */ = {isa = PBXFileReference; lastKnownFileType = text.plist.strings; name = nl; path = nl.lproj/Main.strings; sourceTree = "<group>"; };
		7D9BEF062335D68C005DCFD6 /* fr */ = {isa = PBXFileReference; lastKnownFileType = text.plist.strings; name = fr; path = fr.lproj/Main.strings; sourceTree = "<group>"; };
		7D9BEF082335D68D005DCFD6 /* de */ = {isa = PBXFileReference; lastKnownFileType = text.plist.strings; name = de; path = de.lproj/Main.strings; sourceTree = "<group>"; };
		7D9BEF0A2335D68F005DCFD6 /* it */ = {isa = PBXFileReference; lastKnownFileType = text.plist.strings; name = it; path = it.lproj/Main.strings; sourceTree = "<group>"; };
		7D9BEF0C2335D690005DCFD6 /* nb */ = {isa = PBXFileReference; lastKnownFileType = text.plist.strings; name = nb; path = nb.lproj/Main.strings; sourceTree = "<group>"; };
		7D9BEF0E2335D691005DCFD6 /* pl */ = {isa = PBXFileReference; lastKnownFileType = text.plist.strings; name = pl; path = pl.lproj/Main.strings; sourceTree = "<group>"; };
		7D9BEF102335D693005DCFD6 /* ru */ = {isa = PBXFileReference; lastKnownFileType = text.plist.strings; name = ru; path = ru.lproj/Main.strings; sourceTree = "<group>"; };
		7D9BEF122335D694005DCFD6 /* es */ = {isa = PBXFileReference; lastKnownFileType = text.plist.strings; name = es; path = es.lproj/Main.strings; sourceTree = "<group>"; };
		7D9BEF132335EC4B005DCFD6 /* ja */ = {isa = PBXFileReference; lastKnownFileType = text.plist.strings; name = ja; path = ja.lproj/Intents.strings; sourceTree = "<group>"; };
		7D9BEF152335EC4B005DCFD6 /* ja */ = {isa = PBXFileReference; lastKnownFileType = text.plist.strings; name = ja; path = ja.lproj/Main.strings; sourceTree = "<group>"; };
		7D9BEF162335EC4B005DCFD6 /* ja */ = {isa = PBXFileReference; lastKnownFileType = text.plist.strings; name = ja; path = ja.lproj/MainInterface.strings; sourceTree = "<group>"; };
		7D9BEF172335EC4C005DCFD6 /* ja */ = {isa = PBXFileReference; lastKnownFileType = text.plist.strings; name = ja; path = ja.lproj/Interface.strings; sourceTree = "<group>"; };
		7D9BEF182335EC4C005DCFD6 /* ja */ = {isa = PBXFileReference; lastKnownFileType = text.plist.strings; name = ja; path = ja.lproj/Main.strings; sourceTree = "<group>"; };
		7D9BEF1A2335EC4C005DCFD6 /* ja */ = {isa = PBXFileReference; lastKnownFileType = text.plist.strings; name = ja; path = ja.lproj/Localizable.strings; sourceTree = "<group>"; };
		7D9BEF1B2335EC4C005DCFD6 /* ja */ = {isa = PBXFileReference; lastKnownFileType = text.plist.strings; name = ja; path = ja.lproj/Localizable.strings; sourceTree = "<group>"; };
		7D9BEF1C2335EC4C005DCFD6 /* ja */ = {isa = PBXFileReference; lastKnownFileType = text.plist.strings; name = ja; path = ja.lproj/InfoPlist.strings; sourceTree = "<group>"; };
		7D9BEF1E2335EC4D005DCFD6 /* ja */ = {isa = PBXFileReference; lastKnownFileType = text.plist.strings; name = ja; path = ja.lproj/Localizable.strings; sourceTree = "<group>"; };
		7D9BEF1F2335EC4D005DCFD6 /* ja */ = {isa = PBXFileReference; lastKnownFileType = text.plist.strings; name = ja; path = ja.lproj/Localizable.strings; sourceTree = "<group>"; };
		7D9BEF222335EC4D005DCFD6 /* ja */ = {isa = PBXFileReference; lastKnownFileType = text.plist.strings; name = ja; path = ja.lproj/Localizable.strings; sourceTree = "<group>"; };
		7D9BEF272335EC4E005DCFD6 /* ja */ = {isa = PBXFileReference; lastKnownFileType = text.plist.strings; name = ja; path = ja.lproj/Localizable.strings; sourceTree = "<group>"; };
		7D9BEF282335EC4E005DCFD6 /* ja */ = {isa = PBXFileReference; lastKnownFileType = text.plist.strings; name = ja; path = ja.lproj/Localizable.strings; sourceTree = "<group>"; };
		7D9BEF292335EC58005DCFD6 /* pt-BR */ = {isa = PBXFileReference; lastKnownFileType = text.plist.strings; name = "pt-BR"; path = "pt-BR.lproj/Intents.strings"; sourceTree = "<group>"; };
		7D9BEF2B2335EC59005DCFD6 /* pt-BR */ = {isa = PBXFileReference; lastKnownFileType = text.plist.strings; name = "pt-BR"; path = "pt-BR.lproj/Main.strings"; sourceTree = "<group>"; };
		7D9BEF2C2335EC59005DCFD6 /* pt-BR */ = {isa = PBXFileReference; lastKnownFileType = text.plist.strings; name = "pt-BR"; path = "pt-BR.lproj/MainInterface.strings"; sourceTree = "<group>"; };
		7D9BEF2D2335EC59005DCFD6 /* pt-BR */ = {isa = PBXFileReference; lastKnownFileType = text.plist.strings; name = "pt-BR"; path = "pt-BR.lproj/Interface.strings"; sourceTree = "<group>"; };
		7D9BEF2E2335EC59005DCFD6 /* pt-BR */ = {isa = PBXFileReference; lastKnownFileType = text.plist.strings; name = "pt-BR"; path = "pt-BR.lproj/Main.strings"; sourceTree = "<group>"; };
		7D9BEF302335EC59005DCFD6 /* pt-BR */ = {isa = PBXFileReference; lastKnownFileType = text.plist.strings; name = "pt-BR"; path = "pt-BR.lproj/Localizable.strings"; sourceTree = "<group>"; };
		7D9BEF312335EC59005DCFD6 /* pt-BR */ = {isa = PBXFileReference; lastKnownFileType = text.plist.strings; name = "pt-BR"; path = "pt-BR.lproj/Localizable.strings"; sourceTree = "<group>"; };
		7D9BEF322335EC59005DCFD6 /* pt-BR */ = {isa = PBXFileReference; lastKnownFileType = text.plist.strings; name = "pt-BR"; path = "pt-BR.lproj/InfoPlist.strings"; sourceTree = "<group>"; };
		7D9BEF342335EC59005DCFD6 /* pt-BR */ = {isa = PBXFileReference; lastKnownFileType = text.plist.strings; name = "pt-BR"; path = "pt-BR.lproj/Localizable.strings"; sourceTree = "<group>"; };
		7D9BEF352335EC59005DCFD6 /* pt-BR */ = {isa = PBXFileReference; lastKnownFileType = text.plist.strings; name = "pt-BR"; path = "pt-BR.lproj/Localizable.strings"; sourceTree = "<group>"; };
		7D9BEF382335EC5A005DCFD6 /* pt-BR */ = {isa = PBXFileReference; lastKnownFileType = text.plist.strings; name = "pt-BR"; path = "pt-BR.lproj/Localizable.strings"; sourceTree = "<group>"; };
		7D9BEF3D2335EC5A005DCFD6 /* pt-BR */ = {isa = PBXFileReference; lastKnownFileType = text.plist.strings; name = "pt-BR"; path = "pt-BR.lproj/Localizable.strings"; sourceTree = "<group>"; };
		7D9BEF3E2335EC5A005DCFD6 /* pt-BR */ = {isa = PBXFileReference; lastKnownFileType = text.plist.strings; name = "pt-BR"; path = "pt-BR.lproj/Localizable.strings"; sourceTree = "<group>"; };
		7D9BEF3F2335EC62005DCFD6 /* vi */ = {isa = PBXFileReference; lastKnownFileType = text.plist.strings; name = vi; path = vi.lproj/Intents.strings; sourceTree = "<group>"; };
		7D9BEF412335EC62005DCFD6 /* vi */ = {isa = PBXFileReference; lastKnownFileType = text.plist.strings; name = vi; path = vi.lproj/Main.strings; sourceTree = "<group>"; };
		7D9BEF422335EC62005DCFD6 /* vi */ = {isa = PBXFileReference; lastKnownFileType = text.plist.strings; name = vi; path = vi.lproj/MainInterface.strings; sourceTree = "<group>"; };
		7D9BEF432335EC62005DCFD6 /* vi */ = {isa = PBXFileReference; lastKnownFileType = text.plist.strings; name = vi; path = vi.lproj/Interface.strings; sourceTree = "<group>"; };
		7D9BEF442335EC62005DCFD6 /* vi */ = {isa = PBXFileReference; lastKnownFileType = text.plist.strings; name = vi; path = vi.lproj/Main.strings; sourceTree = "<group>"; };
		7D9BEF462335EC62005DCFD6 /* vi */ = {isa = PBXFileReference; lastKnownFileType = text.plist.strings; name = vi; path = vi.lproj/Localizable.strings; sourceTree = "<group>"; };
		7D9BEF472335EC62005DCFD6 /* vi */ = {isa = PBXFileReference; lastKnownFileType = text.plist.strings; name = vi; path = vi.lproj/Localizable.strings; sourceTree = "<group>"; };
		7D9BEF4A2335EC63005DCFD6 /* vi */ = {isa = PBXFileReference; lastKnownFileType = text.plist.strings; name = vi; path = vi.lproj/Localizable.strings; sourceTree = "<group>"; };
		7D9BEF4B2335EC63005DCFD6 /* vi */ = {isa = PBXFileReference; lastKnownFileType = text.plist.strings; name = vi; path = vi.lproj/Localizable.strings; sourceTree = "<group>"; };
		7D9BEF4E2335EC63005DCFD6 /* vi */ = {isa = PBXFileReference; lastKnownFileType = text.plist.strings; name = vi; path = vi.lproj/Localizable.strings; sourceTree = "<group>"; };
		7D9BEF532335EC63005DCFD6 /* vi */ = {isa = PBXFileReference; lastKnownFileType = text.plist.strings; name = vi; path = vi.lproj/Localizable.strings; sourceTree = "<group>"; };
		7D9BEF542335EC64005DCFD6 /* vi */ = {isa = PBXFileReference; lastKnownFileType = text.plist.strings; name = vi; path = vi.lproj/Localizable.strings; sourceTree = "<group>"; };
		7D9BEF552335EC6E005DCFD6 /* da */ = {isa = PBXFileReference; lastKnownFileType = text.plist.strings; name = da; path = da.lproj/Intents.strings; sourceTree = "<group>"; };
		7D9BEF572335EC6E005DCFD6 /* da */ = {isa = PBXFileReference; lastKnownFileType = text.plist.strings; name = da; path = da.lproj/Main.strings; sourceTree = "<group>"; };
		7D9BEF582335EC6E005DCFD6 /* da */ = {isa = PBXFileReference; lastKnownFileType = text.plist.strings; name = da; path = da.lproj/MainInterface.strings; sourceTree = "<group>"; };
		7D9BEF592335EC6E005DCFD6 /* da */ = {isa = PBXFileReference; lastKnownFileType = text.plist.strings; name = da; path = da.lproj/Interface.strings; sourceTree = "<group>"; };
		7D9BEF5A2335EC6E005DCFD6 /* da */ = {isa = PBXFileReference; lastKnownFileType = text.plist.strings; name = da; path = da.lproj/Main.strings; sourceTree = "<group>"; };
		7D9BEF5C2335EC6F005DCFD6 /* da */ = {isa = PBXFileReference; lastKnownFileType = text.plist.strings; name = da; path = da.lproj/Localizable.strings; sourceTree = "<group>"; };
		7D9BEF5D2335EC6F005DCFD6 /* da */ = {isa = PBXFileReference; lastKnownFileType = text.plist.strings; name = da; path = da.lproj/Localizable.strings; sourceTree = "<group>"; };
		7D9BEF5E2335EC6F005DCFD6 /* da */ = {isa = PBXFileReference; lastKnownFileType = text.plist.strings; name = da; path = da.lproj/InfoPlist.strings; sourceTree = "<group>"; };
		7D9BEF602335EC6F005DCFD6 /* da */ = {isa = PBXFileReference; lastKnownFileType = text.plist.strings; name = da; path = da.lproj/Localizable.strings; sourceTree = "<group>"; };
		7D9BEF612335EC6F005DCFD6 /* da */ = {isa = PBXFileReference; lastKnownFileType = text.plist.strings; name = da; path = da.lproj/Localizable.strings; sourceTree = "<group>"; };
		7D9BEF642335EC6F005DCFD6 /* da */ = {isa = PBXFileReference; lastKnownFileType = text.plist.strings; name = da; path = da.lproj/Localizable.strings; sourceTree = "<group>"; };
		7D9BEF692335EC70005DCFD6 /* da */ = {isa = PBXFileReference; lastKnownFileType = text.plist.strings; name = da; path = da.lproj/Localizable.strings; sourceTree = "<group>"; };
		7D9BEF6A2335EC70005DCFD6 /* da */ = {isa = PBXFileReference; lastKnownFileType = text.plist.strings; name = da; path = da.lproj/Localizable.strings; sourceTree = "<group>"; };
		7D9BEF6B2335EC7D005DCFD6 /* sv */ = {isa = PBXFileReference; lastKnownFileType = text.plist.strings; name = sv; path = sv.lproj/Intents.strings; sourceTree = "<group>"; };
		7D9BEF6D2335EC7D005DCFD6 /* sv */ = {isa = PBXFileReference; lastKnownFileType = text.plist.strings; name = sv; path = sv.lproj/Main.strings; sourceTree = "<group>"; };
		7D9BEF6E2335EC7D005DCFD6 /* sv */ = {isa = PBXFileReference; lastKnownFileType = text.plist.strings; name = sv; path = sv.lproj/MainInterface.strings; sourceTree = "<group>"; };
		7D9BEF6F2335EC7D005DCFD6 /* sv */ = {isa = PBXFileReference; lastKnownFileType = text.plist.strings; name = sv; path = sv.lproj/Interface.strings; sourceTree = "<group>"; };
		7D9BEF702335EC7D005DCFD6 /* sv */ = {isa = PBXFileReference; lastKnownFileType = text.plist.strings; name = sv; path = sv.lproj/Main.strings; sourceTree = "<group>"; };
		7D9BEF722335EC7D005DCFD6 /* sv */ = {isa = PBXFileReference; lastKnownFileType = text.plist.strings; name = sv; path = sv.lproj/Localizable.strings; sourceTree = "<group>"; };
		7D9BEF732335EC7D005DCFD6 /* sv */ = {isa = PBXFileReference; lastKnownFileType = text.plist.strings; name = sv; path = sv.lproj/Localizable.strings; sourceTree = "<group>"; };
		7D9BEF762335EC7D005DCFD6 /* sv */ = {isa = PBXFileReference; lastKnownFileType = text.plist.strings; name = sv; path = sv.lproj/Localizable.strings; sourceTree = "<group>"; };
		7D9BEF772335EC7E005DCFD6 /* sv */ = {isa = PBXFileReference; lastKnownFileType = text.plist.strings; name = sv; path = sv.lproj/Localizable.strings; sourceTree = "<group>"; };
		7D9BEF7A2335EC7E005DCFD6 /* sv */ = {isa = PBXFileReference; lastKnownFileType = text.plist.strings; name = sv; path = sv.lproj/Localizable.strings; sourceTree = "<group>"; };
		7D9BEF7F2335EC7E005DCFD6 /* sv */ = {isa = PBXFileReference; lastKnownFileType = text.plist.strings; name = sv; path = sv.lproj/Localizable.strings; sourceTree = "<group>"; };
		7D9BEF802335EC7E005DCFD6 /* sv */ = {isa = PBXFileReference; lastKnownFileType = text.plist.strings; name = sv; path = sv.lproj/Localizable.strings; sourceTree = "<group>"; };
		7D9BEF812335EC8B005DCFD6 /* fi */ = {isa = PBXFileReference; lastKnownFileType = text.plist.strings; name = fi; path = fi.lproj/Intents.strings; sourceTree = "<group>"; };
		7D9BEF832335EC8B005DCFD6 /* fi */ = {isa = PBXFileReference; lastKnownFileType = text.plist.strings; name = fi; path = fi.lproj/Main.strings; sourceTree = "<group>"; };
		7D9BEF842335EC8B005DCFD6 /* fi */ = {isa = PBXFileReference; lastKnownFileType = text.plist.strings; name = fi; path = fi.lproj/MainInterface.strings; sourceTree = "<group>"; };
		7D9BEF852335EC8B005DCFD6 /* fi */ = {isa = PBXFileReference; lastKnownFileType = text.plist.strings; name = fi; path = fi.lproj/Interface.strings; sourceTree = "<group>"; };
		7D9BEF862335EC8B005DCFD6 /* fi */ = {isa = PBXFileReference; lastKnownFileType = text.plist.strings; name = fi; path = fi.lproj/Main.strings; sourceTree = "<group>"; };
		7D9BEF882335EC8C005DCFD6 /* fi */ = {isa = PBXFileReference; lastKnownFileType = text.plist.strings; name = fi; path = fi.lproj/Localizable.strings; sourceTree = "<group>"; };
		7D9BEF892335EC8C005DCFD6 /* fi */ = {isa = PBXFileReference; lastKnownFileType = text.plist.strings; name = fi; path = fi.lproj/Localizable.strings; sourceTree = "<group>"; };
		7D9BEF8A2335EC8C005DCFD6 /* fi */ = {isa = PBXFileReference; lastKnownFileType = text.plist.strings; name = fi; path = fi.lproj/InfoPlist.strings; sourceTree = "<group>"; };
		7D9BEF8C2335EC8C005DCFD6 /* fi */ = {isa = PBXFileReference; lastKnownFileType = text.plist.strings; name = fi; path = fi.lproj/Localizable.strings; sourceTree = "<group>"; };
		7D9BEF8D2335EC8C005DCFD6 /* fi */ = {isa = PBXFileReference; lastKnownFileType = text.plist.strings; name = fi; path = fi.lproj/Localizable.strings; sourceTree = "<group>"; };
		7D9BEF902335EC8C005DCFD6 /* fi */ = {isa = PBXFileReference; lastKnownFileType = text.plist.strings; name = fi; path = fi.lproj/Localizable.strings; sourceTree = "<group>"; };
		7D9BEF952335EC8D005DCFD6 /* fi */ = {isa = PBXFileReference; lastKnownFileType = text.plist.strings; name = fi; path = fi.lproj/Localizable.strings; sourceTree = "<group>"; };
		7D9BEF962335EC8D005DCFD6 /* fi */ = {isa = PBXFileReference; lastKnownFileType = text.plist.strings; name = fi; path = fi.lproj/Localizable.strings; sourceTree = "<group>"; };
		7D9BEF972335F667005DCFD6 /* en */ = {isa = PBXFileReference; lastKnownFileType = text.plist.strings; name = en; path = en.lproj/Localizable.strings; sourceTree = "<group>"; };
		7D9BEF98233600D6005DCFD6 /* es */ = {isa = PBXFileReference; lastKnownFileType = text.plist.strings; name = es; path = es.lproj/InfoPlist.strings; sourceTree = "<group>"; };
		7D9BEF99233600D8005DCFD6 /* sv */ = {isa = PBXFileReference; lastKnownFileType = text.plist.strings; name = sv; path = sv.lproj/InfoPlist.strings; sourceTree = "<group>"; };
		7D9BEF9A233600D9005DCFD6 /* vi */ = {isa = PBXFileReference; lastKnownFileType = text.plist.strings; name = vi; path = vi.lproj/InfoPlist.strings; sourceTree = "<group>"; };
		7D9BF13A23370E8B005DCFD6 /* ro */ = {isa = PBXFileReference; lastKnownFileType = text.plist.strings; name = ro; path = ro.lproj/Intents.strings; sourceTree = "<group>"; };
		7D9BF13B23370E8B005DCFD6 /* ro */ = {isa = PBXFileReference; lastKnownFileType = text.plist.strings; name = ro; path = ro.lproj/Main.strings; sourceTree = "<group>"; };
		7D9BF13C23370E8B005DCFD6 /* ro */ = {isa = PBXFileReference; lastKnownFileType = text.plist.strings; name = ro; path = ro.lproj/MainInterface.strings; sourceTree = "<group>"; };
		7D9BF13D23370E8B005DCFD6 /* ro */ = {isa = PBXFileReference; lastKnownFileType = text.plist.strings; name = ro; path = ro.lproj/Interface.strings; sourceTree = "<group>"; };
		7D9BF13E23370E8C005DCFD6 /* ro */ = {isa = PBXFileReference; lastKnownFileType = text.plist.strings; name = ro; path = ro.lproj/Main.strings; sourceTree = "<group>"; };
		7D9BF13F23370E8C005DCFD6 /* ro */ = {isa = PBXFileReference; lastKnownFileType = text.plist.strings; name = ro; path = ro.lproj/Localizable.strings; sourceTree = "<group>"; };
		7D9BF14023370E8C005DCFD6 /* ro */ = {isa = PBXFileReference; lastKnownFileType = text.plist.strings; name = ro; path = ro.lproj/Localizable.strings; sourceTree = "<group>"; };
		7D9BF14123370E8C005DCFD6 /* ro */ = {isa = PBXFileReference; lastKnownFileType = text.plist.strings; name = ro; path = ro.lproj/InfoPlist.strings; sourceTree = "<group>"; };
		7D9BF14223370E8C005DCFD6 /* ro */ = {isa = PBXFileReference; lastKnownFileType = text.plist.strings; name = ro; path = ro.lproj/Localizable.strings; sourceTree = "<group>"; };
		7D9BF14323370E8C005DCFD6 /* ro */ = {isa = PBXFileReference; lastKnownFileType = text.plist.strings; name = ro; path = ro.lproj/Localizable.strings; sourceTree = "<group>"; };
		7D9BF14423370E8D005DCFD6 /* ro */ = {isa = PBXFileReference; lastKnownFileType = text.plist.strings; name = ro; path = ro.lproj/Localizable.strings; sourceTree = "<group>"; };
		7D9BF14523370E8D005DCFD6 /* ro */ = {isa = PBXFileReference; lastKnownFileType = text.plist.strings; name = ro; path = ro.lproj/Localizable.strings; sourceTree = "<group>"; };
		7D9BF14623370E8D005DCFD6 /* ro */ = {isa = PBXFileReference; lastKnownFileType = text.plist.strings; name = ro; path = ro.lproj/Localizable.strings; sourceTree = "<group>"; };
		7DD382771F8DBFC60071272B /* es */ = {isa = PBXFileReference; lastKnownFileType = text.plist.strings; name = es; path = es.lproj/Main.strings; sourceTree = "<group>"; };
		7DD382781F8DBFC60071272B /* es */ = {isa = PBXFileReference; lastKnownFileType = text.plist.strings; name = es; path = es.lproj/MainInterface.strings; sourceTree = "<group>"; };
		7DD382791F8DBFC60071272B /* es */ = {isa = PBXFileReference; lastKnownFileType = text.plist.strings; name = es; path = es.lproj/Interface.strings; sourceTree = "<group>"; };
		892A5D29222EF60A008961AB /* MockKit.framework */ = {isa = PBXFileReference; explicitFileType = wrapper.framework; name = MockKit.framework; path = Carthage/Build/iOS/MockKit.framework; sourceTree = SOURCE_ROOT; };
		892A5D2B222EF60A008961AB /* MockKitUI.framework */ = {isa = PBXFileReference; explicitFileType = wrapper.framework; name = MockKitUI.framework; path = Carthage/Build/iOS/MockKitUI.framework; sourceTree = SOURCE_ROOT; };
		892A5D58222F0A27008961AB /* Debug.swift */ = {isa = PBXFileReference; lastKnownFileType = sourcecode.swift; path = Debug.swift; sourceTree = "<group>"; };
		892A5D5A222F0D7C008961AB /* LoopTestingKit.framework */ = {isa = PBXFileReference; explicitFileType = wrapper.framework; name = LoopTestingKit.framework; path = Carthage/Build/iOS/LoopTestingKit.framework; sourceTree = SOURCE_ROOT; };
		892A5D682230C41D008961AB /* RangeReplaceableCollection.swift */ = {isa = PBXFileReference; lastKnownFileType = sourcecode.swift; path = RangeReplaceableCollection.swift; sourceTree = "<group>"; };
		892D7C5023B54A14008A9656 /* CarbEntryViewController.swift */ = {isa = PBXFileReference; lastKnownFileType = sourcecode.swift; path = CarbEntryViewController.swift; sourceTree = "<group>"; };
		892FB4CC22040104005293EC /* OverridePresetRow.swift */ = {isa = PBXFileReference; lastKnownFileType = sourcecode.swift; path = OverridePresetRow.swift; sourceTree = "<group>"; };
		892FB4CE220402C0005293EC /* OverrideSelectionController.swift */ = {isa = PBXFileReference; lastKnownFileType = sourcecode.swift; path = OverrideSelectionController.swift; sourceTree = "<group>"; };
		894F71E11FFEC4D8007D365C /* DefaultAssets.xcassets */ = {isa = PBXFileReference; lastKnownFileType = folder.assetcatalog; path = DefaultAssets.xcassets; sourceTree = "<group>"; };
		895FE0942201234000FCF18A /* OverrideSelectionViewController.swift */ = {isa = PBXFileReference; fileEncoding = 4; lastKnownFileType = sourcecode.swift; path = OverrideSelectionViewController.swift; sourceTree = "<group>"; };
		898ECA5E218ABD17001E9D35 /* GlucoseChartScaler.swift */ = {isa = PBXFileReference; fileEncoding = 4; lastKnownFileType = sourcecode.swift; path = GlucoseChartScaler.swift; sourceTree = "<group>"; };
		898ECA5F218ABD17001E9D35 /* GlucoseChartData.swift */ = {isa = PBXFileReference; fileEncoding = 4; lastKnownFileType = sourcecode.swift; path = GlucoseChartData.swift; sourceTree = "<group>"; };
		898ECA62218ABD21001E9D35 /* ComplicationChartManager.swift */ = {isa = PBXFileReference; fileEncoding = 4; lastKnownFileType = sourcecode.swift; path = ComplicationChartManager.swift; sourceTree = "<group>"; };
		898ECA64218ABD9A001E9D35 /* CGRect.swift */ = {isa = PBXFileReference; fileEncoding = 4; lastKnownFileType = sourcecode.swift; path = CGRect.swift; sourceTree = "<group>"; };
		898ECA66218ABDA8001E9D35 /* WatchApp Extension-Bridging-Header.h */ = {isa = PBXFileReference; lastKnownFileType = sourcecode.c.h; path = "WatchApp Extension-Bridging-Header.h"; sourceTree = "<group>"; };
		898ECA67218ABDA8001E9D35 /* CLKTextProvider+Compound.m */ = {isa = PBXFileReference; fileEncoding = 4; lastKnownFileType = sourcecode.c.objc; path = "CLKTextProvider+Compound.m"; sourceTree = "<group>"; };
		898ECA68218ABDA9001E9D35 /* CLKTextProvider+Compound.h */ = {isa = PBXFileReference; fileEncoding = 4; lastKnownFileType = sourcecode.c.h; path = "CLKTextProvider+Compound.h"; sourceTree = "<group>"; };
		89ADE13A226BFA0F0067222B /* TestingScenariosManager.swift */ = {isa = PBXFileReference; lastKnownFileType = sourcecode.swift; path = TestingScenariosManager.swift; sourceTree = "<group>"; };
		89CA2B2F226C0161004D9350 /* DirectoryObserver.swift */ = {isa = PBXFileReference; lastKnownFileType = sourcecode.swift; path = DirectoryObserver.swift; sourceTree = "<group>"; };
		89CA2B31226C18B8004D9350 /* TestingScenariosTableViewController.swift */ = {isa = PBXFileReference; lastKnownFileType = sourcecode.swift; path = TestingScenariosTableViewController.swift; sourceTree = "<group>"; };
		89CA2B3C226E6B13004D9350 /* LocalTestingScenariosManager.swift */ = {isa = PBXFileReference; lastKnownFileType = sourcecode.swift; path = LocalTestingScenariosManager.swift; sourceTree = "<group>"; };
		89D6953D23B6DF8A002B3066 /* PotentialCarbEntryTableViewCell.swift */ = {isa = PBXFileReference; lastKnownFileType = sourcecode.swift; path = PotentialCarbEntryTableViewCell.swift; sourceTree = "<group>"; };
		89E267FB2292456700A3F2AF /* FeatureFlags.swift */ = {isa = PBXFileReference; lastKnownFileType = sourcecode.swift; path = FeatureFlags.swift; sourceTree = "<group>"; };
		89E267FE229267DF00A3F2AF /* Optional.swift */ = {isa = PBXFileReference; lastKnownFileType = sourcecode.swift; path = Optional.swift; sourceTree = "<group>"; };
		C10428961D17BAD400DD539A /* NightscoutUploadKit.framework */ = {isa = PBXFileReference; explicitFileType = wrapper.framework; path = NightscoutUploadKit.framework; sourceTree = BUILT_PRODUCTS_DIR; };
		C10B28451EA9BA5E006EA1FC /* far_future_high_bg_forecast.json */ = {isa = PBXFileReference; fileEncoding = 4; lastKnownFileType = text.json; path = far_future_high_bg_forecast.json; sourceTree = "<group>"; };
		C125F31A22FE7CE200FD0545 /* copy-frameworks.sh */ = {isa = PBXFileReference; fileEncoding = 4; lastKnownFileType = text.script.sh; path = "copy-frameworks.sh"; sourceTree = "<group>"; };
		C12CB9AC23106A3C00F84978 /* it */ = {isa = PBXFileReference; lastKnownFileType = text.plist.strings; name = it; path = it.lproj/Intents.strings; sourceTree = "<group>"; };
		C12CB9AE23106A5C00F84978 /* fr */ = {isa = PBXFileReference; lastKnownFileType = text.plist.strings; name = fr; path = fr.lproj/Intents.strings; sourceTree = "<group>"; };
		C12CB9B023106A5F00F84978 /* de */ = {isa = PBXFileReference; lastKnownFileType = text.plist.strings; name = de; path = de.lproj/Intents.strings; sourceTree = "<group>"; };
		C12CB9B223106A6000F84978 /* zh-Hans */ = {isa = PBXFileReference; lastKnownFileType = text.plist.strings; name = "zh-Hans"; path = "zh-Hans.lproj/Intents.strings"; sourceTree = "<group>"; };
		C12CB9B423106A6100F84978 /* nl */ = {isa = PBXFileReference; lastKnownFileType = text.plist.strings; name = nl; path = nl.lproj/Intents.strings; sourceTree = "<group>"; };
		C12CB9B623106A6200F84978 /* nb */ = {isa = PBXFileReference; lastKnownFileType = text.plist.strings; name = nb; path = nb.lproj/Intents.strings; sourceTree = "<group>"; };
		C12CB9B823106A6300F84978 /* pl */ = {isa = PBXFileReference; lastKnownFileType = text.plist.strings; name = pl; path = pl.lproj/Intents.strings; sourceTree = "<group>"; };
		C12F21A61DFA79CB00748193 /* recommend_temp_basal_very_low_end_in_range.json */ = {isa = PBXFileReference; fileEncoding = 4; lastKnownFileType = text.json; path = recommend_temp_basal_very_low_end_in_range.json; sourceTree = "<group>"; };
		C15713811DAC6983005BC4D2 /* MealBolusNightscoutTreatment.swift */ = {isa = PBXFileReference; fileEncoding = 4; lastKnownFileType = sourcecode.swift; path = MealBolusNightscoutTreatment.swift; sourceTree = "<group>"; };
		C15C5D3B23B7211100C1B247 /* DosingStrategySelectionViewController.swift */ = {isa = PBXFileReference; lastKnownFileType = sourcecode.swift; path = DosingStrategySelectionViewController.swift; sourceTree = "<group>"; };
		C165B8CD23302C5D0004112E /* RemoteCommand.swift */ = {isa = PBXFileReference; lastKnownFileType = sourcecode.swift; path = RemoteCommand.swift; sourceTree = "<group>"; };
		C16DA84122E8E112008624C2 /* LoopPlugins.swift */ = {isa = PBXFileReference; lastKnownFileType = sourcecode.swift; path = LoopPlugins.swift; sourceTree = "<group>"; };
		C17824991E1999FA00D9D25C /* CaseCountable.swift */ = {isa = PBXFileReference; fileEncoding = 4; lastKnownFileType = sourcecode.swift; path = CaseCountable.swift; sourceTree = "<group>"; };
		C178249F1E19CF9800D9D25C /* GlucoseThresholdTableViewController.swift */ = {isa = PBXFileReference; fileEncoding = 4; lastKnownFileType = sourcecode.swift; path = GlucoseThresholdTableViewController.swift; sourceTree = "<group>"; };
		C17824A21E19EAB600D9D25C /* recommend_temp_basal_start_very_low_end_high.json */ = {isa = PBXFileReference; fileEncoding = 4; lastKnownFileType = text.json; path = recommend_temp_basal_start_very_low_end_high.json; sourceTree = "<group>"; };
		C17824A41E1AD4D100D9D25C /* ManualBolusRecommendation.swift */ = {isa = PBXFileReference; fileEncoding = 4; lastKnownFileType = sourcecode.swift; path = ManualBolusRecommendation.swift; sourceTree = "<group>"; };
		C1814B85225E507C008D2D8E /* Sequence.swift */ = {isa = PBXFileReference; lastKnownFileType = sourcecode.swift; path = Sequence.swift; sourceTree = "<group>"; };
		C18A491222FCC22800FDA733 /* build-derived-assets.sh */ = {isa = PBXFileReference; fileEncoding = 4; lastKnownFileType = text.script.sh; path = "build-derived-assets.sh"; sourceTree = "<group>"; };
		C18A491322FCC22900FDA733 /* make_scenario.py */ = {isa = PBXFileReference; fileEncoding = 4; lastKnownFileType = text.script.python; path = make_scenario.py; sourceTree = "<group>"; };
		C18A491422FCC22900FDA733 /* build-derived-watch-assets.sh */ = {isa = PBXFileReference; fileEncoding = 4; lastKnownFileType = text.script.sh; path = "build-derived-watch-assets.sh"; sourceTree = "<group>"; };
		C18A491522FCC22900FDA733 /* copy-plugins.sh */ = {isa = PBXFileReference; fileEncoding = 4; lastKnownFileType = text.script.sh; path = "copy-plugins.sh"; sourceTree = "<group>"; };
		C18C8C501D5A351900E043FB /* NightscoutDataManager.swift */ = {isa = PBXFileReference; fileEncoding = 4; lastKnownFileType = sourcecode.swift; path = NightscoutDataManager.swift; sourceTree = "<group>"; };
		C19E96DD23D2733F003F79B0 /* LoopCompletionFreshness.swift */ = {isa = PBXFileReference; lastKnownFileType = sourcecode.swift; path = LoopCompletionFreshness.swift; sourceTree = "<group>"; };
		C1A3EED1235233E1007672E3 /* DerivedAssets.xcassets */ = {isa = PBXFileReference; lastKnownFileType = folder.assetcatalog; path = DerivedAssets.xcassets; sourceTree = "<group>"; };
		C1A3EED323523551007672E3 /* DerivedAssets.xcassets */ = {isa = PBXFileReference; lastKnownFileType = folder.assetcatalog; path = DerivedAssets.xcassets; sourceTree = "<group>"; };
		C1C6591B1E1B1FDA0025CC58 /* recommend_temp_basal_dropping_then_rising.json */ = {isa = PBXFileReference; fileEncoding = 4; lastKnownFileType = text.json; path = recommend_temp_basal_dropping_then_rising.json; sourceTree = "<group>"; };
		C1D197FE232CF92D0096D646 /* capture-build-details.sh */ = {isa = PBXFileReference; fileEncoding = 4; lastKnownFileType = text.script.sh; path = "capture-build-details.sh"; sourceTree = "<group>"; };
		C1D289B422F90A52003FFBD9 /* BasalDeliveryState.swift */ = {isa = PBXFileReference; lastKnownFileType = sourcecode.swift; path = BasalDeliveryState.swift; sourceTree = "<group>"; };
		C1E2773D224177C000354103 /* ClockKit.framework */ = {isa = PBXFileReference; lastKnownFileType = wrapper.framework; name = ClockKit.framework; path = Platforms/WatchOS.platform/Developer/SDKs/WatchOS.sdk/System/Library/Frameworks/ClockKit.framework; sourceTree = DEVELOPER_DIR; };
		C1E2774722433D7A00354103 /* MKRingProgressView.framework */ = {isa = PBXFileReference; explicitFileType = wrapper.framework; path = MKRingProgressView.framework; sourceTree = BUILT_PRODUCTS_DIR; };
		C1F8B1D122375E4200DD66CF /* BolusProgressTableViewCell.swift */ = {isa = PBXFileReference; lastKnownFileType = sourcecode.swift; path = BolusProgressTableViewCell.swift; sourceTree = "<group>"; };
		C1F8B1DB223862D500DD66CF /* BolusProgressTableViewCell.xib */ = {isa = PBXFileReference; lastKnownFileType = file.xib; path = BolusProgressTableViewCell.xib; sourceTree = "<group>"; };
		C1FB428B217806A300FAB378 /* StateColorPalette.swift */ = {isa = PBXFileReference; fileEncoding = 4; lastKnownFileType = sourcecode.swift; path = StateColorPalette.swift; sourceTree = "<group>"; };
		C1FB428E217921D600FAB378 /* PumpManagerUI.swift */ = {isa = PBXFileReference; lastKnownFileType = sourcecode.swift; path = PumpManagerUI.swift; sourceTree = "<group>"; };
		DD20DABC242FBB9C009D65CE /* OTPManager.swift */ = {isa = PBXFileReference; lastKnownFileType = sourcecode.swift; path = OTPManager.swift; sourceTree = "<group>"; };
		DD20DABE24302125009D65CE /* OTPNavigationController.swift */ = {isa = PBXFileReference; lastKnownFileType = sourcecode.swift; path = OTPNavigationController.swift; sourceTree = "<group>"; };
		DD638F70242C5F0200C5DBF2 /* Loop-ab-remoteCarbsAndBolus */ = {isa = PBXFileReference; lastKnownFileType = folder; path = "Loop-ab-remoteCarbsAndBolus"; sourceTree = "<group>"; };
		DD638F72242C600200C5DBF2 /* Carthage */ = {isa = PBXFileReference; lastKnownFileType = folder; path = Carthage; sourceTree = "<group>"; };
		DD638F73242C603500C5DBF2 /* OneTimePassword.framework */ = {isa = PBXFileReference; lastKnownFileType = wrapper.framework; name = OneTimePassword.framework; path = Carthage/Build/iOS/OneTimePassword.framework; sourceTree = "<group>"; };
		DD638F85242CD05600C5DBF2 /* CryptoKit.framework */ = {isa = PBXFileReference; lastKnownFileType = wrapper.framework; name = CryptoKit.framework; path = System/Library/Frameworks/CryptoKit.framework; sourceTree = SDKROOT; };
		DD638F89242CD0FF00C5DBF2 /* iOS */ = {isa = PBXFileReference; lastKnownFileType = folder; name = iOS; path = Carthage/Build/iOS; sourceTree = "<group>"; };
		DD638F8A242CD12700C5DBF2 /* Base32.framework */ = {isa = PBXFileReference; lastKnownFileType = wrapper.framework; name = Base32.framework; path = Carthage/Build/iOS/Base32.framework; sourceTree = "<group>"; };
		DDFC49F0242D4FE8009A4801 /* OTPSelectionViewController.swift */ = {isa = PBXFileReference; lastKnownFileType = sourcecode.swift; path = OTPSelectionViewController.swift; sourceTree = "<group>"; };
		DDFE4A932433FC4600063AB5 /* remove-sim-archs.sh */ = {isa = PBXFileReference; fileEncoding = 4; lastKnownFileType = text.script.sh; path = "remove-sim-archs.sh"; sourceTree = "<group>"; };
		DDFE4A952433FCC500063AB5 /* LoopCompletionFreshness.swift */ = {isa = PBXFileReference; fileEncoding = 4; lastKnownFileType = sourcecode.swift; path = LoopCompletionFreshness.swift; sourceTree = "<group>"; };
		E9BB27AA23B85C3500FB4987 /* SleepStore.swift */ = {isa = PBXFileReference; lastKnownFileType = sourcecode.swift; path = SleepStore.swift; sourceTree = "<group>"; };
/* End PBXFileReference section */

/* Begin PBXFrameworksBuildPhase section */
		43105EF81BADC8F9009CD81E /* Frameworks */ = {
			isa = PBXFrameworksBuildPhase;
			buildActionMask = 2147483647;
			files = (
			);
			runOnlyForDeploymentPostprocessing = 0;
		};
		43776F891B8022E90074EA36 /* Frameworks */ = {
			isa = PBXFrameworksBuildPhase;
			buildActionMask = 2147483647;
			files = (
				DDFC49E8242CE844009A4801 /* Base32.framework in Frameworks */,
				DDFC49EC242CE940009A4801 /* OneTimePassword.framework in Frameworks */,
				434FB6461D68F1CD007B9C70 /* Amplitude.framework in Frameworks */,
				43A8EC6F210E622700A81379 /* CGMBLEKitUI.framework in Frameworks */,
				438A95A81D8B9B24009D12E1 /* CGMBLEKit.framework in Frameworks */,
				43C246A81D89990F0031F8D1 /* Crypto.framework in Frameworks */,
				4D3B40041D4A9E1A00BC6334 /* G4ShareSpy.framework in Frameworks */,
				43F5C2C91B929C09003EB13D /* HealthKit.framework in Frameworks */,
				43D9FFD621EAE05D00AF44BF /* LoopCore.framework in Frameworks */,
				43F78D4F1C914197002152D1 /* LoopKit.framework in Frameworks */,
				892A5D5B222F0D7C008961AB /* LoopTestingKit.framework in Frameworks */,
				4F7528941DFE1E9500C322D6 /* LoopUI.framework in Frameworks */,
				C1E2774822433D7A00354103 /* MKRingProgressView.framework in Frameworks */,
				892A5D2A222EF60A008961AB /* MockKit.framework in Frameworks */,
				892A5D2C222EF60A008961AB /* MockKitUI.framework in Frameworks */,
				C10428971D17BAD400DD539A /* NightscoutUploadKit.framework in Frameworks */,
				DD638F86242CD05600C5DBF2 /* CryptoKit.framework in Frameworks */,
				43B371881CE597D10013C5A6 /* ShareClient.framework in Frameworks */,
				4F08DE9B1E7BC4ED006741EA /* SwiftCharts.framework in Frameworks */,
				4379CFF021112CF700AADC79 /* ShareClientUI.framework in Frameworks */,
			);
			runOnlyForDeploymentPostprocessing = 0;
		};
		43A9437B1B926B7B0051FA24 /* Frameworks */ = {
			isa = PBXFrameworksBuildPhase;
			buildActionMask = 2147483647;
			files = (
				43D9002F21EB234400AF44BF /* LoopCore.framework in Frameworks */,
				C1E2773E224177C000354103 /* ClockKit.framework in Frameworks */,
				4344628220A7A37F00C4BE6F /* CoreBluetooth.framework in Frameworks */,
				4344628520A7A3BE00C4BE6F /* LoopKit.framework in Frameworks */,
				4396BD50225159C0005AA4D3 /* HealthKit.framework in Frameworks */,
				4344628620A7A3BE00C4BE6F /* CGMBLEKit.framework in Frameworks */,
			);
			runOnlyForDeploymentPostprocessing = 0;
		};
		43D9002321EB209400AF44BF /* Frameworks */ = {
			isa = PBXFrameworksBuildPhase;
			buildActionMask = 2147483647;
			files = (
				43D9002D21EB225D00AF44BF /* HealthKit.framework in Frameworks */,
				43D9002E21EB226F00AF44BF /* LoopKit.framework in Frameworks */,
			);
			runOnlyForDeploymentPostprocessing = 0;
		};
		43D9FF9F21EA9A0C00AF44BF /* Frameworks */ = {
			isa = PBXFrameworksBuildPhase;
			buildActionMask = 2147483647;
			files = (
				43D9FFDE21EAE3AE00AF44BF /* LoopCore.framework in Frameworks */,
				43D9FFBD21EA9CD700AF44BF /* SwiftCharts.framework in Frameworks */,
				43D9FFB421EA9AD800AF44BF /* LoopUI.framework in Frameworks */,
				43D9FFBB21EA9CC900AF44BF /* LoopKit.framework in Frameworks */,
				43D9FFB621EA9B2F00AF44BF /* HealthKit.framework in Frameworks */,
				43D9FFBC21EA9CCD00AF44BF /* LoopKitUI.framework in Frameworks */,
			);
			runOnlyForDeploymentPostprocessing = 0;
		};
		43D9FFCC21EAE05D00AF44BF /* Frameworks */ = {
			isa = PBXFrameworksBuildPhase;
			buildActionMask = 2147483647;
			files = (
				43D9FFFA21EAF35900AF44BF /* HealthKit.framework in Frameworks */,
				43D9FFF821EAF2EF00AF44BF /* LoopKit.framework in Frameworks */,
			);
			runOnlyForDeploymentPostprocessing = 0;
		};
		43E2D8CE1D20BF42004DA55F /* Frameworks */ = {
			isa = PBXFrameworksBuildPhase;
			buildActionMask = 2147483647;
			files = (
				4345E3FF21F051C6009E00E5 /* LoopCore.framework in Frameworks */,
				43E2D9191D222759004DA55F /* LoopKit.framework in Frameworks */,
			);
			runOnlyForDeploymentPostprocessing = 0;
		};
		43E2D9081D20C581004DA55F /* Frameworks */ = {
			isa = PBXFrameworksBuildPhase;
			buildActionMask = 2147483647;
			files = (
			);
			runOnlyForDeploymentPostprocessing = 0;
		};
		4F70C1D91DE8DCA7006380B7 /* Frameworks */ = {
			isa = PBXFrameworksBuildPhase;
			buildActionMask = 2147483647;
			files = (
				43D9000B21EB0BE000AF44BF /* LoopCore.framework in Frameworks */,
				43FCEEC022220D1F0013DD30 /* LoopKit.framework in Frameworks */,
				43FCEEBF22220CF30013DD30 /* LoopKitUI.framework in Frameworks */,
				4F7528951DFE1E9B00C322D6 /* LoopUI.framework in Frameworks */,
				437AFEE520352591008C4892 /* NotificationCenter.framework in Frameworks */,
				C1C0BE2A224C0FA000C03B4D /* SwiftCharts.framework in Frameworks */,
			);
			runOnlyForDeploymentPostprocessing = 0;
		};
		4F7528871DFE1DC600C322D6 /* Frameworks */ = {
			isa = PBXFrameworksBuildPhase;
			buildActionMask = 2147483647;
			files = (
				437AFEE8203689FE008C4892 /* LoopKit.framework in Frameworks */,
				4FB76FB01E8C3E8000B39636 /* SwiftCharts.framework in Frameworks */,
				43C05CBA21EBEAD8006FB252 /* LoopCore.framework in Frameworks */,
				43FCEEBE22220CE70013DD30 /* LoopKitUI.framework in Frameworks */,
			);
			runOnlyForDeploymentPostprocessing = 0;
		};
/* End PBXFrameworksBuildPhase section */

/* Begin PBXGroup section */
		4328E0121CFBE1B700E199AA /* Controllers */ = {
			isa = PBXGroup;
			children = (
				4328E0151CFBE1DA00E199AA /* ActionHUDController.swift */,
				4328E01D1CFBE25F00E199AA /* AddCarbsInterfaceController.swift */,
				4328E0161CFBE1DA00E199AA /* BolusInterfaceController.swift */,
				4345E40521F68E18009E00E5 /* CarbEntryListController.swift */,
				4FFEDFBE20E5CF22000BFC58 /* ChartHUDController.swift */,
				4F82654F20E69F9A0031A8F5 /* HUDInterfaceController.swift */,
				43511CED220FC61700566C63 /* HUDRowController.swift */,
				43A943891B926B7B0051FA24 /* NotificationController.swift */,
				892FB4CE220402C0005293EC /* OverrideSelectionController.swift */,
				4345E40321F68AD9009E00E5 /* TextRowController.swift */,
			);
			path = Controllers;
			sourceTree = "<group>";
		};
		4328E01F1CFBE2B100E199AA /* Extensions */ = {
			isa = PBXGroup;
			children = (
				4344629120A7C19800C4BE6F /* ButtonGroup.swift */,
				898ECA64218ABD9A001E9D35 /* CGRect.swift */,
				4328E0221CFBE2C500E199AA /* CLKComplicationTemplate.swift */,
				898ECA68218ABDA9001E9D35 /* CLKTextProvider+Compound.h */,
				898ECA67218ABDA8001E9D35 /* CLKTextProvider+Compound.m */,
				4F7E8AC420E2AB9600AEA65E /* Date.swift */,
				4F73F5FB20E2E7FA00E8D82C /* GlucoseStore.swift */,
				43785E952120E4010057DED1 /* INRelevantShortcutStore+Loop.swift */,
				4328E0231CFBE2C500E199AA /* NSUserDefaults+WatchApp.swift */,
				43517914230A07100072ECC0 /* NumberFormatter+WatchApp.swift */,
				4328E0241CFBE2C500E199AA /* UIColor.swift */,
				898ECA66218ABDA8001E9D35 /* WatchApp Extension-Bridging-Header.h */,
				4F2C15801E0495B200E160D4 /* WatchContext+WatchApp.swift */,
				43CB2B2A1D924D450079823D /* WCSession.swift */,
				4328E0251CFBE2C500E199AA /* WKAlertAction.swift */,
				4328E02E1CFBF81800E199AA /* WKInterfaceImage.swift */,
				43517916230A0E1A0072ECC0 /* WKInterfaceLabel.swift */,
			);
			path = Extensions;
			sourceTree = "<group>";
		};
		4345E3F621F03C2E009E00E5 /* Display */ = {
			isa = PBXGroup;
			children = (
				4345E3F721F03D2A009E00E5 /* DatesAndNumberCell.swift */,
				4345E3F921F0473B009E00E5 /* TextCell.swift */,
			);
			path = Display;
			sourceTree = "<group>";
		};
		43511CDD21FD80AD00566C63 /* RetrospectiveCorrection */ = {
			isa = PBXGroup;
			children = (
				43511CDF21FD80E400566C63 /* RetrospectiveCorrection.swift */,
				43511CE021FD80E400566C63 /* StandardRetrospectiveCorrection.swift */,
			);
			path = RetrospectiveCorrection;
			sourceTree = "<group>";
		};
		43757D131C06F26C00910CB9 /* Models */ = {
			isa = PBXGroup;
			children = (
				43511CDD21FD80AD00566C63 /* RetrospectiveCorrection */,
				43880F961D9D8052009061A8 /* ServiceAuthentication */,
				C17824A41E1AD4D100D9D25C /* ManualBolusRecommendation.swift */,
				43C2FAE01EB656A500364AFF /* GlucoseEffectVelocity.swift */,
				436A0DA41D236A2A00104B24 /* LoopError.swift */,
				430B29942041F5CB00BA9F93 /* LoopSettings+Loop.swift */,
				4F526D601DF8D9A900A04910 /* NetBasal.swift */,
				438D42F81D7C88BC003244B0 /* PredictionInputEffect.swift */,
				43441A9B1EDB34810087958C /* StatusExtensionContext+LoopKit.swift */,
				4328E0311CFC068900E199AA /* WatchContext+LoopKit.swift */,
				C165B8CD23302C5D0004112E /* RemoteCommand.swift */,
			);
			path = Models;
			sourceTree = "<group>";
		};
		43776F831B8022E90074EA36 = {
			isa = PBXGroup;
			children = (
				C18A491122FCC20B00FDA733 /* Scripts */,
				4FF4D0FA1E1834BD00846527 /* Common */,
				43776F8E1B8022E90074EA36 /* Loop */,
				4F70C1DF1DE8DCA7006380B7 /* Loop Status Extension */,
				43D9FFD021EAE05D00AF44BF /* LoopCore */,
				4F75288C1DFE1DC600C322D6 /* LoopUI */,
				43A943731B926B7B0051FA24 /* WatchApp */,
				43A943821B926B7B0051FA24 /* WatchApp Extension */,
				43F78D2C1C8FC58F002152D1 /* LoopTests */,
				43E2D8D21D20BF42004DA55F /* DoseMathTests */,
				43D9FFA321EA9A0C00AF44BF /* Learn */,
				968DCD53F724DE56FFE51920 /* Frameworks */,
				43776F8D1B8022E90074EA36 /* Products */,
				437DE502229C834D003B1074 /* Scripts */,
				437D9BA11D7B5203007245E8 /* Loop.xcconfig */,
			);
			sourceTree = "<group>";
		};
		43776F8D1B8022E90074EA36 /* Products */ = {
			isa = PBXGroup;
			children = (
				43776F8C1B8022E90074EA36 /* Loop.app */,
				43A943721B926B7B0051FA24 /* WatchApp.app */,
				43A9437E1B926B7B0051FA24 /* WatchApp Extension.appex */,
				43E2D8D11D20BF42004DA55F /* DoseMathTests.xctest */,
				43E2D90B1D20C581004DA55F /* LoopTests.xctest */,
				4F70C1DC1DE8DCA7006380B7 /* Loop Status Extension.appex */,
				4F75288B1DFE1DC600C322D6 /* LoopUI.framework */,
				43D9FFA221EA9A0C00AF44BF /* Learn.app */,
				43D9FFCF21EAE05D00AF44BF /* LoopCore.framework */,
				43D9002A21EB209400AF44BF /* LoopCore.framework */,
			);
			name = Products;
			sourceTree = "<group>";
		};
		43776F8E1B8022E90074EA36 /* Loop */ = {
			isa = PBXGroup;
			children = (
				C16DA84022E8E104008624C2 /* Plugins */,
				7D7076651FE06EE4004AC8EA /* Localizable.strings */,
				7D7076511FE06EE1004AC8EA /* InfoPlist.strings */,
				43EDEE6B1CF2E12A00393BE3 /* Loop.entitlements */,
				43F5C2D41B92A4A6003EB13D /* Info.plist */,
				43776F8F1B8022E90074EA36 /* AppDelegate.swift */,
				43776F981B8022E90074EA36 /* DefaultAssets.xcassets */,
				C1A3EED1235233E1007672E3 /* DerivedAssets.xcassets */,
				43776F9A1B8022E90074EA36 /* LaunchScreen.storyboard */,
				43776F951B8022E90074EA36 /* Main.storyboard */,
				43E344A01B9E144300C85C07 /* Extensions */,
				43F5C2E41B93C5D4003EB13D /* Managers */,
				43757D131C06F26C00910CB9 /* Models */,
				43F5C2CE1B92A2A0003EB13D /* View Controllers */,
				43F5C2CF1B92A2ED003EB13D /* Views */,
			);
			path = Loop;
			sourceTree = "<group>";
		};
		437DE502229C834D003B1074 /* Scripts */ = {
			isa = PBXGroup;
			children = (
				437DE503229C8375003B1074 /* copy-frameworks.sh */,
			);
			path = Scripts;
			sourceTree = "<group>";
		};
		43880F961D9D8052009061A8 /* ServiceAuthentication */ = {
			isa = PBXGroup;
			children = (
				438849EB1D29EC34003B3F23 /* AmplitudeService.swift */,
				4341F4EA1EDB92AC001C936B /* LogglyService.swift */,
				438849ED1D2A1EBB003B3F23 /* MLabService.swift */,
				438849E91D297CB6003B3F23 /* NightscoutService.swift */,
			);
			path = ServiceAuthentication;
			sourceTree = "<group>";
		};
		43A943731B926B7B0051FA24 /* WatchApp */ = {
			isa = PBXGroup;
			children = (
				894F71E11FFEC4D8007D365C /* DefaultAssets.xcassets */,
				C1A3EED323523551007672E3 /* DerivedAssets.xcassets */,
				C1C73F0F1DE3D0270022FC89 /* InfoPlist.strings */,
				43F5C2D61B92A4DC003EB13D /* Info.plist */,
				43A943741B926B7B0051FA24 /* Interface.storyboard */,
			);
			path = WatchApp;
			sourceTree = "<group>";
		};
		43A943821B926B7B0051FA24 /* WatchApp Extension */ = {
			isa = PBXGroup;
			children = (
				7D7076601FE06EE3004AC8EA /* Localizable.strings */,
				43D533BB1CFD1DD7009E3085 /* WatchApp Extension.entitlements */,
				43A943911B926B7B0051FA24 /* Info.plist */,
				43A9438D1B926B7B0051FA24 /* ComplicationController.swift */,
				43A943871B926B7B0051FA24 /* ExtensionDelegate.swift */,
				43A9438F1B926B7B0051FA24 /* Assets.xcassets */,
				4328E0121CFBE1B700E199AA /* Controllers */,
				4328E01F1CFBE2B100E199AA /* Extensions */,
				4FE3475F20D5D7FA00A86D03 /* Managers */,
				898ECA5D218ABD17001E9D35 /* Models */,
				4F75F0052100146B00B5570E /* Scenes */,
				43A943831B926B7B0051FA24 /* Supporting Files */,
			);
			path = "WatchApp Extension";
			sourceTree = "<group>";
		};
		43A943831B926B7B0051FA24 /* Supporting Files */ = {
			isa = PBXGroup;
			children = (
				43A943841B926B7B0051FA24 /* PushNotificationPayload.apns */,
			);
			name = "Supporting Files";
			sourceTree = "<group>";
		};
		43C05CB321EBE268006FB252 /* Extensions */ = {
			isa = PBXGroup;
			children = (
				43C05CB421EBE274006FB252 /* Date.swift */,
				4345E3FD21F04A50009E00E5 /* DateIntervalFormatter.swift */,
				43D9F81F21EF0906000578CD /* NSNumber.swift */,
				43C5F259222C921B00905D10 /* OSLog.swift */,
				43D9F81921EC593C000578CD /* UITableViewCell.swift */,
				C1814B85225E507C008D2D8E /* Sequence.swift */,
			);
			path = Extensions;
			sourceTree = "<group>";
		};
		43C05CBB21EBF743006FB252 /* View Controllers */ = {
			isa = PBXGroup;
			children = (
				43C05CC121EC06E4006FB252 /* LessonConfigurationViewController.swift */,
				43D9F82321EFF1AB000578CD /* LessonResultsViewController.swift */,
				43C05CBC21EBF77D006FB252 /* LessonsViewController.swift */,
			);
			path = "View Controllers";
			sourceTree = "<group>";
		};
		43C05CBE21EBFF66006FB252 /* Lessons */ = {
			isa = PBXGroup;
			children = (
				43C728F4222266F000C62969 /* ModalDayLesson.swift */,
				43C05CB021EBBDB9006FB252 /* TimeInRangeLesson.swift */,
			);
			path = Lessons;
			sourceTree = "<group>";
		};
		43C05CC321EC0868006FB252 /* Configuration */ = {
			isa = PBXGroup;
			children = (
				43D9F81721EC51CC000578CD /* DateEntry.swift */,
				43C05CC921EC382B006FB252 /* NumberEntry.swift */,
				43D9F81D21EF0609000578CD /* NumberRangeEntry.swift */,
				43D9F82121EF0A7A000578CD /* QuantityRangeEntry.swift */,
				43C728F62222700000C62969 /* DateIntervalEntry.swift */,
			);
			path = Configuration;
			sourceTree = "<group>";
		};
		43C5F255222C7B6300905D10 /* Models */ = {
			isa = PBXGroup;
			children = (
				43C5F256222C7B7200905D10 /* TimeComponents.swift */,
			);
			path = Models;
			sourceTree = "<group>";
		};
		43D9003A21EB281300AF44BF /* Insulin */ = {
			isa = PBXGroup;
			children = (
				435CB6241F37ABFC00C320C7 /* ExponentialInsulinModelPreset.swift */,
				435CB6281F37B01300C320C7 /* InsulinModelSettings.swift */,
				435CB6261F37AE5600C320C7 /* WalshInsulinModel.swift */,
			);
			path = Insulin;
			sourceTree = "<group>";
		};
		43D9FFA321EA9A0C00AF44BF /* Learn */ = {
			isa = PBXGroup;
			children = (
				43D9FFA421EA9A0C00AF44BF /* AppDelegate.swift */,
				43C05CBF21EBFFA4006FB252 /* Lesson.swift */,
				43C05CC321EC0868006FB252 /* Configuration */,
				4345E3F621F03C2E009E00E5 /* Display */,
				43C05CB321EBE268006FB252 /* Extensions */,
				43C05CBE21EBFF66006FB252 /* Lessons */,
				43D9FFBE21EAB20B00AF44BF /* Managers */,
				43C5F255222C7B6300905D10 /* Models */,
				43C05CBB21EBF743006FB252 /* View Controllers */,
				43D9FFB521EA9B0100AF44BF /* Learn.entitlements */,
				43D9FFA821EA9A0C00AF44BF /* Main.storyboard */,
				43D9FFAB21EA9A0F00AF44BF /* Assets.xcassets */,
				43D9FFAD21EA9A0F00AF44BF /* LaunchScreen.storyboard */,
				43D9FFB021EA9A0F00AF44BF /* Info.plist */,
				7D9BEEE72335A6B3005DCFD6 /* Localizable.strings */,
			);
			path = Learn;
			sourceTree = "<group>";
		};
		43D9FFBE21EAB20B00AF44BF /* Managers */ = {
			isa = PBXGroup;
			children = (
				43D9FFBF21EAB22E00AF44BF /* DataManager.swift */,
				43C728F8222A448700C62969 /* DayCalculator.swift */,
			);
			path = Managers;
			sourceTree = "<group>";
		};
		43D9FFD021EAE05D00AF44BF /* LoopCore */ = {
			isa = PBXGroup;
			children = (
				43D9003A21EB281300AF44BF /* Insulin */,
				43DE92581C5479E4001FFDE1 /* CarbEntryUserInfo.swift */,
				430B298D2041F56500BA9F93 /* GlucoseThreshold.swift */,
				43C05CB721EBEA54006FB252 /* HKUnit.swift */,
				434FF1E91CF26C29000DB779 /* IdentifiableClass.swift */,
				DDFE4A952433FCC500063AB5 /* LoopCompletionFreshness.swift */,
				430B298C2041F56500BA9F93 /* LoopSettings.swift */,
				C19E96DD23D2733F003F79B0 /* LoopCompletionFreshness.swift */,
				430B29892041F54A00BA9F93 /* NSUserDefaults.swift */,
				431E73471FF95A900069B5F7 /* PersistenceController.swift */,
				43D848AF1E7DCBE100DADCBC /* Result.swift */,
				43D9FFD121EAE05D00AF44BF /* LoopCore.h */,
				43D9FFD221EAE05D00AF44BF /* Info.plist */,
			);
			path = LoopCore;
			sourceTree = "<group>";
		};
		43E2D8D21D20BF42004DA55F /* DoseMathTests */ = {
			isa = PBXGroup;
			children = (
				7D70765B1FE06EE2004AC8EA /* Localizable.strings */,
				43E2D8E01D20C0CB004DA55F /* Fixtures */,
				43E2D8D31D20BF42004DA55F /* DoseMathTests.swift */,
				43E2D8D51D20BF42004DA55F /* Info.plist */,
			);
			path = DoseMathTests;
			sourceTree = "<group>";
		};
		43E2D8E01D20C0CB004DA55F /* Fixtures */ = {
			isa = PBXGroup;
			children = (
				C10B28451EA9BA5E006EA1FC /* far_future_high_bg_forecast.json */,
				43E2D8E11D20C0DB004DA55F /* read_selected_basal_profile.json */,
				43E2D8E21D20C0DB004DA55F /* recommend_temp_basal_correct_low_at_min.json */,
				C1C6591B1E1B1FDA0025CC58 /* recommend_temp_basal_dropping_then_rising.json */,
				43E2D8E31D20C0DB004DA55F /* recommend_temp_basal_flat_and_high.json */,
				43E2D8E41D20C0DB004DA55F /* recommend_temp_basal_high_and_falling.json */,
				43E2D8E51D20C0DB004DA55F /* recommend_temp_basal_high_and_rising.json */,
				43E2D8E61D20C0DB004DA55F /* recommend_temp_basal_in_range_and_rising.json */,
				43E2D8E71D20C0DB004DA55F /* recommend_temp_basal_no_change_glucose.json */,
				43E2D8E81D20C0DB004DA55F /* recommend_temp_basal_start_high_end_in_range.json */,
				43E2D8E91D20C0DB004DA55F /* recommend_temp_basal_start_high_end_low.json */,
				43E2D8EA1D20C0DB004DA55F /* recommend_temp_basal_start_low_end_high.json */,
				43E2D8EB1D20C0DB004DA55F /* recommend_temp_basal_start_low_end_in_range.json */,
				C17824A21E19EAB600D9D25C /* recommend_temp_basal_start_very_low_end_high.json */,
				C12F21A61DFA79CB00748193 /* recommend_temp_basal_very_low_end_in_range.json */,
				436D9BF71F6F4EA100CFA75F /* recommended_temp_start_low_end_just_above_range.json */,
			);
			path = Fixtures;
			sourceTree = "<group>";
		};
		43E344A01B9E144300C85C07 /* Extensions */ = {
			isa = PBXGroup;
			children = (
				C17824991E1999FA00D9D25C /* CaseCountable.swift */,
				4F6663931E905FD2009E74FC /* ChartColorPalette+Loop.swift */,
				4389916A1E91B689000EEF90 /* ChartSettings+Loop.swift */,
				4F08DE8E1E7BB871006741EA /* CollectionType+Loop.swift */,
				43CE7CDD1CA8B63E003CC1B0 /* Data.swift */,
				892A5D58222F0A27008961AB /* Debug.swift */,
				89CA2B2F226C0161004D9350 /* DirectoryObserver.swift */,
				43D9003221EB258C00AF44BF /* InsulinModelSettings+Loop.swift */,
				C15713811DAC6983005BC4D2 /* MealBolusNightscoutTreatment.swift */,
				438172D81F4E9E37003C3328 /* NewPumpEvent.swift */,
				43CEE6E51E56AFD400CB9116 /* NightscoutUploader.swift */,
				89E267FE229267DF00A3F2AF /* Optional.swift */,
				895FE0942201234000FCF18A /* OverrideSelectionViewController.swift */,
				43DACFFF20A2736F000F8529 /* PersistedPumpEvent.swift */,
				892A5D682230C41D008961AB /* RangeReplaceableCollection.swift */,
				C1FB428B217806A300FAB378 /* StateColorPalette.swift */,
				43F89CA222BDFBBC006BB54E /* UIActivityIndicatorView.swift */,
				43F41C361D3BF32400C11ED6 /* UIAlertController.swift */,
				43BFF0BB1E45C80600FF19A9 /* UIColor+Loop.swift */,
				437CEEE31CDE5C0A003C8C80 /* UIImage.swift */,
				434FF1ED1CF27EEF000DB779 /* UITableViewCell.swift */,
				430B29922041F5B200BA9F93 /* UserDefaults+Loop.swift */,
				C1D289B422F90A52003FFBD9 /* BasalDeliveryState.swift */,
			);
			path = Extensions;
			sourceTree = "<group>";
		};
		43F5C2CE1B92A2A0003EB13D /* View Controllers */ = {
			isa = PBXGroup;
			children = (
				43DBF04B1C93B8D700B3C386 /* BolusViewController.swift */,
				43A51E1E1EB6D62A000736CC /* CarbAbsorptionViewController.swift */,
				892D7C5023B54A14008A9656 /* CarbEntryViewController.swift */,
				43DBF0581C93F73800B3C386 /* CarbEntryTableViewController.swift */,
				43A51E201EB6DBDD000736CC /* ChartsTableViewController.swift */,
				433EA4C31D9F71C800CD78FB /* CommandResponseViewController.swift */,
				C178249F1E19CF9800D9D25C /* GlucoseThresholdTableViewController.swift */,
				4302F4E21D4EA54200F0FCAF /* InsulinDeliveryTableViewController.swift */,
				435CB6221F37967800C320C7 /* InsulinModelSettingsViewController.swift */,
				437D9BA21D7BC977007245E8 /* PredictionTableViewController.swift */,
				439A7941211F631C0041B75F /* RootNavigationController.swift */,
				43F5C2DA1B92A5E1003EB13D /* SettingsTableViewController.swift */,
				43E3449E1B9D68E900C85C07 /* StatusTableViewController.swift */,
				4302F4E01D4E9C8900F0FCAF /* TextFieldTableViewController.swift */,
				89CA2B31226C18B8004D9350 /* TestingScenariosTableViewController.swift */,
				C15C5D3B23B7211100C1B247 /* DosingStrategySelectionViewController.swift */,
				DDFC49F0242D4FE8009A4801 /* OTPSelectionViewController.swift */,
				DD20DABE24302125009D65CE /* OTPNavigationController.swift */,
			);
			path = "View Controllers";
			sourceTree = "<group>";
		};
		43F5C2CF1B92A2ED003EB13D /* Views */ = {
			isa = PBXGroup;
			children = (
				C1F8B1D122375E4200DD66CF /* BolusProgressTableViewCell.swift */,
				C1F8B1DB223862D500DD66CF /* BolusProgressTableViewCell.xib */,
				43B260481ED248FB008CAA77 /* CarbEntryTableViewCell.swift */,
				4346D1E61C77F5FE00ABAFE3 /* ChartTableViewCell.swift */,
				431A8C3F1EC6E8AB00823B9C /* CircleMaskView.swift */,
				43D381611EBD9759007F8C8F /* HeaderValuesTableViewCell.swift */,
				430D85881F44037000AF2D4F /* HUDViewTableViewCell.swift */,
				438D42FA1D7D11A4003244B0 /* PredictionInputEffectTableViewCell.swift */,
				43C3B6EB20B650A80026CAFA /* SettingsImageTableViewCell.swift */,
				43F64DD81D9C92C900D24DC6 /* TitleSubtitleTableViewCell.swift */,
				4311FB9A1F37FE1B00D4C0A7 /* TitleSubtitleTextFieldTableViewCell.swift */,
				89D6953D23B6DF8A002B3066 /* PotentialCarbEntryTableViewCell.swift */,
				439706E522D2E84900C81566 /* PredictionSettingTableViewCell.swift */,
			);
			path = Views;
			sourceTree = "<group>";
		};
		43F5C2E41B93C5D4003EB13D /* Managers */ = {
			isa = PBXGroup;
			children = (
				439897361CD2F80600223065 /* AnalyticsManager.swift */,
				439BED291E76093C00B0AED5 /* CGMManager.swift */,
				43DBF0521C93EC8200B3C386 /* DeviceDataManager.swift */,
				43F4EF1C1BA2A57600526CE1 /* DiagnosticLogger.swift */,
				4315D2891CA5F45E00589052 /* DiagnosticLogger+LoopKit.swift */,
				43F78D251C8FC000002152D1 /* DoseMath.swift */,
				43E2D8C71D208D5B004DA55F /* KeychainManager+Loop.swift */,
				89CA2B3C226E6B13004D9350 /* LocalTestingScenariosManager.swift */,
				43A567681C94880B00334FAC /* LoopDataManager.swift */,
				C18C8C501D5A351900E043FB /* NightscoutDataManager.swift */,
				43C094491CACCC73001F6403 /* NotificationManager.swift */,
				432E73CA1D24B3D6009AD15D /* RemoteDataManager.swift */,
				43FCEEA8221A615B0013DD30 /* StatusChartsManager.swift */,
				4F70C20F1DE8FAC5006380B7 /* StatusExtensionDataManager.swift */,
				89ADE13A226BFA0F0067222B /* TestingScenariosManager.swift */,
				4328E0341CFC0AE100E199AA /* WatchDataManager.swift */,
				E9BB27AA23B85C3500FB4987 /* SleepStore.swift */,
				DD20DABC242FBB9C009D65CE /* OTPManager.swift */,
			);
			path = Managers;
			sourceTree = "<group>";
		};
		43F78D2C1C8FC58F002152D1 /* LoopTests */ = {
			isa = PBXGroup;
			children = (
				43E2D90F1D20C581004DA55F /* Info.plist */,
				43E2D8C91D20B9E7004DA55F /* KeychainManagerTests.swift */,
			);
			path = LoopTests;
			sourceTree = "<group>";
		};
		4F70C1DF1DE8DCA7006380B7 /* Loop Status Extension */ = {
			isa = PBXGroup;
			children = (
				7D7076371FE06EDE004AC8EA /* Localizable.strings */,
				4F70C1FD1DE8E662006380B7 /* Loop Status Extension.entitlements */,
				4F70C1E51DE8DCA7006380B7 /* Info.plist */,
				43BFF0CC1E466C8400FF19A9 /* StateColorPalette.swift */,
				43FCEEB0221A863E0013DD30 /* StatusChartsManager.swift */,
				4F70C1E01DE8DCA7006380B7 /* StatusViewController.swift */,
				43BFF0BE1E45C8EA00FF19A9 /* UIColor+Widget.swift */,
				4F70C1E21DE8DCA7006380B7 /* MainInterface.storyboard */,
			);
			path = "Loop Status Extension";
			sourceTree = "<group>";
		};
		4F75288C1DFE1DC600C322D6 /* LoopUI */ = {
			isa = PBXGroup;
			children = (
				7D23667B21250C5A0028B67D /* Common */,
				7D70764C1FE06EE1004AC8EA /* Localizable.strings */,
				7D7076471FE06EE0004AC8EA /* InfoPlist.strings */,
				4FB76FC41E8C576800B39636 /* Extensions */,
				4FB76FC31E8C575900B39636 /* Charts */,
				4F7528A61DFE20AE00C322D6 /* Models */,
				4F7528931DFE1E1600C322D6 /* Views */,
				4F75288D1DFE1DC600C322D6 /* LoopUI.h */,
				4F75288E1DFE1DC600C322D6 /* Info.plist */,
				4F2C15941E09BF3C00E160D4 /* HUDView.xib */,
				4F2C15961E09E94E00E160D4 /* HUDAssets.xcassets */,
			);
			path = LoopUI;
			sourceTree = "<group>";
		};
		4F7528931DFE1E1600C322D6 /* Views */ = {
			isa = PBXGroup;
			children = (
				437CEEBF1CD6FCD8003C8C80 /* BasalRateHUDView.swift */,
				43B371851CE583890013C5A6 /* BasalStateView.swift */,
				4313EDDF1D8A6BF90060FA79 /* ChartContainerView.swift */,
				4369618F1F19C86400447E89 /* ChartPointsContextFillLayer.swift */,
				4F08DE831E7BB70B006741EA /* ChartPointsScatterDownTrianglesLayer.swift */,
				4F08DE841E7BB70B006741EA /* ChartPointsTouchHighlightLayerViewCache.swift */,
				4337615E1D52F487004A3647 /* GlucoseHUDView.swift */,
				4F2C15921E09BF2C00E160D4 /* HUDView.swift */,
				437CEEBD1CD6E0CB003C8C80 /* LoopCompletionHUDView.swift */,
				438DADC71CDE8F8B007697A5 /* LoopStateView.swift */,
			);
			path = Views;
			sourceTree = "<group>";
		};
		4F7528A61DFE20AE00C322D6 /* Models */ = {
			isa = PBXGroup;
			children = (
				4F08DE7C1E7BB6E5006741EA /* ChartAxisValueDoubleLog.swift */,
				4F08DE7D1E7BB6E5006741EA /* ChartAxisValueDoubleUnit.swift */,
				4FB76FCD1E8C835D00B39636 /* ChartColorPalette.swift */,
				4326BA631F3A44D9007CCAD4 /* ChartLineModel.swift */,
			);
			path = Models;
			sourceTree = "<group>";
		};
		4F75F0052100146B00B5570E /* Scenes */ = {
			isa = PBXGroup;
			children = (
				434A9F9823124B210047C077 /* BolusConfirmationScene.swift */,
				4F75F00120FCFE8C00B5570E /* GlucoseChartScene.swift */,
				4372E495213DCDD30068E043 /* GlucoseChartValueHashable.swift */,
			);
			path = Scenes;
			sourceTree = "<group>";
		};
		4FB76FC31E8C575900B39636 /* Charts */ = {
			isa = PBXGroup;
			children = (
				43FCEEBA22211C860013DD30 /* CarbEffectChart.swift */,
				4FB76FC51E8C57B100B39636 /* ChartsManager.swift */,
				43FCEEB4221BCA020013DD30 /* COBChart.swift */,
				43FCEEB2221BC3B60013DD30 /* DoseChart.swift */,
				43FCEEB8221BCF790013DD30 /* GlucoseChart.swift */,
				43FCEEB6221BCD160013DD30 /* InsulinModelChart.swift */,
				43FCEEAA221A61B40013DD30 /* IOBChart.swift */,
				43FCEEBC22212DD50013DD30 /* PredictedGlucoseChart.swift */,
			);
			path = Charts;
			sourceTree = "<group>";
		};
		4FB76FC41E8C576800B39636 /* Extensions */ = {
			isa = PBXGroup;
			children = (
				4F08DE801E7BB6F1006741EA /* CGPoint.swift */,
				438991661E91B563000EEF90 /* ChartPoint.swift */,
				43649A621C7A347F00523D7F /* CollectionType.swift */,
				43FCEEAC221A66780013DD30 /* DateFormatter.swift */,
				434F54561D287FDB002A9274 /* NibLoadable.swift */,
				43FCEEAE221A67A70013DD30 /* NumberFormatter+Charts.swift */,
			);
			path = Extensions;
			sourceTree = "<group>";
		};
		4FE3475F20D5D7FA00A86D03 /* Managers */ = {
			isa = PBXGroup;
			children = (
				4FDDD23620DC51DF00D04B16 /* LoopDataManager.swift */,
				898ECA62218ABD21001E9D35 /* ComplicationChartManager.swift */,
			);
			path = Managers;
			sourceTree = "<group>";
		};
		4FF4D0FA1E1834BD00846527 /* Common */ = {
			isa = PBXGroup;
			children = (
				4FF4D0FC1E1834CC00846527 /* Extensions */,
				4FF4D0FB1E1834C400846527 /* Models */,
				43785E9B2120E7060057DED1 /* Intents.intentdefinition */,
				89E267FB2292456700A3F2AF /* FeatureFlags.swift */,
				7D9BEEF52335CF8D005DCFD6 /* Localizable.strings */,
			);
			path = Common;
			sourceTree = "<group>";
		};
		4FF4D0FB1E1834C400846527 /* Models */ = {
			isa = PBXGroup;
			children = (
				4F11D3BF20DCBEEC006E072C /* GlucoseBackfillRequestUserInfo.swift */,
				4372E48F213CFCE70068E043 /* LoopSettingsUserInfo.swift */,
				435400331C9F878D00D5819C /* SetBolusUserInfo.swift */,
				4F70C2111DE900EA006380B7 /* StatusExtensionContext.swift */,
				4FF4D0FF1E18374700846527 /* WatchContext.swift */,
				4F11D3C120DD80B3006E072C /* WatchHistoricalGlucose.swift */,
				4F7E8AC620E2AC0300AEA65E /* WatchPredictedGlucose.swift */,
				43C3B6F620BBCAA30026CAFA /* PumpManager.swift */,
				C1FB428E217921D600FAB378 /* PumpManagerUI.swift */,
			);
			path = Models;
			sourceTree = "<group>";
		};
		4FF4D0FC1E1834CC00846527 /* Extensions */ = {
			isa = PBXGroup;
			children = (
				4372E48A213CB5F00068E043 /* Double.swift */,
				4F526D5E1DF2459000A04910 /* HKUnit.swift */,
				43C513181E864C4E001547C7 /* GlucoseRangeSchedule.swift */,
				43785E922120A01B0057DED1 /* NewCarbEntryIntent+Loop.swift */,
				430DA58D1D4AEC230097D1CA /* NSBundle.swift */,
				439897341CD2F7DE00223065 /* NSTimeInterval.swift */,
				439A7943211FE22F0041B75F /* NSUserActivity.swift */,
				4FC8C8001DEB93E400A1452E /* NSUserDefaults+StatusExtension.swift */,
				43BFF0B31E45C1BE00FF19A9 /* NumberFormatter.swift */,
				4374B5EE209D84BE00D17AA8 /* OSLog.swift */,
				4372E486213C86240068E043 /* SampleValue.swift */,
				4374B5F3209D89A900D17AA8 /* TextFieldTableViewCell.swift */,
				43BFF0B11E45C18400FF19A9 /* UIColor.swift */,
				43BFF0C31E4659E700FF19A9 /* UIColor+HIG.swift */,
				4344628D20A7ADD100C4BE6F /* UserDefaults+CGM.swift */,
			);
			path = Extensions;
			sourceTree = "<group>";
		};
		7D23667B21250C5A0028B67D /* Common */ = {
			isa = PBXGroup;
			children = (
				7D23667C21250C7E0028B67D /* LocalizedString.swift */,
			);
			path = Common;
			sourceTree = "<group>";
		};
		898ECA5D218ABD17001E9D35 /* Models */ = {
			isa = PBXGroup;
			children = (
				898ECA5E218ABD17001E9D35 /* GlucoseChartScaler.swift */,
				898ECA5F218ABD17001E9D35 /* GlucoseChartData.swift */,
				892FB4CC22040104005293EC /* OverridePresetRow.swift */,
			);
			path = Models;
			sourceTree = "<group>";
		};
		968DCD53F724DE56FFE51920 /* Frameworks */ = {
			isa = PBXGroup;
			children = (
				DD638F8A242CD12700C5DBF2 /* Base32.framework */,
				DD638F89242CD0FF00C5DBF2 /* iOS */,
				DD638F85242CD05600C5DBF2 /* CryptoKit.framework */,
				DD638F73242C603500C5DBF2 /* OneTimePassword.framework */,
				DD638F72242C600200C5DBF2 /* Carthage */,
				DD638F70242C5F0200C5DBF2 /* Loop-ab-remoteCarbsAndBolus */,
				434FB6451D68F1CD007B9C70 /* Amplitude.framework */,
				4344628420A7A3BE00C4BE6F /* CGMBLEKit.framework */,
				43A8EC6E210E622600A81379 /* CGMBLEKitUI.framework */,
				C1E2773D224177C000354103 /* ClockKit.framework */,
				4344628120A7A37E00C4BE6F /* CoreBluetooth.framework */,
				43C246A71D89990F0031F8D1 /* Crypto.framework */,
				4D3B40021D4A9DFE00BC6334 /* G4ShareSpy.framework */,
				43D9002C21EB225D00AF44BF /* HealthKit.framework */,
				43F5C2C81B929C09003EB13D /* HealthKit.framework */,
				4344628320A7A3BE00C4BE6F /* LoopKit.framework */,
				437AFEE6203688CF008C4892 /* LoopKitUI.framework */,
				892A5D5A222F0D7C008961AB /* LoopTestingKit.framework */,
				C1E2774722433D7A00354103 /* MKRingProgressView.framework */,
				892A5D29222EF60A008961AB /* MockKit.framework */,
				892A5D2B222EF60A008961AB /* MockKitUI.framework */,
				C10428961D17BAD400DD539A /* NightscoutUploadKit.framework */,
				4F70C1DD1DE8DCA7006380B7 /* NotificationCenter.framework */,
				43B371871CE597D10013C5A6 /* ShareClient.framework */,
				4379CFEF21112CF700AADC79 /* ShareClientUI.framework */,
				4346D1EF1C781BEA00ABAFE3 /* SwiftCharts.framework */,
				438A95A71D8B9B24009D12E1 /* CGMBLEKit.framework */,
				43F78D4B1C914197002152D1 /* LoopKit.framework */,
			);
			name = Frameworks;
			sourceTree = "<group>";
		};
		C16DA84022E8E104008624C2 /* Plugins */ = {
			isa = PBXGroup;
			children = (
				C16DA84122E8E112008624C2 /* LoopPlugins.swift */,
			);
			path = Plugins;
			sourceTree = "<group>";
		};
		C18A491122FCC20B00FDA733 /* Scripts */ = {
			isa = PBXGroup;
			children = (
				DDFE4A932433FC4600063AB5 /* remove-sim-archs.sh */,
				C1D197FE232CF92D0096D646 /* capture-build-details.sh */,
				C125F31A22FE7CE200FD0545 /* copy-frameworks.sh */,
				C18A491222FCC22800FDA733 /* build-derived-assets.sh */,
				C18A491422FCC22900FDA733 /* build-derived-watch-assets.sh */,
				C18A491522FCC22900FDA733 /* copy-plugins.sh */,
				C18A491322FCC22900FDA733 /* make_scenario.py */,
			);
			path = Scripts;
			sourceTree = "<group>";
		};
/* End PBXGroup section */

/* Begin PBXHeadersBuildPhase section */
		43D9001D21EB209400AF44BF /* Headers */ = {
			isa = PBXHeadersBuildPhase;
			buildActionMask = 2147483647;
			files = (
				43D9001E21EB209400AF44BF /* LoopCore.h in Headers */,
			);
			runOnlyForDeploymentPostprocessing = 0;
		};
		43D9FFCA21EAE05D00AF44BF /* Headers */ = {
			isa = PBXHeadersBuildPhase;
			buildActionMask = 2147483647;
			files = (
				43D9FFD321EAE05D00AF44BF /* LoopCore.h in Headers */,
			);
			runOnlyForDeploymentPostprocessing = 0;
		};
		4F7528881DFE1DC600C322D6 /* Headers */ = {
			isa = PBXHeadersBuildPhase;
			buildActionMask = 2147483647;
			files = (
				4F2C15851E075B8700E160D4 /* LoopUI.h in Headers */,
			);
			runOnlyForDeploymentPostprocessing = 0;
		};
/* End PBXHeadersBuildPhase section */

/* Begin PBXNativeTarget section */
		43776F8B1B8022E90074EA36 /* Loop */ = {
			isa = PBXNativeTarget;
			buildConfigurationList = 43776FB61B8022E90074EA36 /* Build configuration list for PBXNativeTarget "Loop" */;
			buildPhases = (
				C1D1405722FB66DF00DA6242 /* Build Derived Assets */,
				43776F881B8022E90074EA36 /* Sources */,
				43776F891B8022E90074EA36 /* Frameworks */,
				43776F8A1B8022E90074EA36 /* Resources */,
				43A9439C1B926B7B0051FA24 /* Embed Watch Content */,
				43A943AE1B928D400051FA24 /* Embed Frameworks */,
				43EDDBEF1C361BCE007D89B5 /* Copy Frameworks with Carthage */,
				C16DA84322E8E5FF008624C2 /* Install Plugins */,
				C1D19800232CFA2A0096D646 /* Capture Build Details */,
				4F70C1EC1DE8DCA8006380B7 /* Embed App Extensions */,
				DDF7B1CC241716B200EE751D /* Remove Archs */,
			);
			buildRules = (
			);
			dependencies = (
				4F7528971DFE1ED400C322D6 /* PBXTargetDependency */,
				43A943931B926B7B0051FA24 /* PBXTargetDependency */,
				4F70C1E71DE8DCA7006380B7 /* PBXTargetDependency */,
				43D9FFD521EAE05D00AF44BF /* PBXTargetDependency */,
			);
			name = Loop;
			productName = Loop;
			productReference = 43776F8C1B8022E90074EA36 /* Loop.app */;
			productType = "com.apple.product-type.application";
		};
		43A943711B926B7B0051FA24 /* WatchApp */ = {
			isa = PBXNativeTarget;
			buildConfigurationList = 43A943991B926B7B0051FA24 /* Build configuration list for PBXNativeTarget "WatchApp" */;
			buildPhases = (
				C1D1406222FB7ED200DA6242 /* Build Derived Watch Assets */,
				43A943701B926B7B0051FA24 /* Resources */,
				43A943981B926B7B0051FA24 /* Embed App Extensions */,
				43105EF81BADC8F9009CD81E /* Frameworks */,
			);
			buildRules = (
			);
			dependencies = (
				43A943811B926B7B0051FA24 /* PBXTargetDependency */,
			);
			name = WatchApp;
			productName = WatchApp;
			productReference = 43A943721B926B7B0051FA24 /* WatchApp.app */;
			productType = "com.apple.product-type.application.watchapp2";
		};
		43A9437D1B926B7B0051FA24 /* WatchApp Extension */ = {
			isa = PBXNativeTarget;
			buildConfigurationList = 43A943951B926B7B0051FA24 /* Build configuration list for PBXNativeTarget "WatchApp Extension" */;
			buildPhases = (
				43A9437A1B926B7B0051FA24 /* Sources */,
				43A9437B1B926B7B0051FA24 /* Frameworks */,
				43A9437C1B926B7B0051FA24 /* Resources */,
				43C667D71C5577280050C674 /* Embed Frameworks */,
				43FF3DF620A8EFE800F8E62C /* Copy Frameworks with Carthage */,
			);
			buildRules = (
			);
			dependencies = (
				C117ED71232EDB3200DA57CD /* PBXTargetDependency */,
			);
			name = "WatchApp Extension";
			productName = "WatchApp Extension";
			productReference = 43A9437E1B926B7B0051FA24 /* WatchApp Extension.appex */;
			productType = "com.apple.product-type.watchkit2-extension";
		};
		43D9001A21EB209400AF44BF /* LoopCore-watchOS */ = {
			isa = PBXNativeTarget;
			buildConfigurationList = 43D9002721EB209400AF44BF /* Build configuration list for PBXNativeTarget "LoopCore-watchOS" */;
			buildPhases = (
				43D9001D21EB209400AF44BF /* Headers */,
				43D9001F21EB209400AF44BF /* Sources */,
				43D9002321EB209400AF44BF /* Frameworks */,
				43D9002621EB209400AF44BF /* Resources */,
			);
			buildRules = (
			);
			dependencies = (
			);
			name = "LoopCore-watchOS";
			productName = LoopCore;
			productReference = 43D9002A21EB209400AF44BF /* LoopCore.framework */;
			productType = "com.apple.product-type.framework";
		};
		43D9FFA121EA9A0C00AF44BF /* Learn */ = {
			isa = PBXNativeTarget;
			buildConfigurationList = 43D9FFB321EA9A0F00AF44BF /* Build configuration list for PBXNativeTarget "Learn" */;
			buildPhases = (
				43D9FF9E21EA9A0C00AF44BF /* Sources */,
				43D9FF9F21EA9A0C00AF44BF /* Frameworks */,
				43D9FFA021EA9A0C00AF44BF /* Resources */,
				43D9FFDF21EAE3C600AF44BF /* Embed Frameworks */,
				43D9FFE221EAE40600AF44BF /* Copy Frameworks with Carthage */,
			);
			buildRules = (
			);
			dependencies = (
				43D9FFBA21EA9CA400AF44BF /* PBXTargetDependency */,
				A942E447225FD9A300DD4980 /* PBXTargetDependency */,
			);
			name = Learn;
			productName = Learn;
			productReference = 43D9FFA221EA9A0C00AF44BF /* Learn.app */;
			productType = "com.apple.product-type.application";
		};
		43D9FFCE21EAE05D00AF44BF /* LoopCore */ = {
			isa = PBXNativeTarget;
			buildConfigurationList = 43D9FFD821EAE05D00AF44BF /* Build configuration list for PBXNativeTarget "LoopCore" */;
			buildPhases = (
				43D9FFCA21EAE05D00AF44BF /* Headers */,
				43D9FFCB21EAE05D00AF44BF /* Sources */,
				43D9FFCC21EAE05D00AF44BF /* Frameworks */,
				43D9FFCD21EAE05D00AF44BF /* Resources */,
			);
			buildRules = (
			);
			dependencies = (
			);
			name = LoopCore;
			productName = LoopCore;
			productReference = 43D9FFCF21EAE05D00AF44BF /* LoopCore.framework */;
			productType = "com.apple.product-type.framework";
		};
		43E2D8D01D20BF42004DA55F /* DoseMathTests */ = {
			isa = PBXNativeTarget;
			buildConfigurationList = 43E2D8D61D20BF42004DA55F /* Build configuration list for PBXNativeTarget "DoseMathTests" */;
			buildPhases = (
				43E2D8CD1D20BF42004DA55F /* Sources */,
				43E2D8CE1D20BF42004DA55F /* Frameworks */,
				43E2D8CF1D20BF42004DA55F /* Resources */,
				43E2D8DD1D20C072004DA55F /* CopyFiles */,
				A942E448225FD9D500DD4980 /* Copy Frameworks with Carthage */,
			);
			buildRules = (
			);
			dependencies = (
				A942E445225FD97F00DD4980 /* PBXTargetDependency */,
			);
			name = DoseMathTests;
			productName = DoseMathTests;
			productReference = 43E2D8D11D20BF42004DA55F /* DoseMathTests.xctest */;
			productType = "com.apple.product-type.bundle.unit-test";
		};
		43E2D90A1D20C581004DA55F /* LoopTests */ = {
			isa = PBXNativeTarget;
			buildConfigurationList = 43E2D9121D20C581004DA55F /* Build configuration list for PBXNativeTarget "LoopTests" */;
			buildPhases = (
				43E2D9071D20C581004DA55F /* Sources */,
				43E2D9081D20C581004DA55F /* Frameworks */,
				43E2D9091D20C581004DA55F /* Resources */,
			);
			buildRules = (
			);
			dependencies = (
				43E2D9111D20C581004DA55F /* PBXTargetDependency */,
			);
			name = LoopTests;
			productName = LoopTests;
			productReference = 43E2D90B1D20C581004DA55F /* LoopTests.xctest */;
			productType = "com.apple.product-type.bundle.unit-test";
		};
		4F70C1DB1DE8DCA7006380B7 /* Loop Status Extension */ = {
			isa = PBXNativeTarget;
			buildConfigurationList = 4F70C1EB1DE8DCA8006380B7 /* Build configuration list for PBXNativeTarget "Loop Status Extension" */;
			buildPhases = (
				4F70C1D81DE8DCA7006380B7 /* Sources */,
				4F70C1D91DE8DCA7006380B7 /* Frameworks */,
				4F70C1DA1DE8DCA7006380B7 /* Resources */,
			);
			buildRules = (
			);
			dependencies = (
				43D9000D21EB0BEA00AF44BF /* PBXTargetDependency */,
				4F7528991DFE1ED800C322D6 /* PBXTargetDependency */,
			);
			name = "Loop Status Extension";
			productName = "Loop Status Extension";
			productReference = 4F70C1DC1DE8DCA7006380B7 /* Loop Status Extension.appex */;
			productType = "com.apple.product-type.app-extension";
		};
		4F75288A1DFE1DC600C322D6 /* LoopUI */ = {
			isa = PBXNativeTarget;
			buildConfigurationList = 4F7528921DFE1DC600C322D6 /* Build configuration list for PBXNativeTarget "LoopUI" */;
			buildPhases = (
				4F7528861DFE1DC600C322D6 /* Sources */,
				4F7528871DFE1DC600C322D6 /* Frameworks */,
				4F7528881DFE1DC600C322D6 /* Headers */,
				4F7528891DFE1DC600C322D6 /* Resources */,
			);
			buildRules = (
			);
			dependencies = (
				43D9001321EB137A00AF44BF /* PBXTargetDependency */,
			);
			name = LoopUI;
			productName = LoopUI;
			productReference = 4F75288B1DFE1DC600C322D6 /* LoopUI.framework */;
			productType = "com.apple.product-type.framework";
		};
/* End PBXNativeTarget section */

/* Begin PBXProject section */
		43776F841B8022E90074EA36 /* Project object */ = {
			isa = PBXProject;
			attributes = {
				LastSwiftUpdateCheck = 1010;
				LastUpgradeCheck = 1010;
				ORGANIZATIONNAME = "LoopKit Authors";
				TargetAttributes = {
					432CF87720D8B8380066B889 = {
						CreatedOnToolsVersion = 9.4;
						ProvisioningStyle = Automatic;
					};
					43776F8B1B8022E90074EA36 = {
						CreatedOnToolsVersion = 7.0;
						LastSwiftMigration = 1020;
						SystemCapabilities = {
							com.apple.ApplicationGroups.iOS = {
								enabled = 1;
							};
							com.apple.BackgroundModes = {
								enabled = 1;
							};
							com.apple.HealthKit = {
								enabled = 1;
							};
							com.apple.Keychain = {
								enabled = 0;
							};
							com.apple.Siri = {
								enabled = 1;
							};
						};
					};
					43A943711B926B7B0051FA24 = {
						CreatedOnToolsVersion = 7.0;
						LastSwiftMigration = 0800;
						SystemCapabilities = {
							com.apple.ApplicationGroups.iOS = {
								enabled = 0;
							};
							com.apple.BackgroundModes.watchos.app = {
								enabled = 0;
							};
						};
					};
					43A9437D1B926B7B0051FA24 = {
						CreatedOnToolsVersion = 7.0;
						LastSwiftMigration = 1020;
						SystemCapabilities = {
							com.apple.ApplicationGroups.iOS = {
								enabled = 0;
							};
							com.apple.HealthKit = {
								enabled = 0;
							};
							com.apple.HealthKit.watchos = {
								enabled = 1;
							};
							com.apple.Keychain = {
								enabled = 0;
							};
							com.apple.Siri = {
								enabled = 1;
							};
						};
					};
					43D9001A21EB209400AF44BF = {
						LastSwiftMigration = 1020;
						ProvisioningStyle = Automatic;
					};
					43D9FFA121EA9A0C00AF44BF = {
						CreatedOnToolsVersion = 10.1;
						LastSwiftMigration = 1020;
						ProvisioningStyle = Automatic;
						SystemCapabilities = {
							com.apple.ApplicationGroups.iOS = {
								enabled = 1;
							};
							com.apple.HealthKit = {
								enabled = 1;
							};
						};
					};
					43D9FFCE21EAE05D00AF44BF = {
						CreatedOnToolsVersion = 10.1;
						LastSwiftMigration = 1020;
						ProvisioningStyle = Automatic;
					};
					43E2D8D01D20BF42004DA55F = {
						CreatedOnToolsVersion = 7.3.1;
						LastSwiftMigration = 0800;
						ProvisioningStyle = Automatic;
					};
					43E2D90A1D20C581004DA55F = {
						CreatedOnToolsVersion = 7.3.1;
						LastSwiftMigration = 0800;
						ProvisioningStyle = Automatic;
						TestTargetID = 43776F8B1B8022E90074EA36;
					};
					4F70C1DB1DE8DCA7006380B7 = {
						CreatedOnToolsVersion = 8.1;
						LastSwiftMigration = 1020;
						ProvisioningStyle = Automatic;
						SystemCapabilities = {
							com.apple.ApplicationGroups.iOS = {
								enabled = 1;
							};
						};
					};
					4F75288A1DFE1DC600C322D6 = {
						CreatedOnToolsVersion = 8.1;
						LastSwiftMigration = 1020;
						ProvisioningStyle = Automatic;
					};
				};
			};
			buildConfigurationList = 43776F871B8022E90074EA36 /* Build configuration list for PBXProject "Loop" */;
			compatibilityVersion = "Xcode 8.0";
			developmentRegion = en;
			hasScannedForEncodings = 0;
			knownRegions = (
				en,
				Base,
				fr,
				de,
				"zh-Hans",
				it,
				nl,
				nb,
				es,
				pl,
				ru,
				ja,
				"pt-BR",
				vi,
				da,
				sv,
				fi,
				ro,
			);
			mainGroup = 43776F831B8022E90074EA36;
			productRefGroup = 43776F8D1B8022E90074EA36 /* Products */;
			projectDirPath = "";
			projectRoot = "";
			targets = (
				43776F8B1B8022E90074EA36 /* Loop */,
				4F70C1DB1DE8DCA7006380B7 /* Loop Status Extension */,
				43A943711B926B7B0051FA24 /* WatchApp */,
				43A9437D1B926B7B0051FA24 /* WatchApp Extension */,
				43D9FFA121EA9A0C00AF44BF /* Learn */,
				43D9FFCE21EAE05D00AF44BF /* LoopCore */,
				43D9001A21EB209400AF44BF /* LoopCore-watchOS */,
				4F75288A1DFE1DC600C322D6 /* LoopUI */,
				43E2D8D01D20BF42004DA55F /* DoseMathTests */,
				43E2D90A1D20C581004DA55F /* LoopTests */,
				432CF87720D8B8380066B889 /* Cartfile */,
			);
		};
/* End PBXProject section */

/* Begin PBXResourcesBuildPhase section */
		43776F8A1B8022E90074EA36 /* Resources */ = {
			isa = PBXResourcesBuildPhase;
			buildActionMask = 2147483647;
			files = (
				C13255D6223E7BE2008AF50C /* BolusProgressTableViewCell.xib in Resources */,
				43FCBBC21E51710B00343C1B /* LaunchScreen.storyboard in Resources */,
				7D70764F1FE06EE1004AC8EA /* InfoPlist.strings in Resources */,
				C1A3EED2235233E1007672E3 /* DerivedAssets.xcassets in Resources */,
				7D7076631FE06EE4004AC8EA /* Localizable.strings in Resources */,
				43776F971B8022E90074EA36 /* Main.storyboard in Resources */,
				DDFE4A942433FC4600063AB5 /* remove-sim-archs.sh in Resources */,
				C1265BEE231BF7F700652B84 /* DefaultAssets.xcassets in Resources */,
			);
			runOnlyForDeploymentPostprocessing = 0;
		};
		43A943701B926B7B0051FA24 /* Resources */ = {
			isa = PBXResourcesBuildPhase;
			buildActionMask = 2147483647;
			files = (
				C1C73F0D1DE3D0270022FC89 /* InfoPlist.strings in Resources */,
				43A943761B926B7B0051FA24 /* Interface.storyboard in Resources */,
				C1A3EED523535FFF007672E3 /* DefaultAssets.xcassets in Resources */,
				C1A3EED423523551007672E3 /* DerivedAssets.xcassets in Resources */,
			);
			runOnlyForDeploymentPostprocessing = 0;
		};
		43A9437C1B926B7B0051FA24 /* Resources */ = {
			isa = PBXResourcesBuildPhase;
			buildActionMask = 2147483647;
			files = (
				7D70765E1FE06EE3004AC8EA /* Localizable.strings in Resources */,
				43A943901B926B7B0051FA24 /* Assets.xcassets in Resources */,
			);
			runOnlyForDeploymentPostprocessing = 0;
		};
		43D9002621EB209400AF44BF /* Resources */ = {
			isa = PBXResourcesBuildPhase;
			buildActionMask = 2147483647;
			files = (
			);
			runOnlyForDeploymentPostprocessing = 0;
		};
		43D9FFA021EA9A0C00AF44BF /* Resources */ = {
			isa = PBXResourcesBuildPhase;
			buildActionMask = 2147483647;
			files = (
				7D9BEEF32335CF8D005DCFD6 /* Localizable.strings in Resources */,
				43D9FFAF21EA9A0F00AF44BF /* LaunchScreen.storyboard in Resources */,
				43D9FFAC21EA9A0F00AF44BF /* Assets.xcassets in Resources */,
				43D9FFAA21EA9A0C00AF44BF /* Main.storyboard in Resources */,
			);
			runOnlyForDeploymentPostprocessing = 0;
		};
		43D9FFCD21EAE05D00AF44BF /* Resources */ = {
			isa = PBXResourcesBuildPhase;
			buildActionMask = 2147483647;
			files = (
			);
			runOnlyForDeploymentPostprocessing = 0;
		};
		43E2D8CF1D20BF42004DA55F /* Resources */ = {
			isa = PBXResourcesBuildPhase;
			buildActionMask = 2147483647;
			files = (
				7D7076591FE06EE2004AC8EA /* Localizable.strings in Resources */,
				43E2D8F21D20C0DB004DA55F /* recommend_temp_basal_no_change_glucose.json in Resources */,
				43E2D8F61D20C0DB004DA55F /* recommend_temp_basal_start_low_end_in_range.json in Resources */,
				C17824A31E19EAB600D9D25C /* recommend_temp_basal_start_very_low_end_high.json in Resources */,
				43E2D8F41D20C0DB004DA55F /* recommend_temp_basal_start_high_end_low.json in Resources */,
				43E2D8EF1D20C0DB004DA55F /* recommend_temp_basal_high_and_falling.json in Resources */,
				436D9BF81F6F4EA100CFA75F /* recommended_temp_start_low_end_just_above_range.json in Resources */,
				43E2D8ED1D20C0DB004DA55F /* recommend_temp_basal_correct_low_at_min.json in Resources */,
				43E2D8F01D20C0DB004DA55F /* recommend_temp_basal_high_and_rising.json in Resources */,
				C12F21A71DFA79CB00748193 /* recommend_temp_basal_very_low_end_in_range.json in Resources */,
				43E2D8F11D20C0DB004DA55F /* recommend_temp_basal_in_range_and_rising.json in Resources */,
				43E2D8EE1D20C0DB004DA55F /* recommend_temp_basal_flat_and_high.json in Resources */,
				C1C6591C1E1B1FDA0025CC58 /* recommend_temp_basal_dropping_then_rising.json in Resources */,
				43E2D8F31D20C0DB004DA55F /* recommend_temp_basal_start_high_end_in_range.json in Resources */,
				43E2D8F51D20C0DB004DA55F /* recommend_temp_basal_start_low_end_high.json in Resources */,
				C10B28461EA9BA5E006EA1FC /* far_future_high_bg_forecast.json in Resources */,
				43E2D8EC1D20C0DB004DA55F /* read_selected_basal_profile.json in Resources */,
			);
			runOnlyForDeploymentPostprocessing = 0;
		};
		43E2D9091D20C581004DA55F /* Resources */ = {
			isa = PBXResourcesBuildPhase;
			buildActionMask = 2147483647;
			files = (
			);
			runOnlyForDeploymentPostprocessing = 0;
		};
		4F70C1DA1DE8DCA7006380B7 /* Resources */ = {
			isa = PBXResourcesBuildPhase;
			buildActionMask = 2147483647;
			files = (
				4F70C1E41DE8DCA7006380B7 /* MainInterface.storyboard in Resources */,
				7D7076351FE06EDE004AC8EA /* Localizable.strings in Resources */,
			);
			runOnlyForDeploymentPostprocessing = 0;
		};
		4F7528891DFE1DC600C322D6 /* Resources */ = {
			isa = PBXResourcesBuildPhase;
			buildActionMask = 2147483647;
			files = (
				4F2C15971E09E94E00E160D4 /* HUDAssets.xcassets in Resources */,
				7D70764A1FE06EE1004AC8EA /* Localizable.strings in Resources */,
				7D7076451FE06EE0004AC8EA /* InfoPlist.strings in Resources */,
				4F2C15951E09BF3C00E160D4 /* HUDView.xib in Resources */,
			);
			runOnlyForDeploymentPostprocessing = 0;
		};
/* End PBXResourcesBuildPhase section */

/* Begin PBXShellScriptBuildPhase section */
		432CF87B20D8B8490066B889 /* Build Carthage Dependencies */ = {
			isa = PBXShellScriptBuildPhase;
			buildActionMask = 2147483647;
			files = (
			);
			inputPaths = (
			);
			name = "Build Carthage Dependencies";
			outputPaths = (
			);
			runOnlyForDeploymentPostprocessing = 0;
			shellPath = /bin/sh;
			shellScript = "if [ -f $PROJECT_DIR/.gitmodules ]; then\n    echo \"Skipping checkout due to presence of .gitmodules file\"\n    if [ $ACTION = \"install\" ]; then\n        echo \"You're installing: Make sure to keep all submodules up-to-date and run carthage build after changes.\"\n    fi\nelse\n    echo \"Bootstrapping carthage dependencies\"\n    unset LLVM_TARGET_TRIPLE_SUFFIX\n    # /usr/local/bin/carthage bootstrap --project-directory \"$SRCROOT\" --cache-builds\nfi\n";
		};
		432CF88220D8BCD90066B889 /* Homebrew & Carthage Setup */ = {
			isa = PBXShellScriptBuildPhase;
			buildActionMask = 2147483647;
			files = (
			);
			inputPaths = (
			);
			name = "Homebrew & Carthage Setup";
			outputPaths = (
			);
			runOnlyForDeploymentPostprocessing = 0;
			shellPath = /bin/sh;
			shellScript = "if ! [ -x \"$(command -v brew)\" ]; then\n    # Install Homebrew\n    ruby -e \"$(curl -fsSL https://raw.githubusercontent.com/Homebrew/install/master/install)\"\nfi\n\nif brew ls carthage > /dev/null; then\n    brew upgrade carthage || echo \"Continuing…\"\nelse\n    brew install carthage\nfi\n";
		};
		43D9FFE221EAE40600AF44BF /* Copy Frameworks with Carthage */ = {
			isa = PBXShellScriptBuildPhase;
			buildActionMask = 2147483647;
			files = (
			);
			inputFileListPaths = (
			);
			inputPaths = (
				"$(BUILT_PRODUCTS_DIR)/LoopKit.framework/LoopKit",
				"$(BUILT_PRODUCTS_DIR)/LoopKitUI.framework/LoopKitUI",
				"$(BUILT_PRODUCTS_DIR)/SwiftCharts.framework/SwiftCharts",
			);
			name = "Copy Frameworks with Carthage";
			outputFileListPaths = (
			);
			outputPaths = (
				"$(BUILT_PRODUCTS_DIR)/$(FRAMEWORKS_FOLDER_PATH)/LoopKit.framework",
				"$(BUILT_PRODUCTS_DIR)/$(FRAMEWORKS_FOLDER_PATH)/LoopKitUI.framework",
				"$(BUILT_PRODUCTS_DIR)/$(FRAMEWORKS_FOLDER_PATH)/SwiftCharts.framework",
			);
			runOnlyForDeploymentPostprocessing = 0;
			shellPath = /bin/sh;
			shellScript = "\"${SRCROOT}/Scripts/copy-frameworks.sh\"\n\n";
		};
		43EDDBEF1C361BCE007D89B5 /* Copy Frameworks with Carthage */ = {
			isa = PBXShellScriptBuildPhase;
			buildActionMask = 2147483647;
			files = (
			);
			inputPaths = (
				"$(BUILT_PRODUCTS_DIR)/CGMBLEKit.framework/CGMBLEKit",
				"$(BUILT_PRODUCTS_DIR)/LoopKit.framework/LoopKit",
				"$(BUILT_PRODUCTS_DIR)/SwiftCharts.framework/SwiftCharts",
				"$(BUILT_PRODUCTS_DIR)/Amplitude.framework/Amplitude",
				"$(BUILT_PRODUCTS_DIR)/ShareClient.framework/ShareClient",
				"$(BUILT_PRODUCTS_DIR)/NightscoutUploadKit.framework/NightscoutUploadKit",
				"$(BUILT_PRODUCTS_DIR)/Crypto.framework/Crypto",
				"$(BUILT_PRODUCTS_DIR)/G4ShareSpy.framework/G4ShareSpy",
				"$(BUILT_PRODUCTS_DIR)/LoopKitUI.framework/LoopKitUI",
				"$(BUILT_PRODUCTS_DIR)/CGMBLEKitUI.framework/CGMBLEKitUI",
				"$(BUILT_PRODUCTS_DIR)/ShareClientUI.framework/ShareClientUI",
				"$(BUILT_PRODUCTS_DIR)/LoopTestingKit.framework/LoopTestingKit",
				"$(BUILT_PRODUCTS_DIR)/MockKit.framework/MockKit",
				"$(BUILT_PRODUCTS_DIR)/MockKitUI.framework/MockKitUI",
				"$(BUILT_PRODUCTS_DIR)/MKRingProgressView.framework/MKRingProgressView",
			);
			name = "Copy Frameworks with Carthage";
			outputPaths = (
				"$(BUILT_PRODUCTS_DIR)/$(FRAMEWORKS_FOLDER_PATH)/CGMBLEKit.framework",
				"$(BUILT_PRODUCTS_DIR)/$(FRAMEWORKS_FOLDER_PATH)/LoopKit.framework",
				"$(BUILT_PRODUCTS_DIR)/$(FRAMEWORKS_FOLDER_PATH)/SwiftCharts.framework",
				"$(BUILT_PRODUCTS_DIR)/$(FRAMEWORKS_FOLDER_PATH)/Amplitude.framework",
				"$(BUILT_PRODUCTS_DIR)/$(FRAMEWORKS_FOLDER_PATH)/ShareClient.framework",
				"$(BUILT_PRODUCTS_DIR)/$(FRAMEWORKS_FOLDER_PATH)/NightscoutUploadKit.framework",
				"$(BUILT_PRODUCTS_DIR)/$(FRAMEWORKS_FOLDER_PATH)/Crypto.framework",
				"$(BUILT_PRODUCTS_DIR)/$(FRAMEWORKS_FOLDER_PATH)/G4ShareSpy.framework",
				"$(BUILT_PRODUCTS_DIR)/$(FRAMEWORKS_FOLDER_PATH)/LoopKitUI.framework",
				"$(BUILT_PRODUCTS_DIR)/$(FRAMEWORKS_FOLDER_PATH)/CGMBLEKitUI.framework",
				"$(BUILT_PRODUCTS_DIR)/$(FRAMEWORKS_FOLDER_PATH)/ShareClientUI.framework",
				"$(BUILT_PRODUCTS_DIR)/$(FRAMEWORKS_FOLDER_PATH)/LoopTestingKit.framework",
				"$(BUILT_PRODUCTS_DIR)/$(FRAMEWORKS_FOLDER_PATH)/MockKit.framework",
				"$(BUILT_PRODUCTS_DIR)/$(FRAMEWORKS_FOLDER_PATH)/MockKitUI.framework",
				"$(BUILT_PRODUCTS_DIR)/$(FRAMEWORKS_FOLDER_PATH)/MKRingProgressView.framework",
			);
			runOnlyForDeploymentPostprocessing = 0;
			shellPath = /bin/sh;
			shellScript = "\"${SRCROOT}/Scripts/copy-frameworks.sh\"\n";
		};
		43FF3DF620A8EFE800F8E62C /* Copy Frameworks with Carthage */ = {
			isa = PBXShellScriptBuildPhase;
			buildActionMask = 2147483647;
			files = (
			);
			inputPaths = (
				"$(BUILT_PRODUCTS_DIR)/CGMBLEKit.framework/CGMBLEKit",
				"$(BUILT_PRODUCTS_DIR)/LoopKit.framework/LoopKit",
				"$(BUILT_PRODUCTS_DIR)/ShareClient.framework/ShareClient",
			);
			name = "Copy Frameworks with Carthage";
			outputPaths = (
				"$(BUILT_PRODUCTS_DIR)/$(FRAMEWORKS_FOLDER_PATH)/CGMBLEKit.framework",
				"$(BUILT_PRODUCTS_DIR)/$(FRAMEWORKS_FOLDER_PATH)/LoopKit.framework",
				"$(BUILT_PRODUCTS_DIR)/$(FRAMEWORKS_FOLDER_PATH)/ShareClient.framework",
			);
			runOnlyForDeploymentPostprocessing = 0;
			shellPath = /bin/sh;
			shellScript = "\"${SRCROOT}/Scripts/copy-frameworks.sh\"\n";
		};
		A942E448225FD9D500DD4980 /* Copy Frameworks with Carthage */ = {
			isa = PBXShellScriptBuildPhase;
			buildActionMask = 2147483647;
			files = (
			);
			inputFileListPaths = (
			);
			inputPaths = (
				"$(BUILT_PRODUCTS_DIR)/LoopKit.framework/LoopKit",
			);
			name = "Copy Frameworks with Carthage";
			outputFileListPaths = (
			);
			outputPaths = (
				"$(BUILT_PRODUCTS_DIR)/$(FRAMEWORKS_FOLDER_PATH)/LoopKit.framework",
			);
			runOnlyForDeploymentPostprocessing = 0;
			shellPath = /bin/sh;
			shellScript = "\"${SRCROOT}/Scripts/copy-frameworks.sh\"\n\n";
		};
		C16DA84322E8E5FF008624C2 /* Install Plugins */ = {
			isa = PBXShellScriptBuildPhase;
			buildActionMask = 2147483647;
			files = (
			);
			inputFileListPaths = (
			);
			inputPaths = (
			);
			name = "Install Plugins";
			outputFileListPaths = (
			);
			outputPaths = (
			);
			runOnlyForDeploymentPostprocessing = 0;
			shellPath = /bin/sh;
			shellScript = "\"${SRCROOT}/Scripts/copy-plugins.sh\"\n";
		};
		C1D1405722FB66DF00DA6242 /* Build Derived Assets */ = {
			isa = PBXShellScriptBuildPhase;
			buildActionMask = 2147483647;
			files = (
			);
			inputFileListPaths = (
			);
			inputPaths = (
			);
			name = "Build Derived Assets";
			outputFileListPaths = (
			);
			outputPaths = (
			);
			runOnlyForDeploymentPostprocessing = 0;
			shellPath = /bin/sh;
			shellScript = "\"${SRCROOT}/Scripts/build-derived-assets.sh\"\n";
		};
		C1D1406222FB7ED200DA6242 /* Build Derived Watch Assets */ = {
			isa = PBXShellScriptBuildPhase;
			buildActionMask = 2147483647;
			files = (
			);
			inputFileListPaths = (
			);
			inputPaths = (
			);
			name = "Build Derived Watch Assets";
			outputFileListPaths = (
			);
			outputPaths = (
			);
			runOnlyForDeploymentPostprocessing = 0;
			shellPath = /bin/sh;
			shellScript = "\"${SRCROOT}/Scripts/build-derived-watch-assets.sh\"\n";
		};
		C1D19800232CFA2A0096D646 /* Capture Build Details */ = {
			isa = PBXShellScriptBuildPhase;
			buildActionMask = 2147483647;
			files = (
			);
			inputFileListPaths = (
			);
			inputPaths = (
			);
			name = "Capture Build Details";
			outputFileListPaths = (
			);
			outputPaths = (
			);
			runOnlyForDeploymentPostprocessing = 0;
			shellPath = /bin/sh;
			shellScript = "\"${SRCROOT}/Scripts/capture-build-details.sh\"\n";
		};
		DDF7B1CC241716B200EE751D /* Remove Archs */ = {
			isa = PBXShellScriptBuildPhase;
			buildActionMask = 8;
			files = (
			);
			inputFileListPaths = (
			);
			inputPaths = (
			);
			name = "Remove Archs";
			outputFileListPaths = (
			);
			outputPaths = (
			);
			runOnlyForDeploymentPostprocessing = 1;
			shellPath = /bin/sh;
			shellScript = "\"${SRCROOT}/Scripts/remove-sim-archs.sh\"\n";
		};
/* End PBXShellScriptBuildPhase section */

/* Begin PBXSourcesBuildPhase section */
		43776F881B8022E90074EA36 /* Sources */ = {
			isa = PBXSourcesBuildPhase;
			buildActionMask = 2147483647;
			files = (
				C17824A51E1AD4D100D9D25C /* ManualBolusRecommendation.swift in Sources */,
				4F70C2131DE90339006380B7 /* StatusExtensionContext.swift in Sources */,
				43441A9C1EDB34810087958C /* StatusExtensionContext+LoopKit.swift in Sources */,
				43C05CC521EC29E3006FB252 /* TextFieldTableViewCell.swift in Sources */,
				4FF4D1001E18374700846527 /* WatchContext.swift in Sources */,
				4315D28A1CA5F45E00589052 /* DiagnosticLogger+LoopKit.swift in Sources */,
				C1D289B522F90A52003FFBD9 /* BasalDeliveryState.swift in Sources */,
				4F2C15821E074FC600E160D4 /* NSTimeInterval.swift in Sources */,
				4311FB9B1F37FE1B00D4C0A7 /* TitleSubtitleTextFieldTableViewCell.swift in Sources */,
				C1FB428F217921D600FAB378 /* PumpManagerUI.swift in Sources */,
				43C513191E864C4E001547C7 /* GlucoseRangeSchedule.swift in Sources */,
				43A51E1F1EB6D62A000736CC /* CarbAbsorptionViewController.swift in Sources */,
				43776F901B8022E90074EA36 /* AppDelegate.swift in Sources */,
				4372E48B213CB5F00068E043 /* Double.swift in Sources */,
				430B29932041F5B300BA9F93 /* UserDefaults+Loop.swift in Sources */,
				4341F4EB1EDB92AC001C936B /* LogglyService.swift in Sources */,
				43CE7CDE1CA8B63E003CC1B0 /* Data.swift in Sources */,
				E9BB27AB23B85C3500FB4987 /* SleepStore.swift in Sources */,
				C1F8B243223E73FD00DD66CF /* BolusProgressTableViewCell.swift in Sources */,
				89D6953E23B6DF8A002B3066 /* PotentialCarbEntryTableViewCell.swift in Sources */,
				89CA2B30226C0161004D9350 /* DirectoryObserver.swift in Sources */,
				439A7942211F631C0041B75F /* RootNavigationController.swift in Sources */,
				DDFC49F1242D4FE8009A4801 /* OTPSelectionViewController.swift in Sources */,
				4F11D3C020DCBEEC006E072C /* GlucoseBackfillRequestUserInfo.swift in Sources */,
				43F5C2DB1B92A5E1003EB13D /* SettingsTableViewController.swift in Sources */,
				89E267FC2292456700A3F2AF /* FeatureFlags.swift in Sources */,
				43A567691C94880B00334FAC /* LoopDataManager.swift in Sources */,
				43B260491ED248FB008CAA77 /* CarbEntryTableViewCell.swift in Sources */,
				4302F4E11D4E9C8900F0FCAF /* TextFieldTableViewController.swift in Sources */,
				43F64DD91D9C92C900D24DC6 /* TitleSubtitleTableViewCell.swift in Sources */,
				C15713821DAC6983005BC4D2 /* MealBolusNightscoutTreatment.swift in Sources */,
				43FCEEA9221A615B0013DD30 /* StatusChartsManager.swift in Sources */,
				43511CE321FD80E400566C63 /* StandardRetrospectiveCorrection.swift in Sources */,
				43E3449F1B9D68E900C85C07 /* StatusTableViewController.swift in Sources */,
				43DBF0531C93EC8200B3C386 /* DeviceDataManager.swift in Sources */,
				43E2D8C81D208D5B004DA55F /* KeychainManager+Loop.swift in Sources */,
				C17824A01E19CF9800D9D25C /* GlucoseThresholdTableViewController.swift in Sources */,
				4372E487213C86240068E043 /* SampleValue.swift in Sources */,
				4346D1E71C77F5FE00ABAFE3 /* ChartTableViewCell.swift in Sources */,
				437CEEE41CDE5C0A003C8C80 /* UIImage.swift in Sources */,
				892D7C5123B54A15008A9656 /* CarbEntryViewController.swift in Sources */,
				43DBF0591C93F73800B3C386 /* CarbEntryTableViewController.swift in Sources */,
				89CA2B32226C18B8004D9350 /* TestingScenariosTableViewController.swift in Sources */,
				43E93FB71E469A5100EAB8DB /* HKUnit.swift in Sources */,
				43C05CAF21EB2C24006FB252 /* NSBundle.swift in Sources */,
				43BFF0BC1E45C80600FF19A9 /* UIColor+Loop.swift in Sources */,
				43C0944A1CACCC73001F6403 /* NotificationManager.swift in Sources */,
				43D9003321EB258C00AF44BF /* InsulinModelSettings+Loop.swift in Sources */,
				DD20DABD242FBB9C009D65CE /* OTPManager.swift in Sources */,
				434FF1EE1CF27EEF000DB779 /* UITableViewCell.swift in Sources */,
				439BED2A1E76093C00B0AED5 /* CGMManager.swift in Sources */,
				C18C8C511D5A351900E043FB /* NightscoutDataManager.swift in Sources */,
				C165B8CE23302C5D0004112E /* RemoteCommand.swift in Sources */,
				438849EA1D297CB6003B3F23 /* NightscoutService.swift in Sources */,
				438172D91F4E9E37003C3328 /* NewPumpEvent.swift in Sources */,
				4389916B1E91B689000EEF90 /* ChartSettings+Loop.swift in Sources */,
				C178249A1E1999FA00D9D25C /* CaseCountable.swift in Sources */,
				43DBF04C1C93B8D700B3C386 /* BolusViewController.swift in Sources */,
				4FB76FBB1E8C42CF00B39636 /* UIColor.swift in Sources */,
				4374B5EF209D84BF00D17AA8 /* OSLog.swift in Sources */,
				4F6663941E905FD2009E74FC /* ChartColorPalette+Loop.swift in Sources */,
				4328E0351CFC0AE100E199AA /* WatchDataManager.swift in Sources */,
				4345E3FC21F04911009E00E5 /* UIColor+HIG.swift in Sources */,
				43D381621EBD9759007F8C8F /* HeaderValuesTableViewCell.swift in Sources */,
				89E267FF229267DF00A3F2AF /* Optional.swift in Sources */,
				43785E982120E7060057DED1 /* Intents.intentdefinition in Sources */,
				4302F4E31D4EA54200F0FCAF /* InsulinDeliveryTableViewController.swift in Sources */,
				4FC8C8011DEB93E400A1452E /* NSUserDefaults+StatusExtension.swift in Sources */,
				43DAD00020A2736F000F8529 /* PersistedPumpEvent.swift in Sources */,
				438849EC1D29EC34003B3F23 /* AmplitudeService.swift in Sources */,
				43E93FB61E469A4000EAB8DB /* NumberFormatter.swift in Sources */,
				C1FB428C217806A400FAB378 /* StateColorPalette.swift in Sources */,
				4F08DE8F1E7BB871006741EA /* CollectionType+Loop.swift in Sources */,
				435400341C9F878D00D5819C /* SetBolusUserInfo.swift in Sources */,
				43F89CA322BDFBBD006BB54E /* UIActivityIndicatorView.swift in Sources */,
				437D9BA31D7BC977007245E8 /* PredictionTableViewController.swift in Sources */,
				4344628F20A7ADD500C4BE6F /* UserDefaults+CGM.swift in Sources */,
				43F41C371D3BF32400C11ED6 /* UIAlertController.swift in Sources */,
				433EA4C41D9F71C800CD78FB /* CommandResponseViewController.swift in Sources */,
				C16DA84222E8E112008624C2 /* LoopPlugins.swift in Sources */,
				430B29952041F5CB00BA9F93 /* LoopSettings+Loop.swift in Sources */,
				43785E932120A01B0057DED1 /* NewCarbEntryIntent+Loop.swift in Sources */,
				43CEE6E61E56AFD400CB9116 /* NightscoutUploader.swift in Sources */,
				439A7944211FE22F0041B75F /* NSUserActivity.swift in Sources */,
				4328E0331CFC091100E199AA /* WatchContext+LoopKit.swift in Sources */,
				4F526D611DF8D9A900A04910 /* NetBasal.swift in Sources */,
				43C3B6EC20B650A80026CAFA /* SettingsImageTableViewCell.swift in Sources */,
				89ADE13B226BFA0F0067222B /* TestingScenariosManager.swift in Sources */,
				4F7E8ACB20E2ACB500AEA65E /* WatchPredictedGlucose.swift in Sources */,
				C15C5D3C23B7211100C1B247 /* DosingStrategySelectionViewController.swift in Sources */,
				436A0DA51D236A2A00104B24 /* LoopError.swift in Sources */,
				4F11D3C220DD80B3006E072C /* WatchHistoricalGlucose.swift in Sources */,
				435CB6231F37967800C320C7 /* InsulinModelSettingsViewController.swift in Sources */,
				4372E490213CFCE70068E043 /* LoopSettingsUserInfo.swift in Sources */,
				89CA2B3D226E6B13004D9350 /* LocalTestingScenariosManager.swift in Sources */,
				43F78D261C8FC000002152D1 /* DoseMath.swift in Sources */,
				DD20DABF24302125009D65CE /* OTPNavigationController.swift in Sources */,
				43511CE221FD80E400566C63 /* RetrospectiveCorrection.swift in Sources */,
				438D42F91D7C88BC003244B0 /* PredictionInputEffect.swift in Sources */,
				892A5D692230C41D008961AB /* RangeReplaceableCollection.swift in Sources */,
				4F70C2101DE8FAC5006380B7 /* StatusExtensionDataManager.swift in Sources */,
				43DFB62320D4CAE7008A7BAE /* PumpManager.swift in Sources */,
				892A5D59222F0A27008961AB /* Debug.swift in Sources */,
				431A8C401EC6E8AB00823B9C /* CircleMaskView.swift in Sources */,
				439897371CD2F80600223065 /* AnalyticsManager.swift in Sources */,
				895FE0952201234000FCF18A /* OverrideSelectionViewController.swift in Sources */,
				439706E622D2E84900C81566 /* PredictionSettingTableViewCell.swift in Sources */,
				430D85891F44037000AF2D4F /* HUDViewTableViewCell.swift in Sources */,
				43A51E211EB6DBDD000736CC /* ChartsTableViewController.swift in Sources */,
				438849EE1D2A1EBB003B3F23 /* MLabService.swift in Sources */,
				438D42FB1D7D11A4003244B0 /* PredictionInputEffectTableViewCell.swift in Sources */,
				43F4EF1D1BA2A57600526CE1 /* DiagnosticLogger.swift in Sources */,
				432E73CB1D24B3D6009AD15D /* RemoteDataManager.swift in Sources */,
				43C2FAE11EB656A500364AFF /* GlucoseEffectVelocity.swift in Sources */,
			);
			runOnlyForDeploymentPostprocessing = 0;
		};
		43A9437A1B926B7B0051FA24 /* Sources */ = {
			isa = PBXSourcesBuildPhase;
			buildActionMask = 2147483647;
			files = (
				4372E488213C862B0068E043 /* SampleValue.swift in Sources */,
				4F2C15741E0209F500E160D4 /* NSTimeInterval.swift in Sources */,
				4FF4D1011E18375000846527 /* WatchContext.swift in Sources */,
				898ECA63218ABD21001E9D35 /* ComplicationChartManager.swift in Sources */,
				43517915230A07100072ECC0 /* NumberFormatter+WatchApp.swift in Sources */,
				43A9438A1B926B7B0051FA24 /* NotificationController.swift in Sources */,
				439A7945211FE23A0041B75F /* NSUserActivity.swift in Sources */,
				43A943881B926B7B0051FA24 /* ExtensionDelegate.swift in Sources */,
				43511CEE220FC61700566C63 /* HUDRowController.swift in Sources */,
				892FB4CD22040104005293EC /* OverridePresetRow.swift in Sources */,
				4F75F00220FCFE8C00B5570E /* GlucoseChartScene.swift in Sources */,
				89E26800229267DF00A3F2AF /* Optional.swift in Sources */,
				4328E02F1CFBF81800E199AA /* WKInterfaceImage.swift in Sources */,
				4F2C15811E0495B200E160D4 /* WatchContext+WatchApp.swift in Sources */,
				4372E496213DCDD30068E043 /* GlucoseChartValueHashable.swift in Sources */,
				898ECA61218ABD17001E9D35 /* GlucoseChartData.swift in Sources */,
				4344629820A8B2D700C4BE6F /* OSLog.swift in Sources */,
				4328E02A1CFBE2C500E199AA /* UIColor.swift in Sources */,
				4372E484213A63FB0068E043 /* ChartHUDController.swift in Sources */,
				4345E40621F68E18009E00E5 /* CarbEntryListController.swift in Sources */,
				4FDDD23720DC51DF00D04B16 /* LoopDataManager.swift in Sources */,
				89E267FD2292456700A3F2AF /* FeatureFlags.swift in Sources */,
				898ECA60218ABD17001E9D35 /* GlucoseChartScaler.swift in Sources */,
				4328E01B1CFBE1DA00E199AA /* BolusInterfaceController.swift in Sources */,
				4F82655020E69F9A0031A8F5 /* HUDInterfaceController.swift in Sources */,
				4372E492213D956C0068E043 /* GlucoseRangeSchedule.swift in Sources */,
				4328E02B1CFBE2C500E199AA /* WKAlertAction.swift in Sources */,
				4F7E8AC720E2AC0300AEA65E /* WatchPredictedGlucose.swift in Sources */,
				4344628E20A7ADD100C4BE6F /* UserDefaults+CGM.swift in Sources */,
				4F7E8AC520E2AB9600AEA65E /* Date.swift in Sources */,
				434A9F9923124B210047C077 /* BolusConfirmationScene.swift in Sources */,
				4F11D3C420DD881A006E072C /* WatchHistoricalGlucose.swift in Sources */,
				4328E0281CFBE2C500E199AA /* CLKComplicationTemplate.swift in Sources */,
				4328E01E1CFBE25F00E199AA /* AddCarbsInterfaceController.swift in Sources */,
				4F73F5FC20E2E7FA00E8D82C /* GlucoseStore.swift in Sources */,
				432CF87520D8AC950066B889 /* NSUserDefaults+WatchApp.swift in Sources */,
				43027F0F1DFE0EC900C51989 /* HKUnit.swift in Sources */,
				4344629220A7C19800C4BE6F /* ButtonGroup.swift in Sources */,
				898ECA69218ABDA9001E9D35 /* CLKTextProvider+Compound.m in Sources */,
				4372E48C213CB6750068E043 /* Double.swift in Sources */,
				892FB4CF220402C0005293EC /* OverrideSelectionController.swift in Sources */,
				43785E972120E4500057DED1 /* INRelevantShortcutStore+Loop.swift in Sources */,
				898ECA65218ABD9B001E9D35 /* CGRect.swift in Sources */,
				43CB2B2B1D924D450079823D /* WCSession.swift in Sources */,
				4372E491213D05F90068E043 /* LoopSettingsUserInfo.swift in Sources */,
				4345E40421F68AD9009E00E5 /* TextRowController.swift in Sources */,
				43BFF0B51E45C1E700FF19A9 /* NumberFormatter.swift in Sources */,
				43A9438E1B926B7B0051FA24 /* ComplicationController.swift in Sources */,
				43517917230A0E1A0072ECC0 /* WKInterfaceLabel.swift in Sources */,
				4328E01A1CFBE1DA00E199AA /* ActionHUDController.swift in Sources */,
				4F11D3C320DD84DB006E072C /* GlucoseBackfillRequestUserInfo.swift in Sources */,
				435400351C9F878D00D5819C /* SetBolusUserInfo.swift in Sources */,
			);
			runOnlyForDeploymentPostprocessing = 0;
		};
		43D9001F21EB209400AF44BF /* Sources */ = {
			isa = PBXSourcesBuildPhase;
			buildActionMask = 2147483647;
			files = (
				43C05CB821EBEA54006FB252 /* HKUnit.swift in Sources */,
				DDFE4A972433FCE400063AB5 /* LoopCompletionFreshness.swift in Sources */,
				4345E3F421F036FC009E00E5 /* Result.swift in Sources */,
				C19E96E023D275FA003F79B0 /* LoopCompletionFreshness.swift in Sources */,
				43D9002021EB209400AF44BF /* NSTimeInterval.swift in Sources */,
				43C05CA921EB2B26006FB252 /* PersistenceController.swift in Sources */,
				431EA87221EB29150076EC1A /* InsulinModelSettings.swift in Sources */,
				43D9002121EB209400AF44BF /* GlucoseThreshold.swift in Sources */,
				43C05CAB21EB2B4A006FB252 /* NSBundle.swift in Sources */,
				43D9002221EB209400AF44BF /* LoopSettings.swift in Sources */,
				431EA87421EB291A0076EC1A /* WalshInsulinModel.swift in Sources */,
				431EA87021EB29120076EC1A /* ExponentialInsulinModelPreset.swift in Sources */,
				43C05CC721EC2ABC006FB252 /* IdentifiableClass.swift in Sources */,
				43C05CAE21EB2BBF006FB252 /* NSUserDefaults.swift in Sources */,
				4345E40221F67300009E00E5 /* CarbEntryUserInfo.swift in Sources */,
			);
			runOnlyForDeploymentPostprocessing = 0;
		};
		43D9FF9E21EA9A0C00AF44BF /* Sources */ = {
			isa = PBXSourcesBuildPhase;
			buildActionMask = 2147483647;
			files = (
				43C05CBD21EBF77D006FB252 /* LessonsViewController.swift in Sources */,
				43C05CB621EBE321006FB252 /* NSTimeInterval.swift in Sources */,
				43C5F25A222C921B00905D10 /* OSLog.swift in Sources */,
				43C05CB521EBE274006FB252 /* Date.swift in Sources */,
				43D9F82421EFF1AB000578CD /* LessonResultsViewController.swift in Sources */,
				43C728F9222A448700C62969 /* DayCalculator.swift in Sources */,
				4345E3FA21F0473B009E00E5 /* TextCell.swift in Sources */,
				43C728F5222266F000C62969 /* ModalDayLesson.swift in Sources */,
				43D9F81821EC51CC000578CD /* DateEntry.swift in Sources */,
				43D9FFC021EAB22E00AF44BF /* DataManager.swift in Sources */,
				43C05CB121EBBDB9006FB252 /* TimeInRangeLesson.swift in Sources */,
				43C728F72222700000C62969 /* DateIntervalEntry.swift in Sources */,
				43D9F81E21EF0609000578CD /* NumberRangeEntry.swift in Sources */,
				43C05CCA21EC382B006FB252 /* NumberEntry.swift in Sources */,
				4345E3FE21F04A50009E00E5 /* DateIntervalFormatter.swift in Sources */,
				43C5F257222C7B7200905D10 /* TimeComponents.swift in Sources */,
				4345E3F821F03D2A009E00E5 /* DatesAndNumberCell.swift in Sources */,
				43D9F82221EF0A7A000578CD /* QuantityRangeEntry.swift in Sources */,
				43D9F81A21EC593C000578CD /* UITableViewCell.swift in Sources */,
				43D9F82021EF0906000578CD /* NSNumber.swift in Sources */,
				43C05CC221EC06E4006FB252 /* LessonConfigurationViewController.swift in Sources */,
				43C05CC621EC29E7006FB252 /* TextFieldTableViewCell.swift in Sources */,
				43C05CC021EBFFA4006FB252 /* Lesson.swift in Sources */,
				C1814B86225E507C008D2D8E /* Sequence.swift in Sources */,
				43C5F258222C7BD400905D10 /* AppDelegate.swift in Sources */,
			);
			runOnlyForDeploymentPostprocessing = 0;
		};
		43D9FFCB21EAE05D00AF44BF /* Sources */ = {
			isa = PBXSourcesBuildPhase;
			buildActionMask = 2147483647;
			files = (
				43C05CB921EBEA54006FB252 /* HKUnit.swift in Sources */,
				DDFE4A962433FCC600063AB5 /* LoopCompletionFreshness.swift in Sources */,
				4345E3F521F036FC009E00E5 /* Result.swift in Sources */,
				C19E96DF23D275F8003F79B0 /* LoopCompletionFreshness.swift in Sources */,
				43D9FFFB21EAF3D300AF44BF /* NSTimeInterval.swift in Sources */,
				43C05CA821EB2B26006FB252 /* PersistenceController.swift in Sources */,
				431EA87321EB29160076EC1A /* InsulinModelSettings.swift in Sources */,
				43D9FFF921EAF34800AF44BF /* GlucoseThreshold.swift in Sources */,
				43C05CAA21EB2B49006FB252 /* NSBundle.swift in Sources */,
				43D9FFF521EAF27200AF44BF /* LoopSettings.swift in Sources */,
				431EA87521EB291B0076EC1A /* WalshInsulinModel.swift in Sources */,
				431EA87121EB29120076EC1A /* ExponentialInsulinModelPreset.swift in Sources */,
				43C05CC821EC2ABC006FB252 /* IdentifiableClass.swift in Sources */,
				43C05CAD21EB2BBF006FB252 /* NSUserDefaults.swift in Sources */,
				4345E40121F67300009E00E5 /* CarbEntryUserInfo.swift in Sources */,
			);
			runOnlyForDeploymentPostprocessing = 0;
		};
		43E2D8CD1D20BF42004DA55F /* Sources */ = {
			isa = PBXSourcesBuildPhase;
			buildActionMask = 2147483647;
			files = (
				43947D731F529FAA00A07D31 /* GlucoseRangeSchedule.swift in Sources */,
				43E2D8DC1D20C049004DA55F /* DoseMath.swift in Sources */,
				43E2D8DB1D20C03B004DA55F /* NSTimeInterval.swift in Sources */,
				43E2D8D41D20BF42004DA55F /* DoseMathTests.swift in Sources */,
				C11C87DE1E21EAAD00BB71D3 /* HKUnit.swift in Sources */,
				C13BAD941E8009B000050CB5 /* NumberFormatter.swift in Sources */,
				C17824A61E1AF91F00D9D25C /* ManualBolusRecommendation.swift in Sources */,
			);
			runOnlyForDeploymentPostprocessing = 0;
		};
		43E2D9071D20C581004DA55F /* Sources */ = {
			isa = PBXSourcesBuildPhase;
			buildActionMask = 2147483647;
			files = (
				43E2D9151D20C5A2004DA55F /* KeychainManagerTests.swift in Sources */,
			);
			runOnlyForDeploymentPostprocessing = 0;
		};
		4F70C1D81DE8DCA7006380B7 /* Sources */ = {
			isa = PBXSourcesBuildPhase;
			buildActionMask = 2147483647;
			files = (
				43FCEEB1221A863E0013DD30 /* StatusChartsManager.swift in Sources */,
				43C05CAC21EB2B8B006FB252 /* NSBundle.swift in Sources */,
				4FAC02541E22F6B20087A773 /* NSTimeInterval.swift in Sources */,
				4FB76FBA1E8C42CE00B39636 /* UIColor.swift in Sources */,
				4F2C15831E0757E600E160D4 /* HKUnit.swift in Sources */,
				C1FB4290217922A100FAB378 /* PumpManagerUI.swift in Sources */,
				C1FB428D21791D2500FAB378 /* PumpManager.swift in Sources */,
				43E93FB51E4675E800EAB8DB /* NumberFormatter.swift in Sources */,
				4345E3FB21F04911009E00E5 /* UIColor+HIG.swift in Sources */,
				43BFF0CD1E466C8400FF19A9 /* StateColorPalette.swift in Sources */,
				4FC8C8021DEB943800A1452E /* NSUserDefaults+StatusExtension.swift in Sources */,
				43BFF0BF1E45C8EA00FF19A9 /* UIColor+Widget.swift in Sources */,
				C136AA2423109CC6008A320D /* LoopPlugins.swift in Sources */,
				4F70C2121DE900EA006380B7 /* StatusExtensionContext.swift in Sources */,
				4F70C1E11DE8DCA7006380B7 /* StatusViewController.swift in Sources */,
			);
			runOnlyForDeploymentPostprocessing = 0;
		};
		4F7528861DFE1DC600C322D6 /* Sources */ = {
			isa = PBXSourcesBuildPhase;
			buildActionMask = 2147483647;
			files = (
				4FB76FB91E8C42B000B39636 /* CollectionType.swift in Sources */,
				7D23667D21250C7E0028B67D /* LocalizedString.swift in Sources */,
				43FCEEBD22212DD50013DD30 /* PredictedGlucoseChart.swift in Sources */,
				436961911F19D11E00447E89 /* ChartPointsContextFillLayer.swift in Sources */,
				4FF4D0F81E1725B000846527 /* NibLoadable.swift in Sources */,
				4326BA641F3A44D9007CCAD4 /* ChartLineModel.swift in Sources */,
				43FCEEB9221BCF790013DD30 /* GlucoseChart.swift in Sources */,
				4374B5F0209D857E00D17AA8 /* OSLog.swift in Sources */,
				43FCEEB3221BC3B60013DD30 /* DoseChart.swift in Sources */,
				4F7528AA1DFE215100C322D6 /* HKUnit.swift in Sources */,
				4FB76FB61E8C426900B39636 /* ChartPointsTouchHighlightLayerViewCache.swift in Sources */,
				4F2C15931E09BF2C00E160D4 /* HUDView.swift in Sources */,
				43BFF0B71E45C20C00FF19A9 /* NumberFormatter.swift in Sources */,
				4FB76FB71E8C428600B39636 /* UIColor.swift in Sources */,
				4F7528A51DFE208C00C322D6 /* NSTimeInterval.swift in Sources */,
				4FB76FC61E8C57B100B39636 /* ChartsManager.swift in Sources */,
				4FB76FB41E8C3F7C00B39636 /* ChartAxisValueDoubleUnit.swift in Sources */,
				4FB76FB31E8C3EE400B39636 /* ChartAxisValueDoubleLog.swift in Sources */,
				43F1C31A1F5DC87700395429 /* ChartPoint.swift in Sources */,
				4F7528A11DFE200B00C322D6 /* BasalStateView.swift in Sources */,
				4F20AE631E6B87B100D07A06 /* ChartContainerView.swift in Sources */,
				43FCEEAB221A61B40013DD30 /* IOBChart.swift in Sources */,
				43BFF0C61E465A4400FF19A9 /* UIColor+HIG.swift in Sources */,
				43FCEEB7221BCD160013DD30 /* InsulinModelChart.swift in Sources */,
				43FCEEBB22211C860013DD30 /* CarbEffectChart.swift in Sources */,
				4F7528A01DFE1F9D00C322D6 /* LoopStateView.swift in Sources */,
				4FB76FCE1E8C835D00B39636 /* ChartColorPalette.swift in Sources */,
				43FCEEAD221A66780013DD30 /* DateFormatter.swift in Sources */,
				4FB76FB51E8C41E200B39636 /* ChartPointsScatterDownTrianglesLayer.swift in Sources */,
				43FCEEAF221A67A70013DD30 /* NumberFormatter+Charts.swift in Sources */,
				4F75289A1DFE1F6000C322D6 /* BasalRateHUDView.swift in Sources */,
				4F75289C1DFE1F6000C322D6 /* GlucoseHUDView.swift in Sources */,
				4FB76FB81E8C429D00B39636 /* CGPoint.swift in Sources */,
				43FCEEB5221BCA020013DD30 /* COBChart.swift in Sources */,
				4F75289E1DFE1F6000C322D6 /* LoopCompletionHUDView.swift in Sources */,
			);
			runOnlyForDeploymentPostprocessing = 0;
		};
/* End PBXSourcesBuildPhase section */

/* Begin PBXTargetDependency section */
		43A943811B926B7B0051FA24 /* PBXTargetDependency */ = {
			isa = PBXTargetDependency;
			target = 43A9437D1B926B7B0051FA24 /* WatchApp Extension */;
			targetProxy = 43A943801B926B7B0051FA24 /* PBXContainerItemProxy */;
		};
		43A943931B926B7B0051FA24 /* PBXTargetDependency */ = {
			isa = PBXTargetDependency;
			target = 43A943711B926B7B0051FA24 /* WatchApp */;
			targetProxy = 43A943921B926B7B0051FA24 /* PBXContainerItemProxy */;
		};
		43D9000D21EB0BEA00AF44BF /* PBXTargetDependency */ = {
			isa = PBXTargetDependency;
			target = 43D9FFCE21EAE05D00AF44BF /* LoopCore */;
			targetProxy = 43D9000C21EB0BEA00AF44BF /* PBXContainerItemProxy */;
		};
		43D9001321EB137A00AF44BF /* PBXTargetDependency */ = {
			isa = PBXTargetDependency;
			target = 43D9FFCE21EAE05D00AF44BF /* LoopCore */;
			targetProxy = 43D9001221EB137A00AF44BF /* PBXContainerItemProxy */;
		};
		43D9FFBA21EA9CA400AF44BF /* PBXTargetDependency */ = {
			isa = PBXTargetDependency;
			target = 4F75288A1DFE1DC600C322D6 /* LoopUI */;
			targetProxy = 43D9FFB921EA9CA400AF44BF /* PBXContainerItemProxy */;
		};
		43D9FFD521EAE05D00AF44BF /* PBXTargetDependency */ = {
			isa = PBXTargetDependency;
			target = 43D9FFCE21EAE05D00AF44BF /* LoopCore */;
			targetProxy = 43D9FFD421EAE05D00AF44BF /* PBXContainerItemProxy */;
		};
		43E2D9111D20C581004DA55F /* PBXTargetDependency */ = {
			isa = PBXTargetDependency;
			target = 43776F8B1B8022E90074EA36 /* Loop */;
			targetProxy = 43E2D9101D20C581004DA55F /* PBXContainerItemProxy */;
		};
		4F70C1E71DE8DCA7006380B7 /* PBXTargetDependency */ = {
			isa = PBXTargetDependency;
			target = 4F70C1DB1DE8DCA7006380B7 /* Loop Status Extension */;
			targetProxy = 4F70C1E61DE8DCA7006380B7 /* PBXContainerItemProxy */;
		};
		4F7528971DFE1ED400C322D6 /* PBXTargetDependency */ = {
			isa = PBXTargetDependency;
			target = 4F75288A1DFE1DC600C322D6 /* LoopUI */;
			targetProxy = 4F7528961DFE1ED400C322D6 /* PBXContainerItemProxy */;
		};
		4F7528991DFE1ED800C322D6 /* PBXTargetDependency */ = {
			isa = PBXTargetDependency;
			target = 4F75288A1DFE1DC600C322D6 /* LoopUI */;
			targetProxy = 4F7528981DFE1ED800C322D6 /* PBXContainerItemProxy */;
		};
		A942E445225FD97F00DD4980 /* PBXTargetDependency */ = {
			isa = PBXTargetDependency;
			target = 43D9FFCE21EAE05D00AF44BF /* LoopCore */;
			targetProxy = A942E444225FD97F00DD4980 /* PBXContainerItemProxy */;
		};
		A942E447225FD9A300DD4980 /* PBXTargetDependency */ = {
			isa = PBXTargetDependency;
			target = 43D9FFCE21EAE05D00AF44BF /* LoopCore */;
			targetProxy = A942E446225FD9A300DD4980 /* PBXContainerItemProxy */;
		};
		C117ED71232EDB3200DA57CD /* PBXTargetDependency */ = {
			isa = PBXTargetDependency;
			target = 43D9001A21EB209400AF44BF /* LoopCore-watchOS */;
			targetProxy = C117ED70232EDB3200DA57CD /* PBXContainerItemProxy */;
		};
/* End PBXTargetDependency section */

/* Begin PBXVariantGroup section */
		43776F951B8022E90074EA36 /* Main.storyboard */ = {
			isa = PBXVariantGroup;
			children = (
				43776F961B8022E90074EA36 /* Base */,
				7DD382771F8DBFC60071272B /* es */,
				7D68AAAA1FE2DB0A00522C49 /* ru */,
				7D23668521250D180028B67D /* fr */,
				7D23669521250D220028B67D /* de */,
				7D2366A521250D2C0028B67D /* zh-Hans */,
				7D2366B721250D360028B67D /* it */,
				7D2366C521250D3F0028B67D /* nl */,
				7D2366D521250D4A0028B67D /* nb */,
				7D199D93212A067600241026 /* pl */,
				7D9BEED72335A489005DCFD6 /* en */,
				7D9BEF152335EC4B005DCFD6 /* ja */,
				7D9BEF2B2335EC59005DCFD6 /* pt-BR */,
				7D9BEF412335EC62005DCFD6 /* vi */,
				7D9BEF572335EC6E005DCFD6 /* da */,
				7D9BEF6D2335EC7D005DCFD6 /* sv */,
				7D9BEF832335EC8B005DCFD6 /* fi */,
				7D9BF13B23370E8B005DCFD6 /* ro */,
			);
			name = Main.storyboard;
			sourceTree = "<group>";
		};
		43776F9A1B8022E90074EA36 /* LaunchScreen.storyboard */ = {
			isa = PBXVariantGroup;
			children = (
				43776F9B1B8022E90074EA36 /* Base */,
			);
			name = LaunchScreen.storyboard;
			sourceTree = "<group>";
		};
		43785E9B2120E7060057DED1 /* Intents.intentdefinition */ = {
			isa = PBXVariantGroup;
			children = (
				43785E9A2120E7060057DED1 /* Base */,
				43785E9F2122774A0057DED1 /* es */,
				43785EA12122774B0057DED1 /* ru */,
				43C98058212A799E003B5D17 /* en */,
				C12CB9AC23106A3C00F84978 /* it */,
				C12CB9AE23106A5C00F84978 /* fr */,
				C12CB9B023106A5F00F84978 /* de */,
				C12CB9B223106A6000F84978 /* zh-Hans */,
				C12CB9B423106A6100F84978 /* nl */,
				C12CB9B623106A6200F84978 /* nb */,
				C12CB9B823106A6300F84978 /* pl */,
				7D9BEF132335EC4B005DCFD6 /* ja */,
				7D9BEF292335EC58005DCFD6 /* pt-BR */,
				7D9BEF3F2335EC62005DCFD6 /* vi */,
				7D9BEF552335EC6E005DCFD6 /* da */,
				7D9BEF6B2335EC7D005DCFD6 /* sv */,
				7D9BEF812335EC8B005DCFD6 /* fi */,
				7D9BF13A23370E8B005DCFD6 /* ro */,
			);
			name = Intents.intentdefinition;
			sourceTree = "<group>";
		};
		43A943741B926B7B0051FA24 /* Interface.storyboard */ = {
			isa = PBXVariantGroup;
			children = (
				43A943751B926B7B0051FA24 /* Base */,
				7DD382791F8DBFC60071272B /* es */,
				7D68AAAC1FE2DB0A00522C49 /* ru */,
				7D23668721250D180028B67D /* fr */,
				7D23669721250D230028B67D /* de */,
				7D2366A721250D2C0028B67D /* zh-Hans */,
				7D2366B421250D350028B67D /* it */,
				7D2366C721250D3F0028B67D /* nl */,
				7D2366D721250D4A0028B67D /* nb */,
				7D199D95212A067600241026 /* pl */,
				7D9BEEDD2335A5CC005DCFD6 /* en */,
				7D9BEF172335EC4C005DCFD6 /* ja */,
				7D9BEF2D2335EC59005DCFD6 /* pt-BR */,
				7D9BEF432335EC62005DCFD6 /* vi */,
				7D9BEF592335EC6E005DCFD6 /* da */,
				7D9BEF6F2335EC7D005DCFD6 /* sv */,
				7D9BEF852335EC8B005DCFD6 /* fi */,
				7D9BF13D23370E8B005DCFD6 /* ro */,
			);
			name = Interface.storyboard;
			sourceTree = "<group>";
		};
		43D9FFA821EA9A0C00AF44BF /* Main.storyboard */ = {
			isa = PBXVariantGroup;
			children = (
				43D9FFA921EA9A0C00AF44BF /* Base */,
				7D9BEF002335D67D005DCFD6 /* en */,
				7D9BEF022335D687005DCFD6 /* zh-Hans */,
				7D9BEF042335D68A005DCFD6 /* nl */,
				7D9BEF062335D68C005DCFD6 /* fr */,
				7D9BEF082335D68D005DCFD6 /* de */,
				7D9BEF0A2335D68F005DCFD6 /* it */,
				7D9BEF0C2335D690005DCFD6 /* nb */,
				7D9BEF0E2335D691005DCFD6 /* pl */,
				7D9BEF102335D693005DCFD6 /* ru */,
				7D9BEF122335D694005DCFD6 /* es */,
				7D9BEF182335EC4C005DCFD6 /* ja */,
				7D9BEF2E2335EC59005DCFD6 /* pt-BR */,
				7D9BEF442335EC62005DCFD6 /* vi */,
				7D9BEF5A2335EC6E005DCFD6 /* da */,
				7D9BEF702335EC7D005DCFD6 /* sv */,
				7D9BEF862335EC8B005DCFD6 /* fi */,
				7D9BF13E23370E8C005DCFD6 /* ro */,
			);
			name = Main.storyboard;
			sourceTree = "<group>";
		};
		43D9FFAD21EA9A0F00AF44BF /* LaunchScreen.storyboard */ = {
			isa = PBXVariantGroup;
			children = (
				43D9FFAE21EA9A0F00AF44BF /* Base */,
			);
			name = LaunchScreen.storyboard;
			sourceTree = "<group>";
		};
		4F70C1E21DE8DCA7006380B7 /* MainInterface.storyboard */ = {
			isa = PBXVariantGroup;
			children = (
				4F70C1E31DE8DCA7006380B7 /* Base */,
				7DD382781F8DBFC60071272B /* es */,
				7D68AAAB1FE2DB0A00522C49 /* ru */,
				7D23668621250D180028B67D /* fr */,
				7D23669621250D230028B67D /* de */,
				7D2366A621250D2C0028B67D /* zh-Hans */,
				7D2366B821250D360028B67D /* it */,
				7D2366C621250D3F0028B67D /* nl */,
				7D2366D621250D4A0028B67D /* nb */,
				7D199D94212A067600241026 /* pl */,
				7D9BEEDA2335A522005DCFD6 /* en */,
				7D9BEF162335EC4B005DCFD6 /* ja */,
				7D9BEF2C2335EC59005DCFD6 /* pt-BR */,
				7D9BEF422335EC62005DCFD6 /* vi */,
				7D9BEF582335EC6E005DCFD6 /* da */,
				7D9BEF6E2335EC7D005DCFD6 /* sv */,
				7D9BEF842335EC8B005DCFD6 /* fi */,
				7D9BF13C23370E8B005DCFD6 /* ro */,
			);
			name = MainInterface.storyboard;
			sourceTree = "<group>";
		};
		7D7076371FE06EDE004AC8EA /* Localizable.strings */ = {
			isa = PBXVariantGroup;
			children = (
				7D7076361FE06EDE004AC8EA /* es */,
				7D68AAAD1FE2E8D400522C49 /* ru */,
				7D23667821250C2D0028B67D /* Base */,
				7D23668B21250D180028B67D /* fr */,
				7D23669B21250D230028B67D /* de */,
				7D2366AB21250D2D0028B67D /* zh-Hans */,
				7D2366BC21250D360028B67D /* it */,
				7D2366CB21250D400028B67D /* nl */,
				7D2366DB21250D4A0028B67D /* nb */,
				7D199D99212A067600241026 /* pl */,
				7D9BEED82335A4F7005DCFD6 /* en */,
				7D9BEF1E2335EC4D005DCFD6 /* ja */,
				7D9BEF342335EC59005DCFD6 /* pt-BR */,
				7D9BEF4A2335EC63005DCFD6 /* vi */,
				7D9BEF602335EC6F005DCFD6 /* da */,
				7D9BEF762335EC7D005DCFD6 /* sv */,
				7D9BEF8C2335EC8C005DCFD6 /* fi */,
				7D9BF14223370E8C005DCFD6 /* ro */,
			);
			name = Localizable.strings;
			sourceTree = "<group>";
		};
		7D7076471FE06EE0004AC8EA /* InfoPlist.strings */ = {
			isa = PBXVariantGroup;
			children = (
				7D23667A21250C480028B67D /* Base */,
			);
			name = InfoPlist.strings;
			sourceTree = "<group>";
		};
		7D70764C1FE06EE1004AC8EA /* Localizable.strings */ = {
			isa = PBXVariantGroup;
			children = (
				7D70764B1FE06EE1004AC8EA /* es */,
				7D68AAB31FE2E8D500522C49 /* ru */,
				7D23667921250C440028B67D /* Base */,
				7D23668C21250D190028B67D /* fr */,
				7D23669C21250D230028B67D /* de */,
				7D2366AC21250D2D0028B67D /* zh-Hans */,
				7D2366BD21250D360028B67D /* it */,
				7D2366CC21250D400028B67D /* nl */,
				7D2366DC21250D4B0028B67D /* nb */,
				7D199D9A212A067600241026 /* pl */,
				7D9BEEDB2335A587005DCFD6 /* en */,
				7D9BEF1F2335EC4D005DCFD6 /* ja */,
				7D9BEF352335EC59005DCFD6 /* pt-BR */,
				7D9BEF4B2335EC63005DCFD6 /* vi */,
				7D9BEF612335EC6F005DCFD6 /* da */,
				7D9BEF772335EC7E005DCFD6 /* sv */,
				7D9BEF8D2335EC8C005DCFD6 /* fi */,
				7D9BF14323370E8C005DCFD6 /* ro */,
			);
			name = Localizable.strings;
			sourceTree = "<group>";
		};
		7D7076511FE06EE1004AC8EA /* InfoPlist.strings */ = {
			isa = PBXVariantGroup;
			children = (
				7D68AAB41FE2E8D600522C49 /* ru */,
				7D23667621250BF70028B67D /* Base */,
				7D23668921250D180028B67D /* fr */,
				7D23669921250D230028B67D /* de */,
				7D2366A921250D2C0028B67D /* zh-Hans */,
				7D2366BA21250D360028B67D /* it */,
				7D2366C921250D400028B67D /* nl */,
				7D2366D921250D4A0028B67D /* nb */,
				7D199D97212A067600241026 /* pl */,
				7D9BEED52335A3CB005DCFD6 /* en */,
				7D9BEF1C2335EC4C005DCFD6 /* ja */,
				7D9BEF322335EC59005DCFD6 /* pt-BR */,
				7D9BEF5E2335EC6F005DCFD6 /* da */,
				7D9BEF8A2335EC8C005DCFD6 /* fi */,
				7D9BEF98233600D6005DCFD6 /* es */,
				7D9BEF99233600D8005DCFD6 /* sv */,
				7D9BEF9A233600D9005DCFD6 /* vi */,
				7D9BF14123370E8C005DCFD6 /* ro */,
			);
			name = InfoPlist.strings;
			sourceTree = "<group>";
		};
		7D70765B1FE06EE2004AC8EA /* Localizable.strings */ = {
			isa = PBXVariantGroup;
			children = (
				7D70765A1FE06EE2004AC8EA /* es */,
				7D68AAB61FE2E8D600522C49 /* ru */,
				7D23668321250CFB0028B67D /* Base */,
				7D23669321250D190028B67D /* fr */,
				7D2366A321250D240028B67D /* de */,
				7D2366B321250D2D0028B67D /* zh-Hans */,
				7D2366C321250D370028B67D /* it */,
				7D2366D321250D410028B67D /* nl */,
				7D2366E321250D4B0028B67D /* nb */,
				7D199DA2212A067700241026 /* pl */,
				7D9BEF272335EC4E005DCFD6 /* ja */,
				7D9BEF3D2335EC5A005DCFD6 /* pt-BR */,
				7D9BEF532335EC63005DCFD6 /* vi */,
				7D9BEF692335EC70005DCFD6 /* da */,
				7D9BEF7F2335EC7E005DCFD6 /* sv */,
				7D9BEF952335EC8D005DCFD6 /* fi */,
				7D9BF14523370E8D005DCFD6 /* ro */,
			);
			name = Localizable.strings;
			sourceTree = "<group>";
		};
		7D7076601FE06EE3004AC8EA /* Localizable.strings */ = {
			isa = PBXVariantGroup;
			children = (
				7D70765F1FE06EE3004AC8EA /* es */,
				7D68AAB71FE2E8D600522C49 /* ru */,
				7D23667F21250CB80028B67D /* Base */,
				7D23668F21250D190028B67D /* fr */,
				7D23669F21250D240028B67D /* de */,
				7D2366AF21250D2D0028B67D /* zh-Hans */,
				7D2366BF21250D370028B67D /* it */,
				7D2366CF21250D400028B67D /* nl */,
				7D2366DF21250D4B0028B67D /* nb */,
				7D199D9D212A067700241026 /* pl */,
				7D9BEEDE2335A5F7005DCFD6 /* en */,
				7D9BEF222335EC4D005DCFD6 /* ja */,
				7D9BEF382335EC5A005DCFD6 /* pt-BR */,
				7D9BEF4E2335EC63005DCFD6 /* vi */,
				7D9BEF642335EC6F005DCFD6 /* da */,
				7D9BEF7A2335EC7E005DCFD6 /* sv */,
				7D9BEF902335EC8C005DCFD6 /* fi */,
				7D9BF14423370E8D005DCFD6 /* ro */,
			);
			name = Localizable.strings;
			sourceTree = "<group>";
		};
		7D7076651FE06EE4004AC8EA /* Localizable.strings */ = {
			isa = PBXVariantGroup;
			children = (
				7D7076641FE06EE4004AC8EA /* es */,
				7D68AAB81FE2E8D700522C49 /* ru */,
				7D23667521250BE30028B67D /* Base */,
				7D23668821250D180028B67D /* fr */,
				7D23669821250D230028B67D /* de */,
				7D2366A821250D2C0028B67D /* zh-Hans */,
				7D2366B921250D360028B67D /* it */,
				7D2366C821250D400028B67D /* nl */,
				7D2366D821250D4A0028B67D /* nb */,
				7D199D96212A067600241026 /* pl */,
				7D9BEF1B2335EC4C005DCFD6 /* ja */,
				7D9BEF312335EC59005DCFD6 /* pt-BR */,
				7D9BEF472335EC62005DCFD6 /* vi */,
				7D9BEF5D2335EC6F005DCFD6 /* da */,
				7D9BEF732335EC7D005DCFD6 /* sv */,
				7D9BEF892335EC8C005DCFD6 /* fi */,
				7D9BEF972335F667005DCFD6 /* en */,
				7D9BF14023370E8C005DCFD6 /* ro */,
			);
			name = Localizable.strings;
			sourceTree = "<group>";
		};
		7D9BEEE72335A6B3005DCFD6 /* Localizable.strings */ = {
			isa = PBXVariantGroup;
			children = (
				7D9BEEE62335A6B3005DCFD6 /* en */,
				7D9BEEE82335A6B9005DCFD6 /* zh-Hans */,
				7D9BEEE92335A6BB005DCFD6 /* nl */,
				7D9BEEEA2335A6BC005DCFD6 /* fr */,
				7D9BEEEB2335A6BD005DCFD6 /* de */,
				7D9BEEEC2335A6BE005DCFD6 /* it */,
				7D9BEEED2335A6BF005DCFD6 /* nb */,
				7D9BEEEE2335A6BF005DCFD6 /* pl */,
				7D9BEEEF2335A6C0005DCFD6 /* ru */,
				7D9BEEF02335A6C1005DCFD6 /* es */,
				7D9BEF282335EC4E005DCFD6 /* ja */,
				7D9BEF3E2335EC5A005DCFD6 /* pt-BR */,
				7D9BEF542335EC64005DCFD6 /* vi */,
				7D9BEF6A2335EC70005DCFD6 /* da */,
				7D9BEF802335EC7E005DCFD6 /* sv */,
				7D9BEF962335EC8D005DCFD6 /* fi */,
				7D9BF14623370E8D005DCFD6 /* ro */,
			);
			name = Localizable.strings;
			sourceTree = "<group>";
		};
		7D9BEEF52335CF8D005DCFD6 /* Localizable.strings */ = {
			isa = PBXVariantGroup;
			children = (
				7D9BEEF42335CF8D005DCFD6 /* en */,
				7D9BEEF62335CF90005DCFD6 /* zh-Hans */,
				7D9BEEF72335CF91005DCFD6 /* nl */,
				7D9BEEF82335CF93005DCFD6 /* fr */,
				7D9BEEF92335CF93005DCFD6 /* de */,
				7D9BEEFA2335CF94005DCFD6 /* it */,
				7D9BEEFB2335CF95005DCFD6 /* nb */,
				7D9BEEFC2335CF96005DCFD6 /* pl */,
				7D9BEEFD2335CF97005DCFD6 /* ru */,
				7D9BEEFE2335CF97005DCFD6 /* es */,
				7D9BEF1A2335EC4C005DCFD6 /* ja */,
				7D9BEF302335EC59005DCFD6 /* pt-BR */,
				7D9BEF462335EC62005DCFD6 /* vi */,
				7D9BEF5C2335EC6F005DCFD6 /* da */,
				7D9BEF722335EC7D005DCFD6 /* sv */,
				7D9BEF882335EC8C005DCFD6 /* fi */,
				7D9BF13F23370E8C005DCFD6 /* ro */,
			);
			name = Localizable.strings;
			sourceTree = "<group>";
		};
		C1C73F0F1DE3D0270022FC89 /* InfoPlist.strings */ = {
			isa = PBXVariantGroup;
			children = (
				7D23667E21250CAC0028B67D /* Base */,
			);
			name = InfoPlist.strings;
			sourceTree = "<group>";
		};
/* End PBXVariantGroup section */

/* Begin XCBuildConfiguration section */
		432CF87920D8B8380066B889 /* Debug */ = {
			isa = XCBuildConfiguration;
			buildSettings = {
				CODE_SIGN_STYLE = Automatic;
				PRODUCT_NAME = "$(TARGET_NAME)";
			};
			name = Debug;
		};
		432CF87A20D8B8380066B889 /* Release */ = {
			isa = XCBuildConfiguration;
			buildSettings = {
				CODE_SIGN_STYLE = Automatic;
				PRODUCT_NAME = "$(TARGET_NAME)";
			};
			name = Release;
		};
		43776FB41B8022E90074EA36 /* Debug */ = {
			isa = XCBuildConfiguration;
			baseConfigurationReference = 437D9BA11D7B5203007245E8 /* Loop.xcconfig */;
			buildSettings = {
				ALWAYS_SEARCH_USER_PATHS = NO;
				APP_GROUP_IDENTIFIER = "group.$(MAIN_APP_BUNDLE_IDENTIFIER)Group";
				CLANG_ANALYZER_LOCALIZABILITY_NONLOCALIZED = YES;
				CLANG_CXX_LANGUAGE_STANDARD = "gnu++0x";
				CLANG_CXX_LIBRARY = "libc++";
				CLANG_ENABLE_MODULES = YES;
				CLANG_ENABLE_OBJC_ARC = YES;
				CLANG_WARN_BLOCK_CAPTURE_AUTORELEASING = YES;
				CLANG_WARN_BOOL_CONVERSION = YES;
				CLANG_WARN_COMMA = YES;
				CLANG_WARN_CONSTANT_CONVERSION = YES;
				CLANG_WARN_DEPRECATED_OBJC_IMPLEMENTATIONS = YES;
				CLANG_WARN_DIRECT_OBJC_ISA_USAGE = YES_ERROR;
				CLANG_WARN_EMPTY_BODY = YES;
				CLANG_WARN_ENUM_CONVERSION = YES;
				CLANG_WARN_INFINITE_RECURSION = YES;
				CLANG_WARN_INT_CONVERSION = YES;
				CLANG_WARN_NON_LITERAL_NULL_CONVERSION = YES;
				CLANG_WARN_OBJC_IMPLICIT_RETAIN_SELF = YES;
				CLANG_WARN_OBJC_LITERAL_CONVERSION = YES;
				CLANG_WARN_OBJC_ROOT_CLASS = YES_ERROR;
				CLANG_WARN_RANGE_LOOP_ANALYSIS = YES;
				CLANG_WARN_STRICT_PROTOTYPES = YES;
				CLANG_WARN_SUSPICIOUS_MOVE = YES;
				CLANG_WARN_UNREACHABLE_CODE = YES;
				CLANG_WARN__DUPLICATE_METHOD_MATCH = YES;
				CODE_SIGN_IDENTITY = "iPhone Developer: loudnate@gmail.com (XZN842LDLT)";
				COPY_PHASE_STRIP = NO;
				CURRENT_PROJECT_VERSION = 57;
				DEBUG_INFORMATION_FORMAT = dwarf;
				ENABLE_BITCODE = NO;
				ENABLE_STRICT_OBJC_MSGSEND = YES;
				ENABLE_TESTABILITY = YES;
				FRAMEWORK_SEARCH_PATHS = (
					"$(inherited)",
					"$(PROJECT_DIR)/Carthage/Build/iOS",
				);
				GCC_C_LANGUAGE_STANDARD = gnu99;
				GCC_DYNAMIC_NO_PIC = NO;
				GCC_NO_COMMON_BLOCKS = YES;
				GCC_OPTIMIZATION_LEVEL = 0;
				GCC_PREPROCESSOR_DEFINITIONS = (
					"DEBUG=1",
					"$(inherited)",
				);
				GCC_WARN_64_TO_32_BIT_CONVERSION = YES;
				GCC_WARN_ABOUT_RETURN_TYPE = YES_ERROR;
				GCC_WARN_UNDECLARED_SELECTOR = YES;
				GCC_WARN_UNINITIALIZED_AUTOS = YES_AGGRESSIVE;
				GCC_WARN_UNUSED_FUNCTION = YES;
				GCC_WARN_UNUSED_VARIABLE = YES;
				IPHONEOS_DEPLOYMENT_TARGET = 13.3;
				LOCALIZED_STRING_MACRO_NAMES = (
					NSLocalizedString,
					CFLocalizedString,
					LocalizedString,
				);
				MAIN_APP_BUNDLE_IDENTIFIER = "$(inherited).Loop";
				MTL_ENABLE_DEBUG_INFO = YES;
				ONLY_ACTIVE_ARCH = YES;
				SDKROOT = iphoneos;
				SWIFT_OPTIMIZATION_LEVEL = "-Onone";
				SWIFT_VERSION = 5.0;
				TARGETED_DEVICE_FAMILY = "1,2";
				WARNING_CFLAGS = "-Wall";
				WATCHOS_DEPLOYMENT_TARGET = 4.1;
			};
			name = Debug;
		};
		43776FB51B8022E90074EA36 /* Release */ = {
			isa = XCBuildConfiguration;
			baseConfigurationReference = 437D9BA11D7B5203007245E8 /* Loop.xcconfig */;
			buildSettings = {
				ALWAYS_SEARCH_USER_PATHS = NO;
				APP_GROUP_IDENTIFIER = "group.$(MAIN_APP_BUNDLE_IDENTIFIER)Group";
				CLANG_ANALYZER_LOCALIZABILITY_NONLOCALIZED = YES;
				CLANG_CXX_LANGUAGE_STANDARD = "gnu++0x";
				CLANG_CXX_LIBRARY = "libc++";
				CLANG_ENABLE_MODULES = YES;
				CLANG_ENABLE_OBJC_ARC = YES;
				CLANG_WARN_BLOCK_CAPTURE_AUTORELEASING = YES;
				CLANG_WARN_BOOL_CONVERSION = YES;
				CLANG_WARN_COMMA = YES;
				CLANG_WARN_CONSTANT_CONVERSION = YES;
				CLANG_WARN_DEPRECATED_OBJC_IMPLEMENTATIONS = YES;
				CLANG_WARN_DIRECT_OBJC_ISA_USAGE = YES_ERROR;
				CLANG_WARN_EMPTY_BODY = YES;
				CLANG_WARN_ENUM_CONVERSION = YES;
				CLANG_WARN_INFINITE_RECURSION = YES;
				CLANG_WARN_INT_CONVERSION = YES;
				CLANG_WARN_NON_LITERAL_NULL_CONVERSION = YES;
				CLANG_WARN_OBJC_IMPLICIT_RETAIN_SELF = YES;
				CLANG_WARN_OBJC_LITERAL_CONVERSION = YES;
				CLANG_WARN_OBJC_ROOT_CLASS = YES_ERROR;
				CLANG_WARN_RANGE_LOOP_ANALYSIS = YES;
				CLANG_WARN_STRICT_PROTOTYPES = YES;
				CLANG_WARN_SUSPICIOUS_MOVE = YES;
				CLANG_WARN_UNREACHABLE_CODE = YES;
				CLANG_WARN__DUPLICATE_METHOD_MATCH = YES;
				CODE_SIGN_IDENTITY = "iPhone Developer: loudnate@gmail.com (XZN842LDLT)";
				COPY_PHASE_STRIP = NO;
				CURRENT_PROJECT_VERSION = 57;
				DEBUG_INFORMATION_FORMAT = "dwarf-with-dsym";
				ENABLE_NS_ASSERTIONS = NO;
				ENABLE_STRICT_OBJC_MSGSEND = YES;
				FRAMEWORK_SEARCH_PATHS = (
					"$(inherited)",
					"$(PROJECT_DIR)/Carthage/Build/iOS",
				);
				GCC_C_LANGUAGE_STANDARD = gnu99;
				GCC_NO_COMMON_BLOCKS = YES;
				GCC_WARN_64_TO_32_BIT_CONVERSION = YES;
				GCC_WARN_ABOUT_RETURN_TYPE = YES_ERROR;
				GCC_WARN_UNDECLARED_SELECTOR = YES;
				GCC_WARN_UNINITIALIZED_AUTOS = YES_AGGRESSIVE;
				GCC_WARN_UNUSED_FUNCTION = YES;
				GCC_WARN_UNUSED_VARIABLE = YES;
				IPHONEOS_DEPLOYMENT_TARGET = 13.3;
				LOCALIZED_STRING_MACRO_NAMES = (
					NSLocalizedString,
					CFLocalizedString,
					LocalizedString,
				);
				MAIN_APP_BUNDLE_IDENTIFIER = "$(inherited).Loop";
				MTL_ENABLE_DEBUG_INFO = NO;
				"OTHER_SWIFT_FLAGS[arch=*]" = "";
				SDKROOT = iphoneos;
				SWIFT_OPTIMIZATION_LEVEL = "-Owholemodule";
				SWIFT_VERSION = 5.0;
				TARGETED_DEVICE_FAMILY = "1,2";
				VALIDATE_PRODUCT = YES;
				WARNING_CFLAGS = "-Wall";
				WATCHOS_DEPLOYMENT_TARGET = 4.1;
			};
			name = Release;
		};
		43776FB71B8022E90074EA36 /* Debug */ = {
			isa = XCBuildConfiguration;
			buildSettings = {
				ALWAYS_EMBED_SWIFT_STANDARD_LIBRARIES = YES;
				ASSETCATALOG_COMPILER_APPICON_NAME = "$(APPICON_NAME)";
				CODE_SIGN_ENTITLEMENTS = Loop/Loop.entitlements;
				CODE_SIGN_IDENTITY = "iPhone Developer";
<<<<<<< HEAD
				DEVELOPMENT_TEAM = 9W476TGJ4S;
				ENABLE_BITCODE = NO;
=======
				DEVELOPMENT_TEAM = UY678SP37Q;
				ENABLE_BITCODE = YES;
>>>>>>> 61a83886
				INFOPLIST_FILE = Loop/Info.plist;
				LD_RUNPATH_SEARCH_PATHS = "$(inherited) @executable_path/Frameworks";
				"OTHER_SWIFT_FLAGS[arch=*]" = "-DDEBUG";
				"OTHER_SWIFT_FLAGS[sdk=iphonesimulator*]" = "-D IOS_SIMULATOR";
				PRODUCT_BUNDLE_IDENTIFIER = "$(MAIN_APP_BUNDLE_IDENTIFIER)";
				PRODUCT_NAME = "$(TARGET_NAME)";
				PROVISIONING_PROFILE = "";
			};
			name = Debug;
		};
		43776FB81B8022E90074EA36 /* Release */ = {
			isa = XCBuildConfiguration;
			buildSettings = {
				ALWAYS_EMBED_SWIFT_STANDARD_LIBRARIES = YES;
				ASSETCATALOG_COMPILER_APPICON_NAME = "$(APPICON_NAME)";
				CODE_SIGN_ENTITLEMENTS = Loop/Loop.entitlements;
				CODE_SIGN_IDENTITY = "iPhone Developer";
<<<<<<< HEAD
				DEVELOPMENT_TEAM = 9W476TGJ4S;
=======
				DEVELOPMENT_TEAM = UY678SP37Q;
>>>>>>> 61a83886
				ENABLE_BITCODE = YES;
				INFOPLIST_FILE = Loop/Info.plist;
				LD_RUNPATH_SEARCH_PATHS = "$(inherited) @executable_path/Frameworks";
				PRODUCT_BUNDLE_IDENTIFIER = "$(MAIN_APP_BUNDLE_IDENTIFIER)";
				PRODUCT_NAME = "$(TARGET_NAME)";
				PROVISIONING_PROFILE = "";
			};
			name = Release;
		};
		43A943961B926B7B0051FA24 /* Debug */ = {
			isa = XCBuildConfiguration;
			buildSettings = {
				ASSETCATALOG_COMPILER_COMPLICATION_NAME = Complication;
				CLANG_ENABLE_MODULES = YES;
				CODE_SIGN_ENTITLEMENTS = "WatchApp Extension/WatchApp Extension.entitlements";
				CODE_SIGN_IDENTITY = "iPhone Developer";
				"CODE_SIGN_IDENTITY[sdk=watchos*]" = "iPhone Developer";
<<<<<<< HEAD
				DEVELOPMENT_TEAM = 9W476TGJ4S;
=======
				DEVELOPMENT_TEAM = UY678SP37Q;
>>>>>>> 61a83886
				FRAMEWORK_SEARCH_PATHS = "$(PROJECT_DIR)/Carthage/Build/watchOS";
				INFOPLIST_FILE = "WatchApp Extension/Info.plist";
				LD_RUNPATH_SEARCH_PATHS = "$(inherited) @executable_path/Frameworks @executable_path/../../Frameworks";
				PRODUCT_BUNDLE_IDENTIFIER = "$(MAIN_APP_BUNDLE_IDENTIFIER).LoopWatch.watchkitextension";
				PRODUCT_NAME = "${TARGET_NAME}";
				PROVISIONING_PROFILE = "";
				SDKROOT = watchos;
				SKIP_INSTALL = YES;
				SWIFT_OBJC_BRIDGING_HEADER = "WatchApp Extension/Extensions/WatchApp Extension-Bridging-Header.h";
				SWIFT_OPTIMIZATION_LEVEL = "-Onone";
				TARGETED_DEVICE_FAMILY = 4;
			};
			name = Debug;
		};
		43A943971B926B7B0051FA24 /* Release */ = {
			isa = XCBuildConfiguration;
			buildSettings = {
				ASSETCATALOG_COMPILER_COMPLICATION_NAME = Complication;
				CLANG_ENABLE_MODULES = YES;
				CODE_SIGN_ENTITLEMENTS = "WatchApp Extension/WatchApp Extension.entitlements";
				CODE_SIGN_IDENTITY = "iPhone Developer";
				"CODE_SIGN_IDENTITY[sdk=watchos*]" = "iPhone Developer";
<<<<<<< HEAD
				DEVELOPMENT_TEAM = 9W476TGJ4S;
=======
				DEVELOPMENT_TEAM = UY678SP37Q;
>>>>>>> 61a83886
				FRAMEWORK_SEARCH_PATHS = "$(PROJECT_DIR)/Carthage/Build/watchOS";
				INFOPLIST_FILE = "WatchApp Extension/Info.plist";
				LD_RUNPATH_SEARCH_PATHS = "$(inherited) @executable_path/Frameworks @executable_path/../../Frameworks";
				PRODUCT_BUNDLE_IDENTIFIER = "$(MAIN_APP_BUNDLE_IDENTIFIER).LoopWatch.watchkitextension";
				PRODUCT_NAME = "${TARGET_NAME}";
				PROVISIONING_PROFILE = "";
				SDKROOT = watchos;
				SKIP_INSTALL = YES;
				SWIFT_OBJC_BRIDGING_HEADER = "WatchApp Extension/Extensions/WatchApp Extension-Bridging-Header.h";
				TARGETED_DEVICE_FAMILY = 4;
			};
			name = Release;
		};
		43A9439A1B926B7B0051FA24 /* Debug */ = {
			isa = XCBuildConfiguration;
			buildSettings = {
				ALWAYS_EMBED_SWIFT_STANDARD_LIBRARIES = YES;
				ASSETCATALOG_COMPILER_APPICON_NAME = "$(APPICON_NAME)";
				CODE_SIGN_IDENTITY = "iPhone Developer";
				"CODE_SIGN_IDENTITY[sdk=watchos*]" = "iPhone Developer";
<<<<<<< HEAD
				DEVELOPMENT_TEAM = 9W476TGJ4S;
=======
				DEVELOPMENT_TEAM = UY678SP37Q;
>>>>>>> 61a83886
				FRAMEWORK_SEARCH_PATHS = "$(PROJECT_DIR)/Carthage/Build/watchOS";
				IBSC_MODULE = WatchApp_Extension;
				INFOPLIST_FILE = WatchApp/Info.plist;
				LD_RUNPATH_SEARCH_PATHS = "$(inherited) @executable_path/Frameworks";
				PRODUCT_BUNDLE_IDENTIFIER = "$(MAIN_APP_BUNDLE_IDENTIFIER).LoopWatch";
				PRODUCT_NAME = "$(TARGET_NAME)";
				PROVISIONING_PROFILE = "";
				SDKROOT = watchos;
				SKIP_INSTALL = YES;
				TARGETED_DEVICE_FAMILY = 4;
			};
			name = Debug;
		};
		43A9439B1B926B7B0051FA24 /* Release */ = {
			isa = XCBuildConfiguration;
			buildSettings = {
				ALWAYS_EMBED_SWIFT_STANDARD_LIBRARIES = YES;
				ASSETCATALOG_COMPILER_APPICON_NAME = "$(APPICON_NAME)";
				CODE_SIGN_IDENTITY = "iPhone Developer";
				"CODE_SIGN_IDENTITY[sdk=watchos*]" = "iPhone Developer";
<<<<<<< HEAD
				DEVELOPMENT_TEAM = 9W476TGJ4S;
=======
				DEVELOPMENT_TEAM = UY678SP37Q;
>>>>>>> 61a83886
				FRAMEWORK_SEARCH_PATHS = "$(PROJECT_DIR)/Carthage/Build/watchOS";
				IBSC_MODULE = WatchApp_Extension;
				INFOPLIST_FILE = WatchApp/Info.plist;
				LD_RUNPATH_SEARCH_PATHS = "$(inherited) @executable_path/Frameworks";
				PRODUCT_BUNDLE_IDENTIFIER = "$(MAIN_APP_BUNDLE_IDENTIFIER).LoopWatch";
				PRODUCT_NAME = "$(TARGET_NAME)";
				PROVISIONING_PROFILE = "";
				SDKROOT = watchos;
				SKIP_INSTALL = YES;
				TARGETED_DEVICE_FAMILY = 4;
			};
			name = Release;
		};
		43D9002821EB209400AF44BF /* Debug */ = {
			isa = XCBuildConfiguration;
			buildSettings = {
				APPLICATION_EXTENSION_API_ONLY = YES;
				CLANG_ANALYZER_NONNULL = YES;
				CLANG_ANALYZER_NUMBER_OBJECT_CONVERSION = YES_AGGRESSIVE;
				CLANG_CXX_LANGUAGE_STANDARD = "gnu++14";
				CLANG_ENABLE_OBJC_WEAK = YES;
				CLANG_WARN_DOCUMENTATION_COMMENTS = YES;
				CLANG_WARN_UNGUARDED_AVAILABILITY = YES_AGGRESSIVE;
				CODE_SIGN_IDENTITY = "";
				CODE_SIGN_STYLE = Automatic;
				CURRENT_PROJECT_VERSION = 57;
				DEFINES_MODULE = YES;
				DEVELOPMENT_TEAM = "";
				DYLIB_COMPATIBILITY_VERSION = 1;
				DYLIB_CURRENT_VERSION = 57;
				DYLIB_INSTALL_NAME_BASE = "@rpath";
				FRAMEWORK_SEARCH_PATHS = "$(PROJECT_DIR)/Carthage/Build/watchOS";
				GCC_C_LANGUAGE_STANDARD = gnu11;
				INFOPLIST_FILE = LoopCore/Info.plist;
				INSTALL_PATH = "$(LOCAL_LIBRARY_DIR)/Frameworks";
				LD_RUNPATH_SEARCH_PATHS = "$(inherited) @executable_path/Frameworks @loader_path/Frameworks";
				MTL_ENABLE_DEBUG_INFO = INCLUDE_SOURCE;
				MTL_FAST_MATH = YES;
				PRODUCT_BUNDLE_IDENTIFIER = com.loopkit.LoopCore;
				PRODUCT_NAME = LoopCore;
				SDKROOT = watchos;
				SKIP_INSTALL = YES;
				SWIFT_ACTIVE_COMPILATION_CONDITIONS = DEBUG;
				TARGETED_DEVICE_FAMILY = 4;
				VERSIONING_SYSTEM = "apple-generic";
				VERSION_INFO_PREFIX = "";
			};
			name = Debug;
		};
		43D9002921EB209400AF44BF /* Release */ = {
			isa = XCBuildConfiguration;
			buildSettings = {
				APPLICATION_EXTENSION_API_ONLY = YES;
				CLANG_ANALYZER_NONNULL = YES;
				CLANG_ANALYZER_NUMBER_OBJECT_CONVERSION = YES_AGGRESSIVE;
				CLANG_CXX_LANGUAGE_STANDARD = "gnu++14";
				CLANG_ENABLE_OBJC_WEAK = YES;
				CLANG_WARN_DOCUMENTATION_COMMENTS = YES;
				CLANG_WARN_UNGUARDED_AVAILABILITY = YES_AGGRESSIVE;
				CODE_SIGN_IDENTITY = "";
				CODE_SIGN_STYLE = Automatic;
				CURRENT_PROJECT_VERSION = 57;
				DEFINES_MODULE = YES;
				DEVELOPMENT_TEAM = "";
				DYLIB_COMPATIBILITY_VERSION = 1;
				DYLIB_CURRENT_VERSION = 57;
				DYLIB_INSTALL_NAME_BASE = "@rpath";
				FRAMEWORK_SEARCH_PATHS = "$(PROJECT_DIR)/Carthage/Build/watchOS";
				GCC_C_LANGUAGE_STANDARD = gnu11;
				INFOPLIST_FILE = LoopCore/Info.plist;
				INSTALL_PATH = "$(LOCAL_LIBRARY_DIR)/Frameworks";
				LD_RUNPATH_SEARCH_PATHS = "$(inherited) @executable_path/Frameworks @loader_path/Frameworks";
				MTL_FAST_MATH = YES;
				PRODUCT_BUNDLE_IDENTIFIER = com.loopkit.LoopCore;
				PRODUCT_NAME = LoopCore;
				SDKROOT = watchos;
				SKIP_INSTALL = YES;
				TARGETED_DEVICE_FAMILY = 4;
				VERSIONING_SYSTEM = "apple-generic";
				VERSION_INFO_PREFIX = "";
			};
			name = Release;
		};
		43D9FFB121EA9A0F00AF44BF /* Debug */ = {
			isa = XCBuildConfiguration;
			buildSettings = {
				ALWAYS_EMBED_SWIFT_STANDARD_LIBRARIES = YES;
				ASSETCATALOG_COMPILER_APPICON_NAME = AppIcon;
				CLANG_ANALYZER_NONNULL = YES;
				CLANG_ANALYZER_NUMBER_OBJECT_CONVERSION = YES_AGGRESSIVE;
				CLANG_CXX_LANGUAGE_STANDARD = "gnu++14";
				CLANG_ENABLE_OBJC_WEAK = YES;
				CLANG_WARN_DOCUMENTATION_COMMENTS = YES;
				CLANG_WARN_UNGUARDED_AVAILABILITY = YES_AGGRESSIVE;
				CODE_SIGN_ENTITLEMENTS = Learn/Learn.entitlements;
				CODE_SIGN_IDENTITY = "iPhone Developer";
				CODE_SIGN_STYLE = Automatic;
				DEVELOPMENT_TEAM = "";
				GCC_C_LANGUAGE_STANDARD = gnu11;
				INFOPLIST_FILE = Learn/Info.plist;
				IPHONEOS_DEPLOYMENT_TARGET = 12.0;
				LD_RUNPATH_SEARCH_PATHS = "$(inherited) @executable_path/Frameworks";
				MTL_ENABLE_DEBUG_INFO = INCLUDE_SOURCE;
				MTL_FAST_MATH = YES;
				PRODUCT_BUNDLE_IDENTIFIER = "$(MAIN_APP_BUNDLE_IDENTIFIER)Learn";
				PRODUCT_NAME = "$(TARGET_NAME)";
				SWIFT_ACTIVE_COMPILATION_CONDITIONS = DEBUG;
				TARGETED_DEVICE_FAMILY = "1,2";
			};
			name = Debug;
		};
		43D9FFB221EA9A0F00AF44BF /* Release */ = {
			isa = XCBuildConfiguration;
			buildSettings = {
				ALWAYS_EMBED_SWIFT_STANDARD_LIBRARIES = YES;
				ASSETCATALOG_COMPILER_APPICON_NAME = AppIcon;
				CLANG_ANALYZER_NONNULL = YES;
				CLANG_ANALYZER_NUMBER_OBJECT_CONVERSION = YES_AGGRESSIVE;
				CLANG_CXX_LANGUAGE_STANDARD = "gnu++14";
				CLANG_ENABLE_OBJC_WEAK = YES;
				CLANG_WARN_DOCUMENTATION_COMMENTS = YES;
				CLANG_WARN_UNGUARDED_AVAILABILITY = YES_AGGRESSIVE;
				CODE_SIGN_ENTITLEMENTS = Learn/Learn.entitlements;
				CODE_SIGN_IDENTITY = "iPhone Developer";
				CODE_SIGN_STYLE = Automatic;
				DEVELOPMENT_TEAM = "";
				GCC_C_LANGUAGE_STANDARD = gnu11;
				INFOPLIST_FILE = Learn/Info.plist;
				IPHONEOS_DEPLOYMENT_TARGET = 12.0;
				LD_RUNPATH_SEARCH_PATHS = "$(inherited) @executable_path/Frameworks";
				MTL_FAST_MATH = YES;
				PRODUCT_BUNDLE_IDENTIFIER = "$(MAIN_APP_BUNDLE_IDENTIFIER)Learn";
				PRODUCT_NAME = "$(TARGET_NAME)";
				TARGETED_DEVICE_FAMILY = "1,2";
			};
			name = Release;
		};
		43D9FFD921EAE05D00AF44BF /* Debug */ = {
			isa = XCBuildConfiguration;
			buildSettings = {
				APPLICATION_EXTENSION_API_ONLY = YES;
				CLANG_ANALYZER_NONNULL = YES;
				CLANG_ANALYZER_NUMBER_OBJECT_CONVERSION = YES_AGGRESSIVE;
				CLANG_CXX_LANGUAGE_STANDARD = "gnu++14";
				CLANG_ENABLE_OBJC_WEAK = YES;
				CLANG_WARN_DOCUMENTATION_COMMENTS = YES;
				CLANG_WARN_UNGUARDED_AVAILABILITY = YES_AGGRESSIVE;
				CODE_SIGN_IDENTITY = "";
				CODE_SIGN_STYLE = Automatic;
				CURRENT_PROJECT_VERSION = 57;
				DEFINES_MODULE = YES;
				DEVELOPMENT_TEAM = "";
				DYLIB_COMPATIBILITY_VERSION = 1;
				DYLIB_CURRENT_VERSION = 57;
				DYLIB_INSTALL_NAME_BASE = "@rpath";
				GCC_C_LANGUAGE_STANDARD = gnu11;
				INFOPLIST_FILE = LoopCore/Info.plist;
				INSTALL_PATH = "$(LOCAL_LIBRARY_DIR)/Frameworks";
				LD_RUNPATH_SEARCH_PATHS = "$(inherited) @executable_path/Frameworks @loader_path/Frameworks";
				MTL_ENABLE_DEBUG_INFO = INCLUDE_SOURCE;
				MTL_FAST_MATH = YES;
				PRODUCT_BUNDLE_IDENTIFIER = com.loopkit.LoopCore;
				PRODUCT_NAME = "$(TARGET_NAME:c99extidentifier)";
				SKIP_INSTALL = YES;
				SWIFT_ACTIVE_COMPILATION_CONDITIONS = DEBUG;
				VERSIONING_SYSTEM = "apple-generic";
				VERSION_INFO_PREFIX = "";
			};
			name = Debug;
		};
		43D9FFDA21EAE05D00AF44BF /* Release */ = {
			isa = XCBuildConfiguration;
			buildSettings = {
				APPLICATION_EXTENSION_API_ONLY = YES;
				CLANG_ANALYZER_NONNULL = YES;
				CLANG_ANALYZER_NUMBER_OBJECT_CONVERSION = YES_AGGRESSIVE;
				CLANG_CXX_LANGUAGE_STANDARD = "gnu++14";
				CLANG_ENABLE_OBJC_WEAK = YES;
				CLANG_WARN_DOCUMENTATION_COMMENTS = YES;
				CLANG_WARN_UNGUARDED_AVAILABILITY = YES_AGGRESSIVE;
				CODE_SIGN_IDENTITY = "";
				CODE_SIGN_STYLE = Automatic;
				CURRENT_PROJECT_VERSION = 57;
				DEFINES_MODULE = YES;
				DEVELOPMENT_TEAM = "";
				DYLIB_COMPATIBILITY_VERSION = 1;
				DYLIB_CURRENT_VERSION = 57;
				DYLIB_INSTALL_NAME_BASE = "@rpath";
				GCC_C_LANGUAGE_STANDARD = gnu11;
				INFOPLIST_FILE = LoopCore/Info.plist;
				INSTALL_PATH = "$(LOCAL_LIBRARY_DIR)/Frameworks";
				LD_RUNPATH_SEARCH_PATHS = "$(inherited) @executable_path/Frameworks @loader_path/Frameworks";
				MTL_FAST_MATH = YES;
				PRODUCT_BUNDLE_IDENTIFIER = com.loopkit.LoopCore;
				PRODUCT_NAME = "$(TARGET_NAME:c99extidentifier)";
				SKIP_INSTALL = YES;
				VERSIONING_SYSTEM = "apple-generic";
				VERSION_INFO_PREFIX = "";
			};
			name = Release;
		};
		43E2D8D71D20BF42004DA55F /* Debug */ = {
			isa = XCBuildConfiguration;
			buildSettings = {
				CLANG_ANALYZER_NONNULL = YES;
				CODE_SIGN_IDENTITY = "iPhone Developer";
				"CODE_SIGN_IDENTITY[sdk=iphoneos*]" = "iPhone Developer";
				CODE_SIGN_STYLE = Automatic;
				DEVELOPMENT_TEAM = "";
				INFOPLIST_FILE = DoseMathTests/Info.plist;
				LD_RUNPATH_SEARCH_PATHS = "$(inherited) @loader_path/Frameworks";
				PRODUCT_BUNDLE_IDENTIFIER = com.loudnate.DoseMathTests;
				PRODUCT_NAME = "$(TARGET_NAME)";
				PROVISIONING_PROFILE_SPECIFIER = "";
			};
			name = Debug;
		};
		43E2D8D81D20BF42004DA55F /* Release */ = {
			isa = XCBuildConfiguration;
			buildSettings = {
				CLANG_ANALYZER_NONNULL = YES;
				CODE_SIGN_IDENTITY = "iPhone Developer";
				"CODE_SIGN_IDENTITY[sdk=iphoneos*]" = "iPhone Developer";
				CODE_SIGN_STYLE = Automatic;
				DEVELOPMENT_TEAM = "";
				INFOPLIST_FILE = DoseMathTests/Info.plist;
				LD_RUNPATH_SEARCH_PATHS = "$(inherited) @loader_path/Frameworks";
				PRODUCT_BUNDLE_IDENTIFIER = com.loudnate.DoseMathTests;
				PRODUCT_NAME = "$(TARGET_NAME)";
				PROVISIONING_PROFILE_SPECIFIER = "";
			};
			name = Release;
		};
		43E2D9131D20C581004DA55F /* Debug */ = {
			isa = XCBuildConfiguration;
			buildSettings = {
				BUNDLE_LOADER = "$(TEST_HOST)";
				CLANG_ANALYZER_NONNULL = YES;
				CODE_SIGN_IDENTITY = "iPhone Developer";
				"CODE_SIGN_IDENTITY[sdk=iphoneos*]" = "iPhone Developer";
				CODE_SIGN_STYLE = Automatic;
				DEVELOPMENT_TEAM = "";
				INFOPLIST_FILE = LoopTests/Info.plist;
				LD_RUNPATH_SEARCH_PATHS = "$(inherited) @executable_path/Frameworks @loader_path/Frameworks";
				PRODUCT_BUNDLE_IDENTIFIER = com.loudnate.LoopTests;
				PRODUCT_NAME = "$(TARGET_NAME)";
				PROVISIONING_PROFILE_SPECIFIER = "";
				TEST_HOST = "$(BUILT_PRODUCTS_DIR)/Loop.app/Loop";
			};
			name = Debug;
		};
		43E2D9141D20C581004DA55F /* Release */ = {
			isa = XCBuildConfiguration;
			buildSettings = {
				BUNDLE_LOADER = "$(TEST_HOST)";
				CLANG_ANALYZER_NONNULL = YES;
				CODE_SIGN_IDENTITY = "iPhone Developer";
				"CODE_SIGN_IDENTITY[sdk=iphoneos*]" = "iPhone Developer";
				CODE_SIGN_STYLE = Automatic;
				DEVELOPMENT_TEAM = "";
				INFOPLIST_FILE = LoopTests/Info.plist;
				LD_RUNPATH_SEARCH_PATHS = "$(inherited) @executable_path/Frameworks @loader_path/Frameworks";
				PRODUCT_BUNDLE_IDENTIFIER = com.loudnate.LoopTests;
				PRODUCT_NAME = "$(TARGET_NAME)";
				PROVISIONING_PROFILE_SPECIFIER = "";
				TEST_HOST = "$(BUILT_PRODUCTS_DIR)/Loop.app/Loop";
			};
			name = Release;
		};
		4F70C1E91DE8DCA8006380B7 /* Debug */ = {
			isa = XCBuildConfiguration;
			buildSettings = {
				CLANG_ANALYZER_NONNULL = YES;
				CLANG_WARN_DOCUMENTATION_COMMENTS = YES;
				CLANG_WARN_SUSPICIOUS_MOVES = YES;
				CODE_SIGN_ENTITLEMENTS = "Loop Status Extension/Loop Status Extension.entitlements";
				CODE_SIGN_IDENTITY = "Apple Development";
				"CODE_SIGN_IDENTITY[sdk=iphoneos*]" = "iPhone Developer";
				CODE_SIGN_STYLE = Automatic;
<<<<<<< HEAD
				DEVELOPMENT_TEAM = 9W476TGJ4S;
=======
				DEVELOPMENT_TEAM = UY678SP37Q;
>>>>>>> 61a83886
				ENABLE_BITCODE = NO;
				INFOPLIST_FILE = "Loop Status Extension/Info.plist";
				LD_RUNPATH_SEARCH_PATHS = "$(inherited) @executable_path/Frameworks @executable_path/../../Frameworks";
				PRODUCT_BUNDLE_IDENTIFIER = "$(MAIN_APP_BUNDLE_IDENTIFIER).statuswidget";
				PRODUCT_NAME = "$(TARGET_NAME)";
				PROVISIONING_PROFILE_SPECIFIER = "";
				SKIP_INSTALL = YES;
				SWIFT_ACTIVE_COMPILATION_CONDITIONS = DEBUG;
			};
			name = Debug;
		};
		4F70C1EA1DE8DCA8006380B7 /* Release */ = {
			isa = XCBuildConfiguration;
			buildSettings = {
				CLANG_ANALYZER_NONNULL = YES;
				CLANG_WARN_DOCUMENTATION_COMMENTS = YES;
				CLANG_WARN_SUSPICIOUS_MOVES = YES;
				CODE_SIGN_ENTITLEMENTS = "Loop Status Extension/Loop Status Extension.entitlements";
				CODE_SIGN_IDENTITY = "Apple Development";
				"CODE_SIGN_IDENTITY[sdk=iphoneos*]" = "iPhone Developer";
				CODE_SIGN_STYLE = Automatic;
<<<<<<< HEAD
				DEVELOPMENT_TEAM = 9W476TGJ4S;
				ENABLE_BITCODE = YES;
=======
				DEVELOPMENT_TEAM = UY678SP37Q;
				ENABLE_BITCODE = NO;
>>>>>>> 61a83886
				INFOPLIST_FILE = "Loop Status Extension/Info.plist";
				LD_RUNPATH_SEARCH_PATHS = "$(inherited) @executable_path/Frameworks @executable_path/../../Frameworks";
				PRODUCT_BUNDLE_IDENTIFIER = "$(MAIN_APP_BUNDLE_IDENTIFIER).statuswidget";
				PRODUCT_NAME = "$(TARGET_NAME)";
				PROVISIONING_PROFILE_SPECIFIER = "";
				SKIP_INSTALL = YES;
			};
			name = Release;
		};
		4F7528901DFE1DC600C322D6 /* Debug */ = {
			isa = XCBuildConfiguration;
			buildSettings = {
				APPLICATION_EXTENSION_API_ONLY = YES;
				CLANG_ANALYZER_NONNULL = YES;
				CLANG_WARN_DOCUMENTATION_COMMENTS = YES;
				CLANG_WARN_SUSPICIOUS_MOVES = YES;
				CODE_SIGN_IDENTITY = "";
				"CODE_SIGN_IDENTITY[sdk=iphoneos*]" = "";
				CURRENT_PROJECT_VERSION = 57;
				DEFINES_MODULE = YES;
				DEVELOPMENT_TEAM = "";
				DYLIB_COMPATIBILITY_VERSION = 1;
				DYLIB_CURRENT_VERSION = 57;
				DYLIB_INSTALL_NAME_BASE = "@rpath";
				INFOPLIST_FILE = LoopUI/Info.plist;
				INSTALL_PATH = "$(LOCAL_LIBRARY_DIR)/Frameworks";
				LD_RUNPATH_SEARCH_PATHS = "$(inherited) @executable_path/Frameworks @loader_path/Frameworks";
				PRODUCT_BUNDLE_IDENTIFIER = "$(MAIN_APP_BUNDLE_IDENTIFIER).LoopUI";
				PRODUCT_NAME = "$(TARGET_NAME)";
				SKIP_INSTALL = YES;
				SWIFT_ACTIVE_COMPILATION_CONDITIONS = DEBUG;
				VERSIONING_SYSTEM = "apple-generic";
				VERSION_INFO_PREFIX = "";
			};
			name = Debug;
		};
		4F7528911DFE1DC600C322D6 /* Release */ = {
			isa = XCBuildConfiguration;
			buildSettings = {
				APPLICATION_EXTENSION_API_ONLY = YES;
				CLANG_ANALYZER_NONNULL = YES;
				CLANG_WARN_DOCUMENTATION_COMMENTS = YES;
				CLANG_WARN_SUSPICIOUS_MOVES = YES;
				CODE_SIGN_IDENTITY = "";
				"CODE_SIGN_IDENTITY[sdk=iphoneos*]" = "";
				CURRENT_PROJECT_VERSION = 57;
				DEFINES_MODULE = YES;
				DEVELOPMENT_TEAM = "";
				DYLIB_COMPATIBILITY_VERSION = 1;
				DYLIB_CURRENT_VERSION = 57;
				DYLIB_INSTALL_NAME_BASE = "@rpath";
				INFOPLIST_FILE = LoopUI/Info.plist;
				INSTALL_PATH = "$(LOCAL_LIBRARY_DIR)/Frameworks";
				LD_RUNPATH_SEARCH_PATHS = "$(inherited) @executable_path/Frameworks @loader_path/Frameworks";
				PRODUCT_BUNDLE_IDENTIFIER = "$(MAIN_APP_BUNDLE_IDENTIFIER).LoopUI";
				PRODUCT_NAME = "$(TARGET_NAME)";
				SKIP_INSTALL = YES;
				VERSIONING_SYSTEM = "apple-generic";
				VERSION_INFO_PREFIX = "";
			};
			name = Release;
		};
/* End XCBuildConfiguration section */

/* Begin XCConfigurationList section */
		432CF87820D8B8380066B889 /* Build configuration list for PBXAggregateTarget "Cartfile" */ = {
			isa = XCConfigurationList;
			buildConfigurations = (
				432CF87920D8B8380066B889 /* Debug */,
				432CF87A20D8B8380066B889 /* Release */,
			);
			defaultConfigurationIsVisible = 0;
			defaultConfigurationName = Release;
		};
		43776F871B8022E90074EA36 /* Build configuration list for PBXProject "Loop" */ = {
			isa = XCConfigurationList;
			buildConfigurations = (
				43776FB41B8022E90074EA36 /* Debug */,
				43776FB51B8022E90074EA36 /* Release */,
			);
			defaultConfigurationIsVisible = 0;
			defaultConfigurationName = Release;
		};
		43776FB61B8022E90074EA36 /* Build configuration list for PBXNativeTarget "Loop" */ = {
			isa = XCConfigurationList;
			buildConfigurations = (
				43776FB71B8022E90074EA36 /* Debug */,
				43776FB81B8022E90074EA36 /* Release */,
			);
			defaultConfigurationIsVisible = 0;
			defaultConfigurationName = Release;
		};
		43A943951B926B7B0051FA24 /* Build configuration list for PBXNativeTarget "WatchApp Extension" */ = {
			isa = XCConfigurationList;
			buildConfigurations = (
				43A943961B926B7B0051FA24 /* Debug */,
				43A943971B926B7B0051FA24 /* Release */,
			);
			defaultConfigurationIsVisible = 0;
			defaultConfigurationName = Release;
		};
		43A943991B926B7B0051FA24 /* Build configuration list for PBXNativeTarget "WatchApp" */ = {
			isa = XCConfigurationList;
			buildConfigurations = (
				43A9439A1B926B7B0051FA24 /* Debug */,
				43A9439B1B926B7B0051FA24 /* Release */,
			);
			defaultConfigurationIsVisible = 0;
			defaultConfigurationName = Release;
		};
		43D9002721EB209400AF44BF /* Build configuration list for PBXNativeTarget "LoopCore-watchOS" */ = {
			isa = XCConfigurationList;
			buildConfigurations = (
				43D9002821EB209400AF44BF /* Debug */,
				43D9002921EB209400AF44BF /* Release */,
			);
			defaultConfigurationIsVisible = 0;
			defaultConfigurationName = Release;
		};
		43D9FFB321EA9A0F00AF44BF /* Build configuration list for PBXNativeTarget "Learn" */ = {
			isa = XCConfigurationList;
			buildConfigurations = (
				43D9FFB121EA9A0F00AF44BF /* Debug */,
				43D9FFB221EA9A0F00AF44BF /* Release */,
			);
			defaultConfigurationIsVisible = 0;
			defaultConfigurationName = Release;
		};
		43D9FFD821EAE05D00AF44BF /* Build configuration list for PBXNativeTarget "LoopCore" */ = {
			isa = XCConfigurationList;
			buildConfigurations = (
				43D9FFD921EAE05D00AF44BF /* Debug */,
				43D9FFDA21EAE05D00AF44BF /* Release */,
			);
			defaultConfigurationIsVisible = 0;
			defaultConfigurationName = Release;
		};
		43E2D8D61D20BF42004DA55F /* Build configuration list for PBXNativeTarget "DoseMathTests" */ = {
			isa = XCConfigurationList;
			buildConfigurations = (
				43E2D8D71D20BF42004DA55F /* Debug */,
				43E2D8D81D20BF42004DA55F /* Release */,
			);
			defaultConfigurationIsVisible = 0;
			defaultConfigurationName = Release;
		};
		43E2D9121D20C581004DA55F /* Build configuration list for PBXNativeTarget "LoopTests" */ = {
			isa = XCConfigurationList;
			buildConfigurations = (
				43E2D9131D20C581004DA55F /* Debug */,
				43E2D9141D20C581004DA55F /* Release */,
			);
			defaultConfigurationIsVisible = 0;
			defaultConfigurationName = Release;
		};
		4F70C1EB1DE8DCA8006380B7 /* Build configuration list for PBXNativeTarget "Loop Status Extension" */ = {
			isa = XCConfigurationList;
			buildConfigurations = (
				4F70C1E91DE8DCA8006380B7 /* Debug */,
				4F70C1EA1DE8DCA8006380B7 /* Release */,
			);
			defaultConfigurationIsVisible = 0;
			defaultConfigurationName = Release;
		};
		4F7528921DFE1DC600C322D6 /* Build configuration list for PBXNativeTarget "LoopUI" */ = {
			isa = XCConfigurationList;
			buildConfigurations = (
				4F7528901DFE1DC600C322D6 /* Debug */,
				4F7528911DFE1DC600C322D6 /* Release */,
			);
			defaultConfigurationIsVisible = 0;
			defaultConfigurationName = Release;
		};
/* End XCConfigurationList section */
	};
	rootObject = 43776F841B8022E90074EA36 /* Project object */;
}<|MERGE_RESOLUTION|>--- conflicted
+++ resolved
@@ -3606,13 +3606,8 @@
 				ASSETCATALOG_COMPILER_APPICON_NAME = "$(APPICON_NAME)";
 				CODE_SIGN_ENTITLEMENTS = Loop/Loop.entitlements;
 				CODE_SIGN_IDENTITY = "iPhone Developer";
-<<<<<<< HEAD
-				DEVELOPMENT_TEAM = 9W476TGJ4S;
-				ENABLE_BITCODE = NO;
-=======
 				DEVELOPMENT_TEAM = UY678SP37Q;
 				ENABLE_BITCODE = YES;
->>>>>>> 61a83886
 				INFOPLIST_FILE = Loop/Info.plist;
 				LD_RUNPATH_SEARCH_PATHS = "$(inherited) @executable_path/Frameworks";
 				"OTHER_SWIFT_FLAGS[arch=*]" = "-DDEBUG";
@@ -3630,11 +3625,7 @@
 				ASSETCATALOG_COMPILER_APPICON_NAME = "$(APPICON_NAME)";
 				CODE_SIGN_ENTITLEMENTS = Loop/Loop.entitlements;
 				CODE_SIGN_IDENTITY = "iPhone Developer";
-<<<<<<< HEAD
-				DEVELOPMENT_TEAM = 9W476TGJ4S;
-=======
 				DEVELOPMENT_TEAM = UY678SP37Q;
->>>>>>> 61a83886
 				ENABLE_BITCODE = YES;
 				INFOPLIST_FILE = Loop/Info.plist;
 				LD_RUNPATH_SEARCH_PATHS = "$(inherited) @executable_path/Frameworks";
@@ -3652,11 +3643,7 @@
 				CODE_SIGN_ENTITLEMENTS = "WatchApp Extension/WatchApp Extension.entitlements";
 				CODE_SIGN_IDENTITY = "iPhone Developer";
 				"CODE_SIGN_IDENTITY[sdk=watchos*]" = "iPhone Developer";
-<<<<<<< HEAD
-				DEVELOPMENT_TEAM = 9W476TGJ4S;
-=======
 				DEVELOPMENT_TEAM = UY678SP37Q;
->>>>>>> 61a83886
 				FRAMEWORK_SEARCH_PATHS = "$(PROJECT_DIR)/Carthage/Build/watchOS";
 				INFOPLIST_FILE = "WatchApp Extension/Info.plist";
 				LD_RUNPATH_SEARCH_PATHS = "$(inherited) @executable_path/Frameworks @executable_path/../../Frameworks";
@@ -3679,11 +3666,7 @@
 				CODE_SIGN_ENTITLEMENTS = "WatchApp Extension/WatchApp Extension.entitlements";
 				CODE_SIGN_IDENTITY = "iPhone Developer";
 				"CODE_SIGN_IDENTITY[sdk=watchos*]" = "iPhone Developer";
-<<<<<<< HEAD
-				DEVELOPMENT_TEAM = 9W476TGJ4S;
-=======
 				DEVELOPMENT_TEAM = UY678SP37Q;
->>>>>>> 61a83886
 				FRAMEWORK_SEARCH_PATHS = "$(PROJECT_DIR)/Carthage/Build/watchOS";
 				INFOPLIST_FILE = "WatchApp Extension/Info.plist";
 				LD_RUNPATH_SEARCH_PATHS = "$(inherited) @executable_path/Frameworks @executable_path/../../Frameworks";
@@ -3704,11 +3687,7 @@
 				ASSETCATALOG_COMPILER_APPICON_NAME = "$(APPICON_NAME)";
 				CODE_SIGN_IDENTITY = "iPhone Developer";
 				"CODE_SIGN_IDENTITY[sdk=watchos*]" = "iPhone Developer";
-<<<<<<< HEAD
-				DEVELOPMENT_TEAM = 9W476TGJ4S;
-=======
 				DEVELOPMENT_TEAM = UY678SP37Q;
->>>>>>> 61a83886
 				FRAMEWORK_SEARCH_PATHS = "$(PROJECT_DIR)/Carthage/Build/watchOS";
 				IBSC_MODULE = WatchApp_Extension;
 				INFOPLIST_FILE = WatchApp/Info.plist;
@@ -3729,11 +3708,7 @@
 				ASSETCATALOG_COMPILER_APPICON_NAME = "$(APPICON_NAME)";
 				CODE_SIGN_IDENTITY = "iPhone Developer";
 				"CODE_SIGN_IDENTITY[sdk=watchos*]" = "iPhone Developer";
-<<<<<<< HEAD
-				DEVELOPMENT_TEAM = 9W476TGJ4S;
-=======
 				DEVELOPMENT_TEAM = UY678SP37Q;
->>>>>>> 61a83886
 				FRAMEWORK_SEARCH_PATHS = "$(PROJECT_DIR)/Carthage/Build/watchOS";
 				IBSC_MODULE = WatchApp_Extension;
 				INFOPLIST_FILE = WatchApp/Info.plist;
@@ -4013,11 +3988,7 @@
 				CODE_SIGN_IDENTITY = "Apple Development";
 				"CODE_SIGN_IDENTITY[sdk=iphoneos*]" = "iPhone Developer";
 				CODE_SIGN_STYLE = Automatic;
-<<<<<<< HEAD
-				DEVELOPMENT_TEAM = 9W476TGJ4S;
-=======
 				DEVELOPMENT_TEAM = UY678SP37Q;
->>>>>>> 61a83886
 				ENABLE_BITCODE = NO;
 				INFOPLIST_FILE = "Loop Status Extension/Info.plist";
 				LD_RUNPATH_SEARCH_PATHS = "$(inherited) @executable_path/Frameworks @executable_path/../../Frameworks";
@@ -4039,13 +4010,8 @@
 				CODE_SIGN_IDENTITY = "Apple Development";
 				"CODE_SIGN_IDENTITY[sdk=iphoneos*]" = "iPhone Developer";
 				CODE_SIGN_STYLE = Automatic;
-<<<<<<< HEAD
-				DEVELOPMENT_TEAM = 9W476TGJ4S;
-				ENABLE_BITCODE = YES;
-=======
 				DEVELOPMENT_TEAM = UY678SP37Q;
 				ENABLE_BITCODE = NO;
->>>>>>> 61a83886
 				INFOPLIST_FILE = "Loop Status Extension/Info.plist";
 				LD_RUNPATH_SEARCH_PATHS = "$(inherited) @executable_path/Frameworks @executable_path/../../Frameworks";
 				PRODUCT_BUNDLE_IDENTIFIER = "$(MAIN_APP_BUNDLE_IDENTIFIER).statuswidget";
