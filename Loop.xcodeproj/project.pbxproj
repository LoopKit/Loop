// !$*UTF8*$!
{
	archiveVersion = 1;
	classes = {
	};
	objectVersion = 48;
	objects = {

/* Begin PBXAggregateTarget section */
		432CF87720D8B8380066B889 /* Cartfile */ = {
			isa = PBXAggregateTarget;
			buildConfigurationList = 432CF87820D8B8380066B889 /* Build configuration list for PBXAggregateTarget "Cartfile" */;
			buildPhases = (
				432CF88220D8BCD90066B889 /* Homebrew & Carthage Setup */,
				432CF87B20D8B8490066B889 /* Build Carthage Dependencies */,
			);
			dependencies = (
			);
			name = Cartfile;
			productName = Cartfile;
		};
/* End PBXAggregateTarget section */

/* Begin PBXBuildFile section */
		1D05219B2469E9DF000EBBDE /* StoredAlert.swift in Sources */ = {isa = PBXBuildFile; fileRef = 1D05219A2469E9DF000EBBDE /* StoredAlert.swift */; };
		1D05219D2469F1F5000EBBDE /* AlertStore.swift in Sources */ = {isa = PBXBuildFile; fileRef = 1D05219C2469F1F5000EBBDE /* AlertStore.swift */; };
		1D080CBD2473214A00356610 /* AlertStore.xcdatamodeld in Sources */ = {isa = PBXBuildFile; fileRef = 1D080CBB2473214A00356610 /* AlertStore.xcdatamodeld */; };
		1D2609AD248EEB9900A6F258 /* LoopAlertsManager.swift in Sources */ = {isa = PBXBuildFile; fileRef = 1D2609AC248EEB9900A6F258 /* LoopAlertsManager.swift */; };
		1D4990E824A25931005CC357 /* FeatureFlags.swift in Sources */ = {isa = PBXBuildFile; fileRef = 89E267FB2292456700A3F2AF /* FeatureFlags.swift */; };
		1D4A3E2D2478628500FD601B /* StoredAlert+CoreDataClass.swift in Sources */ = {isa = PBXBuildFile; fileRef = 1D4A3E2B2478628500FD601B /* StoredAlert+CoreDataClass.swift */; };
		1D4A3E2E2478628500FD601B /* StoredAlert+CoreDataProperties.swift in Sources */ = {isa = PBXBuildFile; fileRef = 1D4A3E2C2478628500FD601B /* StoredAlert+CoreDataProperties.swift */; };
		1D80313D24746274002810DF /* AlertStoreTests.swift in Sources */ = {isa = PBXBuildFile; fileRef = 1D80313C24746274002810DF /* AlertStoreTests.swift */; };
		1DA649A7244126CD00F61E75 /* UserNotificationAlertPresenter.swift in Sources */ = {isa = PBXBuildFile; fileRef = 1DA649A6244126CD00F61E75 /* UserNotificationAlertPresenter.swift */; };
		1DA649A9244126DA00F61E75 /* InAppModalAlertPresenter.swift in Sources */ = {isa = PBXBuildFile; fileRef = 1DA649A8244126DA00F61E75 /* InAppModalAlertPresenter.swift */; };
		1DA7A84224476EAD008257F0 /* AlertManagerTests.swift in Sources */ = {isa = PBXBuildFile; fileRef = 1DA7A84124476EAD008257F0 /* AlertManagerTests.swift */; };
		1DA7A84424477698008257F0 /* InAppModalAlertPresenterTests.swift in Sources */ = {isa = PBXBuildFile; fileRef = 1DA7A84324477698008257F0 /* InAppModalAlertPresenterTests.swift */; };
		1DB1065124467E18005542BD /* AlertManager.swift in Sources */ = {isa = PBXBuildFile; fileRef = 1DB1065024467E18005542BD /* AlertManager.swift */; };
		1DB1CA4D24A55F0000B3B94C /* Image.swift in Sources */ = {isa = PBXBuildFile; fileRef = 1DB1CA4C24A55F0000B3B94C /* Image.swift */; };
		1DDE273D24AEA4B000796622 /* SettingsViewModel.swift in Sources */ = {isa = PBXBuildFile; fileRef = 1DB1CA4E24A56D7600B3B94C /* SettingsViewModel.swift */; };
		1DDE273E24AEA4B000796622 /* SettingsView.swift in Sources */ = {isa = PBXBuildFile; fileRef = 1DE09BA824A3E23F009EE9F9 /* SettingsView.swift */; };
		1DDE273F24AEA4F200796622 /* NotificationsCriticalAlertPermissionsViewModel.swift in Sources */ = {isa = PBXBuildFile; fileRef = B42C951624A3CAF200857C73 /* NotificationsCriticalAlertPermissionsViewModel.swift */; };
		1DDE274024AEA4F200796622 /* NotificationsCriticalAlertPermissionsView.swift in Sources */ = {isa = PBXBuildFile; fileRef = 1DA46B5F2492E2E300D71A63 /* NotificationsCriticalAlertPermissionsView.swift */; };
		1DDE274124AEB6E300796622 /* Environment+AppName.swift in Sources */ = {isa = PBXBuildFile; fileRef = 1D872C9424AD176E006317D4 /* Environment+AppName.swift */; };
		1DFE9E172447B6270082C280 /* UserNotificationAlertPresenterTests.swift in Sources */ = {isa = PBXBuildFile; fileRef = 1DFE9E162447B6270082C280 /* UserNotificationAlertPresenterTests.swift */; };
		43027F0F1DFE0EC900C51989 /* HKUnit.swift in Sources */ = {isa = PBXBuildFile; fileRef = 4F526D5E1DF2459000A04910 /* HKUnit.swift */; };
		4302F4E11D4E9C8900F0FCAF /* TextFieldTableViewController.swift in Sources */ = {isa = PBXBuildFile; fileRef = 4302F4E01D4E9C8900F0FCAF /* TextFieldTableViewController.swift */; };
		4302F4E31D4EA54200F0FCAF /* InsulinDeliveryTableViewController.swift in Sources */ = {isa = PBXBuildFile; fileRef = 4302F4E21D4EA54200F0FCAF /* InsulinDeliveryTableViewController.swift */; };
		430B29932041F5B300BA9F93 /* UserDefaults+Loop.swift in Sources */ = {isa = PBXBuildFile; fileRef = 430B29922041F5B200BA9F93 /* UserDefaults+Loop.swift */; };
		430B29952041F5CB00BA9F93 /* LoopSettings+Loop.swift in Sources */ = {isa = PBXBuildFile; fileRef = 430B29942041F5CB00BA9F93 /* LoopSettings+Loop.swift */; };
		430D85891F44037000AF2D4F /* HUDViewTableViewCell.swift in Sources */ = {isa = PBXBuildFile; fileRef = 430D85881F44037000AF2D4F /* HUDViewTableViewCell.swift */; };
		4311FB9B1F37FE1B00D4C0A7 /* TitleSubtitleTextFieldTableViewCell.swift in Sources */ = {isa = PBXBuildFile; fileRef = 4311FB9A1F37FE1B00D4C0A7 /* TitleSubtitleTextFieldTableViewCell.swift */; };
		431A8C401EC6E8AB00823B9C /* CircleMaskView.swift in Sources */ = {isa = PBXBuildFile; fileRef = 431A8C3F1EC6E8AB00823B9C /* CircleMaskView.swift */; };
		431EA87021EB29120076EC1A /* ExponentialInsulinModelPreset.swift in Sources */ = {isa = PBXBuildFile; fileRef = 435CB6241F37ABFC00C320C7 /* ExponentialInsulinModelPreset.swift */; };
		431EA87121EB29120076EC1A /* ExponentialInsulinModelPreset.swift in Sources */ = {isa = PBXBuildFile; fileRef = 435CB6241F37ABFC00C320C7 /* ExponentialInsulinModelPreset.swift */; };
		431EA87221EB29150076EC1A /* InsulinModelSettings.swift in Sources */ = {isa = PBXBuildFile; fileRef = 435CB6281F37B01300C320C7 /* InsulinModelSettings.swift */; };
		431EA87321EB29160076EC1A /* InsulinModelSettings.swift in Sources */ = {isa = PBXBuildFile; fileRef = 435CB6281F37B01300C320C7 /* InsulinModelSettings.swift */; };
		431EA87421EB291A0076EC1A /* WalshInsulinModel.swift in Sources */ = {isa = PBXBuildFile; fileRef = 435CB6261F37AE5600C320C7 /* WalshInsulinModel.swift */; };
		431EA87521EB291B0076EC1A /* WalshInsulinModel.swift in Sources */ = {isa = PBXBuildFile; fileRef = 435CB6261F37AE5600C320C7 /* WalshInsulinModel.swift */; };
		4326BA641F3A44D9007CCAD4 /* ChartLineModel.swift in Sources */ = {isa = PBXBuildFile; fileRef = 4326BA631F3A44D9007CCAD4 /* ChartLineModel.swift */; };
		4328E01A1CFBE1DA00E199AA /* ActionHUDController.swift in Sources */ = {isa = PBXBuildFile; fileRef = 4328E0151CFBE1DA00E199AA /* ActionHUDController.swift */; };
		4328E01E1CFBE25F00E199AA /* CarbAndBolusFlowController.swift in Sources */ = {isa = PBXBuildFile; fileRef = 4328E01D1CFBE25F00E199AA /* CarbAndBolusFlowController.swift */; };
		4328E0281CFBE2C500E199AA /* CLKComplicationTemplate.swift in Sources */ = {isa = PBXBuildFile; fileRef = 4328E0221CFBE2C500E199AA /* CLKComplicationTemplate.swift */; };
		4328E02A1CFBE2C500E199AA /* UIColor.swift in Sources */ = {isa = PBXBuildFile; fileRef = 4328E0241CFBE2C500E199AA /* UIColor.swift */; };
		4328E02B1CFBE2C500E199AA /* WKAlertAction.swift in Sources */ = {isa = PBXBuildFile; fileRef = 4328E0251CFBE2C500E199AA /* WKAlertAction.swift */; };
		4328E02F1CFBF81800E199AA /* WKInterfaceImage.swift in Sources */ = {isa = PBXBuildFile; fileRef = 4328E02E1CFBF81800E199AA /* WKInterfaceImage.swift */; };
		4328E0331CFC091100E199AA /* WatchContext+LoopKit.swift in Sources */ = {isa = PBXBuildFile; fileRef = 4328E0311CFC068900E199AA /* WatchContext+LoopKit.swift */; };
		4328E0351CFC0AE100E199AA /* WatchDataManager.swift in Sources */ = {isa = PBXBuildFile; fileRef = 4328E0341CFC0AE100E199AA /* WatchDataManager.swift */; };
		432CF87520D8AC950066B889 /* NSUserDefaults+WatchApp.swift in Sources */ = {isa = PBXBuildFile; fileRef = 4328E0231CFBE2C500E199AA /* NSUserDefaults+WatchApp.swift */; };
		432E73CB1D24B3D6009AD15D /* RemoteDataServicesManager.swift in Sources */ = {isa = PBXBuildFile; fileRef = 432E73CA1D24B3D6009AD15D /* RemoteDataServicesManager.swift */; };
		433EA4C41D9F71C800CD78FB /* CommandResponseViewController.swift in Sources */ = {isa = PBXBuildFile; fileRef = 433EA4C31D9F71C800CD78FB /* CommandResponseViewController.swift */; };
		4344628220A7A37F00C4BE6F /* CoreBluetooth.framework in Frameworks */ = {isa = PBXBuildFile; fileRef = 4344628120A7A37E00C4BE6F /* CoreBluetooth.framework */; };
		4344628520A7A3BE00C4BE6F /* LoopKit.framework in Frameworks */ = {isa = PBXBuildFile; fileRef = 4344628320A7A3BE00C4BE6F /* LoopKit.framework */; };
		4344628E20A7ADD100C4BE6F /* UserDefaults+CGM.swift in Sources */ = {isa = PBXBuildFile; fileRef = 4344628D20A7ADD100C4BE6F /* UserDefaults+CGM.swift */; };
		4344628F20A7ADD500C4BE6F /* UserDefaults+CGM.swift in Sources */ = {isa = PBXBuildFile; fileRef = 4344628D20A7ADD100C4BE6F /* UserDefaults+CGM.swift */; };
		4344629220A7C19800C4BE6F /* ButtonGroup.swift in Sources */ = {isa = PBXBuildFile; fileRef = 4344629120A7C19800C4BE6F /* ButtonGroup.swift */; };
		4344629820A8B2D700C4BE6F /* OSLog.swift in Sources */ = {isa = PBXBuildFile; fileRef = 4374B5EE209D84BE00D17AA8 /* OSLog.swift */; };
		4345E3F421F036FC009E00E5 /* Result.swift in Sources */ = {isa = PBXBuildFile; fileRef = 43D848AF1E7DCBE100DADCBC /* Result.swift */; };
		4345E3F521F036FC009E00E5 /* Result.swift in Sources */ = {isa = PBXBuildFile; fileRef = 43D848AF1E7DCBE100DADCBC /* Result.swift */; };
		4345E3F821F03D2A009E00E5 /* DatesAndNumberCell.swift in Sources */ = {isa = PBXBuildFile; fileRef = 4345E3F721F03D2A009E00E5 /* DatesAndNumberCell.swift */; };
		4345E3FA21F0473B009E00E5 /* TextCell.swift in Sources */ = {isa = PBXBuildFile; fileRef = 4345E3F921F0473B009E00E5 /* TextCell.swift */; };
		4345E3FB21F04911009E00E5 /* UIColor+HIG.swift in Sources */ = {isa = PBXBuildFile; fileRef = 43BFF0C31E4659E700FF19A9 /* UIColor+HIG.swift */; };
		4345E3FC21F04911009E00E5 /* UIColor+HIG.swift in Sources */ = {isa = PBXBuildFile; fileRef = 43BFF0C31E4659E700FF19A9 /* UIColor+HIG.swift */; };
		4345E3FE21F04A50009E00E5 /* DateIntervalFormatter.swift in Sources */ = {isa = PBXBuildFile; fileRef = 4345E3FD21F04A50009E00E5 /* DateIntervalFormatter.swift */; };
		4345E3FF21F051C6009E00E5 /* LoopCore.framework in Frameworks */ = {isa = PBXBuildFile; fileRef = 43D9FFCF21EAE05D00AF44BF /* LoopCore.framework */; };
		4345E40021F051DD009E00E5 /* LoopCore.framework in CopyFiles */ = {isa = PBXBuildFile; fileRef = 43D9FFCF21EAE05D00AF44BF /* LoopCore.framework */; settings = {ATTRIBUTES = (CodeSignOnCopy, RemoveHeadersOnCopy, ); }; };
		4345E40121F67300009E00E5 /* PotentialCarbEntryUserInfo.swift in Sources */ = {isa = PBXBuildFile; fileRef = 43DE92581C5479E4001FFDE1 /* PotentialCarbEntryUserInfo.swift */; };
		4345E40221F67300009E00E5 /* PotentialCarbEntryUserInfo.swift in Sources */ = {isa = PBXBuildFile; fileRef = 43DE92581C5479E4001FFDE1 /* PotentialCarbEntryUserInfo.swift */; };
		4345E40421F68AD9009E00E5 /* TextRowController.swift in Sources */ = {isa = PBXBuildFile; fileRef = 4345E40321F68AD9009E00E5 /* TextRowController.swift */; };
		4345E40621F68E18009E00E5 /* CarbEntryListController.swift in Sources */ = {isa = PBXBuildFile; fileRef = 4345E40521F68E18009E00E5 /* CarbEntryListController.swift */; };
		4346D1E71C77F5FE00ABAFE3 /* ChartTableViewCell.swift in Sources */ = {isa = PBXBuildFile; fileRef = 4346D1E61C77F5FE00ABAFE3 /* ChartTableViewCell.swift */; };
		434FF1EE1CF27EEF000DB779 /* UITableViewCell.swift in Sources */ = {isa = PBXBuildFile; fileRef = 434FF1ED1CF27EEF000DB779 /* UITableViewCell.swift */; };
		43511CE221FD80E400566C63 /* RetrospectiveCorrection.swift in Sources */ = {isa = PBXBuildFile; fileRef = 43511CDF21FD80E400566C63 /* RetrospectiveCorrection.swift */; };
		43511CE321FD80E400566C63 /* StandardRetrospectiveCorrection.swift in Sources */ = {isa = PBXBuildFile; fileRef = 43511CE021FD80E400566C63 /* StandardRetrospectiveCorrection.swift */; };
		43511CEE220FC61700566C63 /* HUDRowController.swift in Sources */ = {isa = PBXBuildFile; fileRef = 43511CED220FC61700566C63 /* HUDRowController.swift */; };
		43517917230A0E1A0072ECC0 /* WKInterfaceLabel.swift in Sources */ = {isa = PBXBuildFile; fileRef = 43517916230A0E1A0072ECC0 /* WKInterfaceLabel.swift */; };
		435400341C9F878D00D5819C /* SetBolusUserInfo.swift in Sources */ = {isa = PBXBuildFile; fileRef = 435400331C9F878D00D5819C /* SetBolusUserInfo.swift */; };
		435400351C9F878D00D5819C /* SetBolusUserInfo.swift in Sources */ = {isa = PBXBuildFile; fileRef = 435400331C9F878D00D5819C /* SetBolusUserInfo.swift */; };
		435CB6231F37967800C320C7 /* InsulinModelSettingsViewController.swift in Sources */ = {isa = PBXBuildFile; fileRef = 435CB6221F37967800C320C7 /* InsulinModelSettingsViewController.swift */; };
		436961911F19D11E00447E89 /* ChartPointsContextFillLayer.swift in Sources */ = {isa = PBXBuildFile; fileRef = 4369618F1F19C86400447E89 /* ChartPointsContextFillLayer.swift */; };
		436A0DA51D236A2A00104B24 /* LoopError.swift in Sources */ = {isa = PBXBuildFile; fileRef = 436A0DA41D236A2A00104B24 /* LoopError.swift */; };
		436D9BF81F6F4EA100CFA75F /* recommended_temp_start_low_end_just_above_range.json in Resources */ = {isa = PBXBuildFile; fileRef = 436D9BF71F6F4EA100CFA75F /* recommended_temp_start_low_end_just_above_range.json */; };
		4372E484213A63FB0068E043 /* ChartHUDController.swift in Sources */ = {isa = PBXBuildFile; fileRef = 4FFEDFBE20E5CF22000BFC58 /* ChartHUDController.swift */; };
		4372E487213C86240068E043 /* SampleValue.swift in Sources */ = {isa = PBXBuildFile; fileRef = 4372E486213C86240068E043 /* SampleValue.swift */; };
		4372E488213C862B0068E043 /* SampleValue.swift in Sources */ = {isa = PBXBuildFile; fileRef = 4372E486213C86240068E043 /* SampleValue.swift */; };
		4372E48B213CB5F00068E043 /* Double.swift in Sources */ = {isa = PBXBuildFile; fileRef = 4372E48A213CB5F00068E043 /* Double.swift */; };
		4372E48C213CB6750068E043 /* Double.swift in Sources */ = {isa = PBXBuildFile; fileRef = 4372E48A213CB5F00068E043 /* Double.swift */; };
		4372E490213CFCE70068E043 /* LoopSettingsUserInfo.swift in Sources */ = {isa = PBXBuildFile; fileRef = 4372E48F213CFCE70068E043 /* LoopSettingsUserInfo.swift */; };
		4372E491213D05F90068E043 /* LoopSettingsUserInfo.swift in Sources */ = {isa = PBXBuildFile; fileRef = 4372E48F213CFCE70068E043 /* LoopSettingsUserInfo.swift */; };
		4372E492213D956C0068E043 /* GlucoseRangeSchedule.swift in Sources */ = {isa = PBXBuildFile; fileRef = 43C513181E864C4E001547C7 /* GlucoseRangeSchedule.swift */; };
		4372E496213DCDD30068E043 /* GlucoseChartValueHashable.swift in Sources */ = {isa = PBXBuildFile; fileRef = 4372E495213DCDD30068E043 /* GlucoseChartValueHashable.swift */; };
		4374B5EF209D84BF00D17AA8 /* OSLog.swift in Sources */ = {isa = PBXBuildFile; fileRef = 4374B5EE209D84BE00D17AA8 /* OSLog.swift */; };
		4374B5F0209D857E00D17AA8 /* OSLog.swift in Sources */ = {isa = PBXBuildFile; fileRef = 4374B5EE209D84BE00D17AA8 /* OSLog.swift */; };
		43776F901B8022E90074EA36 /* AppDelegate.swift in Sources */ = {isa = PBXBuildFile; fileRef = 43776F8F1B8022E90074EA36 /* AppDelegate.swift */; };
		43776F971B8022E90074EA36 /* Main.storyboard in Resources */ = {isa = PBXBuildFile; fileRef = 43776F951B8022E90074EA36 /* Main.storyboard */; };
		43785E932120A01B0057DED1 /* NewCarbEntryIntent+Loop.swift in Sources */ = {isa = PBXBuildFile; fileRef = 43785E922120A01B0057DED1 /* NewCarbEntryIntent+Loop.swift */; };
		43785E972120E4500057DED1 /* INRelevantShortcutStore+Loop.swift in Sources */ = {isa = PBXBuildFile; fileRef = 43785E952120E4010057DED1 /* INRelevantShortcutStore+Loop.swift */; };
		43785E982120E7060057DED1 /* Intents.intentdefinition in Sources */ = {isa = PBXBuildFile; fileRef = 43785E9B2120E7060057DED1 /* Intents.intentdefinition */; };
		437AFEE520352591008C4892 /* NotificationCenter.framework in Frameworks */ = {isa = PBXBuildFile; fileRef = 4F70C1DD1DE8DCA7006380B7 /* NotificationCenter.framework */; };
		437AFEE8203689FE008C4892 /* LoopKit.framework in Frameworks */ = {isa = PBXBuildFile; fileRef = 43F78D4B1C914197002152D1 /* LoopKit.framework */; };
		437CEEE41CDE5C0A003C8C80 /* UIImage.swift in Sources */ = {isa = PBXBuildFile; fileRef = 437CEEE31CDE5C0A003C8C80 /* UIImage.swift */; };
		437D9BA31D7BC977007245E8 /* PredictionTableViewController.swift in Sources */ = {isa = PBXBuildFile; fileRef = 437D9BA21D7BC977007245E8 /* PredictionTableViewController.swift */; };
		438172D91F4E9E37003C3328 /* NewPumpEvent.swift in Sources */ = {isa = PBXBuildFile; fileRef = 438172D81F4E9E37003C3328 /* NewPumpEvent.swift */; };
		4389916B1E91B689000EEF90 /* ChartSettings+Loop.swift in Sources */ = {isa = PBXBuildFile; fileRef = 4389916A1E91B689000EEF90 /* ChartSettings+Loop.swift */; };
		438D42F91D7C88BC003244B0 /* PredictionInputEffect.swift in Sources */ = {isa = PBXBuildFile; fileRef = 438D42F81D7C88BC003244B0 /* PredictionInputEffect.swift */; };
		438D42FB1D7D11A4003244B0 /* PredictionInputEffectTableViewCell.swift in Sources */ = {isa = PBXBuildFile; fileRef = 438D42FA1D7D11A4003244B0 /* PredictionInputEffectTableViewCell.swift */; };
		43947D731F529FAA00A07D31 /* GlucoseRangeSchedule.swift in Sources */ = {isa = PBXBuildFile; fileRef = 43C513181E864C4E001547C7 /* GlucoseRangeSchedule.swift */; };
		4396BD50225159C0005AA4D3 /* HealthKit.framework in Frameworks */ = {isa = PBXBuildFile; fileRef = 43D9002C21EB225D00AF44BF /* HealthKit.framework */; };
		439706E622D2E84900C81566 /* PredictionSettingTableViewCell.swift in Sources */ = {isa = PBXBuildFile; fileRef = 439706E522D2E84900C81566 /* PredictionSettingTableViewCell.swift */; };
		439897371CD2F80600223065 /* AnalyticsServicesManager.swift in Sources */ = {isa = PBXBuildFile; fileRef = 439897361CD2F80600223065 /* AnalyticsServicesManager.swift */; };
		439A7942211F631C0041B75F /* RootNavigationController.swift in Sources */ = {isa = PBXBuildFile; fileRef = 439A7941211F631C0041B75F /* RootNavigationController.swift */; };
		439A7944211FE22F0041B75F /* NSUserActivity.swift in Sources */ = {isa = PBXBuildFile; fileRef = 439A7943211FE22F0041B75F /* NSUserActivity.swift */; };
		439A7945211FE23A0041B75F /* NSUserActivity.swift in Sources */ = {isa = PBXBuildFile; fileRef = 439A7943211FE22F0041B75F /* NSUserActivity.swift */; };
		439BED2A1E76093C00B0AED5 /* CGMManager.swift in Sources */ = {isa = PBXBuildFile; fileRef = 439BED291E76093C00B0AED5 /* CGMManager.swift */; };
		43A51E1F1EB6D62A000736CC /* CarbAbsorptionViewController.swift in Sources */ = {isa = PBXBuildFile; fileRef = 43A51E1E1EB6D62A000736CC /* CarbAbsorptionViewController.swift */; };
		43A51E211EB6DBDD000736CC /* ChartsTableViewController.swift in Sources */ = {isa = PBXBuildFile; fileRef = 43A51E201EB6DBDD000736CC /* ChartsTableViewController.swift */; };
		43A567691C94880B00334FAC /* LoopDataManager.swift in Sources */ = {isa = PBXBuildFile; fileRef = 43A567681C94880B00334FAC /* LoopDataManager.swift */; };
		43A943761B926B7B0051FA24 /* Interface.storyboard in Resources */ = {isa = PBXBuildFile; fileRef = 43A943741B926B7B0051FA24 /* Interface.storyboard */; };
		43A9437F1B926B7B0051FA24 /* WatchApp Extension.appex in Embed App Extensions */ = {isa = PBXBuildFile; fileRef = 43A9437E1B926B7B0051FA24 /* WatchApp Extension.appex */; settings = {ATTRIBUTES = (RemoveHeadersOnCopy, ); }; };
		43A943881B926B7B0051FA24 /* ExtensionDelegate.swift in Sources */ = {isa = PBXBuildFile; fileRef = 43A943871B926B7B0051FA24 /* ExtensionDelegate.swift */; };
		43A9438A1B926B7B0051FA24 /* NotificationController.swift in Sources */ = {isa = PBXBuildFile; fileRef = 43A943891B926B7B0051FA24 /* NotificationController.swift */; };
		43A9438E1B926B7B0051FA24 /* ComplicationController.swift in Sources */ = {isa = PBXBuildFile; fileRef = 43A9438D1B926B7B0051FA24 /* ComplicationController.swift */; };
		43A943901B926B7B0051FA24 /* Assets.xcassets in Resources */ = {isa = PBXBuildFile; fileRef = 43A9438F1B926B7B0051FA24 /* Assets.xcassets */; };
		43A943941B926B7B0051FA24 /* WatchApp.app in Embed Watch Content */ = {isa = PBXBuildFile; fileRef = 43A943721B926B7B0051FA24 /* WatchApp.app */; };
		43B260491ED248FB008CAA77 /* CarbEntryTableViewCell.swift in Sources */ = {isa = PBXBuildFile; fileRef = 43B260481ED248FB008CAA77 /* CarbEntryTableViewCell.swift */; };
		43BFF0B51E45C1E700FF19A9 /* NumberFormatter.swift in Sources */ = {isa = PBXBuildFile; fileRef = 43BFF0B31E45C1BE00FF19A9 /* NumberFormatter.swift */; };
		43BFF0B71E45C20C00FF19A9 /* NumberFormatter.swift in Sources */ = {isa = PBXBuildFile; fileRef = 43BFF0B31E45C1BE00FF19A9 /* NumberFormatter.swift */; };
		43BFF0BC1E45C80600FF19A9 /* UIColor+Loop.swift in Sources */ = {isa = PBXBuildFile; fileRef = 43BFF0BB1E45C80600FF19A9 /* UIColor+Loop.swift */; };
		43BFF0BF1E45C8EA00FF19A9 /* UIColor+Widget.swift in Sources */ = {isa = PBXBuildFile; fileRef = 43BFF0BE1E45C8EA00FF19A9 /* UIColor+Widget.swift */; };
		43BFF0C61E465A4400FF19A9 /* UIColor+HIG.swift in Sources */ = {isa = PBXBuildFile; fileRef = 43BFF0C31E4659E700FF19A9 /* UIColor+HIG.swift */; };
		43BFF0CD1E466C8400FF19A9 /* StateColorPalette.swift in Sources */ = {isa = PBXBuildFile; fileRef = 43BFF0CC1E466C8400FF19A9 /* StateColorPalette.swift */; };
		43C05CA821EB2B26006FB252 /* PersistenceController.swift in Sources */ = {isa = PBXBuildFile; fileRef = 431E73471FF95A900069B5F7 /* PersistenceController.swift */; };
		43C05CA921EB2B26006FB252 /* PersistenceController.swift in Sources */ = {isa = PBXBuildFile; fileRef = 431E73471FF95A900069B5F7 /* PersistenceController.swift */; };
		43C05CAA21EB2B49006FB252 /* NSBundle.swift in Sources */ = {isa = PBXBuildFile; fileRef = 430DA58D1D4AEC230097D1CA /* NSBundle.swift */; };
		43C05CAB21EB2B4A006FB252 /* NSBundle.swift in Sources */ = {isa = PBXBuildFile; fileRef = 430DA58D1D4AEC230097D1CA /* NSBundle.swift */; };
		43C05CAC21EB2B8B006FB252 /* NSBundle.swift in Sources */ = {isa = PBXBuildFile; fileRef = 430DA58D1D4AEC230097D1CA /* NSBundle.swift */; };
		43C05CAD21EB2BBF006FB252 /* NSUserDefaults.swift in Sources */ = {isa = PBXBuildFile; fileRef = 430B29892041F54A00BA9F93 /* NSUserDefaults.swift */; };
		43C05CAE21EB2BBF006FB252 /* NSUserDefaults.swift in Sources */ = {isa = PBXBuildFile; fileRef = 430B29892041F54A00BA9F93 /* NSUserDefaults.swift */; };
		43C05CAF21EB2C24006FB252 /* NSBundle.swift in Sources */ = {isa = PBXBuildFile; fileRef = 430DA58D1D4AEC230097D1CA /* NSBundle.swift */; };
		43C05CB121EBBDB9006FB252 /* TimeInRangeLesson.swift in Sources */ = {isa = PBXBuildFile; fileRef = 43C05CB021EBBDB9006FB252 /* TimeInRangeLesson.swift */; };
		43C05CB221EBD88A006FB252 /* LoopCore.framework in Embed Frameworks */ = {isa = PBXBuildFile; fileRef = 43D9002A21EB209400AF44BF /* LoopCore.framework */; settings = {ATTRIBUTES = (CodeSignOnCopy, RemoveHeadersOnCopy, ); }; };
		43C05CB521EBE274006FB252 /* Date.swift in Sources */ = {isa = PBXBuildFile; fileRef = 43C05CB421EBE274006FB252 /* Date.swift */; };
		43C05CB621EBE321006FB252 /* NSTimeInterval.swift in Sources */ = {isa = PBXBuildFile; fileRef = 439897341CD2F7DE00223065 /* NSTimeInterval.swift */; };
		43C05CB821EBEA54006FB252 /* HKUnit.swift in Sources */ = {isa = PBXBuildFile; fileRef = 43C05CB721EBEA54006FB252 /* HKUnit.swift */; };
		43C05CB921EBEA54006FB252 /* HKUnit.swift in Sources */ = {isa = PBXBuildFile; fileRef = 43C05CB721EBEA54006FB252 /* HKUnit.swift */; };
		43C05CBA21EBEAD8006FB252 /* LoopCore.framework in Frameworks */ = {isa = PBXBuildFile; fileRef = 43D9FFCF21EAE05D00AF44BF /* LoopCore.framework */; };
		43C05CBD21EBF77D006FB252 /* LessonsViewController.swift in Sources */ = {isa = PBXBuildFile; fileRef = 43C05CBC21EBF77D006FB252 /* LessonsViewController.swift */; };
		43C05CC021EBFFA4006FB252 /* Lesson.swift in Sources */ = {isa = PBXBuildFile; fileRef = 43C05CBF21EBFFA4006FB252 /* Lesson.swift */; };
		43C05CC221EC06E4006FB252 /* LessonConfigurationViewController.swift in Sources */ = {isa = PBXBuildFile; fileRef = 43C05CC121EC06E4006FB252 /* LessonConfigurationViewController.swift */; };
		43C05CC521EC29E3006FB252 /* TextFieldTableViewCell.swift in Sources */ = {isa = PBXBuildFile; fileRef = 4374B5F3209D89A900D17AA8 /* TextFieldTableViewCell.swift */; };
		43C05CC621EC29E7006FB252 /* TextFieldTableViewCell.swift in Sources */ = {isa = PBXBuildFile; fileRef = 4374B5F3209D89A900D17AA8 /* TextFieldTableViewCell.swift */; };
		43C05CC721EC2ABC006FB252 /* IdentifiableClass.swift in Sources */ = {isa = PBXBuildFile; fileRef = 434FF1E91CF26C29000DB779 /* IdentifiableClass.swift */; };
		43C05CC821EC2ABC006FB252 /* IdentifiableClass.swift in Sources */ = {isa = PBXBuildFile; fileRef = 434FF1E91CF26C29000DB779 /* IdentifiableClass.swift */; };
		43C05CCA21EC382B006FB252 /* NumberEntry.swift in Sources */ = {isa = PBXBuildFile; fileRef = 43C05CC921EC382B006FB252 /* NumberEntry.swift */; };
		43C0944A1CACCC73001F6403 /* NotificationManager.swift in Sources */ = {isa = PBXBuildFile; fileRef = 43C094491CACCC73001F6403 /* NotificationManager.swift */; };
		43C2FAE11EB656A500364AFF /* GlucoseEffectVelocity.swift in Sources */ = {isa = PBXBuildFile; fileRef = 43C2FAE01EB656A500364AFF /* GlucoseEffectVelocity.swift */; };
		43C3B6EC20B650A80026CAFA /* SettingsImageTableViewCell.swift in Sources */ = {isa = PBXBuildFile; fileRef = 43C3B6EB20B650A80026CAFA /* SettingsImageTableViewCell.swift */; };
		43C513191E864C4E001547C7 /* GlucoseRangeSchedule.swift in Sources */ = {isa = PBXBuildFile; fileRef = 43C513181E864C4E001547C7 /* GlucoseRangeSchedule.swift */; };
		43C5F257222C7B7200905D10 /* TimeComponents.swift in Sources */ = {isa = PBXBuildFile; fileRef = 43C5F256222C7B7200905D10 /* TimeComponents.swift */; };
		43C5F258222C7BD400905D10 /* AppDelegate.swift in Sources */ = {isa = PBXBuildFile; fileRef = 43D9FFA421EA9A0C00AF44BF /* AppDelegate.swift */; };
		43C5F25A222C921B00905D10 /* OSLog.swift in Sources */ = {isa = PBXBuildFile; fileRef = 43C5F259222C921B00905D10 /* OSLog.swift */; };
		43C728F5222266F000C62969 /* ModalDayLesson.swift in Sources */ = {isa = PBXBuildFile; fileRef = 43C728F4222266F000C62969 /* ModalDayLesson.swift */; };
		43C728F72222700000C62969 /* DateIntervalEntry.swift in Sources */ = {isa = PBXBuildFile; fileRef = 43C728F62222700000C62969 /* DateIntervalEntry.swift */; };
		43C728F9222A448700C62969 /* DayCalculator.swift in Sources */ = {isa = PBXBuildFile; fileRef = 43C728F8222A448700C62969 /* DayCalculator.swift */; };
		43CB2B2B1D924D450079823D /* WCSession.swift in Sources */ = {isa = PBXBuildFile; fileRef = 43CB2B2A1D924D450079823D /* WCSession.swift */; };
		43CE7CDE1CA8B63E003CC1B0 /* Data.swift in Sources */ = {isa = PBXBuildFile; fileRef = 43CE7CDD1CA8B63E003CC1B0 /* Data.swift */; };
		43D381621EBD9759007F8C8F /* HeaderValuesTableViewCell.swift in Sources */ = {isa = PBXBuildFile; fileRef = 43D381611EBD9759007F8C8F /* HeaderValuesTableViewCell.swift */; };
		43D9000B21EB0BE000AF44BF /* LoopCore.framework in Frameworks */ = {isa = PBXBuildFile; fileRef = 43D9FFCF21EAE05D00AF44BF /* LoopCore.framework */; };
		43D9001E21EB209400AF44BF /* LoopCore.h in Headers */ = {isa = PBXBuildFile; fileRef = 43D9FFD121EAE05D00AF44BF /* LoopCore.h */; settings = {ATTRIBUTES = (Public, ); }; };
		43D9002021EB209400AF44BF /* NSTimeInterval.swift in Sources */ = {isa = PBXBuildFile; fileRef = 439897341CD2F7DE00223065 /* NSTimeInterval.swift */; };
		43D9002D21EB225D00AF44BF /* HealthKit.framework in Frameworks */ = {isa = PBXBuildFile; fileRef = 43D9002C21EB225D00AF44BF /* HealthKit.framework */; };
		43D9002E21EB226F00AF44BF /* LoopKit.framework in Frameworks */ = {isa = PBXBuildFile; fileRef = 4344628320A7A3BE00C4BE6F /* LoopKit.framework */; };
		43D9002F21EB234400AF44BF /* LoopCore.framework in Frameworks */ = {isa = PBXBuildFile; fileRef = 43D9002A21EB209400AF44BF /* LoopCore.framework */; };
		43D9003321EB258C00AF44BF /* InsulinModelSettings+Loop.swift in Sources */ = {isa = PBXBuildFile; fileRef = 43D9003221EB258C00AF44BF /* InsulinModelSettings+Loop.swift */; };
		43D9F81821EC51CC000578CD /* DateEntry.swift in Sources */ = {isa = PBXBuildFile; fileRef = 43D9F81721EC51CC000578CD /* DateEntry.swift */; };
		43D9F81A21EC593C000578CD /* UITableViewCell.swift in Sources */ = {isa = PBXBuildFile; fileRef = 43D9F81921EC593C000578CD /* UITableViewCell.swift */; };
		43D9F81E21EF0609000578CD /* NumberRangeEntry.swift in Sources */ = {isa = PBXBuildFile; fileRef = 43D9F81D21EF0609000578CD /* NumberRangeEntry.swift */; };
		43D9F82021EF0906000578CD /* NSNumber.swift in Sources */ = {isa = PBXBuildFile; fileRef = 43D9F81F21EF0906000578CD /* NSNumber.swift */; };
		43D9F82221EF0A7A000578CD /* QuantityRangeEntry.swift in Sources */ = {isa = PBXBuildFile; fileRef = 43D9F82121EF0A7A000578CD /* QuantityRangeEntry.swift */; };
		43D9F82421EFF1AB000578CD /* LessonResultsViewController.swift in Sources */ = {isa = PBXBuildFile; fileRef = 43D9F82321EFF1AB000578CD /* LessonResultsViewController.swift */; };
		43D9FFAA21EA9A0C00AF44BF /* Main.storyboard in Resources */ = {isa = PBXBuildFile; fileRef = 43D9FFA821EA9A0C00AF44BF /* Main.storyboard */; };
		43D9FFAC21EA9A0F00AF44BF /* Assets.xcassets in Resources */ = {isa = PBXBuildFile; fileRef = 43D9FFAB21EA9A0F00AF44BF /* Assets.xcassets */; };
		43D9FFAF21EA9A0F00AF44BF /* LaunchScreen.storyboard in Resources */ = {isa = PBXBuildFile; fileRef = 43D9FFAD21EA9A0F00AF44BF /* LaunchScreen.storyboard */; };
		43D9FFB421EA9AD800AF44BF /* LoopUI.framework in Frameworks */ = {isa = PBXBuildFile; fileRef = 4F75288B1DFE1DC600C322D6 /* LoopUI.framework */; };
		43D9FFB621EA9B2F00AF44BF /* HealthKit.framework in Frameworks */ = {isa = PBXBuildFile; fileRef = 43F5C2C81B929C09003EB13D /* HealthKit.framework */; };
		43D9FFBB21EA9CC900AF44BF /* LoopKit.framework in Frameworks */ = {isa = PBXBuildFile; fileRef = 43F78D4B1C914197002152D1 /* LoopKit.framework */; };
		43D9FFBC21EA9CCD00AF44BF /* LoopKitUI.framework in Frameworks */ = {isa = PBXBuildFile; fileRef = 437AFEE6203688CF008C4892 /* LoopKitUI.framework */; };
		43D9FFBD21EA9CD700AF44BF /* SwiftCharts.framework in Frameworks */ = {isa = PBXBuildFile; fileRef = 4346D1EF1C781BEA00ABAFE3 /* SwiftCharts.framework */; };
		43D9FFC021EAB22E00AF44BF /* DataManager.swift in Sources */ = {isa = PBXBuildFile; fileRef = 43D9FFBF21EAB22E00AF44BF /* DataManager.swift */; };
		43D9FFD321EAE05D00AF44BF /* LoopCore.h in Headers */ = {isa = PBXBuildFile; fileRef = 43D9FFD121EAE05D00AF44BF /* LoopCore.h */; settings = {ATTRIBUTES = (Public, ); }; };
		43D9FFD621EAE05D00AF44BF /* LoopCore.framework in Frameworks */ = {isa = PBXBuildFile; fileRef = 43D9FFCF21EAE05D00AF44BF /* LoopCore.framework */; };
		43D9FFD721EAE05D00AF44BF /* LoopCore.framework in Embed Frameworks */ = {isa = PBXBuildFile; fileRef = 43D9FFCF21EAE05D00AF44BF /* LoopCore.framework */; settings = {ATTRIBUTES = (CodeSignOnCopy, RemoveHeadersOnCopy, ); }; };
		43D9FFDE21EAE3AE00AF44BF /* LoopCore.framework in Frameworks */ = {isa = PBXBuildFile; fileRef = 43D9FFCF21EAE05D00AF44BF /* LoopCore.framework */; };
		43D9FFE021EAE3E500AF44BF /* LoopUI.framework in Embed Frameworks */ = {isa = PBXBuildFile; fileRef = 4F75288B1DFE1DC600C322D6 /* LoopUI.framework */; settings = {ATTRIBUTES = (CodeSignOnCopy, RemoveHeadersOnCopy, ); }; };
		43D9FFE121EAE3E500AF44BF /* LoopCore.framework in Embed Frameworks */ = {isa = PBXBuildFile; fileRef = 43D9FFCF21EAE05D00AF44BF /* LoopCore.framework */; settings = {ATTRIBUTES = (CodeSignOnCopy, RemoveHeadersOnCopy, ); }; };
		43D9FFF821EAF2EF00AF44BF /* LoopKit.framework in Frameworks */ = {isa = PBXBuildFile; fileRef = 43F78D4B1C914197002152D1 /* LoopKit.framework */; };
		43D9FFFA21EAF35900AF44BF /* HealthKit.framework in Frameworks */ = {isa = PBXBuildFile; fileRef = 43F5C2C81B929C09003EB13D /* HealthKit.framework */; };
		43D9FFFB21EAF3D300AF44BF /* NSTimeInterval.swift in Sources */ = {isa = PBXBuildFile; fileRef = 439897341CD2F7DE00223065 /* NSTimeInterval.swift */; };
		43DBF04C1C93B8D700B3C386 /* BolusViewController.swift in Sources */ = {isa = PBXBuildFile; fileRef = 43DBF04B1C93B8D700B3C386 /* BolusViewController.swift */; };
		43DBF0531C93EC8200B3C386 /* DeviceDataManager.swift in Sources */ = {isa = PBXBuildFile; fileRef = 43DBF0521C93EC8200B3C386 /* DeviceDataManager.swift */; };
		43DBF0591C93F73800B3C386 /* CarbEntryTableViewController.swift in Sources */ = {isa = PBXBuildFile; fileRef = 43DBF0581C93F73800B3C386 /* CarbEntryTableViewController.swift */; };
		43DFB62320D4CAE7008A7BAE /* PumpManager.swift in Sources */ = {isa = PBXBuildFile; fileRef = 43C3B6F620BBCAA30026CAFA /* PumpManager.swift */; };
		43E2D8D41D20BF42004DA55F /* DoseMathTests.swift in Sources */ = {isa = PBXBuildFile; fileRef = 43E2D8D31D20BF42004DA55F /* DoseMathTests.swift */; };
		43E2D8DB1D20C03B004DA55F /* NSTimeInterval.swift in Sources */ = {isa = PBXBuildFile; fileRef = 439897341CD2F7DE00223065 /* NSTimeInterval.swift */; };
		43E2D8DC1D20C049004DA55F /* DoseMath.swift in Sources */ = {isa = PBXBuildFile; fileRef = 43F78D251C8FC000002152D1 /* DoseMath.swift */; };
		43E2D8EC1D20C0DB004DA55F /* read_selected_basal_profile.json in Resources */ = {isa = PBXBuildFile; fileRef = 43E2D8E11D20C0DB004DA55F /* read_selected_basal_profile.json */; };
		43E2D8ED1D20C0DB004DA55F /* recommend_temp_basal_correct_low_at_min.json in Resources */ = {isa = PBXBuildFile; fileRef = 43E2D8E21D20C0DB004DA55F /* recommend_temp_basal_correct_low_at_min.json */; };
		43E2D8EE1D20C0DB004DA55F /* recommend_temp_basal_flat_and_high.json in Resources */ = {isa = PBXBuildFile; fileRef = 43E2D8E31D20C0DB004DA55F /* recommend_temp_basal_flat_and_high.json */; };
		43E2D8EF1D20C0DB004DA55F /* recommend_temp_basal_high_and_falling.json in Resources */ = {isa = PBXBuildFile; fileRef = 43E2D8E41D20C0DB004DA55F /* recommend_temp_basal_high_and_falling.json */; };
		43E2D8F01D20C0DB004DA55F /* recommend_temp_basal_high_and_rising.json in Resources */ = {isa = PBXBuildFile; fileRef = 43E2D8E51D20C0DB004DA55F /* recommend_temp_basal_high_and_rising.json */; };
		43E2D8F11D20C0DB004DA55F /* recommend_temp_basal_in_range_and_rising.json in Resources */ = {isa = PBXBuildFile; fileRef = 43E2D8E61D20C0DB004DA55F /* recommend_temp_basal_in_range_and_rising.json */; };
		43E2D8F21D20C0DB004DA55F /* recommend_temp_basal_no_change_glucose.json in Resources */ = {isa = PBXBuildFile; fileRef = 43E2D8E71D20C0DB004DA55F /* recommend_temp_basal_no_change_glucose.json */; };
		43E2D8F31D20C0DB004DA55F /* recommend_temp_basal_start_high_end_in_range.json in Resources */ = {isa = PBXBuildFile; fileRef = 43E2D8E81D20C0DB004DA55F /* recommend_temp_basal_start_high_end_in_range.json */; };
		43E2D8F41D20C0DB004DA55F /* recommend_temp_basal_start_high_end_low.json in Resources */ = {isa = PBXBuildFile; fileRef = 43E2D8E91D20C0DB004DA55F /* recommend_temp_basal_start_high_end_low.json */; };
		43E2D8F51D20C0DB004DA55F /* recommend_temp_basal_start_low_end_high.json in Resources */ = {isa = PBXBuildFile; fileRef = 43E2D8EA1D20C0DB004DA55F /* recommend_temp_basal_start_low_end_high.json */; };
		43E2D8F61D20C0DB004DA55F /* recommend_temp_basal_start_low_end_in_range.json in Resources */ = {isa = PBXBuildFile; fileRef = 43E2D8EB1D20C0DB004DA55F /* recommend_temp_basal_start_low_end_in_range.json */; };
		43E2D9191D222759004DA55F /* LoopKit.framework in Frameworks */ = {isa = PBXBuildFile; fileRef = 43F78D4B1C914197002152D1 /* LoopKit.framework */; };
		43E3449F1B9D68E900C85C07 /* StatusTableViewController.swift in Sources */ = {isa = PBXBuildFile; fileRef = 43E3449E1B9D68E900C85C07 /* StatusTableViewController.swift */; };
		43E93FB51E4675E800EAB8DB /* NumberFormatter.swift in Sources */ = {isa = PBXBuildFile; fileRef = 43BFF0B31E45C1BE00FF19A9 /* NumberFormatter.swift */; };
		43E93FB61E469A4000EAB8DB /* NumberFormatter.swift in Sources */ = {isa = PBXBuildFile; fileRef = 43BFF0B31E45C1BE00FF19A9 /* NumberFormatter.swift */; };
		43E93FB71E469A5100EAB8DB /* HKUnit.swift in Sources */ = {isa = PBXBuildFile; fileRef = 4F526D5E1DF2459000A04910 /* HKUnit.swift */; };
		43F1C31A1F5DC87700395429 /* ChartPoint.swift in Sources */ = {isa = PBXBuildFile; fileRef = 438991661E91B563000EEF90 /* ChartPoint.swift */; };
		43F41C371D3BF32400C11ED6 /* UIAlertController.swift in Sources */ = {isa = PBXBuildFile; fileRef = 43F41C361D3BF32400C11ED6 /* UIAlertController.swift */; };
		43F5C2C91B929C09003EB13D /* HealthKit.framework in Frameworks */ = {isa = PBXBuildFile; fileRef = 43F5C2C81B929C09003EB13D /* HealthKit.framework */; };
		43F5C2DB1B92A5E1003EB13D /* SettingsTableViewController.swift in Sources */ = {isa = PBXBuildFile; fileRef = 43F5C2DA1B92A5E1003EB13D /* SettingsTableViewController.swift */; };
		43F64DD91D9C92C900D24DC6 /* TitleSubtitleTableViewCell.swift in Sources */ = {isa = PBXBuildFile; fileRef = 43F64DD81D9C92C900D24DC6 /* TitleSubtitleTableViewCell.swift */; };
		43F78D261C8FC000002152D1 /* DoseMath.swift in Sources */ = {isa = PBXBuildFile; fileRef = 43F78D251C8FC000002152D1 /* DoseMath.swift */; };
		43F78D4F1C914197002152D1 /* LoopKit.framework in Frameworks */ = {isa = PBXBuildFile; fileRef = 43F78D4B1C914197002152D1 /* LoopKit.framework */; };
		43F89CA322BDFBBD006BB54E /* UIActivityIndicatorView.swift in Sources */ = {isa = PBXBuildFile; fileRef = 43F89CA222BDFBBC006BB54E /* UIActivityIndicatorView.swift */; };
		43FCBBC21E51710B00343C1B /* LaunchScreen.storyboard in Resources */ = {isa = PBXBuildFile; fileRef = 43776F9A1B8022E90074EA36 /* LaunchScreen.storyboard */; };
		43FCEEA9221A615B0013DD30 /* StatusChartsManager.swift in Sources */ = {isa = PBXBuildFile; fileRef = 43FCEEA8221A615B0013DD30 /* StatusChartsManager.swift */; };
		43FCEEAB221A61B40013DD30 /* IOBChart.swift in Sources */ = {isa = PBXBuildFile; fileRef = 43FCEEAA221A61B40013DD30 /* IOBChart.swift */; };
		43FCEEAD221A66780013DD30 /* DateFormatter.swift in Sources */ = {isa = PBXBuildFile; fileRef = 43FCEEAC221A66780013DD30 /* DateFormatter.swift */; };
		43FCEEAF221A67A70013DD30 /* NumberFormatter+Charts.swift in Sources */ = {isa = PBXBuildFile; fileRef = 43FCEEAE221A67A70013DD30 /* NumberFormatter+Charts.swift */; };
		43FCEEB1221A863E0013DD30 /* StatusChartsManager.swift in Sources */ = {isa = PBXBuildFile; fileRef = 43FCEEB0221A863E0013DD30 /* StatusChartsManager.swift */; };
		43FCEEB3221BC3B60013DD30 /* DoseChart.swift in Sources */ = {isa = PBXBuildFile; fileRef = 43FCEEB2221BC3B60013DD30 /* DoseChart.swift */; };
		43FCEEB5221BCA020013DD30 /* COBChart.swift in Sources */ = {isa = PBXBuildFile; fileRef = 43FCEEB4221BCA020013DD30 /* COBChart.swift */; };
		43FCEEB7221BCD160013DD30 /* InsulinModelChart.swift in Sources */ = {isa = PBXBuildFile; fileRef = 43FCEEB6221BCD160013DD30 /* InsulinModelChart.swift */; };
		43FCEEB9221BCF790013DD30 /* GlucoseChart.swift in Sources */ = {isa = PBXBuildFile; fileRef = 43FCEEB8221BCF790013DD30 /* GlucoseChart.swift */; };
		43FCEEBB22211C860013DD30 /* CarbEffectChart.swift in Sources */ = {isa = PBXBuildFile; fileRef = 43FCEEBA22211C860013DD30 /* CarbEffectChart.swift */; };
		43FCEEBD22212DD50013DD30 /* PredictedGlucoseChart.swift in Sources */ = {isa = PBXBuildFile; fileRef = 43FCEEBC22212DD50013DD30 /* PredictedGlucoseChart.swift */; };
		43FCEEBE22220CE70013DD30 /* LoopKitUI.framework in Frameworks */ = {isa = PBXBuildFile; fileRef = 437AFEE6203688CF008C4892 /* LoopKitUI.framework */; };
		43FCEEBF22220CF30013DD30 /* LoopKitUI.framework in Frameworks */ = {isa = PBXBuildFile; fileRef = 437AFEE6203688CF008C4892 /* LoopKitUI.framework */; };
		43FCEEC022220D1F0013DD30 /* LoopKit.framework in Frameworks */ = {isa = PBXBuildFile; fileRef = 43F78D4B1C914197002152D1 /* LoopKit.framework */; };
		4F08DE8F1E7BB871006741EA /* CollectionType+Loop.swift in Sources */ = {isa = PBXBuildFile; fileRef = 4F08DE8E1E7BB871006741EA /* CollectionType+Loop.swift */; };
		4F08DE9B1E7BC4ED006741EA /* SwiftCharts.framework in Frameworks */ = {isa = PBXBuildFile; fileRef = 4346D1EF1C781BEA00ABAFE3 /* SwiftCharts.framework */; };
		4F11D3C020DCBEEC006E072C /* GlucoseBackfillRequestUserInfo.swift in Sources */ = {isa = PBXBuildFile; fileRef = 4F11D3BF20DCBEEC006E072C /* GlucoseBackfillRequestUserInfo.swift */; };
		4F11D3C220DD80B3006E072C /* WatchHistoricalGlucose.swift in Sources */ = {isa = PBXBuildFile; fileRef = 4F11D3C120DD80B3006E072C /* WatchHistoricalGlucose.swift */; };
		4F11D3C320DD84DB006E072C /* GlucoseBackfillRequestUserInfo.swift in Sources */ = {isa = PBXBuildFile; fileRef = 4F11D3BF20DCBEEC006E072C /* GlucoseBackfillRequestUserInfo.swift */; };
		4F11D3C420DD881A006E072C /* WatchHistoricalGlucose.swift in Sources */ = {isa = PBXBuildFile; fileRef = 4F11D3C120DD80B3006E072C /* WatchHistoricalGlucose.swift */; };
		4F20AE631E6B87B100D07A06 /* ChartContainerView.swift in Sources */ = {isa = PBXBuildFile; fileRef = 4313EDDF1D8A6BF90060FA79 /* ChartContainerView.swift */; };
		4F2C15741E0209F500E160D4 /* NSTimeInterval.swift in Sources */ = {isa = PBXBuildFile; fileRef = 439897341CD2F7DE00223065 /* NSTimeInterval.swift */; };
		4F2C15811E0495B200E160D4 /* WatchContext+WatchApp.swift in Sources */ = {isa = PBXBuildFile; fileRef = 4F2C15801E0495B200E160D4 /* WatchContext+WatchApp.swift */; };
		4F2C15821E074FC600E160D4 /* NSTimeInterval.swift in Sources */ = {isa = PBXBuildFile; fileRef = 439897341CD2F7DE00223065 /* NSTimeInterval.swift */; };
		4F2C15831E0757E600E160D4 /* HKUnit.swift in Sources */ = {isa = PBXBuildFile; fileRef = 4F526D5E1DF2459000A04910 /* HKUnit.swift */; };
		4F2C15851E075B8700E160D4 /* LoopUI.h in Headers */ = {isa = PBXBuildFile; fileRef = 4F75288D1DFE1DC600C322D6 /* LoopUI.h */; settings = {ATTRIBUTES = (Public, ); }; };
		4F2C15931E09BF2C00E160D4 /* HUDView.swift in Sources */ = {isa = PBXBuildFile; fileRef = 4F2C15921E09BF2C00E160D4 /* HUDView.swift */; };
		4F2C15951E09BF3C00E160D4 /* HUDView.xib in Resources */ = {isa = PBXBuildFile; fileRef = 4F2C15941E09BF3C00E160D4 /* HUDView.xib */; };
		4F2C15971E09E94E00E160D4 /* HUDAssets.xcassets in Resources */ = {isa = PBXBuildFile; fileRef = 4F2C15961E09E94E00E160D4 /* HUDAssets.xcassets */; };
		4F2C159A1E0C9E5600E160D4 /* LoopUI.framework in Embed Frameworks */ = {isa = PBXBuildFile; fileRef = 4F75288B1DFE1DC600C322D6 /* LoopUI.framework */; settings = {ATTRIBUTES = (CodeSignOnCopy, RemoveHeadersOnCopy, ); }; };
		4F526D611DF8D9A900A04910 /* NetBasal.swift in Sources */ = {isa = PBXBuildFile; fileRef = 4F526D601DF8D9A900A04910 /* NetBasal.swift */; };
		4F6663941E905FD2009E74FC /* ChartColorPalette+Loop.swift in Sources */ = {isa = PBXBuildFile; fileRef = 4F6663931E905FD2009E74FC /* ChartColorPalette+Loop.swift */; };
		4F70C1E11DE8DCA7006380B7 /* StatusViewController.swift in Sources */ = {isa = PBXBuildFile; fileRef = 4F70C1E01DE8DCA7006380B7 /* StatusViewController.swift */; };
		4F70C1E41DE8DCA7006380B7 /* MainInterface.storyboard in Resources */ = {isa = PBXBuildFile; fileRef = 4F70C1E21DE8DCA7006380B7 /* MainInterface.storyboard */; };
		4F70C1E81DE8DCA7006380B7 /* Loop Status Extension.appex in Embed App Extensions */ = {isa = PBXBuildFile; fileRef = 4F70C1DC1DE8DCA7006380B7 /* Loop Status Extension.appex */; settings = {ATTRIBUTES = (RemoveHeadersOnCopy, ); }; };
		4F70C2101DE8FAC5006380B7 /* StatusExtensionDataManager.swift in Sources */ = {isa = PBXBuildFile; fileRef = 4F70C20F1DE8FAC5006380B7 /* StatusExtensionDataManager.swift */; };
		4F70C2121DE900EA006380B7 /* StatusExtensionContext.swift in Sources */ = {isa = PBXBuildFile; fileRef = 4F70C2111DE900EA006380B7 /* StatusExtensionContext.swift */; };
		4F70C2131DE90339006380B7 /* StatusExtensionContext.swift in Sources */ = {isa = PBXBuildFile; fileRef = 4F70C2111DE900EA006380B7 /* StatusExtensionContext.swift */; };
		4F7528941DFE1E9500C322D6 /* LoopUI.framework in Frameworks */ = {isa = PBXBuildFile; fileRef = 4F75288B1DFE1DC600C322D6 /* LoopUI.framework */; };
		4F7528951DFE1E9B00C322D6 /* LoopUI.framework in Frameworks */ = {isa = PBXBuildFile; fileRef = 4F75288B1DFE1DC600C322D6 /* LoopUI.framework */; };
		4F75289A1DFE1F6000C322D6 /* BasalRateHUDView.swift in Sources */ = {isa = PBXBuildFile; fileRef = 437CEEBF1CD6FCD8003C8C80 /* BasalRateHUDView.swift */; };
		4F75289C1DFE1F6000C322D6 /* GlucoseHUDView.swift in Sources */ = {isa = PBXBuildFile; fileRef = 4337615E1D52F487004A3647 /* GlucoseHUDView.swift */; };
		4F75289E1DFE1F6000C322D6 /* LoopCompletionHUDView.swift in Sources */ = {isa = PBXBuildFile; fileRef = 437CEEBD1CD6E0CB003C8C80 /* LoopCompletionHUDView.swift */; };
		4F7528A01DFE1F9D00C322D6 /* LoopStateView.swift in Sources */ = {isa = PBXBuildFile; fileRef = 438DADC71CDE8F8B007697A5 /* LoopStateView.swift */; };
		4F7528A11DFE200B00C322D6 /* BasalStateView.swift in Sources */ = {isa = PBXBuildFile; fileRef = 43B371851CE583890013C5A6 /* BasalStateView.swift */; };
		4F7528A51DFE208C00C322D6 /* NSTimeInterval.swift in Sources */ = {isa = PBXBuildFile; fileRef = 439897341CD2F7DE00223065 /* NSTimeInterval.swift */; };
		4F7528AA1DFE215100C322D6 /* HKUnit.swift in Sources */ = {isa = PBXBuildFile; fileRef = 4F526D5E1DF2459000A04910 /* HKUnit.swift */; };
		4F75F00220FCFE8C00B5570E /* GlucoseChartScene.swift in Sources */ = {isa = PBXBuildFile; fileRef = 4F75F00120FCFE8C00B5570E /* GlucoseChartScene.swift */; };
		4F7E8AC520E2AB9600AEA65E /* Date.swift in Sources */ = {isa = PBXBuildFile; fileRef = 4F7E8AC420E2AB9600AEA65E /* Date.swift */; };
		4F7E8AC720E2AC0300AEA65E /* WatchPredictedGlucose.swift in Sources */ = {isa = PBXBuildFile; fileRef = 4F7E8AC620E2AC0300AEA65E /* WatchPredictedGlucose.swift */; };
		4F7E8ACB20E2ACB500AEA65E /* WatchPredictedGlucose.swift in Sources */ = {isa = PBXBuildFile; fileRef = 4F7E8AC620E2AC0300AEA65E /* WatchPredictedGlucose.swift */; };
		4F82655020E69F9A0031A8F5 /* HUDInterfaceController.swift in Sources */ = {isa = PBXBuildFile; fileRef = 4F82654F20E69F9A0031A8F5 /* HUDInterfaceController.swift */; };
		4FAC02541E22F6B20087A773 /* NSTimeInterval.swift in Sources */ = {isa = PBXBuildFile; fileRef = 439897341CD2F7DE00223065 /* NSTimeInterval.swift */; };
		4FB76FB01E8C3E8000B39636 /* SwiftCharts.framework in Frameworks */ = {isa = PBXBuildFile; fileRef = 4346D1EF1C781BEA00ABAFE3 /* SwiftCharts.framework */; };
		4FB76FB31E8C3EE400B39636 /* ChartAxisValueDoubleLog.swift in Sources */ = {isa = PBXBuildFile; fileRef = 4F08DE7C1E7BB6E5006741EA /* ChartAxisValueDoubleLog.swift */; };
		4FB76FB41E8C3F7C00B39636 /* ChartAxisValueDoubleUnit.swift in Sources */ = {isa = PBXBuildFile; fileRef = 4F08DE7D1E7BB6E5006741EA /* ChartAxisValueDoubleUnit.swift */; };
		4FB76FB51E8C41E200B39636 /* ChartPointsScatterDownTrianglesLayer.swift in Sources */ = {isa = PBXBuildFile; fileRef = 4F08DE831E7BB70B006741EA /* ChartPointsScatterDownTrianglesLayer.swift */; };
		4FB76FB61E8C426900B39636 /* ChartPointsTouchHighlightLayerViewCache.swift in Sources */ = {isa = PBXBuildFile; fileRef = 4F08DE841E7BB70B006741EA /* ChartPointsTouchHighlightLayerViewCache.swift */; };
		4FB76FB71E8C428600B39636 /* UIColor.swift in Sources */ = {isa = PBXBuildFile; fileRef = 43BFF0B11E45C18400FF19A9 /* UIColor.swift */; };
		4FB76FB81E8C429D00B39636 /* CGPoint.swift in Sources */ = {isa = PBXBuildFile; fileRef = 4F08DE801E7BB6F1006741EA /* CGPoint.swift */; };
		4FB76FB91E8C42B000B39636 /* CollectionType.swift in Sources */ = {isa = PBXBuildFile; fileRef = 43649A621C7A347F00523D7F /* CollectionType.swift */; };
		4FB76FBA1E8C42CE00B39636 /* UIColor.swift in Sources */ = {isa = PBXBuildFile; fileRef = 43BFF0B11E45C18400FF19A9 /* UIColor.swift */; };
		4FB76FBB1E8C42CF00B39636 /* UIColor.swift in Sources */ = {isa = PBXBuildFile; fileRef = 43BFF0B11E45C18400FF19A9 /* UIColor.swift */; };
		4FB76FC61E8C57B100B39636 /* ChartsManager.swift in Sources */ = {isa = PBXBuildFile; fileRef = 4FB76FC51E8C57B100B39636 /* ChartsManager.swift */; };
		4FB76FCE1E8C835D00B39636 /* ChartColorPalette.swift in Sources */ = {isa = PBXBuildFile; fileRef = 4FB76FCD1E8C835D00B39636 /* ChartColorPalette.swift */; };
		4FC8C8011DEB93E400A1452E /* NSUserDefaults+StatusExtension.swift in Sources */ = {isa = PBXBuildFile; fileRef = 4FC8C8001DEB93E400A1452E /* NSUserDefaults+StatusExtension.swift */; };
		4FC8C8021DEB943800A1452E /* NSUserDefaults+StatusExtension.swift in Sources */ = {isa = PBXBuildFile; fileRef = 4FC8C8001DEB93E400A1452E /* NSUserDefaults+StatusExtension.swift */; };
		4FDDD23720DC51DF00D04B16 /* LoopDataManager.swift in Sources */ = {isa = PBXBuildFile; fileRef = 4FDDD23620DC51DF00D04B16 /* LoopDataManager.swift */; };
		4FF4D0F81E1725B000846527 /* NibLoadable.swift in Sources */ = {isa = PBXBuildFile; fileRef = 434F54561D287FDB002A9274 /* NibLoadable.swift */; };
		4FF4D1001E18374700846527 /* WatchContext.swift in Sources */ = {isa = PBXBuildFile; fileRef = 4FF4D0FF1E18374700846527 /* WatchContext.swift */; };
		4FF4D1011E18375000846527 /* WatchContext.swift in Sources */ = {isa = PBXBuildFile; fileRef = 4FF4D0FF1E18374700846527 /* WatchContext.swift */; };
		7D23667D21250C7E0028B67D /* LocalizedString.swift in Sources */ = {isa = PBXBuildFile; fileRef = 7D23667C21250C7E0028B67D /* LocalizedString.swift */; };
		7D2366E621250E0A0028B67D /* InfoPlist.strings in Resources */ = {isa = PBXBuildFile; fileRef = 7D2366E421250E0A0028B67D /* InfoPlist.strings */; };
		7D7076351FE06EDE004AC8EA /* Localizable.strings in Resources */ = {isa = PBXBuildFile; fileRef = 7D7076371FE06EDE004AC8EA /* Localizable.strings */; };
		7D70763A1FE06EDF004AC8EA /* InfoPlist.strings in Resources */ = {isa = PBXBuildFile; fileRef = 7D70763C1FE06EDF004AC8EA /* InfoPlist.strings */; };
		7D70763F1FE06EDF004AC8EA /* ckcomplication.strings in Resources */ = {isa = PBXBuildFile; fileRef = 7D7076411FE06EDF004AC8EA /* ckcomplication.strings */; };
		7D7076451FE06EE0004AC8EA /* InfoPlist.strings in Resources */ = {isa = PBXBuildFile; fileRef = 7D7076471FE06EE0004AC8EA /* InfoPlist.strings */; };
		7D70764A1FE06EE1004AC8EA /* Localizable.strings in Resources */ = {isa = PBXBuildFile; fileRef = 7D70764C1FE06EE1004AC8EA /* Localizable.strings */; };
		7D70764F1FE06EE1004AC8EA /* InfoPlist.strings in Resources */ = {isa = PBXBuildFile; fileRef = 7D7076511FE06EE1004AC8EA /* InfoPlist.strings */; };
		7D7076541FE06EE2004AC8EA /* InfoPlist.strings in Resources */ = {isa = PBXBuildFile; fileRef = 7D7076561FE06EE2004AC8EA /* InfoPlist.strings */; };
		7D7076591FE06EE2004AC8EA /* Localizable.strings in Resources */ = {isa = PBXBuildFile; fileRef = 7D70765B1FE06EE2004AC8EA /* Localizable.strings */; };
		7D70765E1FE06EE3004AC8EA /* Localizable.strings in Resources */ = {isa = PBXBuildFile; fileRef = 7D7076601FE06EE3004AC8EA /* Localizable.strings */; };
		7D7076631FE06EE4004AC8EA /* Localizable.strings in Resources */ = {isa = PBXBuildFile; fileRef = 7D7076651FE06EE4004AC8EA /* Localizable.strings */; };
		7D7076681FE0702F004AC8EA /* InfoPlist.strings in Resources */ = {isa = PBXBuildFile; fileRef = 7D70766A1FE0702F004AC8EA /* InfoPlist.strings */; };
		891B508524342BE1005DA578 /* CarbAndBolusFlowViewModel.swift in Sources */ = {isa = PBXBuildFile; fileRef = 891B508424342BE1005DA578 /* CarbAndBolusFlowViewModel.swift */; };
		892A5D2A222EF60A008961AB /* MockKit.framework in Frameworks */ = {isa = PBXBuildFile; fileRef = 892A5D29222EF60A008961AB /* MockKit.framework */; };
		892A5D2C222EF60A008961AB /* MockKitUI.framework in Frameworks */ = {isa = PBXBuildFile; fileRef = 892A5D2B222EF60A008961AB /* MockKitUI.framework */; };
		892A5D59222F0A27008961AB /* Debug.swift in Sources */ = {isa = PBXBuildFile; fileRef = 892A5D58222F0A27008961AB /* Debug.swift */; };
		892A5D5B222F0D7C008961AB /* LoopTestingKit.framework in Frameworks */ = {isa = PBXBuildFile; fileRef = 892A5D5A222F0D7C008961AB /* LoopTestingKit.framework */; };
		892A5D692230C41D008961AB /* RangeReplaceableCollection.swift in Sources */ = {isa = PBXBuildFile; fileRef = 892A5D682230C41D008961AB /* RangeReplaceableCollection.swift */; };
		892ADE0A2446E9C3007CE08C /* ExplicitlyDismissibleModal.swift in Sources */ = {isa = PBXBuildFile; fileRef = 892ADE092446E9C3007CE08C /* ExplicitlyDismissibleModal.swift */; };
		892D7C5123B54A15008A9656 /* CarbEntryViewController.swift in Sources */ = {isa = PBXBuildFile; fileRef = 892D7C5023B54A14008A9656 /* CarbEntryViewController.swift */; };
		892FB4CD22040104005293EC /* OverridePresetRow.swift in Sources */ = {isa = PBXBuildFile; fileRef = 892FB4CC22040104005293EC /* OverridePresetRow.swift */; };
		892FB4CF220402C0005293EC /* OverrideSelectionController.swift in Sources */ = {isa = PBXBuildFile; fileRef = 892FB4CE220402C0005293EC /* OverrideSelectionController.swift */; };
		894F6DD3243BCBDB00CCE676 /* Environment+SizeClass.swift in Sources */ = {isa = PBXBuildFile; fileRef = 894F6DD2243BCBDB00CCE676 /* Environment+SizeClass.swift */; };
		894F6DD7243C047300CCE676 /* View+Position.swift in Sources */ = {isa = PBXBuildFile; fileRef = 894F6DD6243C047300CCE676 /* View+Position.swift */; };
		894F6DD9243C060600CCE676 /* ScalablePositionedText.swift in Sources */ = {isa = PBXBuildFile; fileRef = 894F6DD8243C060600CCE676 /* ScalablePositionedText.swift */; };
		894F6DDB243C07CF00CCE676 /* GramLabel.swift in Sources */ = {isa = PBXBuildFile; fileRef = 894F6DDA243C07CF00CCE676 /* GramLabel.swift */; };
		894F6DDD243C0A2300CCE676 /* CarbAmountLabel.swift in Sources */ = {isa = PBXBuildFile; fileRef = 894F6DDC243C0A2300CCE676 /* CarbAmountLabel.swift */; };
		895788AD242E69A2002CB114 /* AbsorptionTimeSelection.swift in Sources */ = {isa = PBXBuildFile; fileRef = 895788A5242E69A1002CB114 /* AbsorptionTimeSelection.swift */; };
		895788AE242E69A2002CB114 /* CarbAndBolusFlow.swift in Sources */ = {isa = PBXBuildFile; fileRef = 895788A6242E69A1002CB114 /* CarbAndBolusFlow.swift */; };
		895788AF242E69A2002CB114 /* BolusInput.swift in Sources */ = {isa = PBXBuildFile; fileRef = 895788A7242E69A1002CB114 /* BolusInput.swift */; };
		895788B1242E69A2002CB114 /* Color.swift in Sources */ = {isa = PBXBuildFile; fileRef = 895788A9242E69A1002CB114 /* Color.swift */; };
		895788B2242E69A2002CB114 /* CircularAccessoryButtonStyle.swift in Sources */ = {isa = PBXBuildFile; fileRef = 895788AA242E69A1002CB114 /* CircularAccessoryButtonStyle.swift */; };
		895788B3242E69A2002CB114 /* ActionButton.swift in Sources */ = {isa = PBXBuildFile; fileRef = 895788AB242E69A2002CB114 /* ActionButton.swift */; };
		895F37F124A137D0000CCB42 /* DeliveryLimitsEditor.swift in Sources */ = {isa = PBXBuildFile; fileRef = 895F37F024A137D0000CCB42 /* DeliveryLimitsEditor.swift */; };
		895FE0952201234000FCF18A /* OverrideSelectionViewController.swift in Sources */ = {isa = PBXBuildFile; fileRef = 895FE0942201234000FCF18A /* OverrideSelectionViewController.swift */; };
		8968B1122408B3520074BB48 /* UIFont.swift in Sources */ = {isa = PBXBuildFile; fileRef = 8968B1112408B3520074BB48 /* UIFont.swift */; };
		8968B114240C55F10074BB48 /* LoopSettingsTests.swift in Sources */ = {isa = PBXBuildFile; fileRef = 8968B113240C55F10074BB48 /* LoopSettingsTests.swift */; };
		898ECA60218ABD17001E9D35 /* GlucoseChartScaler.swift in Sources */ = {isa = PBXBuildFile; fileRef = 898ECA5E218ABD17001E9D35 /* GlucoseChartScaler.swift */; };
		898ECA61218ABD17001E9D35 /* GlucoseChartData.swift in Sources */ = {isa = PBXBuildFile; fileRef = 898ECA5F218ABD17001E9D35 /* GlucoseChartData.swift */; };
		898ECA63218ABD21001E9D35 /* ComplicationChartManager.swift in Sources */ = {isa = PBXBuildFile; fileRef = 898ECA62218ABD21001E9D35 /* ComplicationChartManager.swift */; };
		898ECA65218ABD9B001E9D35 /* CGRect.swift in Sources */ = {isa = PBXBuildFile; fileRef = 898ECA64218ABD9A001E9D35 /* CGRect.swift */; };
		898ECA69218ABDA9001E9D35 /* CLKTextProvider+Compound.m in Sources */ = {isa = PBXBuildFile; fileRef = 898ECA67218ABDA8001E9D35 /* CLKTextProvider+Compound.m */; };
		899433B823FE129800FA4BEA /* OverrideBadgeView.swift in Sources */ = {isa = PBXBuildFile; fileRef = 899433B723FE129700FA4BEA /* OverrideBadgeView.swift */; };
		89A1B66E24ABFDF800117AC2 /* SupportedBolusVolumesUserInfo.swift in Sources */ = {isa = PBXBuildFile; fileRef = 89A1B66D24ABFDF800117AC2 /* SupportedBolusVolumesUserInfo.swift */; };
		89A1B66F24ABFDF800117AC2 /* SupportedBolusVolumesUserInfo.swift in Sources */ = {isa = PBXBuildFile; fileRef = 89A1B66D24ABFDF800117AC2 /* SupportedBolusVolumesUserInfo.swift */; };
		89A605E324327DFE009C1096 /* CarbAmountInput.swift in Sources */ = {isa = PBXBuildFile; fileRef = 89A605E224327DFE009C1096 /* CarbAmountInput.swift */; };
		89A605E524327F45009C1096 /* DoseVolumeInput.swift in Sources */ = {isa = PBXBuildFile; fileRef = 89A605E424327F45009C1096 /* DoseVolumeInput.swift */; };
		89A605E72432860C009C1096 /* PeriodicPublisher.swift in Sources */ = {isa = PBXBuildFile; fileRef = 89A605E62432860C009C1096 /* PeriodicPublisher.swift */; };
		89A605E924328862009C1096 /* Checkmark.swift in Sources */ = {isa = PBXBuildFile; fileRef = 89A605E824328862009C1096 /* Checkmark.swift */; };
		89A605EB243288E4009C1096 /* TopDownTriangle.swift in Sources */ = {isa = PBXBuildFile; fileRef = 89A605EA243288E4009C1096 /* TopDownTriangle.swift */; };
		89A605ED24328972009C1096 /* BolusArrow.swift in Sources */ = {isa = PBXBuildFile; fileRef = 89A605EC24328972009C1096 /* BolusArrow.swift */; };
		89A605EF2432925D009C1096 /* CompletionCheckmark.swift in Sources */ = {isa = PBXBuildFile; fileRef = 89A605EE2432925D009C1096 /* CompletionCheckmark.swift */; };
		89A605F12432BD18009C1096 /* BolusConfirmationVisual.swift in Sources */ = {isa = PBXBuildFile; fileRef = 89A605F02432BD18009C1096 /* BolusConfirmationVisual.swift */; };
		89ADE13B226BFA0F0067222B /* TestingScenariosManager.swift in Sources */ = {isa = PBXBuildFile; fileRef = 89ADE13A226BFA0F0067222B /* TestingScenariosManager.swift */; };
		89CA2B30226C0161004D9350 /* DirectoryObserver.swift in Sources */ = {isa = PBXBuildFile; fileRef = 89CA2B2F226C0161004D9350 /* DirectoryObserver.swift */; };
		89CA2B32226C18B8004D9350 /* TestingScenariosTableViewController.swift in Sources */ = {isa = PBXBuildFile; fileRef = 89CA2B31226C18B8004D9350 /* TestingScenariosTableViewController.swift */; };
		89CA2B3D226E6B13004D9350 /* LocalTestingScenariosManager.swift in Sources */ = {isa = PBXBuildFile; fileRef = 89CA2B3C226E6B13004D9350 /* LocalTestingScenariosManager.swift */; };
		89D6953E23B6DF8A002B3066 /* PotentialCarbEntryTableViewCell.swift in Sources */ = {isa = PBXBuildFile; fileRef = 89D6953D23B6DF8A002B3066 /* PotentialCarbEntryTableViewCell.swift */; };
		89E08FC2242E73DC000D719B /* CarbAmountPositionKey.swift in Sources */ = {isa = PBXBuildFile; fileRef = 89E08FC1242E73DC000D719B /* CarbAmountPositionKey.swift */; };
		89E08FC4242E73F0000D719B /* GramLabelPositionKey.swift in Sources */ = {isa = PBXBuildFile; fileRef = 89E08FC3242E73F0000D719B /* GramLabelPositionKey.swift */; };
		89E08FC6242E7506000D719B /* CarbAndDateInput.swift in Sources */ = {isa = PBXBuildFile; fileRef = 89E08FC5242E7506000D719B /* CarbAndDateInput.swift */; };
		89E08FC8242E76E9000D719B /* AnyTransition.swift in Sources */ = {isa = PBXBuildFile; fileRef = 89E08FC7242E76E9000D719B /* AnyTransition.swift */; };
		89E08FCA242E7714000D719B /* UIFont.swift in Sources */ = {isa = PBXBuildFile; fileRef = 89E08FC9242E7714000D719B /* UIFont.swift */; };
		89E08FCC242E790C000D719B /* Comparable.swift in Sources */ = {isa = PBXBuildFile; fileRef = 89E08FCB242E790C000D719B /* Comparable.swift */; };
		89E08FD0242E8B2B000D719B /* BolusConfirmationView.swift in Sources */ = {isa = PBXBuildFile; fileRef = 89E08FCF242E8B2B000D719B /* BolusConfirmationView.swift */; };
		89E267FC2292456700A3F2AF /* FeatureFlags.swift in Sources */ = {isa = PBXBuildFile; fileRef = 89E267FB2292456700A3F2AF /* FeatureFlags.swift */; };
		89E267FD2292456700A3F2AF /* FeatureFlags.swift in Sources */ = {isa = PBXBuildFile; fileRef = 89E267FB2292456700A3F2AF /* FeatureFlags.swift */; };
		89E267FF229267DF00A3F2AF /* Optional.swift in Sources */ = {isa = PBXBuildFile; fileRef = 89E267FE229267DF00A3F2AF /* Optional.swift */; };
		89E26800229267DF00A3F2AF /* Optional.swift in Sources */ = {isa = PBXBuildFile; fileRef = 89E267FE229267DF00A3F2AF /* Optional.swift */; };
		89F9118F24352F1600ECCAF3 /* DigitalCrownRotation.swift in Sources */ = {isa = PBXBuildFile; fileRef = 89F9118E24352F1600ECCAF3 /* DigitalCrownRotation.swift */; };
		89F9119224358E2B00ECCAF3 /* CarbEntryInputMode.swift in Sources */ = {isa = PBXBuildFile; fileRef = 89F9119124358E2B00ECCAF3 /* CarbEntryInputMode.swift */; };
		89F9119424358E4500ECCAF3 /* CarbAbsorptionTime.swift in Sources */ = {isa = PBXBuildFile; fileRef = 89F9119324358E4500ECCAF3 /* CarbAbsorptionTime.swift */; };
		89F9119624358E6900ECCAF3 /* BolusPickerValues.swift in Sources */ = {isa = PBXBuildFile; fileRef = 89F9119524358E6900ECCAF3 /* BolusPickerValues.swift */; };
		89FE21AD24AC57E30033F501 /* Collection.swift in Sources */ = {isa = PBXBuildFile; fileRef = 89FE21AC24AC57E30033F501 /* Collection.swift */; };
		A92E557E2464DFFD00DB93BB /* DosingDecisionStore.swift in Sources */ = {isa = PBXBuildFile; fileRef = A92E557D2464DFFD00DB93BB /* DosingDecisionStore.swift */; };
		A966152623EA5A26005D8B29 /* DefaultAssets.xcassets in Resources */ = {isa = PBXBuildFile; fileRef = A966152423EA5A25005D8B29 /* DefaultAssets.xcassets */; };
		A966152723EA5A26005D8B29 /* DerivedAssets.xcassets in Resources */ = {isa = PBXBuildFile; fileRef = A966152523EA5A25005D8B29 /* DerivedAssets.xcassets */; };
		A966152A23EA5A37005D8B29 /* DefaultAssets.xcassets in Resources */ = {isa = PBXBuildFile; fileRef = A966152823EA5A37005D8B29 /* DefaultAssets.xcassets */; };
		A966152B23EA5A37005D8B29 /* DerivedAssets.xcassets in Resources */ = {isa = PBXBuildFile; fileRef = A966152923EA5A37005D8B29 /* DerivedAssets.xcassets */; };
		A98556852493F901000FD662 /* AlertStore+SimulatedCoreData.swift in Sources */ = {isa = PBXBuildFile; fileRef = A98556842493F901000FD662 /* AlertStore+SimulatedCoreData.swift */; };
		A999D40424663CE1004C89D4 /* DoseStore.swift in Sources */ = {isa = PBXBuildFile; fileRef = A999D40324663CE1004C89D4 /* DoseStore.swift */; };
		A999D40624663D18004C89D4 /* PumpManagerError.swift in Sources */ = {isa = PBXBuildFile; fileRef = A999D40524663D18004C89D4 /* PumpManagerError.swift */; };
		A999D40824663D6D004C89D4 /* SetBolusError.swift in Sources */ = {isa = PBXBuildFile; fileRef = A999D40724663D6D004C89D4 /* SetBolusError.swift */; };
		A999D40A24663DC7004C89D4 /* CarbStore.swift in Sources */ = {isa = PBXBuildFile; fileRef = A999D40924663DC7004C89D4 /* CarbStore.swift */; };
		A9A63F8D246B261100588D5B /* DosingDecisionStoreTests.swift in Sources */ = {isa = PBXBuildFile; fileRef = A9A63F8C246B261100588D5B /* DosingDecisionStoreTests.swift */; };
		A9A63F8E246B271600588D5B /* NSTimeInterval.swift in Sources */ = {isa = PBXBuildFile; fileRef = 439897341CD2F7DE00223065 /* NSTimeInterval.swift */; };
		A9B607B0247F000F00792BE4 /* UserNotifications+Loop.swift in Sources */ = {isa = PBXBuildFile; fileRef = A9B607AF247F000F00792BE4 /* UserNotifications+Loop.swift */; };
		A9C62D8223316FF600535612 /* UserDefaults+Services.swift in Sources */ = {isa = PBXBuildFile; fileRef = A9C62D8123316FF500535612 /* UserDefaults+Services.swift */; };
		A9C62D842331700E00535612 /* DiagnosticLog+Subsystem.swift in Sources */ = {isa = PBXBuildFile; fileRef = A9C62D832331700D00535612 /* DiagnosticLog+Subsystem.swift */; };
		A9C62D882331703100535612 /* Service.swift in Sources */ = {isa = PBXBuildFile; fileRef = A9C62D852331703000535612 /* Service.swift */; };
		A9C62D892331703100535612 /* LoggingServicesManager.swift in Sources */ = {isa = PBXBuildFile; fileRef = A9C62D862331703000535612 /* LoggingServicesManager.swift */; };
		A9C62D8A2331703100535612 /* ServicesManager.swift in Sources */ = {isa = PBXBuildFile; fileRef = A9C62D872331703000535612 /* ServicesManager.swift */; };
		A9C62D8E2331708700535612 /* AuthenticationTableViewCell+NibLoadable.swift in Sources */ = {isa = PBXBuildFile; fileRef = A9C62D8D2331708700535612 /* AuthenticationTableViewCell+NibLoadable.swift */; };
		A9CBE458248AB564008E7BA2 /* DoseStore+SimulatedCoreData.swift in Sources */ = {isa = PBXBuildFile; fileRef = A9CBE457248AB564008E7BA2 /* DoseStore+SimulatedCoreData.swift */; };
		A9CBE45A248ACBE1008E7BA2 /* DosingDecisionStore+SimulatedCoreData.swift in Sources */ = {isa = PBXBuildFile; fileRef = A9CBE459248ACBE1008E7BA2 /* DosingDecisionStore+SimulatedCoreData.swift */; };
		A9CBE45C248ACC03008E7BA2 /* SettingsStore+SimulatedCoreData.swift in Sources */ = {isa = PBXBuildFile; fileRef = A9CBE45B248ACC03008E7BA2 /* SettingsStore+SimulatedCoreData.swift */; };
		A9DAE7D02332D77F006AE942 /* LoopTests.swift in Sources */ = {isa = PBXBuildFile; fileRef = A9DAE7CF2332D77F006AE942 /* LoopTests.swift */; };
		A9E6DFE6246A042E005B1A1C /* CarbStoreTests.swift in Sources */ = {isa = PBXBuildFile; fileRef = A9E6DFE5246A042E005B1A1C /* CarbStoreTests.swift */; };
		A9E6DFE8246A043D005B1A1C /* DoseStoreTests.swift in Sources */ = {isa = PBXBuildFile; fileRef = A9E6DFE7246A043C005B1A1C /* DoseStoreTests.swift */; };
		A9E6DFEA246A0448005B1A1C /* PumpManagerErrorTests.swift in Sources */ = {isa = PBXBuildFile; fileRef = A9E6DFE9246A0448005B1A1C /* PumpManagerErrorTests.swift */; };
		A9E6DFEC246A0453005B1A1C /* SetBolusErrorTests.swift in Sources */ = {isa = PBXBuildFile; fileRef = A9E6DFEB246A0453005B1A1C /* SetBolusErrorTests.swift */; };
		A9E6DFEF246A0474005B1A1C /* LoopErrorTests.swift in Sources */ = {isa = PBXBuildFile; fileRef = A9E6DFEE246A0474005B1A1C /* LoopErrorTests.swift */; };
		A9F66FC3247F451500096EA7 /* UIDevice+Loop.swift in Sources */ = {isa = PBXBuildFile; fileRef = A9F66FC2247F451500096EA7 /* UIDevice+Loop.swift */; };
		A9F703732489BC8500C98AD8 /* CarbStore+SimulatedCoreData.swift in Sources */ = {isa = PBXBuildFile; fileRef = A9F703722489BC8500C98AD8 /* CarbStore+SimulatedCoreData.swift */; };
		A9F703752489C9A000C98AD8 /* GlucoseStore+SimulatedCoreData.swift in Sources */ = {isa = PBXBuildFile; fileRef = A9F703742489C9A000C98AD8 /* GlucoseStore+SimulatedCoreData.swift */; };
		A9F703772489D8AA00C98AD8 /* PersistentDeviceLog+SimulatedCoreData.swift in Sources */ = {isa = PBXBuildFile; fileRef = A9F703762489D8AA00C98AD8 /* PersistentDeviceLog+SimulatedCoreData.swift */; };
		B42C951424A3C76000857C73 /* CGMStatusHUDViewModel.swift in Sources */ = {isa = PBXBuildFile; fileRef = B42C951324A3C76000857C73 /* CGMStatusHUDViewModel.swift */; };
		B48B0BAC24900093009A48DE /* PumpStatusHUDView.swift in Sources */ = {isa = PBXBuildFile; fileRef = B48B0BAB24900093009A48DE /* PumpStatusHUDView.swift */; };
		B4E96D4B248A6B6E002DABAD /* DeviceStatusHUDView.swift in Sources */ = {isa = PBXBuildFile; fileRef = B4E96D4A248A6B6E002DABAD /* DeviceStatusHUDView.swift */; };
		B4E96D4F248A6E20002DABAD /* CGMStatusHUDView.swift in Sources */ = {isa = PBXBuildFile; fileRef = B4E96D4E248A6E20002DABAD /* CGMStatusHUDView.swift */; };
		B4E96D53248A7386002DABAD /* GlucoseValueHUDView.swift in Sources */ = {isa = PBXBuildFile; fileRef = B4E96D52248A7386002DABAD /* GlucoseValueHUDView.swift */; };
		B4E96D55248A7509002DABAD /* GlucoseTrendHUDView.swift in Sources */ = {isa = PBXBuildFile; fileRef = B4E96D54248A7509002DABAD /* GlucoseTrendHUDView.swift */; };
		B4E96D57248A7B0F002DABAD /* StatusHighlightHUDView.swift in Sources */ = {isa = PBXBuildFile; fileRef = B4E96D56248A7B0F002DABAD /* StatusHighlightHUDView.swift */; };
		B4E96D59248A7F9A002DABAD /* StatusHighlightHUDView.xib in Resources */ = {isa = PBXBuildFile; fileRef = B4E96D58248A7F9A002DABAD /* StatusHighlightHUDView.xib */; };
		B4E96D5B248A8229002DABAD /* StatusBarHUDView.swift in Sources */ = {isa = PBXBuildFile; fileRef = B4E96D5A248A8229002DABAD /* StatusBarHUDView.swift */; };
		B4E96D5D248A82A2002DABAD /* StatusBarHUDView.xib in Resources */ = {isa = PBXBuildFile; fileRef = B4E96D5C248A82A2002DABAD /* StatusBarHUDView.xib */; };
		B4F3D25124AF890C0095CE44 /* BluetoothStateManager.swift in Sources */ = {isa = PBXBuildFile; fileRef = B4F3D25024AF890C0095CE44 /* BluetoothStateManager.swift */; };
		C10B28461EA9BA5E006EA1FC /* far_future_high_bg_forecast.json in Resources */ = {isa = PBXBuildFile; fileRef = C10B28451EA9BA5E006EA1FC /* far_future_high_bg_forecast.json */; };
		C11C87DE1E21EAAD00BB71D3 /* HKUnit.swift in Sources */ = {isa = PBXBuildFile; fileRef = 4F526D5E1DF2459000A04910 /* HKUnit.swift */; };
		C1201E2C23ECDBD0002DA84A /* WatchContextRequestUserInfo.swift in Sources */ = {isa = PBXBuildFile; fileRef = C1201E2B23ECDBD0002DA84A /* WatchContextRequestUserInfo.swift */; };
		C1201E2D23ECDF3D002DA84A /* WatchContextRequestUserInfo.swift in Sources */ = {isa = PBXBuildFile; fileRef = C1201E2B23ECDBD0002DA84A /* WatchContextRequestUserInfo.swift */; };
		C12F21A71DFA79CB00748193 /* recommend_temp_basal_very_low_end_in_range.json in Resources */ = {isa = PBXBuildFile; fileRef = C12F21A61DFA79CB00748193 /* recommend_temp_basal_very_low_end_in_range.json */; };
		C13255D6223E7BE2008AF50C /* BolusProgressTableViewCell.xib in Resources */ = {isa = PBXBuildFile; fileRef = C1F8B1DB223862D500DD66CF /* BolusProgressTableViewCell.xib */; };
		C136AA2423109CC6008A320D /* LoopPlugins.swift in Sources */ = {isa = PBXBuildFile; fileRef = C16DA84122E8E112008624C2 /* LoopPlugins.swift */; };
		C13BAD941E8009B000050CB5 /* NumberFormatter.swift in Sources */ = {isa = PBXBuildFile; fileRef = 43BFF0B31E45C1BE00FF19A9 /* NumberFormatter.swift */; };
		C165B8CE23302C5D0004112E /* RemoteCommand.swift in Sources */ = {isa = PBXBuildFile; fileRef = C165B8CD23302C5D0004112E /* RemoteCommand.swift */; };
		C16DA84222E8E112008624C2 /* LoopPlugins.swift in Sources */ = {isa = PBXBuildFile; fileRef = C16DA84122E8E112008624C2 /* LoopPlugins.swift */; };
		C178249A1E1999FA00D9D25C /* CaseCountable.swift in Sources */ = {isa = PBXBuildFile; fileRef = C17824991E1999FA00D9D25C /* CaseCountable.swift */; };
		C17824A01E19CF9800D9D25C /* GlucoseThresholdTableViewController.swift in Sources */ = {isa = PBXBuildFile; fileRef = C178249F1E19CF9800D9D25C /* GlucoseThresholdTableViewController.swift */; };
		C17824A31E19EAB600D9D25C /* recommend_temp_basal_start_very_low_end_high.json in Resources */ = {isa = PBXBuildFile; fileRef = C17824A21E19EAB600D9D25C /* recommend_temp_basal_start_very_low_end_high.json */; };
		C17824A51E1AD4D100D9D25C /* BolusRecommendation.swift in Sources */ = {isa = PBXBuildFile; fileRef = C17824A41E1AD4D100D9D25C /* BolusRecommendation.swift */; };
		C17824A61E1AF91F00D9D25C /* BolusRecommendation.swift in Sources */ = {isa = PBXBuildFile; fileRef = C17824A41E1AD4D100D9D25C /* BolusRecommendation.swift */; };
		C1814B86225E507C008D2D8E /* Sequence.swift in Sources */ = {isa = PBXBuildFile; fileRef = C1814B85225E507C008D2D8E /* Sequence.swift */; };
		C19E96DF23D275F8003F79B0 /* LoopCompletionFreshness.swift in Sources */ = {isa = PBXBuildFile; fileRef = C19E96DD23D2733F003F79B0 /* LoopCompletionFreshness.swift */; };
		C19E96E023D275FA003F79B0 /* LoopCompletionFreshness.swift in Sources */ = {isa = PBXBuildFile; fileRef = C19E96DD23D2733F003F79B0 /* LoopCompletionFreshness.swift */; };
		C1C0BE2A224C0FA000C03B4D /* SwiftCharts.framework in Frameworks */ = {isa = PBXBuildFile; fileRef = 4346D1EF1C781BEA00ABAFE3 /* SwiftCharts.framework */; };
		C1C6591C1E1B1FDA0025CC58 /* recommend_temp_basal_dropping_then_rising.json in Resources */ = {isa = PBXBuildFile; fileRef = C1C6591B1E1B1FDA0025CC58 /* recommend_temp_basal_dropping_then_rising.json */; };
		C1C73F0D1DE3D0270022FC89 /* InfoPlist.strings in Resources */ = {isa = PBXBuildFile; fileRef = C1C73F0F1DE3D0270022FC89 /* InfoPlist.strings */; };
		C1D289B522F90A52003FFBD9 /* BasalDeliveryState.swift in Sources */ = {isa = PBXBuildFile; fileRef = C1D289B422F90A52003FFBD9 /* BasalDeliveryState.swift */; };
		C1E2773E224177C000354103 /* ClockKit.framework in Frameworks */ = {isa = PBXBuildFile; fileRef = C1E2773D224177C000354103 /* ClockKit.framework */; settings = {ATTRIBUTES = (Weak, ); }; };
		C1E2774822433D7A00354103 /* MKRingProgressView.framework in Frameworks */ = {isa = PBXBuildFile; fileRef = C1E2774722433D7A00354103 /* MKRingProgressView.framework */; };
		C1F8B243223E73FD00DD66CF /* BolusProgressTableViewCell.swift in Sources */ = {isa = PBXBuildFile; fileRef = C1F8B1D122375E4200DD66CF /* BolusProgressTableViewCell.swift */; };
		C1FB428C217806A400FAB378 /* StateColorPalette.swift in Sources */ = {isa = PBXBuildFile; fileRef = C1FB428B217806A300FAB378 /* StateColorPalette.swift */; };
		C1FB428D21791D2500FAB378 /* PumpManager.swift in Sources */ = {isa = PBXBuildFile; fileRef = 43C3B6F620BBCAA30026CAFA /* PumpManager.swift */; };
		C1FB428F217921D600FAB378 /* PumpManagerUI.swift in Sources */ = {isa = PBXBuildFile; fileRef = C1FB428E217921D600FAB378 /* PumpManagerUI.swift */; };
		C1FB4290217922A100FAB378 /* PumpManagerUI.swift in Sources */ = {isa = PBXBuildFile; fileRef = C1FB428E217921D600FAB378 /* PumpManagerUI.swift */; };
		E9086B3724B3CA340062F5C8 /* LoopSettings.swift in Sources */ = {isa = PBXBuildFile; fileRef = E9086B3624B3CA340062F5C8 /* LoopSettings.swift */; };
		E9086B3C24B3D0750062F5C8 /* LoopSettings.swift in Sources */ = {isa = PBXBuildFile; fileRef = E9086B3624B3CA340062F5C8 /* LoopSettings.swift */; };
/* End PBXBuildFile section */

/* Begin PBXContainerItemProxy section */
		43A943801B926B7B0051FA24 /* PBXContainerItemProxy */ = {
			isa = PBXContainerItemProxy;
			containerPortal = 43776F841B8022E90074EA36 /* Project object */;
			proxyType = 1;
			remoteGlobalIDString = 43A9437D1B926B7B0051FA24;
			remoteInfo = "WatchApp Extension";
		};
		43A943921B926B7B0051FA24 /* PBXContainerItemProxy */ = {
			isa = PBXContainerItemProxy;
			containerPortal = 43776F841B8022E90074EA36 /* Project object */;
			proxyType = 1;
			remoteGlobalIDString = 43A943711B926B7B0051FA24;
			remoteInfo = WatchApp;
		};
		43D9000C21EB0BEA00AF44BF /* PBXContainerItemProxy */ = {
			isa = PBXContainerItemProxy;
			containerPortal = 43776F841B8022E90074EA36 /* Project object */;
			proxyType = 1;
			remoteGlobalIDString = 43D9FFCE21EAE05D00AF44BF;
			remoteInfo = LoopCore;
		};
		43D9001221EB137A00AF44BF /* PBXContainerItemProxy */ = {
			isa = PBXContainerItemProxy;
			containerPortal = 43776F841B8022E90074EA36 /* Project object */;
			proxyType = 1;
			remoteGlobalIDString = 43D9FFCE21EAE05D00AF44BF;
			remoteInfo = LoopCore;
		};
		43D9FFB921EA9CA400AF44BF /* PBXContainerItemProxy */ = {
			isa = PBXContainerItemProxy;
			containerPortal = 43776F841B8022E90074EA36 /* Project object */;
			proxyType = 1;
			remoteGlobalIDString = 4F75288A1DFE1DC600C322D6;
			remoteInfo = LoopUI;
		};
		43D9FFD421EAE05D00AF44BF /* PBXContainerItemProxy */ = {
			isa = PBXContainerItemProxy;
			containerPortal = 43776F841B8022E90074EA36 /* Project object */;
			proxyType = 1;
			remoteGlobalIDString = 43D9FFCE21EAE05D00AF44BF;
			remoteInfo = LoopCore;
		};
		43E2D9101D20C581004DA55F /* PBXContainerItemProxy */ = {
			isa = PBXContainerItemProxy;
			containerPortal = 43776F841B8022E90074EA36 /* Project object */;
			proxyType = 1;
			remoteGlobalIDString = 43776F8B1B8022E90074EA36;
			remoteInfo = Loop;
		};
		4F70C1E61DE8DCA7006380B7 /* PBXContainerItemProxy */ = {
			isa = PBXContainerItemProxy;
			containerPortal = 43776F841B8022E90074EA36 /* Project object */;
			proxyType = 1;
			remoteGlobalIDString = 4F70C1DB1DE8DCA7006380B7;
			remoteInfo = "Loop Status Extension";
		};
		4F7528961DFE1ED400C322D6 /* PBXContainerItemProxy */ = {
			isa = PBXContainerItemProxy;
			containerPortal = 43776F841B8022E90074EA36 /* Project object */;
			proxyType = 1;
			remoteGlobalIDString = 4F75288A1DFE1DC600C322D6;
			remoteInfo = LoopUI;
		};
		4F7528981DFE1ED800C322D6 /* PBXContainerItemProxy */ = {
			isa = PBXContainerItemProxy;
			containerPortal = 43776F841B8022E90074EA36 /* Project object */;
			proxyType = 1;
			remoteGlobalIDString = 4F75288A1DFE1DC600C322D6;
			remoteInfo = LoopUI;
		};
		A942E444225FD97F00DD4980 /* PBXContainerItemProxy */ = {
			isa = PBXContainerItemProxy;
			containerPortal = 43776F841B8022E90074EA36 /* Project object */;
			proxyType = 1;
			remoteGlobalIDString = 43D9FFCE21EAE05D00AF44BF;
			remoteInfo = LoopCore;
		};
		A942E446225FD9A300DD4980 /* PBXContainerItemProxy */ = {
			isa = PBXContainerItemProxy;
			containerPortal = 43776F841B8022E90074EA36 /* Project object */;
			proxyType = 1;
			remoteGlobalIDString = 43D9FFCE21EAE05D00AF44BF;
			remoteInfo = LoopCore;
		};
		C117ED70232EDB3200DA57CD /* PBXContainerItemProxy */ = {
			isa = PBXContainerItemProxy;
			containerPortal = 43776F841B8022E90074EA36 /* Project object */;
			proxyType = 1;
			remoteGlobalIDString = 43D9001A21EB209400AF44BF;
			remoteInfo = "LoopCore-watchOS";
		};
/* End PBXContainerItemProxy section */

/* Begin PBXCopyFilesBuildPhase section */
		43A943981B926B7B0051FA24 /* Embed App Extensions */ = {
			isa = PBXCopyFilesBuildPhase;
			buildActionMask = 2147483647;
			dstPath = "";
			dstSubfolderSpec = 13;
			files = (
				43A9437F1B926B7B0051FA24 /* WatchApp Extension.appex in Embed App Extensions */,
			);
			name = "Embed App Extensions";
			runOnlyForDeploymentPostprocessing = 0;
		};
		43A9439C1B926B7B0051FA24 /* Embed Watch Content */ = {
			isa = PBXCopyFilesBuildPhase;
			buildActionMask = 2147483647;
			dstPath = "$(CONTENTS_FOLDER_PATH)/Watch";
			dstSubfolderSpec = 16;
			files = (
				43A943941B926B7B0051FA24 /* WatchApp.app in Embed Watch Content */,
			);
			name = "Embed Watch Content";
			runOnlyForDeploymentPostprocessing = 0;
		};
		43A943AE1B928D400051FA24 /* Embed Frameworks */ = {
			isa = PBXCopyFilesBuildPhase;
			buildActionMask = 2147483647;
			dstPath = "";
			dstSubfolderSpec = 10;
			files = (
				4F2C159A1E0C9E5600E160D4 /* LoopUI.framework in Embed Frameworks */,
				43D9FFD721EAE05D00AF44BF /* LoopCore.framework in Embed Frameworks */,
			);
			name = "Embed Frameworks";
			runOnlyForDeploymentPostprocessing = 0;
		};
		43C667D71C5577280050C674 /* Embed Frameworks */ = {
			isa = PBXCopyFilesBuildPhase;
			buildActionMask = 2147483647;
			dstPath = "";
			dstSubfolderSpec = 10;
			files = (
				43C05CB221EBD88A006FB252 /* LoopCore.framework in Embed Frameworks */,
			);
			name = "Embed Frameworks";
			runOnlyForDeploymentPostprocessing = 0;
		};
		43D9FFDF21EAE3C600AF44BF /* Embed Frameworks */ = {
			isa = PBXCopyFilesBuildPhase;
			buildActionMask = 2147483647;
			dstPath = "";
			dstSubfolderSpec = 10;
			files = (
				43D9FFE021EAE3E500AF44BF /* LoopUI.framework in Embed Frameworks */,
				43D9FFE121EAE3E500AF44BF /* LoopCore.framework in Embed Frameworks */,
			);
			name = "Embed Frameworks";
			runOnlyForDeploymentPostprocessing = 0;
		};
		43E2D8DD1D20C072004DA55F /* CopyFiles */ = {
			isa = PBXCopyFilesBuildPhase;
			buildActionMask = 2147483647;
			dstPath = "";
			dstSubfolderSpec = 10;
			files = (
				4345E40021F051DD009E00E5 /* LoopCore.framework in CopyFiles */,
			);
			runOnlyForDeploymentPostprocessing = 0;
		};
		4F70C1EC1DE8DCA8006380B7 /* Embed App Extensions */ = {
			isa = PBXCopyFilesBuildPhase;
			buildActionMask = 2147483647;
			dstPath = "";
			dstSubfolderSpec = 13;
			files = (
				4F70C1E81DE8DCA7006380B7 /* Loop Status Extension.appex in Embed App Extensions */,
			);
			name = "Embed App Extensions";
			runOnlyForDeploymentPostprocessing = 0;
		};
/* End PBXCopyFilesBuildPhase section */

/* Begin PBXFileReference section */
		1D05219A2469E9DF000EBBDE /* StoredAlert.swift */ = {isa = PBXFileReference; lastKnownFileType = sourcecode.swift; path = StoredAlert.swift; sourceTree = "<group>"; };
		1D05219C2469F1F5000EBBDE /* AlertStore.swift */ = {isa = PBXFileReference; lastKnownFileType = sourcecode.swift; path = AlertStore.swift; sourceTree = "<group>"; };
		1D080CBC2473214A00356610 /* AlertStore.xcdatamodel */ = {isa = PBXFileReference; lastKnownFileType = wrapper.xcdatamodel; path = AlertStore.xcdatamodel; sourceTree = "<group>"; };
		1D2609AC248EEB9900A6F258 /* LoopAlertsManager.swift */ = {isa = PBXFileReference; lastKnownFileType = sourcecode.swift; path = LoopAlertsManager.swift; sourceTree = "<group>"; };
		1D4A3E2B2478628500FD601B /* StoredAlert+CoreDataClass.swift */ = {isa = PBXFileReference; lastKnownFileType = sourcecode.swift; path = "StoredAlert+CoreDataClass.swift"; sourceTree = "<group>"; };
		1D4A3E2C2478628500FD601B /* StoredAlert+CoreDataProperties.swift */ = {isa = PBXFileReference; lastKnownFileType = sourcecode.swift; path = "StoredAlert+CoreDataProperties.swift"; sourceTree = "<group>"; };
		1D80313C24746274002810DF /* AlertStoreTests.swift */ = {isa = PBXFileReference; lastKnownFileType = sourcecode.swift; path = AlertStoreTests.swift; sourceTree = "<group>"; };
		1D872C9424AD176E006317D4 /* Environment+AppName.swift */ = {isa = PBXFileReference; fileEncoding = 4; lastKnownFileType = sourcecode.swift; path = "Environment+AppName.swift"; sourceTree = "<group>"; };
		1DA46B5F2492E2E300D71A63 /* NotificationsCriticalAlertPermissionsView.swift */ = {isa = PBXFileReference; lastKnownFileType = sourcecode.swift; path = NotificationsCriticalAlertPermissionsView.swift; sourceTree = "<group>"; };
		1DA649A6244126CD00F61E75 /* UserNotificationAlertPresenter.swift */ = {isa = PBXFileReference; fileEncoding = 4; lastKnownFileType = sourcecode.swift; path = UserNotificationAlertPresenter.swift; sourceTree = "<group>"; };
		1DA649A8244126DA00F61E75 /* InAppModalAlertPresenter.swift */ = {isa = PBXFileReference; fileEncoding = 4; lastKnownFileType = sourcecode.swift; path = InAppModalAlertPresenter.swift; sourceTree = "<group>"; };
		1DA7A84124476EAD008257F0 /* AlertManagerTests.swift */ = {isa = PBXFileReference; lastKnownFileType = sourcecode.swift; path = AlertManagerTests.swift; sourceTree = "<group>"; };
		1DA7A84324477698008257F0 /* InAppModalAlertPresenterTests.swift */ = {isa = PBXFileReference; lastKnownFileType = sourcecode.swift; path = InAppModalAlertPresenterTests.swift; sourceTree = "<group>"; };
		1DB1065024467E18005542BD /* AlertManager.swift */ = {isa = PBXFileReference; fileEncoding = 4; lastKnownFileType = sourcecode.swift; path = AlertManager.swift; sourceTree = "<group>"; };
		1DB1CA4C24A55F0000B3B94C /* Image.swift */ = {isa = PBXFileReference; lastKnownFileType = sourcecode.swift; path = Image.swift; sourceTree = "<group>"; };
		1DB1CA4E24A56D7600B3B94C /* SettingsViewModel.swift */ = {isa = PBXFileReference; lastKnownFileType = sourcecode.swift; path = SettingsViewModel.swift; sourceTree = "<group>"; };
		1DE09BA824A3E23F009EE9F9 /* SettingsView.swift */ = {isa = PBXFileReference; lastKnownFileType = sourcecode.swift; path = SettingsView.swift; sourceTree = "<group>"; };
		1DFE9E162447B6270082C280 /* UserNotificationAlertPresenterTests.swift */ = {isa = PBXFileReference; lastKnownFileType = sourcecode.swift; path = UserNotificationAlertPresenterTests.swift; sourceTree = "<group>"; };
		4302F4E01D4E9C8900F0FCAF /* TextFieldTableViewController.swift */ = {isa = PBXFileReference; fileEncoding = 4; lastKnownFileType = sourcecode.swift; path = TextFieldTableViewController.swift; sourceTree = "<group>"; };
		4302F4E21D4EA54200F0FCAF /* InsulinDeliveryTableViewController.swift */ = {isa = PBXFileReference; fileEncoding = 4; lastKnownFileType = sourcecode.swift; path = InsulinDeliveryTableViewController.swift; sourceTree = "<group>"; };
		430B29892041F54A00BA9F93 /* NSUserDefaults.swift */ = {isa = PBXFileReference; fileEncoding = 4; lastKnownFileType = sourcecode.swift; path = NSUserDefaults.swift; sourceTree = "<group>"; };
		430B29922041F5B200BA9F93 /* UserDefaults+Loop.swift */ = {isa = PBXFileReference; fileEncoding = 4; lastKnownFileType = sourcecode.swift; path = "UserDefaults+Loop.swift"; sourceTree = "<group>"; };
		430B29942041F5CB00BA9F93 /* LoopSettings+Loop.swift */ = {isa = PBXFileReference; fileEncoding = 4; lastKnownFileType = sourcecode.swift; path = "LoopSettings+Loop.swift"; sourceTree = "<group>"; };
		430D85881F44037000AF2D4F /* HUDViewTableViewCell.swift */ = {isa = PBXFileReference; fileEncoding = 4; lastKnownFileType = sourcecode.swift; path = HUDViewTableViewCell.swift; sourceTree = "<group>"; };
		430DA58D1D4AEC230097D1CA /* NSBundle.swift */ = {isa = PBXFileReference; fileEncoding = 4; lastKnownFileType = sourcecode.swift; path = NSBundle.swift; sourceTree = "<group>"; };
		4311FB9A1F37FE1B00D4C0A7 /* TitleSubtitleTextFieldTableViewCell.swift */ = {isa = PBXFileReference; fileEncoding = 4; lastKnownFileType = sourcecode.swift; path = TitleSubtitleTextFieldTableViewCell.swift; sourceTree = "<group>"; };
		4313EDDF1D8A6BF90060FA79 /* ChartContainerView.swift */ = {isa = PBXFileReference; fileEncoding = 4; lastKnownFileType = sourcecode.swift; lineEnding = 0; path = ChartContainerView.swift; sourceTree = "<group>"; xcLanguageSpecificationIdentifier = xcode.lang.swift; };
		431A8C3F1EC6E8AB00823B9C /* CircleMaskView.swift */ = {isa = PBXFileReference; fileEncoding = 4; lastKnownFileType = sourcecode.swift; path = CircleMaskView.swift; sourceTree = "<group>"; };
		431E73471FF95A900069B5F7 /* PersistenceController.swift */ = {isa = PBXFileReference; lastKnownFileType = sourcecode.swift; path = PersistenceController.swift; sourceTree = "<group>"; };
		4326BA631F3A44D9007CCAD4 /* ChartLineModel.swift */ = {isa = PBXFileReference; fileEncoding = 4; lastKnownFileType = sourcecode.swift; path = ChartLineModel.swift; sourceTree = "<group>"; };
		4328E0151CFBE1DA00E199AA /* ActionHUDController.swift */ = {isa = PBXFileReference; fileEncoding = 4; lastKnownFileType = sourcecode.swift; path = ActionHUDController.swift; sourceTree = "<group>"; };
		4328E01D1CFBE25F00E199AA /* CarbAndBolusFlowController.swift */ = {isa = PBXFileReference; fileEncoding = 4; lastKnownFileType = sourcecode.swift; path = CarbAndBolusFlowController.swift; sourceTree = "<group>"; };
		4328E0221CFBE2C500E199AA /* CLKComplicationTemplate.swift */ = {isa = PBXFileReference; fileEncoding = 4; lastKnownFileType = sourcecode.swift; path = CLKComplicationTemplate.swift; sourceTree = "<group>"; };
		4328E0231CFBE2C500E199AA /* NSUserDefaults+WatchApp.swift */ = {isa = PBXFileReference; fileEncoding = 4; lastKnownFileType = sourcecode.swift; path = "NSUserDefaults+WatchApp.swift"; sourceTree = "<group>"; };
		4328E0241CFBE2C500E199AA /* UIColor.swift */ = {isa = PBXFileReference; fileEncoding = 4; lastKnownFileType = sourcecode.swift; path = UIColor.swift; sourceTree = "<group>"; };
		4328E0251CFBE2C500E199AA /* WKAlertAction.swift */ = {isa = PBXFileReference; fileEncoding = 4; lastKnownFileType = sourcecode.swift; path = WKAlertAction.swift; sourceTree = "<group>"; };
		4328E02E1CFBF81800E199AA /* WKInterfaceImage.swift */ = {isa = PBXFileReference; fileEncoding = 4; lastKnownFileType = sourcecode.swift; path = WKInterfaceImage.swift; sourceTree = "<group>"; };
		4328E0311CFC068900E199AA /* WatchContext+LoopKit.swift */ = {isa = PBXFileReference; fileEncoding = 4; lastKnownFileType = sourcecode.swift; path = "WatchContext+LoopKit.swift"; sourceTree = "<group>"; };
		4328E0341CFC0AE100E199AA /* WatchDataManager.swift */ = {isa = PBXFileReference; fileEncoding = 4; lastKnownFileType = sourcecode.swift; lineEnding = 0; path = WatchDataManager.swift; sourceTree = "<group>"; xcLanguageSpecificationIdentifier = xcode.lang.swift; };
		432E73CA1D24B3D6009AD15D /* RemoteDataServicesManager.swift */ = {isa = PBXFileReference; fileEncoding = 4; lastKnownFileType = sourcecode.swift; path = RemoteDataServicesManager.swift; sourceTree = "<group>"; };
		4337615E1D52F487004A3647 /* GlucoseHUDView.swift */ = {isa = PBXFileReference; fileEncoding = 4; lastKnownFileType = sourcecode.swift; path = GlucoseHUDView.swift; sourceTree = "<group>"; };
		433EA4C31D9F71C800CD78FB /* CommandResponseViewController.swift */ = {isa = PBXFileReference; fileEncoding = 4; lastKnownFileType = sourcecode.swift; path = CommandResponseViewController.swift; sourceTree = "<group>"; };
		4344628120A7A37E00C4BE6F /* CoreBluetooth.framework */ = {isa = PBXFileReference; lastKnownFileType = wrapper.framework; name = CoreBluetooth.framework; path = Platforms/WatchOS.platform/Developer/SDKs/WatchOS.sdk/System/Library/Frameworks/CoreBluetooth.framework; sourceTree = DEVELOPER_DIR; };
		4344628320A7A3BE00C4BE6F /* LoopKit.framework */ = {isa = PBXFileReference; explicitFileType = wrapper.framework; path = LoopKit.framework; sourceTree = BUILT_PRODUCTS_DIR; };
		4344628420A7A3BE00C4BE6F /* CGMBLEKit.framework */ = {isa = PBXFileReference; explicitFileType = wrapper.framework; path = CGMBLEKit.framework; sourceTree = BUILT_PRODUCTS_DIR; };
		4344628D20A7ADD100C4BE6F /* UserDefaults+CGM.swift */ = {isa = PBXFileReference; lastKnownFileType = sourcecode.swift; path = "UserDefaults+CGM.swift"; sourceTree = "<group>"; };
		4344629120A7C19800C4BE6F /* ButtonGroup.swift */ = {isa = PBXFileReference; lastKnownFileType = sourcecode.swift; path = ButtonGroup.swift; sourceTree = "<group>"; };
		4345E3F721F03D2A009E00E5 /* DatesAndNumberCell.swift */ = {isa = PBXFileReference; lastKnownFileType = sourcecode.swift; path = DatesAndNumberCell.swift; sourceTree = "<group>"; };
		4345E3F921F0473B009E00E5 /* TextCell.swift */ = {isa = PBXFileReference; lastKnownFileType = sourcecode.swift; path = TextCell.swift; sourceTree = "<group>"; };
		4345E3FD21F04A50009E00E5 /* DateIntervalFormatter.swift */ = {isa = PBXFileReference; lastKnownFileType = sourcecode.swift; path = DateIntervalFormatter.swift; sourceTree = "<group>"; };
		4345E40321F68AD9009E00E5 /* TextRowController.swift */ = {isa = PBXFileReference; lastKnownFileType = sourcecode.swift; path = TextRowController.swift; sourceTree = "<group>"; };
		4345E40521F68E18009E00E5 /* CarbEntryListController.swift */ = {isa = PBXFileReference; lastKnownFileType = sourcecode.swift; path = CarbEntryListController.swift; sourceTree = "<group>"; };
		4346D1E61C77F5FE00ABAFE3 /* ChartTableViewCell.swift */ = {isa = PBXFileReference; fileEncoding = 4; lastKnownFileType = sourcecode.swift; lineEnding = 0; path = ChartTableViewCell.swift; sourceTree = "<group>"; xcLanguageSpecificationIdentifier = xcode.lang.swift; };
		4346D1EF1C781BEA00ABAFE3 /* SwiftCharts.framework */ = {isa = PBXFileReference; explicitFileType = wrapper.framework; path = SwiftCharts.framework; sourceTree = BUILT_PRODUCTS_DIR; };
		434F54561D287FDB002A9274 /* NibLoadable.swift */ = {isa = PBXFileReference; fileEncoding = 4; lastKnownFileType = sourcecode.swift; path = NibLoadable.swift; sourceTree = "<group>"; };
		434FF1E91CF26C29000DB779 /* IdentifiableClass.swift */ = {isa = PBXFileReference; fileEncoding = 4; lastKnownFileType = sourcecode.swift; path = IdentifiableClass.swift; sourceTree = "<group>"; };
		434FF1ED1CF27EEF000DB779 /* UITableViewCell.swift */ = {isa = PBXFileReference; fileEncoding = 4; lastKnownFileType = sourcecode.swift; path = UITableViewCell.swift; sourceTree = "<group>"; };
		43511CDF21FD80E400566C63 /* RetrospectiveCorrection.swift */ = {isa = PBXFileReference; fileEncoding = 4; lastKnownFileType = sourcecode.swift; path = RetrospectiveCorrection.swift; sourceTree = "<group>"; };
		43511CE021FD80E400566C63 /* StandardRetrospectiveCorrection.swift */ = {isa = PBXFileReference; fileEncoding = 4; lastKnownFileType = sourcecode.swift; path = StandardRetrospectiveCorrection.swift; sourceTree = "<group>"; };
		43511CED220FC61700566C63 /* HUDRowController.swift */ = {isa = PBXFileReference; lastKnownFileType = sourcecode.swift; path = HUDRowController.swift; sourceTree = "<group>"; };
		43517916230A0E1A0072ECC0 /* WKInterfaceLabel.swift */ = {isa = PBXFileReference; lastKnownFileType = sourcecode.swift; path = WKInterfaceLabel.swift; sourceTree = "<group>"; };
		435400331C9F878D00D5819C /* SetBolusUserInfo.swift */ = {isa = PBXFileReference; fileEncoding = 4; lastKnownFileType = sourcecode.swift; path = SetBolusUserInfo.swift; sourceTree = "<group>"; };
		435CB6221F37967800C320C7 /* InsulinModelSettingsViewController.swift */ = {isa = PBXFileReference; fileEncoding = 4; lastKnownFileType = sourcecode.swift; path = InsulinModelSettingsViewController.swift; sourceTree = "<group>"; };
		435CB6241F37ABFC00C320C7 /* ExponentialInsulinModelPreset.swift */ = {isa = PBXFileReference; fileEncoding = 4; lastKnownFileType = sourcecode.swift; path = ExponentialInsulinModelPreset.swift; sourceTree = "<group>"; };
		435CB6261F37AE5600C320C7 /* WalshInsulinModel.swift */ = {isa = PBXFileReference; fileEncoding = 4; lastKnownFileType = sourcecode.swift; path = WalshInsulinModel.swift; sourceTree = "<group>"; };
		435CB6281F37B01300C320C7 /* InsulinModelSettings.swift */ = {isa = PBXFileReference; fileEncoding = 4; lastKnownFileType = sourcecode.swift; path = InsulinModelSettings.swift; sourceTree = "<group>"; };
		43649A621C7A347F00523D7F /* CollectionType.swift */ = {isa = PBXFileReference; fileEncoding = 4; lastKnownFileType = sourcecode.swift; path = CollectionType.swift; sourceTree = "<group>"; };
		4369618F1F19C86400447E89 /* ChartPointsContextFillLayer.swift */ = {isa = PBXFileReference; fileEncoding = 4; lastKnownFileType = sourcecode.swift; path = ChartPointsContextFillLayer.swift; sourceTree = "<group>"; };
		436A0DA41D236A2A00104B24 /* LoopError.swift */ = {isa = PBXFileReference; fileEncoding = 4; lastKnownFileType = sourcecode.swift; path = LoopError.swift; sourceTree = "<group>"; };
		436D9BF71F6F4EA100CFA75F /* recommended_temp_start_low_end_just_above_range.json */ = {isa = PBXFileReference; fileEncoding = 4; lastKnownFileType = text.json; path = recommended_temp_start_low_end_just_above_range.json; sourceTree = "<group>"; };
		4372E486213C86240068E043 /* SampleValue.swift */ = {isa = PBXFileReference; lastKnownFileType = sourcecode.swift; path = SampleValue.swift; sourceTree = "<group>"; };
		4372E48A213CB5F00068E043 /* Double.swift */ = {isa = PBXFileReference; lastKnownFileType = sourcecode.swift; path = Double.swift; sourceTree = "<group>"; };
		4372E48F213CFCE70068E043 /* LoopSettingsUserInfo.swift */ = {isa = PBXFileReference; lastKnownFileType = sourcecode.swift; path = LoopSettingsUserInfo.swift; sourceTree = "<group>"; };
		4372E495213DCDD30068E043 /* GlucoseChartValueHashable.swift */ = {isa = PBXFileReference; lastKnownFileType = sourcecode.swift; path = GlucoseChartValueHashable.swift; sourceTree = "<group>"; };
		4374B5EE209D84BE00D17AA8 /* OSLog.swift */ = {isa = PBXFileReference; fileEncoding = 4; lastKnownFileType = sourcecode.swift; path = OSLog.swift; sourceTree = "<group>"; };
		4374B5F3209D89A900D17AA8 /* TextFieldTableViewCell.swift */ = {isa = PBXFileReference; fileEncoding = 4; lastKnownFileType = sourcecode.swift; path = TextFieldTableViewCell.swift; sourceTree = "<group>"; };
		43776F8C1B8022E90074EA36 /* Loop.app */ = {isa = PBXFileReference; explicitFileType = wrapper.application; includeInIndex = 0; path = Loop.app; sourceTree = BUILT_PRODUCTS_DIR; };
		43776F8F1B8022E90074EA36 /* AppDelegate.swift */ = {isa = PBXFileReference; lastKnownFileType = sourcecode.swift; lineEnding = 0; path = AppDelegate.swift; sourceTree = "<group>"; xcLanguageSpecificationIdentifier = xcode.lang.swift; };
		43776F961B8022E90074EA36 /* Base */ = {isa = PBXFileReference; lastKnownFileType = file.storyboard; name = Base; path = Base.lproj/Main.storyboard; sourceTree = "<group>"; };
		43776F9B1B8022E90074EA36 /* Base */ = {isa = PBXFileReference; lastKnownFileType = file.storyboard; name = Base; path = Base.lproj/LaunchScreen.storyboard; sourceTree = "<group>"; };
		43785E922120A01B0057DED1 /* NewCarbEntryIntent+Loop.swift */ = {isa = PBXFileReference; lastKnownFileType = sourcecode.swift; path = "NewCarbEntryIntent+Loop.swift"; sourceTree = "<group>"; };
		43785E952120E4010057DED1 /* INRelevantShortcutStore+Loop.swift */ = {isa = PBXFileReference; lastKnownFileType = sourcecode.swift; path = "INRelevantShortcutStore+Loop.swift"; sourceTree = "<group>"; };
		43785E9A2120E7060057DED1 /* Base */ = {isa = PBXFileReference; lastKnownFileType = file.intentdefinition; name = Base; path = Base.lproj/Intents.intentdefinition; sourceTree = "<group>"; };
		43785E9F2122774A0057DED1 /* es */ = {isa = PBXFileReference; lastKnownFileType = text.plist.strings; name = es; path = es.lproj/Intents.strings; sourceTree = "<group>"; };
		43785EA12122774B0057DED1 /* ru */ = {isa = PBXFileReference; lastKnownFileType = text.plist.strings; name = ru; path = ru.lproj/Intents.strings; sourceTree = "<group>"; };
		4379CFEF21112CF700AADC79 /* ShareClientUI.framework */ = {isa = PBXFileReference; explicitFileType = wrapper.framework; path = ShareClientUI.framework; sourceTree = BUILT_PRODUCTS_DIR; };
		437AFEE6203688CF008C4892 /* LoopKitUI.framework */ = {isa = PBXFileReference; explicitFileType = wrapper.framework; path = LoopKitUI.framework; sourceTree = BUILT_PRODUCTS_DIR; };
		437CEEBD1CD6E0CB003C8C80 /* LoopCompletionHUDView.swift */ = {isa = PBXFileReference; fileEncoding = 4; lastKnownFileType = sourcecode.swift; path = LoopCompletionHUDView.swift; sourceTree = "<group>"; };
		437CEEBF1CD6FCD8003C8C80 /* BasalRateHUDView.swift */ = {isa = PBXFileReference; fileEncoding = 4; lastKnownFileType = sourcecode.swift; path = BasalRateHUDView.swift; sourceTree = "<group>"; };
		437CEEE31CDE5C0A003C8C80 /* UIImage.swift */ = {isa = PBXFileReference; fileEncoding = 4; lastKnownFileType = sourcecode.swift; path = UIImage.swift; sourceTree = "<group>"; };
		437D9BA11D7B5203007245E8 /* Loop.xcconfig */ = {isa = PBXFileReference; lastKnownFileType = text.xcconfig; path = Loop.xcconfig; sourceTree = "<group>"; };
		437D9BA21D7BC977007245E8 /* PredictionTableViewController.swift */ = {isa = PBXFileReference; fileEncoding = 4; lastKnownFileType = sourcecode.swift; path = PredictionTableViewController.swift; sourceTree = "<group>"; };
		438172D81F4E9E37003C3328 /* NewPumpEvent.swift */ = {isa = PBXFileReference; lastKnownFileType = sourcecode.swift; path = NewPumpEvent.swift; sourceTree = "<group>"; };
		438991661E91B563000EEF90 /* ChartPoint.swift */ = {isa = PBXFileReference; fileEncoding = 4; lastKnownFileType = sourcecode.swift; path = ChartPoint.swift; sourceTree = "<group>"; };
		4389916A1E91B689000EEF90 /* ChartSettings+Loop.swift */ = {isa = PBXFileReference; fileEncoding = 4; lastKnownFileType = sourcecode.swift; path = "ChartSettings+Loop.swift"; sourceTree = "<group>"; };
		438A95A71D8B9B24009D12E1 /* CGMBLEKit.framework */ = {isa = PBXFileReference; explicitFileType = wrapper.framework; path = CGMBLEKit.framework; sourceTree = BUILT_PRODUCTS_DIR; };
		438D42F81D7C88BC003244B0 /* PredictionInputEffect.swift */ = {isa = PBXFileReference; fileEncoding = 4; lastKnownFileType = sourcecode.swift; path = PredictionInputEffect.swift; sourceTree = "<group>"; };
		438D42FA1D7D11A4003244B0 /* PredictionInputEffectTableViewCell.swift */ = {isa = PBXFileReference; fileEncoding = 4; lastKnownFileType = sourcecode.swift; path = PredictionInputEffectTableViewCell.swift; sourceTree = "<group>"; };
		438DADC71CDE8F8B007697A5 /* LoopStateView.swift */ = {isa = PBXFileReference; fileEncoding = 4; lastKnownFileType = sourcecode.swift; path = LoopStateView.swift; sourceTree = "<group>"; };
		439706E522D2E84900C81566 /* PredictionSettingTableViewCell.swift */ = {isa = PBXFileReference; lastKnownFileType = sourcecode.swift; path = PredictionSettingTableViewCell.swift; sourceTree = "<group>"; };
		439897341CD2F7DE00223065 /* NSTimeInterval.swift */ = {isa = PBXFileReference; fileEncoding = 4; lastKnownFileType = sourcecode.swift; path = NSTimeInterval.swift; sourceTree = "<group>"; };
		439897361CD2F80600223065 /* AnalyticsServicesManager.swift */ = {isa = PBXFileReference; fileEncoding = 4; lastKnownFileType = sourcecode.swift; lineEnding = 0; path = AnalyticsServicesManager.swift; sourceTree = "<group>"; xcLanguageSpecificationIdentifier = xcode.lang.swift; };
		439A7941211F631C0041B75F /* RootNavigationController.swift */ = {isa = PBXFileReference; lastKnownFileType = sourcecode.swift; path = RootNavigationController.swift; sourceTree = "<group>"; };
		439A7943211FE22F0041B75F /* NSUserActivity.swift */ = {isa = PBXFileReference; lastKnownFileType = sourcecode.swift; path = NSUserActivity.swift; sourceTree = "<group>"; };
		439BED291E76093C00B0AED5 /* CGMManager.swift */ = {isa = PBXFileReference; fileEncoding = 4; lastKnownFileType = sourcecode.swift; path = CGMManager.swift; sourceTree = "<group>"; };
		43A51E1E1EB6D62A000736CC /* CarbAbsorptionViewController.swift */ = {isa = PBXFileReference; fileEncoding = 4; lastKnownFileType = sourcecode.swift; path = CarbAbsorptionViewController.swift; sourceTree = "<group>"; };
		43A51E201EB6DBDD000736CC /* ChartsTableViewController.swift */ = {isa = PBXFileReference; fileEncoding = 4; lastKnownFileType = sourcecode.swift; path = ChartsTableViewController.swift; sourceTree = "<group>"; };
		43A567681C94880B00334FAC /* LoopDataManager.swift */ = {isa = PBXFileReference; fileEncoding = 4; lastKnownFileType = sourcecode.swift; lineEnding = 0; path = LoopDataManager.swift; sourceTree = "<group>"; xcLanguageSpecificationIdentifier = xcode.lang.swift; };
		43A8EC6E210E622600A81379 /* CGMBLEKitUI.framework */ = {isa = PBXFileReference; explicitFileType = wrapper.framework; path = CGMBLEKitUI.framework; sourceTree = BUILT_PRODUCTS_DIR; };
		43A943721B926B7B0051FA24 /* WatchApp.app */ = {isa = PBXFileReference; explicitFileType = wrapper.application; includeInIndex = 0; path = WatchApp.app; sourceTree = BUILT_PRODUCTS_DIR; };
		43A943751B926B7B0051FA24 /* Base */ = {isa = PBXFileReference; lastKnownFileType = file.storyboard; name = Base; path = Base.lproj/Interface.storyboard; sourceTree = "<group>"; };
		43A9437E1B926B7B0051FA24 /* WatchApp Extension.appex */ = {isa = PBXFileReference; explicitFileType = "wrapper.app-extension"; includeInIndex = 0; path = "WatchApp Extension.appex"; sourceTree = BUILT_PRODUCTS_DIR; };
		43A943841B926B7B0051FA24 /* PushNotificationPayload.apns */ = {isa = PBXFileReference; lastKnownFileType = text; path = PushNotificationPayload.apns; sourceTree = "<group>"; };
		43A943871B926B7B0051FA24 /* ExtensionDelegate.swift */ = {isa = PBXFileReference; lastKnownFileType = sourcecode.swift; path = ExtensionDelegate.swift; sourceTree = "<group>"; };
		43A943891B926B7B0051FA24 /* NotificationController.swift */ = {isa = PBXFileReference; lastKnownFileType = sourcecode.swift; path = NotificationController.swift; sourceTree = "<group>"; };
		43A9438D1B926B7B0051FA24 /* ComplicationController.swift */ = {isa = PBXFileReference; lastKnownFileType = sourcecode.swift; path = ComplicationController.swift; sourceTree = "<group>"; };
		43A9438F1B926B7B0051FA24 /* Assets.xcassets */ = {isa = PBXFileReference; lastKnownFileType = folder.assetcatalog; path = Assets.xcassets; sourceTree = "<group>"; };
		43A943911B926B7B0051FA24 /* Info.plist */ = {isa = PBXFileReference; lastKnownFileType = text.plist.xml; path = Info.plist; sourceTree = "<group>"; };
		43B260481ED248FB008CAA77 /* CarbEntryTableViewCell.swift */ = {isa = PBXFileReference; fileEncoding = 4; lastKnownFileType = sourcecode.swift; path = CarbEntryTableViewCell.swift; sourceTree = "<group>"; };
		43B371851CE583890013C5A6 /* BasalStateView.swift */ = {isa = PBXFileReference; fileEncoding = 4; lastKnownFileType = sourcecode.swift; path = BasalStateView.swift; sourceTree = "<group>"; };
		43B371871CE597D10013C5A6 /* ShareClient.framework */ = {isa = PBXFileReference; explicitFileType = wrapper.framework; path = ShareClient.framework; sourceTree = BUILT_PRODUCTS_DIR; };
		43BFF0B11E45C18400FF19A9 /* UIColor.swift */ = {isa = PBXFileReference; fileEncoding = 4; lastKnownFileType = sourcecode.swift; path = UIColor.swift; sourceTree = "<group>"; };
		43BFF0B31E45C1BE00FF19A9 /* NumberFormatter.swift */ = {isa = PBXFileReference; fileEncoding = 4; lastKnownFileType = sourcecode.swift; path = NumberFormatter.swift; sourceTree = "<group>"; };
		43BFF0BB1E45C80600FF19A9 /* UIColor+Loop.swift */ = {isa = PBXFileReference; fileEncoding = 4; lastKnownFileType = sourcecode.swift; path = "UIColor+Loop.swift"; sourceTree = "<group>"; };
		43BFF0BE1E45C8EA00FF19A9 /* UIColor+Widget.swift */ = {isa = PBXFileReference; fileEncoding = 4; lastKnownFileType = sourcecode.swift; path = "UIColor+Widget.swift"; sourceTree = "<group>"; };
		43BFF0C31E4659E700FF19A9 /* UIColor+HIG.swift */ = {isa = PBXFileReference; fileEncoding = 4; lastKnownFileType = sourcecode.swift; path = "UIColor+HIG.swift"; sourceTree = "<group>"; };
		43BFF0CC1E466C8400FF19A9 /* StateColorPalette.swift */ = {isa = PBXFileReference; fileEncoding = 4; lastKnownFileType = sourcecode.swift; path = StateColorPalette.swift; sourceTree = "<group>"; };
		43C05CB021EBBDB9006FB252 /* TimeInRangeLesson.swift */ = {isa = PBXFileReference; lastKnownFileType = sourcecode.swift; path = TimeInRangeLesson.swift; sourceTree = "<group>"; };
		43C05CB421EBE274006FB252 /* Date.swift */ = {isa = PBXFileReference; lastKnownFileType = sourcecode.swift; path = Date.swift; sourceTree = "<group>"; };
		43C05CB721EBEA54006FB252 /* HKUnit.swift */ = {isa = PBXFileReference; lastKnownFileType = sourcecode.swift; path = HKUnit.swift; sourceTree = "<group>"; };
		43C05CBC21EBF77D006FB252 /* LessonsViewController.swift */ = {isa = PBXFileReference; lastKnownFileType = sourcecode.swift; path = LessonsViewController.swift; sourceTree = "<group>"; };
		43C05CBF21EBFFA4006FB252 /* Lesson.swift */ = {isa = PBXFileReference; lastKnownFileType = sourcecode.swift; path = Lesson.swift; sourceTree = "<group>"; };
		43C05CC121EC06E4006FB252 /* LessonConfigurationViewController.swift */ = {isa = PBXFileReference; lastKnownFileType = sourcecode.swift; path = LessonConfigurationViewController.swift; sourceTree = "<group>"; };
		43C05CC921EC382B006FB252 /* NumberEntry.swift */ = {isa = PBXFileReference; lastKnownFileType = sourcecode.swift; path = NumberEntry.swift; sourceTree = "<group>"; };
		43C094491CACCC73001F6403 /* NotificationManager.swift */ = {isa = PBXFileReference; fileEncoding = 4; lastKnownFileType = sourcecode.swift; path = NotificationManager.swift; sourceTree = "<group>"; };
		43C246A71D89990F0031F8D1 /* Crypto.framework */ = {isa = PBXFileReference; explicitFileType = wrapper.framework; path = Crypto.framework; sourceTree = BUILT_PRODUCTS_DIR; };
		43C2FAE01EB656A500364AFF /* GlucoseEffectVelocity.swift */ = {isa = PBXFileReference; fileEncoding = 4; lastKnownFileType = sourcecode.swift; path = GlucoseEffectVelocity.swift; sourceTree = "<group>"; };
		43C3B6EB20B650A80026CAFA /* SettingsImageTableViewCell.swift */ = {isa = PBXFileReference; lastKnownFileType = sourcecode.swift; path = SettingsImageTableViewCell.swift; sourceTree = "<group>"; };
		43C3B6F620BBCAA30026CAFA /* PumpManager.swift */ = {isa = PBXFileReference; lastKnownFileType = sourcecode.swift; path = PumpManager.swift; sourceTree = "<group>"; };
		43C513181E864C4E001547C7 /* GlucoseRangeSchedule.swift */ = {isa = PBXFileReference; fileEncoding = 4; lastKnownFileType = sourcecode.swift; path = GlucoseRangeSchedule.swift; sourceTree = "<group>"; };
		43C5F256222C7B7200905D10 /* TimeComponents.swift */ = {isa = PBXFileReference; lastKnownFileType = sourcecode.swift; path = TimeComponents.swift; sourceTree = "<group>"; };
		43C5F259222C921B00905D10 /* OSLog.swift */ = {isa = PBXFileReference; lastKnownFileType = sourcecode.swift; path = OSLog.swift; sourceTree = "<group>"; };
		43C728F4222266F000C62969 /* ModalDayLesson.swift */ = {isa = PBXFileReference; lastKnownFileType = sourcecode.swift; path = ModalDayLesson.swift; sourceTree = "<group>"; };
		43C728F62222700000C62969 /* DateIntervalEntry.swift */ = {isa = PBXFileReference; lastKnownFileType = sourcecode.swift; path = DateIntervalEntry.swift; sourceTree = "<group>"; };
		43C728F8222A448700C62969 /* DayCalculator.swift */ = {isa = PBXFileReference; lastKnownFileType = sourcecode.swift; path = DayCalculator.swift; sourceTree = "<group>"; };
		43C98058212A799E003B5D17 /* en */ = {isa = PBXFileReference; lastKnownFileType = text.plist.strings; name = en; path = en.lproj/Intents.strings; sourceTree = "<group>"; };
		43CB2B2A1D924D450079823D /* WCSession.swift */ = {isa = PBXFileReference; fileEncoding = 4; lastKnownFileType = sourcecode.swift; path = WCSession.swift; sourceTree = "<group>"; };
		43CE7CDD1CA8B63E003CC1B0 /* Data.swift */ = {isa = PBXFileReference; fileEncoding = 4; lastKnownFileType = sourcecode.swift; path = Data.swift; sourceTree = "<group>"; };
		43D381611EBD9759007F8C8F /* HeaderValuesTableViewCell.swift */ = {isa = PBXFileReference; fileEncoding = 4; lastKnownFileType = sourcecode.swift; path = HeaderValuesTableViewCell.swift; sourceTree = "<group>"; };
		43D533BB1CFD1DD7009E3085 /* WatchApp Extension.entitlements */ = {isa = PBXFileReference; lastKnownFileType = text.xml; path = "WatchApp Extension.entitlements"; sourceTree = "<group>"; };
		43D848AF1E7DCBE100DADCBC /* Result.swift */ = {isa = PBXFileReference; fileEncoding = 4; lastKnownFileType = sourcecode.swift; path = Result.swift; sourceTree = "<group>"; };
		43D9002A21EB209400AF44BF /* LoopCore.framework */ = {isa = PBXFileReference; explicitFileType = wrapper.framework; includeInIndex = 0; path = LoopCore.framework; sourceTree = BUILT_PRODUCTS_DIR; };
		43D9002C21EB225D00AF44BF /* HealthKit.framework */ = {isa = PBXFileReference; lastKnownFileType = wrapper.framework; name = HealthKit.framework; path = Platforms/WatchOS.platform/Developer/SDKs/WatchOS.sdk/System/Library/Frameworks/HealthKit.framework; sourceTree = DEVELOPER_DIR; };
		43D9003221EB258C00AF44BF /* InsulinModelSettings+Loop.swift */ = {isa = PBXFileReference; lastKnownFileType = sourcecode.swift; path = "InsulinModelSettings+Loop.swift"; sourceTree = "<group>"; };
		43D9F81721EC51CC000578CD /* DateEntry.swift */ = {isa = PBXFileReference; lastKnownFileType = sourcecode.swift; path = DateEntry.swift; sourceTree = "<group>"; };
		43D9F81921EC593C000578CD /* UITableViewCell.swift */ = {isa = PBXFileReference; lastKnownFileType = sourcecode.swift; path = UITableViewCell.swift; sourceTree = "<group>"; };
		43D9F81D21EF0609000578CD /* NumberRangeEntry.swift */ = {isa = PBXFileReference; lastKnownFileType = sourcecode.swift; path = NumberRangeEntry.swift; sourceTree = "<group>"; };
		43D9F81F21EF0906000578CD /* NSNumber.swift */ = {isa = PBXFileReference; lastKnownFileType = sourcecode.swift; path = NSNumber.swift; sourceTree = "<group>"; };
		43D9F82121EF0A7A000578CD /* QuantityRangeEntry.swift */ = {isa = PBXFileReference; lastKnownFileType = sourcecode.swift; path = QuantityRangeEntry.swift; sourceTree = "<group>"; };
		43D9F82321EFF1AB000578CD /* LessonResultsViewController.swift */ = {isa = PBXFileReference; lastKnownFileType = sourcecode.swift; path = LessonResultsViewController.swift; sourceTree = "<group>"; };
		43D9FFA221EA9A0C00AF44BF /* Learn.app */ = {isa = PBXFileReference; explicitFileType = wrapper.application; includeInIndex = 0; path = Learn.app; sourceTree = BUILT_PRODUCTS_DIR; };
		43D9FFA421EA9A0C00AF44BF /* AppDelegate.swift */ = {isa = PBXFileReference; lastKnownFileType = sourcecode.swift; path = AppDelegate.swift; sourceTree = "<group>"; };
		43D9FFA921EA9A0C00AF44BF /* Base */ = {isa = PBXFileReference; lastKnownFileType = file.storyboard; name = Base; path = Base.lproj/Main.storyboard; sourceTree = "<group>"; };
		43D9FFAB21EA9A0F00AF44BF /* Assets.xcassets */ = {isa = PBXFileReference; lastKnownFileType = folder.assetcatalog; path = Assets.xcassets; sourceTree = "<group>"; };
		43D9FFAE21EA9A0F00AF44BF /* Base */ = {isa = PBXFileReference; lastKnownFileType = file.storyboard; name = Base; path = Base.lproj/LaunchScreen.storyboard; sourceTree = "<group>"; };
		43D9FFB021EA9A0F00AF44BF /* Info.plist */ = {isa = PBXFileReference; lastKnownFileType = text.plist.xml; path = Info.plist; sourceTree = "<group>"; };
		43D9FFB521EA9B0100AF44BF /* Learn.entitlements */ = {isa = PBXFileReference; lastKnownFileType = text.plist.entitlements; path = Learn.entitlements; sourceTree = "<group>"; };
		43D9FFBF21EAB22E00AF44BF /* DataManager.swift */ = {isa = PBXFileReference; lastKnownFileType = sourcecode.swift; path = DataManager.swift; sourceTree = "<group>"; };
		43D9FFCF21EAE05D00AF44BF /* LoopCore.framework */ = {isa = PBXFileReference; explicitFileType = wrapper.framework; includeInIndex = 0; path = LoopCore.framework; sourceTree = BUILT_PRODUCTS_DIR; };
		43D9FFD121EAE05D00AF44BF /* LoopCore.h */ = {isa = PBXFileReference; lastKnownFileType = sourcecode.c.h; path = LoopCore.h; sourceTree = "<group>"; };
		43D9FFD221EAE05D00AF44BF /* Info.plist */ = {isa = PBXFileReference; lastKnownFileType = text.plist.xml; path = Info.plist; sourceTree = "<group>"; };
		43DBF04B1C93B8D700B3C386 /* BolusViewController.swift */ = {isa = PBXFileReference; fileEncoding = 4; lastKnownFileType = sourcecode.swift; lineEnding = 0; path = BolusViewController.swift; sourceTree = "<group>"; xcLanguageSpecificationIdentifier = xcode.lang.swift; };
		43DBF0521C93EC8200B3C386 /* DeviceDataManager.swift */ = {isa = PBXFileReference; fileEncoding = 4; lastKnownFileType = sourcecode.swift; lineEnding = 0; path = DeviceDataManager.swift; sourceTree = "<group>"; xcLanguageSpecificationIdentifier = xcode.lang.swift; };
		43DBF0581C93F73800B3C386 /* CarbEntryTableViewController.swift */ = {isa = PBXFileReference; fileEncoding = 4; lastKnownFileType = sourcecode.swift; path = CarbEntryTableViewController.swift; sourceTree = "<group>"; };
		43DE92581C5479E4001FFDE1 /* PotentialCarbEntryUserInfo.swift */ = {isa = PBXFileReference; fileEncoding = 4; lastKnownFileType = sourcecode.swift; path = PotentialCarbEntryUserInfo.swift; sourceTree = "<group>"; };
		43E2D8D11D20BF42004DA55F /* DoseMathTests.xctest */ = {isa = PBXFileReference; explicitFileType = wrapper.cfbundle; includeInIndex = 0; path = DoseMathTests.xctest; sourceTree = BUILT_PRODUCTS_DIR; };
		43E2D8D31D20BF42004DA55F /* DoseMathTests.swift */ = {isa = PBXFileReference; lastKnownFileType = sourcecode.swift; path = DoseMathTests.swift; sourceTree = "<group>"; };
		43E2D8D51D20BF42004DA55F /* Info.plist */ = {isa = PBXFileReference; lastKnownFileType = text.plist.xml; path = Info.plist; sourceTree = "<group>"; };
		43E2D8E11D20C0DB004DA55F /* read_selected_basal_profile.json */ = {isa = PBXFileReference; fileEncoding = 4; lastKnownFileType = text.json; path = read_selected_basal_profile.json; sourceTree = "<group>"; };
		43E2D8E21D20C0DB004DA55F /* recommend_temp_basal_correct_low_at_min.json */ = {isa = PBXFileReference; fileEncoding = 4; lastKnownFileType = text.json; path = recommend_temp_basal_correct_low_at_min.json; sourceTree = "<group>"; };
		43E2D8E31D20C0DB004DA55F /* recommend_temp_basal_flat_and_high.json */ = {isa = PBXFileReference; fileEncoding = 4; lastKnownFileType = text.json; path = recommend_temp_basal_flat_and_high.json; sourceTree = "<group>"; };
		43E2D8E41D20C0DB004DA55F /* recommend_temp_basal_high_and_falling.json */ = {isa = PBXFileReference; fileEncoding = 4; lastKnownFileType = text.json; path = recommend_temp_basal_high_and_falling.json; sourceTree = "<group>"; };
		43E2D8E51D20C0DB004DA55F /* recommend_temp_basal_high_and_rising.json */ = {isa = PBXFileReference; fileEncoding = 4; lastKnownFileType = text.json; path = recommend_temp_basal_high_and_rising.json; sourceTree = "<group>"; };
		43E2D8E61D20C0DB004DA55F /* recommend_temp_basal_in_range_and_rising.json */ = {isa = PBXFileReference; fileEncoding = 4; lastKnownFileType = text.json; path = recommend_temp_basal_in_range_and_rising.json; sourceTree = "<group>"; };
		43E2D8E71D20C0DB004DA55F /* recommend_temp_basal_no_change_glucose.json */ = {isa = PBXFileReference; fileEncoding = 4; lastKnownFileType = text.json; path = recommend_temp_basal_no_change_glucose.json; sourceTree = "<group>"; };
		43E2D8E81D20C0DB004DA55F /* recommend_temp_basal_start_high_end_in_range.json */ = {isa = PBXFileReference; fileEncoding = 4; lastKnownFileType = text.json; path = recommend_temp_basal_start_high_end_in_range.json; sourceTree = "<group>"; };
		43E2D8E91D20C0DB004DA55F /* recommend_temp_basal_start_high_end_low.json */ = {isa = PBXFileReference; fileEncoding = 4; lastKnownFileType = text.json; path = recommend_temp_basal_start_high_end_low.json; sourceTree = "<group>"; };
		43E2D8EA1D20C0DB004DA55F /* recommend_temp_basal_start_low_end_high.json */ = {isa = PBXFileReference; fileEncoding = 4; lastKnownFileType = text.json; path = recommend_temp_basal_start_low_end_high.json; sourceTree = "<group>"; };
		43E2D8EB1D20C0DB004DA55F /* recommend_temp_basal_start_low_end_in_range.json */ = {isa = PBXFileReference; fileEncoding = 4; lastKnownFileType = text.json; path = recommend_temp_basal_start_low_end_in_range.json; sourceTree = "<group>"; };
		43E2D90B1D20C581004DA55F /* LoopTests.xctest */ = {isa = PBXFileReference; explicitFileType = wrapper.cfbundle; includeInIndex = 0; path = LoopTests.xctest; sourceTree = BUILT_PRODUCTS_DIR; };
		43E2D90F1D20C581004DA55F /* Info.plist */ = {isa = PBXFileReference; lastKnownFileType = text.plist.xml; path = Info.plist; sourceTree = "<group>"; };
		43E3449E1B9D68E900C85C07 /* StatusTableViewController.swift */ = {isa = PBXFileReference; fileEncoding = 4; lastKnownFileType = sourcecode.swift; lineEnding = 0; path = StatusTableViewController.swift; sourceTree = "<group>"; xcLanguageSpecificationIdentifier = xcode.lang.swift; };
		43EDEE6B1CF2E12A00393BE3 /* Loop.entitlements */ = {isa = PBXFileReference; fileEncoding = 4; lastKnownFileType = text.xml; path = Loop.entitlements; sourceTree = "<group>"; };
		43F41C361D3BF32400C11ED6 /* UIAlertController.swift */ = {isa = PBXFileReference; fileEncoding = 4; lastKnownFileType = sourcecode.swift; path = UIAlertController.swift; sourceTree = "<group>"; };
		43F5C2C81B929C09003EB13D /* HealthKit.framework */ = {isa = PBXFileReference; lastKnownFileType = wrapper.framework; name = HealthKit.framework; path = System/Library/Frameworks/HealthKit.framework; sourceTree = SDKROOT; };
		43F5C2D41B92A4A6003EB13D /* Info.plist */ = {isa = PBXFileReference; fileEncoding = 4; lastKnownFileType = text.plist.xml; path = Info.plist; sourceTree = "<group>"; };
		43F5C2D61B92A4DC003EB13D /* Info.plist */ = {isa = PBXFileReference; fileEncoding = 4; lastKnownFileType = text.plist.xml; path = Info.plist; sourceTree = "<group>"; };
		43F5C2DA1B92A5E1003EB13D /* SettingsTableViewController.swift */ = {isa = PBXFileReference; fileEncoding = 4; lastKnownFileType = sourcecode.swift; lineEnding = 0; path = SettingsTableViewController.swift; sourceTree = "<group>"; xcLanguageSpecificationIdentifier = xcode.lang.swift; };
		43F64DD81D9C92C900D24DC6 /* TitleSubtitleTableViewCell.swift */ = {isa = PBXFileReference; fileEncoding = 4; lastKnownFileType = sourcecode.swift; path = TitleSubtitleTableViewCell.swift; sourceTree = "<group>"; };
		43F78D251C8FC000002152D1 /* DoseMath.swift */ = {isa = PBXFileReference; fileEncoding = 4; lastKnownFileType = sourcecode.swift; path = DoseMath.swift; sourceTree = "<group>"; };
		43F78D4B1C914197002152D1 /* LoopKit.framework */ = {isa = PBXFileReference; explicitFileType = wrapper.framework; path = LoopKit.framework; sourceTree = BUILT_PRODUCTS_DIR; };
		43F89CA222BDFBBC006BB54E /* UIActivityIndicatorView.swift */ = {isa = PBXFileReference; lastKnownFileType = sourcecode.swift; path = UIActivityIndicatorView.swift; sourceTree = "<group>"; };
		43FCEEA8221A615B0013DD30 /* StatusChartsManager.swift */ = {isa = PBXFileReference; lastKnownFileType = sourcecode.swift; path = StatusChartsManager.swift; sourceTree = "<group>"; };
		43FCEEAA221A61B40013DD30 /* IOBChart.swift */ = {isa = PBXFileReference; lastKnownFileType = sourcecode.swift; path = IOBChart.swift; sourceTree = "<group>"; };
		43FCEEAC221A66780013DD30 /* DateFormatter.swift */ = {isa = PBXFileReference; lastKnownFileType = sourcecode.swift; path = DateFormatter.swift; sourceTree = "<group>"; };
		43FCEEAE221A67A70013DD30 /* NumberFormatter+Charts.swift */ = {isa = PBXFileReference; lastKnownFileType = sourcecode.swift; path = "NumberFormatter+Charts.swift"; sourceTree = "<group>"; };
		43FCEEB0221A863E0013DD30 /* StatusChartsManager.swift */ = {isa = PBXFileReference; lastKnownFileType = sourcecode.swift; path = StatusChartsManager.swift; sourceTree = "<group>"; };
		43FCEEB2221BC3B60013DD30 /* DoseChart.swift */ = {isa = PBXFileReference; lastKnownFileType = sourcecode.swift; path = DoseChart.swift; sourceTree = "<group>"; };
		43FCEEB4221BCA020013DD30 /* COBChart.swift */ = {isa = PBXFileReference; lastKnownFileType = sourcecode.swift; path = COBChart.swift; sourceTree = "<group>"; };
		43FCEEB6221BCD160013DD30 /* InsulinModelChart.swift */ = {isa = PBXFileReference; lastKnownFileType = sourcecode.swift; path = InsulinModelChart.swift; sourceTree = "<group>"; };
		43FCEEB8221BCF790013DD30 /* GlucoseChart.swift */ = {isa = PBXFileReference; lastKnownFileType = sourcecode.swift; path = GlucoseChart.swift; sourceTree = "<group>"; };
		43FCEEBA22211C860013DD30 /* CarbEffectChart.swift */ = {isa = PBXFileReference; lastKnownFileType = sourcecode.swift; path = CarbEffectChart.swift; sourceTree = "<group>"; };
		43FCEEBC22212DD50013DD30 /* PredictedGlucoseChart.swift */ = {isa = PBXFileReference; lastKnownFileType = sourcecode.swift; path = PredictedGlucoseChart.swift; sourceTree = "<group>"; };
		4D3B40021D4A9DFE00BC6334 /* G4ShareSpy.framework */ = {isa = PBXFileReference; explicitFileType = wrapper.framework; path = G4ShareSpy.framework; sourceTree = BUILT_PRODUCTS_DIR; };
		4F08DE7C1E7BB6E5006741EA /* ChartAxisValueDoubleLog.swift */ = {isa = PBXFileReference; fileEncoding = 4; lastKnownFileType = sourcecode.swift; path = ChartAxisValueDoubleLog.swift; sourceTree = "<group>"; };
		4F08DE7D1E7BB6E5006741EA /* ChartAxisValueDoubleUnit.swift */ = {isa = PBXFileReference; fileEncoding = 4; lastKnownFileType = sourcecode.swift; path = ChartAxisValueDoubleUnit.swift; sourceTree = "<group>"; };
		4F08DE801E7BB6F1006741EA /* CGPoint.swift */ = {isa = PBXFileReference; fileEncoding = 4; lastKnownFileType = sourcecode.swift; path = CGPoint.swift; sourceTree = "<group>"; };
		4F08DE831E7BB70B006741EA /* ChartPointsScatterDownTrianglesLayer.swift */ = {isa = PBXFileReference; fileEncoding = 4; lastKnownFileType = sourcecode.swift; path = ChartPointsScatterDownTrianglesLayer.swift; sourceTree = "<group>"; };
		4F08DE841E7BB70B006741EA /* ChartPointsTouchHighlightLayerViewCache.swift */ = {isa = PBXFileReference; fileEncoding = 4; lastKnownFileType = sourcecode.swift; path = ChartPointsTouchHighlightLayerViewCache.swift; sourceTree = "<group>"; };
		4F08DE8E1E7BB871006741EA /* CollectionType+Loop.swift */ = {isa = PBXFileReference; fileEncoding = 4; lastKnownFileType = sourcecode.swift; path = "CollectionType+Loop.swift"; sourceTree = "<group>"; };
		4F11D3BF20DCBEEC006E072C /* GlucoseBackfillRequestUserInfo.swift */ = {isa = PBXFileReference; lastKnownFileType = sourcecode.swift; path = GlucoseBackfillRequestUserInfo.swift; sourceTree = "<group>"; };
		4F11D3C120DD80B3006E072C /* WatchHistoricalGlucose.swift */ = {isa = PBXFileReference; lastKnownFileType = sourcecode.swift; path = WatchHistoricalGlucose.swift; sourceTree = "<group>"; };
		4F2C15801E0495B200E160D4 /* WatchContext+WatchApp.swift */ = {isa = PBXFileReference; fileEncoding = 4; lastKnownFileType = sourcecode.swift; path = "WatchContext+WatchApp.swift"; sourceTree = "<group>"; };
		4F2C15921E09BF2C00E160D4 /* HUDView.swift */ = {isa = PBXFileReference; fileEncoding = 4; lastKnownFileType = sourcecode.swift; path = HUDView.swift; sourceTree = "<group>"; };
		4F2C15941E09BF3C00E160D4 /* HUDView.xib */ = {isa = PBXFileReference; fileEncoding = 4; lastKnownFileType = file.xib; path = HUDView.xib; sourceTree = "<group>"; };
		4F2C15961E09E94E00E160D4 /* HUDAssets.xcassets */ = {isa = PBXFileReference; lastKnownFileType = folder.assetcatalog; path = HUDAssets.xcassets; sourceTree = "<group>"; };
		4F526D5E1DF2459000A04910 /* HKUnit.swift */ = {isa = PBXFileReference; fileEncoding = 4; lastKnownFileType = sourcecode.swift; path = HKUnit.swift; sourceTree = "<group>"; };
		4F526D601DF8D9A900A04910 /* NetBasal.swift */ = {isa = PBXFileReference; fileEncoding = 4; lastKnownFileType = sourcecode.swift; path = NetBasal.swift; sourceTree = "<group>"; };
		4F6663931E905FD2009E74FC /* ChartColorPalette+Loop.swift */ = {isa = PBXFileReference; fileEncoding = 4; lastKnownFileType = sourcecode.swift; path = "ChartColorPalette+Loop.swift"; sourceTree = "<group>"; };
		4F70C1DC1DE8DCA7006380B7 /* Loop Status Extension.appex */ = {isa = PBXFileReference; explicitFileType = "wrapper.app-extension"; includeInIndex = 0; path = "Loop Status Extension.appex"; sourceTree = BUILT_PRODUCTS_DIR; };
		4F70C1DD1DE8DCA7006380B7 /* NotificationCenter.framework */ = {isa = PBXFileReference; lastKnownFileType = wrapper.framework; name = NotificationCenter.framework; path = System/Library/Frameworks/NotificationCenter.framework; sourceTree = SDKROOT; };
		4F70C1E01DE8DCA7006380B7 /* StatusViewController.swift */ = {isa = PBXFileReference; lastKnownFileType = sourcecode.swift; lineEnding = 0; path = StatusViewController.swift; sourceTree = "<group>"; xcLanguageSpecificationIdentifier = xcode.lang.swift; };
		4F70C1E31DE8DCA7006380B7 /* Base */ = {isa = PBXFileReference; lastKnownFileType = file.storyboard; name = Base; path = Base.lproj/MainInterface.storyboard; sourceTree = "<group>"; };
		4F70C1E51DE8DCA7006380B7 /* Info.plist */ = {isa = PBXFileReference; lastKnownFileType = text.plist.xml; path = Info.plist; sourceTree = "<group>"; };
		4F70C1FD1DE8E662006380B7 /* Loop Status Extension.entitlements */ = {isa = PBXFileReference; lastKnownFileType = text.plist.entitlements; path = "Loop Status Extension.entitlements"; sourceTree = "<group>"; };
		4F70C20F1DE8FAC5006380B7 /* StatusExtensionDataManager.swift */ = {isa = PBXFileReference; fileEncoding = 4; lastKnownFileType = sourcecode.swift; path = StatusExtensionDataManager.swift; sourceTree = "<group>"; };
		4F70C2111DE900EA006380B7 /* StatusExtensionContext.swift */ = {isa = PBXFileReference; fileEncoding = 4; lastKnownFileType = sourcecode.swift; path = StatusExtensionContext.swift; sourceTree = "<group>"; };
		4F75288B1DFE1DC600C322D6 /* LoopUI.framework */ = {isa = PBXFileReference; explicitFileType = wrapper.framework; includeInIndex = 0; path = LoopUI.framework; sourceTree = BUILT_PRODUCTS_DIR; };
		4F75288D1DFE1DC600C322D6 /* LoopUI.h */ = {isa = PBXFileReference; lastKnownFileType = sourcecode.c.h; path = LoopUI.h; sourceTree = "<group>"; };
		4F75288E1DFE1DC600C322D6 /* Info.plist */ = {isa = PBXFileReference; lastKnownFileType = text.plist.xml; path = Info.plist; sourceTree = "<group>"; };
		4F75F00120FCFE8C00B5570E /* GlucoseChartScene.swift */ = {isa = PBXFileReference; lastKnownFileType = sourcecode.swift; path = GlucoseChartScene.swift; sourceTree = "<group>"; };
		4F7E8AC420E2AB9600AEA65E /* Date.swift */ = {isa = PBXFileReference; lastKnownFileType = sourcecode.swift; path = Date.swift; sourceTree = "<group>"; };
		4F7E8AC620E2AC0300AEA65E /* WatchPredictedGlucose.swift */ = {isa = PBXFileReference; lastKnownFileType = sourcecode.swift; path = WatchPredictedGlucose.swift; sourceTree = "<group>"; };
		4F82654F20E69F9A0031A8F5 /* HUDInterfaceController.swift */ = {isa = PBXFileReference; lastKnownFileType = sourcecode.swift; path = HUDInterfaceController.swift; sourceTree = "<group>"; };
		4FB76FC51E8C57B100B39636 /* ChartsManager.swift */ = {isa = PBXFileReference; fileEncoding = 4; lastKnownFileType = sourcecode.swift; path = ChartsManager.swift; sourceTree = "<group>"; };
		4FB76FCD1E8C835D00B39636 /* ChartColorPalette.swift */ = {isa = PBXFileReference; fileEncoding = 4; lastKnownFileType = sourcecode.swift; path = ChartColorPalette.swift; sourceTree = "<group>"; };
		4FC8C8001DEB93E400A1452E /* NSUserDefaults+StatusExtension.swift */ = {isa = PBXFileReference; fileEncoding = 4; lastKnownFileType = sourcecode.swift; path = "NSUserDefaults+StatusExtension.swift"; sourceTree = "<group>"; };
		4FDDD23620DC51DF00D04B16 /* LoopDataManager.swift */ = {isa = PBXFileReference; lastKnownFileType = sourcecode.swift; path = LoopDataManager.swift; sourceTree = "<group>"; };
		4FF4D0FF1E18374700846527 /* WatchContext.swift */ = {isa = PBXFileReference; fileEncoding = 4; lastKnownFileType = sourcecode.swift; path = WatchContext.swift; sourceTree = "<group>"; };
		4FFEDFBE20E5CF22000BFC58 /* ChartHUDController.swift */ = {isa = PBXFileReference; fileEncoding = 4; lastKnownFileType = sourcecode.swift; path = ChartHUDController.swift; sourceTree = "<group>"; };
		7D199D92212A067600241026 /* pl */ = {isa = PBXFileReference; lastKnownFileType = text.plist.strings; name = pl; path = pl.lproj/LaunchScreen.strings; sourceTree = "<group>"; };
		7D199D93212A067600241026 /* pl */ = {isa = PBXFileReference; lastKnownFileType = text.plist.strings; name = pl; path = pl.lproj/Main.strings; sourceTree = "<group>"; };
		7D199D94212A067600241026 /* pl */ = {isa = PBXFileReference; lastKnownFileType = text.plist.strings; name = pl; path = pl.lproj/MainInterface.strings; sourceTree = "<group>"; };
		7D199D95212A067600241026 /* pl */ = {isa = PBXFileReference; lastKnownFileType = text.plist.strings; name = pl; path = pl.lproj/Interface.strings; sourceTree = "<group>"; };
		7D199D96212A067600241026 /* pl */ = {isa = PBXFileReference; lastKnownFileType = text.plist.strings; name = pl; path = pl.lproj/Localizable.strings; sourceTree = "<group>"; };
		7D199D97212A067600241026 /* pl */ = {isa = PBXFileReference; lastKnownFileType = text.plist.strings; name = pl; path = pl.lproj/InfoPlist.strings; sourceTree = "<group>"; };
		7D199D98212A067600241026 /* pl */ = {isa = PBXFileReference; lastKnownFileType = text.plist.strings; name = pl; path = pl.lproj/InfoPlist.strings; sourceTree = "<group>"; };
		7D199D99212A067600241026 /* pl */ = {isa = PBXFileReference; lastKnownFileType = text.plist.strings; name = pl; path = pl.lproj/Localizable.strings; sourceTree = "<group>"; };
		7D199D9A212A067600241026 /* pl */ = {isa = PBXFileReference; lastKnownFileType = text.plist.strings; name = pl; path = pl.lproj/Localizable.strings; sourceTree = "<group>"; };
		7D199D9B212A067600241026 /* pl */ = {isa = PBXFileReference; lastKnownFileType = text.plist.strings; name = pl; path = pl.lproj/InfoPlist.strings; sourceTree = "<group>"; };
		7D199D9C212A067700241026 /* pl */ = {isa = PBXFileReference; lastKnownFileType = text.plist.strings; name = pl; path = pl.lproj/InfoPlist.strings; sourceTree = "<group>"; };
		7D199D9D212A067700241026 /* pl */ = {isa = PBXFileReference; lastKnownFileType = text.plist.strings; name = pl; path = pl.lproj/Localizable.strings; sourceTree = "<group>"; };
		7D199D9E212A067700241026 /* pl */ = {isa = PBXFileReference; lastKnownFileType = text.plist.strings; name = pl; path = pl.lproj/ckcomplication.strings; sourceTree = "<group>"; };
		7D199D9F212A067700241026 /* pl */ = {isa = PBXFileReference; lastKnownFileType = text.plist.strings; name = pl; path = pl.lproj/InfoPlist.strings; sourceTree = "<group>"; };
		7D199DA0212A067700241026 /* pl */ = {isa = PBXFileReference; lastKnownFileType = text.plist.strings; name = pl; path = pl.lproj/InfoPlist.strings; sourceTree = "<group>"; };
		7D199DA1212A067700241026 /* pl */ = {isa = PBXFileReference; lastKnownFileType = text.plist.strings; name = pl; path = pl.lproj/InfoPlist.strings; sourceTree = "<group>"; };
		7D199DA2212A067700241026 /* pl */ = {isa = PBXFileReference; lastKnownFileType = text.plist.strings; name = pl; path = pl.lproj/Localizable.strings; sourceTree = "<group>"; };
		7D23667521250BE30028B67D /* Base */ = {isa = PBXFileReference; lastKnownFileType = text.plist.strings; name = Base; path = Base.lproj/Localizable.strings; sourceTree = "<group>"; };
		7D23667621250BF70028B67D /* Base */ = {isa = PBXFileReference; lastKnownFileType = text.plist.strings; name = Base; path = Base.lproj/InfoPlist.strings; sourceTree = "<group>"; };
		7D23667721250C280028B67D /* Base */ = {isa = PBXFileReference; lastKnownFileType = text.plist.strings; name = Base; path = Base.lproj/InfoPlist.strings; sourceTree = "<group>"; };
		7D23667821250C2D0028B67D /* Base */ = {isa = PBXFileReference; lastKnownFileType = text.plist.strings; name = Base; path = Base.lproj/Localizable.strings; sourceTree = "<group>"; };
		7D23667921250C440028B67D /* Base */ = {isa = PBXFileReference; lastKnownFileType = text.plist.strings; name = Base; path = Base.lproj/Localizable.strings; sourceTree = "<group>"; };
		7D23667A21250C480028B67D /* Base */ = {isa = PBXFileReference; lastKnownFileType = text.plist.strings; name = Base; path = Base.lproj/InfoPlist.strings; sourceTree = "<group>"; };
		7D23667C21250C7E0028B67D /* LocalizedString.swift */ = {isa = PBXFileReference; fileEncoding = 4; lastKnownFileType = sourcecode.swift; name = LocalizedString.swift; path = LoopUI/Common/LocalizedString.swift; sourceTree = SOURCE_ROOT; };
		7D23667E21250CAC0028B67D /* Base */ = {isa = PBXFileReference; lastKnownFileType = text.plist.strings; name = Base; path = Base.lproj/InfoPlist.strings; sourceTree = "<group>"; };
		7D23667F21250CB80028B67D /* Base */ = {isa = PBXFileReference; lastKnownFileType = text.plist.strings; name = Base; path = Base.lproj/Localizable.strings; sourceTree = "<group>"; };
		7D23668021250CBE0028B67D /* Base */ = {isa = PBXFileReference; lastKnownFileType = text.plist.strings; name = Base; path = Base.lproj/InfoPlist.strings; sourceTree = "<group>"; };
		7D23668121250CC50028B67D /* Base */ = {isa = PBXFileReference; lastKnownFileType = text.plist.strings; name = Base; path = Base.lproj/ckcomplication.strings; sourceTree = "<group>"; };
		7D23668221250CF60028B67D /* Base */ = {isa = PBXFileReference; lastKnownFileType = text.plist.strings; name = Base; path = Base.lproj/InfoPlist.strings; sourceTree = "<group>"; };
		7D23668321250CFB0028B67D /* Base */ = {isa = PBXFileReference; lastKnownFileType = text.plist.strings; name = Base; path = Base.lproj/Localizable.strings; sourceTree = "<group>"; };
		7D23668421250D180028B67D /* fr */ = {isa = PBXFileReference; lastKnownFileType = text.plist.strings; name = fr; path = fr.lproj/LaunchScreen.strings; sourceTree = "<group>"; };
		7D23668521250D180028B67D /* fr */ = {isa = PBXFileReference; lastKnownFileType = text.plist.strings; name = fr; path = fr.lproj/Main.strings; sourceTree = "<group>"; };
		7D23668621250D180028B67D /* fr */ = {isa = PBXFileReference; lastKnownFileType = text.plist.strings; name = fr; path = fr.lproj/MainInterface.strings; sourceTree = "<group>"; };
		7D23668721250D180028B67D /* fr */ = {isa = PBXFileReference; lastKnownFileType = text.plist.strings; name = fr; path = fr.lproj/Interface.strings; sourceTree = "<group>"; };
		7D23668821250D180028B67D /* fr */ = {isa = PBXFileReference; lastKnownFileType = text.plist.strings; name = fr; path = fr.lproj/Localizable.strings; sourceTree = "<group>"; };
		7D23668921250D180028B67D /* fr */ = {isa = PBXFileReference; lastKnownFileType = text.plist.strings; name = fr; path = fr.lproj/InfoPlist.strings; sourceTree = "<group>"; };
		7D23668A21250D180028B67D /* fr */ = {isa = PBXFileReference; lastKnownFileType = text.plist.strings; name = fr; path = fr.lproj/InfoPlist.strings; sourceTree = "<group>"; };
		7D23668B21250D180028B67D /* fr */ = {isa = PBXFileReference; lastKnownFileType = text.plist.strings; name = fr; path = fr.lproj/Localizable.strings; sourceTree = "<group>"; };
		7D23668C21250D190028B67D /* fr */ = {isa = PBXFileReference; lastKnownFileType = text.plist.strings; name = fr; path = fr.lproj/Localizable.strings; sourceTree = "<group>"; };
		7D23668D21250D190028B67D /* fr */ = {isa = PBXFileReference; lastKnownFileType = text.plist.strings; name = fr; path = fr.lproj/InfoPlist.strings; sourceTree = "<group>"; };
		7D23668E21250D190028B67D /* fr */ = {isa = PBXFileReference; lastKnownFileType = text.plist.strings; name = fr; path = fr.lproj/InfoPlist.strings; sourceTree = "<group>"; };
		7D23668F21250D190028B67D /* fr */ = {isa = PBXFileReference; lastKnownFileType = text.plist.strings; name = fr; path = fr.lproj/Localizable.strings; sourceTree = "<group>"; };
		7D23669021250D190028B67D /* fr */ = {isa = PBXFileReference; lastKnownFileType = text.plist.strings; name = fr; path = fr.lproj/ckcomplication.strings; sourceTree = "<group>"; };
		7D23669121250D190028B67D /* fr */ = {isa = PBXFileReference; lastKnownFileType = text.plist.strings; name = fr; path = fr.lproj/InfoPlist.strings; sourceTree = "<group>"; };
		7D23669221250D190028B67D /* fr */ = {isa = PBXFileReference; lastKnownFileType = text.plist.strings; name = fr; path = fr.lproj/InfoPlist.strings; sourceTree = "<group>"; };
		7D23669321250D190028B67D /* fr */ = {isa = PBXFileReference; lastKnownFileType = text.plist.strings; name = fr; path = fr.lproj/Localizable.strings; sourceTree = "<group>"; };
		7D23669421250D220028B67D /* de */ = {isa = PBXFileReference; lastKnownFileType = text.plist.strings; name = de; path = de.lproj/LaunchScreen.strings; sourceTree = "<group>"; };
		7D23669521250D220028B67D /* de */ = {isa = PBXFileReference; lastKnownFileType = text.plist.strings; name = de; path = de.lproj/Main.strings; sourceTree = "<group>"; };
		7D23669621250D230028B67D /* de */ = {isa = PBXFileReference; lastKnownFileType = text.plist.strings; name = de; path = de.lproj/MainInterface.strings; sourceTree = "<group>"; };
		7D23669721250D230028B67D /* de */ = {isa = PBXFileReference; lastKnownFileType = text.plist.strings; name = de; path = de.lproj/Interface.strings; sourceTree = "<group>"; };
		7D23669821250D230028B67D /* de */ = {isa = PBXFileReference; lastKnownFileType = text.plist.strings; name = de; path = de.lproj/Localizable.strings; sourceTree = "<group>"; };
		7D23669921250D230028B67D /* de */ = {isa = PBXFileReference; lastKnownFileType = text.plist.strings; name = de; path = de.lproj/InfoPlist.strings; sourceTree = "<group>"; };
		7D23669A21250D230028B67D /* de */ = {isa = PBXFileReference; lastKnownFileType = text.plist.strings; name = de; path = de.lproj/InfoPlist.strings; sourceTree = "<group>"; };
		7D23669B21250D230028B67D /* de */ = {isa = PBXFileReference; lastKnownFileType = text.plist.strings; name = de; path = de.lproj/Localizable.strings; sourceTree = "<group>"; };
		7D23669C21250D230028B67D /* de */ = {isa = PBXFileReference; lastKnownFileType = text.plist.strings; name = de; path = de.lproj/Localizable.strings; sourceTree = "<group>"; };
		7D23669D21250D230028B67D /* de */ = {isa = PBXFileReference; lastKnownFileType = text.plist.strings; name = de; path = de.lproj/InfoPlist.strings; sourceTree = "<group>"; };
		7D23669E21250D230028B67D /* de */ = {isa = PBXFileReference; lastKnownFileType = text.plist.strings; name = de; path = de.lproj/InfoPlist.strings; sourceTree = "<group>"; };
		7D23669F21250D240028B67D /* de */ = {isa = PBXFileReference; lastKnownFileType = text.plist.strings; name = de; path = de.lproj/Localizable.strings; sourceTree = "<group>"; };
		7D2366A021250D240028B67D /* de */ = {isa = PBXFileReference; lastKnownFileType = text.plist.strings; name = de; path = de.lproj/ckcomplication.strings; sourceTree = "<group>"; };
		7D2366A121250D240028B67D /* de */ = {isa = PBXFileReference; lastKnownFileType = text.plist.strings; name = de; path = de.lproj/InfoPlist.strings; sourceTree = "<group>"; };
		7D2366A221250D240028B67D /* de */ = {isa = PBXFileReference; lastKnownFileType = text.plist.strings; name = de; path = de.lproj/InfoPlist.strings; sourceTree = "<group>"; };
		7D2366A321250D240028B67D /* de */ = {isa = PBXFileReference; lastKnownFileType = text.plist.strings; name = de; path = de.lproj/Localizable.strings; sourceTree = "<group>"; };
		7D2366A421250D2C0028B67D /* zh-Hans */ = {isa = PBXFileReference; lastKnownFileType = text.plist.strings; name = "zh-Hans"; path = "zh-Hans.lproj/LaunchScreen.strings"; sourceTree = "<group>"; };
		7D2366A521250D2C0028B67D /* zh-Hans */ = {isa = PBXFileReference; lastKnownFileType = text.plist.strings; name = "zh-Hans"; path = "zh-Hans.lproj/Main.strings"; sourceTree = "<group>"; };
		7D2366A621250D2C0028B67D /* zh-Hans */ = {isa = PBXFileReference; lastKnownFileType = text.plist.strings; name = "zh-Hans"; path = "zh-Hans.lproj/MainInterface.strings"; sourceTree = "<group>"; };
		7D2366A721250D2C0028B67D /* zh-Hans */ = {isa = PBXFileReference; lastKnownFileType = text.plist.strings; name = "zh-Hans"; path = "zh-Hans.lproj/Interface.strings"; sourceTree = "<group>"; };
		7D2366A821250D2C0028B67D /* zh-Hans */ = {isa = PBXFileReference; lastKnownFileType = text.plist.strings; name = "zh-Hans"; path = "zh-Hans.lproj/Localizable.strings"; sourceTree = "<group>"; };
		7D2366A921250D2C0028B67D /* zh-Hans */ = {isa = PBXFileReference; lastKnownFileType = text.plist.strings; name = "zh-Hans"; path = "zh-Hans.lproj/InfoPlist.strings"; sourceTree = "<group>"; };
		7D2366AA21250D2C0028B67D /* zh-Hans */ = {isa = PBXFileReference; lastKnownFileType = text.plist.strings; name = "zh-Hans"; path = "zh-Hans.lproj/InfoPlist.strings"; sourceTree = "<group>"; };
		7D2366AB21250D2D0028B67D /* zh-Hans */ = {isa = PBXFileReference; lastKnownFileType = text.plist.strings; name = "zh-Hans"; path = "zh-Hans.lproj/Localizable.strings"; sourceTree = "<group>"; };
		7D2366AC21250D2D0028B67D /* zh-Hans */ = {isa = PBXFileReference; lastKnownFileType = text.plist.strings; name = "zh-Hans"; path = "zh-Hans.lproj/Localizable.strings"; sourceTree = "<group>"; };
		7D2366AD21250D2D0028B67D /* zh-Hans */ = {isa = PBXFileReference; lastKnownFileType = text.plist.strings; name = "zh-Hans"; path = "zh-Hans.lproj/InfoPlist.strings"; sourceTree = "<group>"; };
		7D2366AE21250D2D0028B67D /* zh-Hans */ = {isa = PBXFileReference; lastKnownFileType = text.plist.strings; name = "zh-Hans"; path = "zh-Hans.lproj/InfoPlist.strings"; sourceTree = "<group>"; };
		7D2366AF21250D2D0028B67D /* zh-Hans */ = {isa = PBXFileReference; lastKnownFileType = text.plist.strings; name = "zh-Hans"; path = "zh-Hans.lproj/Localizable.strings"; sourceTree = "<group>"; };
		7D2366B021250D2D0028B67D /* zh-Hans */ = {isa = PBXFileReference; lastKnownFileType = text.plist.strings; name = "zh-Hans"; path = "zh-Hans.lproj/ckcomplication.strings"; sourceTree = "<group>"; };
		7D2366B121250D2D0028B67D /* zh-Hans */ = {isa = PBXFileReference; lastKnownFileType = text.plist.strings; name = "zh-Hans"; path = "zh-Hans.lproj/InfoPlist.strings"; sourceTree = "<group>"; };
		7D2366B221250D2D0028B67D /* zh-Hans */ = {isa = PBXFileReference; lastKnownFileType = text.plist.strings; name = "zh-Hans"; path = "zh-Hans.lproj/InfoPlist.strings"; sourceTree = "<group>"; };
		7D2366B321250D2D0028B67D /* zh-Hans */ = {isa = PBXFileReference; lastKnownFileType = text.plist.strings; name = "zh-Hans"; path = "zh-Hans.lproj/Localizable.strings"; sourceTree = "<group>"; };
		7D2366B421250D350028B67D /* it */ = {isa = PBXFileReference; lastKnownFileType = text.plist.strings; name = it; path = it.lproj/Interface.strings; sourceTree = "<group>"; };
		7D2366B521250D360028B67D /* it */ = {isa = PBXFileReference; lastKnownFileType = text.plist.strings; name = it; path = it.lproj/InfoPlist.strings; sourceTree = "<group>"; };
		7D2366B621250D360028B67D /* it */ = {isa = PBXFileReference; lastKnownFileType = text.plist.strings; name = it; path = it.lproj/LaunchScreen.strings; sourceTree = "<group>"; };
		7D2366B721250D360028B67D /* it */ = {isa = PBXFileReference; lastKnownFileType = text.plist.strings; name = it; path = it.lproj/Main.strings; sourceTree = "<group>"; };
		7D2366B821250D360028B67D /* it */ = {isa = PBXFileReference; lastKnownFileType = text.plist.strings; name = it; path = it.lproj/MainInterface.strings; sourceTree = "<group>"; };
		7D2366B921250D360028B67D /* it */ = {isa = PBXFileReference; lastKnownFileType = text.plist.strings; name = it; path = it.lproj/Localizable.strings; sourceTree = "<group>"; };
		7D2366BA21250D360028B67D /* it */ = {isa = PBXFileReference; lastKnownFileType = text.plist.strings; name = it; path = it.lproj/InfoPlist.strings; sourceTree = "<group>"; };
		7D2366BB21250D360028B67D /* it */ = {isa = PBXFileReference; lastKnownFileType = text.plist.strings; name = it; path = it.lproj/InfoPlist.strings; sourceTree = "<group>"; };
		7D2366BC21250D360028B67D /* it */ = {isa = PBXFileReference; lastKnownFileType = text.plist.strings; name = it; path = it.lproj/Localizable.strings; sourceTree = "<group>"; };
		7D2366BD21250D360028B67D /* it */ = {isa = PBXFileReference; lastKnownFileType = text.plist.strings; name = it; path = it.lproj/Localizable.strings; sourceTree = "<group>"; };
		7D2366BE21250D360028B67D /* it */ = {isa = PBXFileReference; lastKnownFileType = text.plist.strings; name = it; path = it.lproj/InfoPlist.strings; sourceTree = "<group>"; };
		7D2366BF21250D370028B67D /* it */ = {isa = PBXFileReference; lastKnownFileType = text.plist.strings; name = it; path = it.lproj/Localizable.strings; sourceTree = "<group>"; };
		7D2366C021250D370028B67D /* it */ = {isa = PBXFileReference; lastKnownFileType = text.plist.strings; name = it; path = it.lproj/ckcomplication.strings; sourceTree = "<group>"; };
		7D2366C121250D370028B67D /* it */ = {isa = PBXFileReference; lastKnownFileType = text.plist.strings; name = it; path = it.lproj/InfoPlist.strings; sourceTree = "<group>"; };
		7D2366C221250D370028B67D /* it */ = {isa = PBXFileReference; lastKnownFileType = text.plist.strings; name = it; path = it.lproj/InfoPlist.strings; sourceTree = "<group>"; };
		7D2366C321250D370028B67D /* it */ = {isa = PBXFileReference; lastKnownFileType = text.plist.strings; name = it; path = it.lproj/Localizable.strings; sourceTree = "<group>"; };
		7D2366C421250D3F0028B67D /* nl */ = {isa = PBXFileReference; lastKnownFileType = text.plist.strings; name = nl; path = nl.lproj/LaunchScreen.strings; sourceTree = "<group>"; };
		7D2366C521250D3F0028B67D /* nl */ = {isa = PBXFileReference; lastKnownFileType = text.plist.strings; name = nl; path = nl.lproj/Main.strings; sourceTree = "<group>"; };
		7D2366C621250D3F0028B67D /* nl */ = {isa = PBXFileReference; lastKnownFileType = text.plist.strings; name = nl; path = nl.lproj/MainInterface.strings; sourceTree = "<group>"; };
		7D2366C721250D3F0028B67D /* nl */ = {isa = PBXFileReference; lastKnownFileType = text.plist.strings; name = nl; path = nl.lproj/Interface.strings; sourceTree = "<group>"; };
		7D2366C821250D400028B67D /* nl */ = {isa = PBXFileReference; lastKnownFileType = text.plist.strings; name = nl; path = nl.lproj/Localizable.strings; sourceTree = "<group>"; };
		7D2366C921250D400028B67D /* nl */ = {isa = PBXFileReference; lastKnownFileType = text.plist.strings; name = nl; path = nl.lproj/InfoPlist.strings; sourceTree = "<group>"; };
		7D2366CA21250D400028B67D /* nl */ = {isa = PBXFileReference; lastKnownFileType = text.plist.strings; name = nl; path = nl.lproj/InfoPlist.strings; sourceTree = "<group>"; };
		7D2366CB21250D400028B67D /* nl */ = {isa = PBXFileReference; lastKnownFileType = text.plist.strings; name = nl; path = nl.lproj/Localizable.strings; sourceTree = "<group>"; };
		7D2366CC21250D400028B67D /* nl */ = {isa = PBXFileReference; lastKnownFileType = text.plist.strings; name = nl; path = nl.lproj/Localizable.strings; sourceTree = "<group>"; };
		7D2366CD21250D400028B67D /* nl */ = {isa = PBXFileReference; lastKnownFileType = text.plist.strings; name = nl; path = nl.lproj/InfoPlist.strings; sourceTree = "<group>"; };
		7D2366CE21250D400028B67D /* nl */ = {isa = PBXFileReference; lastKnownFileType = text.plist.strings; name = nl; path = nl.lproj/InfoPlist.strings; sourceTree = "<group>"; };
		7D2366CF21250D400028B67D /* nl */ = {isa = PBXFileReference; lastKnownFileType = text.plist.strings; name = nl; path = nl.lproj/Localizable.strings; sourceTree = "<group>"; };
		7D2366D021250D400028B67D /* nl */ = {isa = PBXFileReference; lastKnownFileType = text.plist.strings; name = nl; path = nl.lproj/ckcomplication.strings; sourceTree = "<group>"; };
		7D2366D121250D410028B67D /* nl */ = {isa = PBXFileReference; lastKnownFileType = text.plist.strings; name = nl; path = nl.lproj/InfoPlist.strings; sourceTree = "<group>"; };
		7D2366D221250D410028B67D /* nl */ = {isa = PBXFileReference; lastKnownFileType = text.plist.strings; name = nl; path = nl.lproj/InfoPlist.strings; sourceTree = "<group>"; };
		7D2366D321250D410028B67D /* nl */ = {isa = PBXFileReference; lastKnownFileType = text.plist.strings; name = nl; path = nl.lproj/Localizable.strings; sourceTree = "<group>"; };
		7D2366D421250D4A0028B67D /* nb */ = {isa = PBXFileReference; lastKnownFileType = text.plist.strings; name = nb; path = nb.lproj/LaunchScreen.strings; sourceTree = "<group>"; };
		7D2366D521250D4A0028B67D /* nb */ = {isa = PBXFileReference; lastKnownFileType = text.plist.strings; name = nb; path = nb.lproj/Main.strings; sourceTree = "<group>"; };
		7D2366D621250D4A0028B67D /* nb */ = {isa = PBXFileReference; lastKnownFileType = text.plist.strings; name = nb; path = nb.lproj/MainInterface.strings; sourceTree = "<group>"; };
		7D2366D721250D4A0028B67D /* nb */ = {isa = PBXFileReference; lastKnownFileType = text.plist.strings; name = nb; path = nb.lproj/Interface.strings; sourceTree = "<group>"; };
		7D2366D821250D4A0028B67D /* nb */ = {isa = PBXFileReference; lastKnownFileType = text.plist.strings; name = nb; path = nb.lproj/Localizable.strings; sourceTree = "<group>"; };
		7D2366D921250D4A0028B67D /* nb */ = {isa = PBXFileReference; lastKnownFileType = text.plist.strings; name = nb; path = nb.lproj/InfoPlist.strings; sourceTree = "<group>"; };
		7D2366DA21250D4A0028B67D /* nb */ = {isa = PBXFileReference; lastKnownFileType = text.plist.strings; name = nb; path = nb.lproj/InfoPlist.strings; sourceTree = "<group>"; };
		7D2366DB21250D4A0028B67D /* nb */ = {isa = PBXFileReference; lastKnownFileType = text.plist.strings; name = nb; path = nb.lproj/Localizable.strings; sourceTree = "<group>"; };
		7D2366DC21250D4B0028B67D /* nb */ = {isa = PBXFileReference; lastKnownFileType = text.plist.strings; name = nb; path = nb.lproj/Localizable.strings; sourceTree = "<group>"; };
		7D2366DD21250D4B0028B67D /* nb */ = {isa = PBXFileReference; lastKnownFileType = text.plist.strings; name = nb; path = nb.lproj/InfoPlist.strings; sourceTree = "<group>"; };
		7D2366DE21250D4B0028B67D /* nb */ = {isa = PBXFileReference; lastKnownFileType = text.plist.strings; name = nb; path = nb.lproj/InfoPlist.strings; sourceTree = "<group>"; };
		7D2366DF21250D4B0028B67D /* nb */ = {isa = PBXFileReference; lastKnownFileType = text.plist.strings; name = nb; path = nb.lproj/Localizable.strings; sourceTree = "<group>"; };
		7D2366E021250D4B0028B67D /* nb */ = {isa = PBXFileReference; lastKnownFileType = text.plist.strings; name = nb; path = nb.lproj/ckcomplication.strings; sourceTree = "<group>"; };
		7D2366E121250D4B0028B67D /* nb */ = {isa = PBXFileReference; lastKnownFileType = text.plist.strings; name = nb; path = nb.lproj/InfoPlist.strings; sourceTree = "<group>"; };
		7D2366E221250D4B0028B67D /* nb */ = {isa = PBXFileReference; lastKnownFileType = text.plist.strings; name = nb; path = nb.lproj/InfoPlist.strings; sourceTree = "<group>"; };
		7D2366E321250D4B0028B67D /* nb */ = {isa = PBXFileReference; lastKnownFileType = text.plist.strings; name = nb; path = nb.lproj/Localizable.strings; sourceTree = "<group>"; };
		7D2366E521250E0A0028B67D /* es */ = {isa = PBXFileReference; lastKnownFileType = text.plist.strings; name = es; path = es.lproj/InfoPlist.strings; sourceTree = "<group>"; };
		7D2366E721250E7B0028B67D /* de */ = {isa = PBXFileReference; lastKnownFileType = text.plist.strings; name = de; path = de.lproj/InfoPlist.strings; sourceTree = "<group>"; };
		7D2366E921250E8F0028B67D /* fr */ = {isa = PBXFileReference; lastKnownFileType = text.plist.strings; name = fr; path = fr.lproj/InfoPlist.strings; sourceTree = "<group>"; };
		7D2366EA21250EA40028B67D /* it */ = {isa = PBXFileReference; lastKnownFileType = text.plist.strings; name = it; path = it.lproj/InfoPlist.strings; sourceTree = "<group>"; };
		7D2366EB21250EB80028B67D /* nb */ = {isa = PBXFileReference; lastKnownFileType = text.plist.strings; name = nb; path = nb.lproj/InfoPlist.strings; sourceTree = "<group>"; };
		7D2366EC21250ECE0028B67D /* zh-Hans */ = {isa = PBXFileReference; lastKnownFileType = text.plist.strings; name = "zh-Hans"; path = "zh-Hans.lproj/InfoPlist.strings"; sourceTree = "<group>"; };
		7D2366ED21250F010028B67D /* ru */ = {isa = PBXFileReference; lastKnownFileType = text.plist.strings; name = ru; path = ru.lproj/InfoPlist.strings; sourceTree = "<group>"; };
		7D2366EE21250F170028B67D /* nl */ = {isa = PBXFileReference; lastKnownFileType = text.plist.strings; name = nl; path = nl.lproj/InfoPlist.strings; sourceTree = "<group>"; };
		7D68AAA91FE2DB0A00522C49 /* ru */ = {isa = PBXFileReference; lastKnownFileType = text.plist.strings; name = ru; path = ru.lproj/LaunchScreen.strings; sourceTree = "<group>"; };
		7D68AAAA1FE2DB0A00522C49 /* ru */ = {isa = PBXFileReference; lastKnownFileType = text.plist.strings; name = ru; path = ru.lproj/Main.strings; sourceTree = "<group>"; };
		7D68AAAB1FE2DB0A00522C49 /* ru */ = {isa = PBXFileReference; lastKnownFileType = text.plist.strings; name = ru; path = ru.lproj/MainInterface.strings; sourceTree = "<group>"; };
		7D68AAAC1FE2DB0A00522C49 /* ru */ = {isa = PBXFileReference; lastKnownFileType = text.plist.strings; name = ru; path = ru.lproj/Interface.strings; sourceTree = "<group>"; };
		7D68AAAD1FE2E8D400522C49 /* ru */ = {isa = PBXFileReference; lastKnownFileType = text.plist.strings; name = ru; path = ru.lproj/Localizable.strings; sourceTree = "<group>"; };
		7D68AAAE1FE2E8D400522C49 /* ru */ = {isa = PBXFileReference; lastKnownFileType = text.plist.strings; name = ru; path = ru.lproj/InfoPlist.strings; sourceTree = "<group>"; };
		7D68AAAF1FE2E8D500522C49 /* ru */ = {isa = PBXFileReference; lastKnownFileType = text.plist.strings; name = ru; path = ru.lproj/InfoPlist.strings; sourceTree = "<group>"; };
		7D68AAB01FE2E8D500522C49 /* ru */ = {isa = PBXFileReference; lastKnownFileType = text.plist.strings; name = ru; path = ru.lproj/ckcomplication.strings; sourceTree = "<group>"; };
		7D68AAB11FE2E8D500522C49 /* ru */ = {isa = PBXFileReference; lastKnownFileType = text.plist.strings; name = ru; path = ru.lproj/InfoPlist.strings; sourceTree = "<group>"; };
		7D68AAB21FE2E8D500522C49 /* ru */ = {isa = PBXFileReference; lastKnownFileType = text.plist.strings; name = ru; path = ru.lproj/InfoPlist.strings; sourceTree = "<group>"; };
		7D68AAB31FE2E8D500522C49 /* ru */ = {isa = PBXFileReference; lastKnownFileType = text.plist.strings; name = ru; path = ru.lproj/Localizable.strings; sourceTree = "<group>"; };
		7D68AAB41FE2E8D600522C49 /* ru */ = {isa = PBXFileReference; lastKnownFileType = text.plist.strings; name = ru; path = ru.lproj/InfoPlist.strings; sourceTree = "<group>"; };
		7D68AAB51FE2E8D600522C49 /* ru */ = {isa = PBXFileReference; lastKnownFileType = text.plist.strings; name = ru; path = ru.lproj/InfoPlist.strings; sourceTree = "<group>"; };
		7D68AAB61FE2E8D600522C49 /* ru */ = {isa = PBXFileReference; lastKnownFileType = text.plist.strings; name = ru; path = ru.lproj/Localizable.strings; sourceTree = "<group>"; };
		7D68AAB71FE2E8D600522C49 /* ru */ = {isa = PBXFileReference; lastKnownFileType = text.plist.strings; name = ru; path = ru.lproj/Localizable.strings; sourceTree = "<group>"; };
		7D68AAB81FE2E8D700522C49 /* ru */ = {isa = PBXFileReference; lastKnownFileType = text.plist.strings; name = ru; path = ru.lproj/Localizable.strings; sourceTree = "<group>"; };
		7D7076361FE06EDE004AC8EA /* es */ = {isa = PBXFileReference; lastKnownFileType = text.plist.strings; name = es; path = es.lproj/Localizable.strings; sourceTree = "<group>"; };
		7D70763B1FE06EDF004AC8EA /* es */ = {isa = PBXFileReference; lastKnownFileType = text.plist.strings; name = es; path = es.lproj/InfoPlist.strings; sourceTree = "<group>"; };
		7D7076401FE06EDF004AC8EA /* es */ = {isa = PBXFileReference; lastKnownFileType = text.plist.strings; name = es; path = es.lproj/ckcomplication.strings; sourceTree = "<group>"; };
		7D7076421FE06EE0004AC8EA /* es */ = {isa = PBXFileReference; lastKnownFileType = text.plist.strings; name = es; path = es.lproj/InfoPlist.strings; sourceTree = "<group>"; };
		7D7076461FE06EE0004AC8EA /* es */ = {isa = PBXFileReference; lastKnownFileType = text.plist.strings; name = es; path = es.lproj/InfoPlist.strings; sourceTree = "<group>"; };
		7D70764B1FE06EE1004AC8EA /* es */ = {isa = PBXFileReference; lastKnownFileType = text.plist.strings; name = es; path = es.lproj/Localizable.strings; sourceTree = "<group>"; };
		7D7076501FE06EE1004AC8EA /* es */ = {isa = PBXFileReference; lastKnownFileType = text.plist.strings; name = es; path = es.lproj/InfoPlist.strings; sourceTree = "<group>"; };
		7D7076551FE06EE2004AC8EA /* es */ = {isa = PBXFileReference; lastKnownFileType = text.plist.strings; name = es; path = es.lproj/InfoPlist.strings; sourceTree = "<group>"; };
		7D70765A1FE06EE2004AC8EA /* es */ = {isa = PBXFileReference; lastKnownFileType = text.plist.strings; name = es; path = es.lproj/Localizable.strings; sourceTree = "<group>"; };
		7D70765F1FE06EE3004AC8EA /* es */ = {isa = PBXFileReference; lastKnownFileType = text.plist.strings; name = es; path = es.lproj/Localizable.strings; sourceTree = "<group>"; };
		7D7076641FE06EE4004AC8EA /* es */ = {isa = PBXFileReference; lastKnownFileType = text.plist.strings; name = es; path = es.lproj/Localizable.strings; sourceTree = "<group>"; };
		7D7076691FE0702F004AC8EA /* es */ = {isa = PBXFileReference; lastKnownFileType = text.plist.strings; name = es; path = es.lproj/InfoPlist.strings; sourceTree = "<group>"; };
		7DD382761F8DBFC60071272B /* es */ = {isa = PBXFileReference; lastKnownFileType = text.plist.strings; name = es; path = es.lproj/LaunchScreen.strings; sourceTree = "<group>"; };
		7DD382771F8DBFC60071272B /* es */ = {isa = PBXFileReference; lastKnownFileType = text.plist.strings; name = es; path = es.lproj/Main.strings; sourceTree = "<group>"; };
		7DD382781F8DBFC60071272B /* es */ = {isa = PBXFileReference; lastKnownFileType = text.plist.strings; name = es; path = es.lproj/MainInterface.strings; sourceTree = "<group>"; };
		7DD382791F8DBFC60071272B /* es */ = {isa = PBXFileReference; lastKnownFileType = text.plist.strings; name = es; path = es.lproj/Interface.strings; sourceTree = "<group>"; };
		891B508424342BE1005DA578 /* CarbAndBolusFlowViewModel.swift */ = {isa = PBXFileReference; lastKnownFileType = sourcecode.swift; path = CarbAndBolusFlowViewModel.swift; sourceTree = "<group>"; };
		892A5D29222EF60A008961AB /* MockKit.framework */ = {isa = PBXFileReference; explicitFileType = wrapper.framework; name = MockKit.framework; path = Carthage/Build/iOS/MockKit.framework; sourceTree = SOURCE_ROOT; };
		892A5D2B222EF60A008961AB /* MockKitUI.framework */ = {isa = PBXFileReference; explicitFileType = wrapper.framework; name = MockKitUI.framework; path = Carthage/Build/iOS/MockKitUI.framework; sourceTree = SOURCE_ROOT; };
		892A5D58222F0A27008961AB /* Debug.swift */ = {isa = PBXFileReference; lastKnownFileType = sourcecode.swift; path = Debug.swift; sourceTree = "<group>"; };
		892A5D5A222F0D7C008961AB /* LoopTestingKit.framework */ = {isa = PBXFileReference; explicitFileType = wrapper.framework; name = LoopTestingKit.framework; path = Carthage/Build/iOS/LoopTestingKit.framework; sourceTree = SOURCE_ROOT; };
		892A5D682230C41D008961AB /* RangeReplaceableCollection.swift */ = {isa = PBXFileReference; lastKnownFileType = sourcecode.swift; path = RangeReplaceableCollection.swift; sourceTree = "<group>"; };
		892ADE092446E9C3007CE08C /* ExplicitlyDismissibleModal.swift */ = {isa = PBXFileReference; lastKnownFileType = sourcecode.swift; path = ExplicitlyDismissibleModal.swift; sourceTree = "<group>"; };
		892D7C5023B54A14008A9656 /* CarbEntryViewController.swift */ = {isa = PBXFileReference; lastKnownFileType = sourcecode.swift; path = CarbEntryViewController.swift; sourceTree = "<group>"; };
		892FB4CC22040104005293EC /* OverridePresetRow.swift */ = {isa = PBXFileReference; lastKnownFileType = sourcecode.swift; path = OverridePresetRow.swift; sourceTree = "<group>"; };
		892FB4CE220402C0005293EC /* OverrideSelectionController.swift */ = {isa = PBXFileReference; lastKnownFileType = sourcecode.swift; path = OverrideSelectionController.swift; sourceTree = "<group>"; };
		894F6DD2243BCBDB00CCE676 /* Environment+SizeClass.swift */ = {isa = PBXFileReference; lastKnownFileType = sourcecode.swift; path = "Environment+SizeClass.swift"; sourceTree = "<group>"; };
		894F6DD6243C047300CCE676 /* View+Position.swift */ = {isa = PBXFileReference; lastKnownFileType = sourcecode.swift; name = "View+Position.swift"; path = "WatchApp Extension/Views/View+Position.swift"; sourceTree = SOURCE_ROOT; };
		894F6DD8243C060600CCE676 /* ScalablePositionedText.swift */ = {isa = PBXFileReference; lastKnownFileType = sourcecode.swift; path = ScalablePositionedText.swift; sourceTree = "<group>"; };
		894F6DDA243C07CF00CCE676 /* GramLabel.swift */ = {isa = PBXFileReference; lastKnownFileType = sourcecode.swift; path = GramLabel.swift; sourceTree = "<group>"; };
		894F6DDC243C0A2300CCE676 /* CarbAmountLabel.swift */ = {isa = PBXFileReference; lastKnownFileType = sourcecode.swift; path = CarbAmountLabel.swift; sourceTree = "<group>"; };
		895788A5242E69A1002CB114 /* AbsorptionTimeSelection.swift */ = {isa = PBXFileReference; fileEncoding = 4; lastKnownFileType = sourcecode.swift; path = AbsorptionTimeSelection.swift; sourceTree = "<group>"; };
		895788A6242E69A1002CB114 /* CarbAndBolusFlow.swift */ = {isa = PBXFileReference; fileEncoding = 4; lastKnownFileType = sourcecode.swift; path = CarbAndBolusFlow.swift; sourceTree = "<group>"; };
		895788A7242E69A1002CB114 /* BolusInput.swift */ = {isa = PBXFileReference; fileEncoding = 4; lastKnownFileType = sourcecode.swift; path = BolusInput.swift; sourceTree = "<group>"; };
		895788A9242E69A1002CB114 /* Color.swift */ = {isa = PBXFileReference; fileEncoding = 4; lastKnownFileType = sourcecode.swift; path = Color.swift; sourceTree = "<group>"; };
		895788AA242E69A1002CB114 /* CircularAccessoryButtonStyle.swift */ = {isa = PBXFileReference; fileEncoding = 4; lastKnownFileType = sourcecode.swift; path = CircularAccessoryButtonStyle.swift; sourceTree = "<group>"; };
		895788AB242E69A2002CB114 /* ActionButton.swift */ = {isa = PBXFileReference; fileEncoding = 4; lastKnownFileType = sourcecode.swift; path = ActionButton.swift; sourceTree = "<group>"; };
		895F37F024A137D0000CCB42 /* DeliveryLimitsEditor.swift */ = {isa = PBXFileReference; lastKnownFileType = sourcecode.swift; path = DeliveryLimitsEditor.swift; sourceTree = "<group>"; };
		895FE0942201234000FCF18A /* OverrideSelectionViewController.swift */ = {isa = PBXFileReference; fileEncoding = 4; lastKnownFileType = sourcecode.swift; path = OverrideSelectionViewController.swift; sourceTree = "<group>"; };
		8968B1112408B3520074BB48 /* UIFont.swift */ = {isa = PBXFileReference; lastKnownFileType = sourcecode.swift; path = UIFont.swift; sourceTree = "<group>"; };
		8968B113240C55F10074BB48 /* LoopSettingsTests.swift */ = {isa = PBXFileReference; lastKnownFileType = sourcecode.swift; path = LoopSettingsTests.swift; sourceTree = "<group>"; };
		898ECA5E218ABD17001E9D35 /* GlucoseChartScaler.swift */ = {isa = PBXFileReference; fileEncoding = 4; lastKnownFileType = sourcecode.swift; path = GlucoseChartScaler.swift; sourceTree = "<group>"; };
		898ECA5F218ABD17001E9D35 /* GlucoseChartData.swift */ = {isa = PBXFileReference; fileEncoding = 4; lastKnownFileType = sourcecode.swift; path = GlucoseChartData.swift; sourceTree = "<group>"; };
		898ECA62218ABD21001E9D35 /* ComplicationChartManager.swift */ = {isa = PBXFileReference; fileEncoding = 4; lastKnownFileType = sourcecode.swift; path = ComplicationChartManager.swift; sourceTree = "<group>"; };
		898ECA64218ABD9A001E9D35 /* CGRect.swift */ = {isa = PBXFileReference; fileEncoding = 4; lastKnownFileType = sourcecode.swift; path = CGRect.swift; sourceTree = "<group>"; };
		898ECA66218ABDA8001E9D35 /* WatchApp Extension-Bridging-Header.h */ = {isa = PBXFileReference; lastKnownFileType = sourcecode.c.h; path = "WatchApp Extension-Bridging-Header.h"; sourceTree = "<group>"; };
		898ECA67218ABDA8001E9D35 /* CLKTextProvider+Compound.m */ = {isa = PBXFileReference; fileEncoding = 4; lastKnownFileType = sourcecode.c.objc; path = "CLKTextProvider+Compound.m"; sourceTree = "<group>"; };
		898ECA68218ABDA9001E9D35 /* CLKTextProvider+Compound.h */ = {isa = PBXFileReference; fileEncoding = 4; lastKnownFileType = sourcecode.c.h; path = "CLKTextProvider+Compound.h"; sourceTree = "<group>"; };
		899433B723FE129700FA4BEA /* OverrideBadgeView.swift */ = {isa = PBXFileReference; lastKnownFileType = sourcecode.swift; path = OverrideBadgeView.swift; sourceTree = "<group>"; };
		89A1B66D24ABFDF800117AC2 /* SupportedBolusVolumesUserInfo.swift */ = {isa = PBXFileReference; lastKnownFileType = sourcecode.swift; path = SupportedBolusVolumesUserInfo.swift; sourceTree = "<group>"; };
		89A605E224327DFE009C1096 /* CarbAmountInput.swift */ = {isa = PBXFileReference; lastKnownFileType = sourcecode.swift; path = CarbAmountInput.swift; sourceTree = "<group>"; };
		89A605E424327F45009C1096 /* DoseVolumeInput.swift */ = {isa = PBXFileReference; lastKnownFileType = sourcecode.swift; path = DoseVolumeInput.swift; sourceTree = "<group>"; };
		89A605E62432860C009C1096 /* PeriodicPublisher.swift */ = {isa = PBXFileReference; lastKnownFileType = sourcecode.swift; path = PeriodicPublisher.swift; sourceTree = "<group>"; };
		89A605E824328862009C1096 /* Checkmark.swift */ = {isa = PBXFileReference; lastKnownFileType = sourcecode.swift; path = Checkmark.swift; sourceTree = "<group>"; };
		89A605EA243288E4009C1096 /* TopDownTriangle.swift */ = {isa = PBXFileReference; lastKnownFileType = sourcecode.swift; path = TopDownTriangle.swift; sourceTree = "<group>"; };
		89A605EC24328972009C1096 /* BolusArrow.swift */ = {isa = PBXFileReference; lastKnownFileType = sourcecode.swift; path = BolusArrow.swift; sourceTree = "<group>"; };
		89A605EE2432925D009C1096 /* CompletionCheckmark.swift */ = {isa = PBXFileReference; lastKnownFileType = sourcecode.swift; path = CompletionCheckmark.swift; sourceTree = "<group>"; };
		89A605F02432BD18009C1096 /* BolusConfirmationVisual.swift */ = {isa = PBXFileReference; lastKnownFileType = sourcecode.swift; path = BolusConfirmationVisual.swift; sourceTree = "<group>"; };
		89ADE13A226BFA0F0067222B /* TestingScenariosManager.swift */ = {isa = PBXFileReference; lastKnownFileType = sourcecode.swift; path = TestingScenariosManager.swift; sourceTree = "<group>"; };
		89CA2B2F226C0161004D9350 /* DirectoryObserver.swift */ = {isa = PBXFileReference; lastKnownFileType = sourcecode.swift; path = DirectoryObserver.swift; sourceTree = "<group>"; };
		89CA2B31226C18B8004D9350 /* TestingScenariosTableViewController.swift */ = {isa = PBXFileReference; lastKnownFileType = sourcecode.swift; path = TestingScenariosTableViewController.swift; sourceTree = "<group>"; };
		89CA2B3C226E6B13004D9350 /* LocalTestingScenariosManager.swift */ = {isa = PBXFileReference; lastKnownFileType = sourcecode.swift; path = LocalTestingScenariosManager.swift; sourceTree = "<group>"; };
		89D6953D23B6DF8A002B3066 /* PotentialCarbEntryTableViewCell.swift */ = {isa = PBXFileReference; lastKnownFileType = sourcecode.swift; path = PotentialCarbEntryTableViewCell.swift; sourceTree = "<group>"; };
		89E08FC1242E73DC000D719B /* CarbAmountPositionKey.swift */ = {isa = PBXFileReference; lastKnownFileType = sourcecode.swift; path = CarbAmountPositionKey.swift; sourceTree = "<group>"; };
		89E08FC3242E73F0000D719B /* GramLabelPositionKey.swift */ = {isa = PBXFileReference; lastKnownFileType = sourcecode.swift; path = GramLabelPositionKey.swift; sourceTree = "<group>"; };
		89E08FC5242E7506000D719B /* CarbAndDateInput.swift */ = {isa = PBXFileReference; lastKnownFileType = sourcecode.swift; path = CarbAndDateInput.swift; sourceTree = "<group>"; };
		89E08FC7242E76E9000D719B /* AnyTransition.swift */ = {isa = PBXFileReference; lastKnownFileType = sourcecode.swift; path = AnyTransition.swift; sourceTree = "<group>"; };
		89E08FC9242E7714000D719B /* UIFont.swift */ = {isa = PBXFileReference; lastKnownFileType = sourcecode.swift; path = UIFont.swift; sourceTree = "<group>"; };
		89E08FCB242E790C000D719B /* Comparable.swift */ = {isa = PBXFileReference; lastKnownFileType = sourcecode.swift; path = Comparable.swift; sourceTree = "<group>"; };
		89E08FCF242E8B2B000D719B /* BolusConfirmationView.swift */ = {isa = PBXFileReference; lastKnownFileType = sourcecode.swift; path = BolusConfirmationView.swift; sourceTree = "<group>"; };
		89E267FB2292456700A3F2AF /* FeatureFlags.swift */ = {isa = PBXFileReference; lastKnownFileType = sourcecode.swift; path = FeatureFlags.swift; sourceTree = "<group>"; };
		89E267FE229267DF00A3F2AF /* Optional.swift */ = {isa = PBXFileReference; lastKnownFileType = sourcecode.swift; path = Optional.swift; sourceTree = "<group>"; };
		89F9118E24352F1600ECCAF3 /* DigitalCrownRotation.swift */ = {isa = PBXFileReference; lastKnownFileType = sourcecode.swift; path = DigitalCrownRotation.swift; sourceTree = "<group>"; };
		89F9119124358E2B00ECCAF3 /* CarbEntryInputMode.swift */ = {isa = PBXFileReference; lastKnownFileType = sourcecode.swift; path = CarbEntryInputMode.swift; sourceTree = "<group>"; };
		89F9119324358E4500ECCAF3 /* CarbAbsorptionTime.swift */ = {isa = PBXFileReference; lastKnownFileType = sourcecode.swift; path = CarbAbsorptionTime.swift; sourceTree = "<group>"; };
		89F9119524358E6900ECCAF3 /* BolusPickerValues.swift */ = {isa = PBXFileReference; lastKnownFileType = sourcecode.swift; path = BolusPickerValues.swift; sourceTree = "<group>"; };
		89FE21AC24AC57E30033F501 /* Collection.swift */ = {isa = PBXFileReference; lastKnownFileType = sourcecode.swift; path = Collection.swift; sourceTree = "<group>"; };
		A92E557D2464DFFD00DB93BB /* DosingDecisionStore.swift */ = {isa = PBXFileReference; lastKnownFileType = sourcecode.swift; name = DosingDecisionStore.swift; path = ../Stores/DosingDecisionStore.swift; sourceTree = "<group>"; };
		A951C5FF23E8AB51003E26DC /* Version.xcconfig */ = {isa = PBXFileReference; lastKnownFileType = text.xcconfig; path = Version.xcconfig; sourceTree = "<group>"; };
		A966152423EA5A25005D8B29 /* DefaultAssets.xcassets */ = {isa = PBXFileReference; lastKnownFileType = folder.assetcatalog; path = DefaultAssets.xcassets; sourceTree = "<group>"; };
		A966152523EA5A25005D8B29 /* DerivedAssets.xcassets */ = {isa = PBXFileReference; lastKnownFileType = folder.assetcatalog; path = DerivedAssets.xcassets; sourceTree = "<group>"; };
		A966152823EA5A37005D8B29 /* DefaultAssets.xcassets */ = {isa = PBXFileReference; lastKnownFileType = folder.assetcatalog; path = DefaultAssets.xcassets; sourceTree = "<group>"; };
		A966152923EA5A37005D8B29 /* DerivedAssets.xcassets */ = {isa = PBXFileReference; lastKnownFileType = folder.assetcatalog; path = DerivedAssets.xcassets; sourceTree = "<group>"; };
		A98556842493F901000FD662 /* AlertStore+SimulatedCoreData.swift */ = {isa = PBXFileReference; lastKnownFileType = sourcecode.swift; path = "AlertStore+SimulatedCoreData.swift"; sourceTree = "<group>"; };
		A999D40324663CE1004C89D4 /* DoseStore.swift */ = {isa = PBXFileReference; lastKnownFileType = sourcecode.swift; path = DoseStore.swift; sourceTree = "<group>"; };
		A999D40524663D18004C89D4 /* PumpManagerError.swift */ = {isa = PBXFileReference; lastKnownFileType = sourcecode.swift; path = PumpManagerError.swift; sourceTree = "<group>"; };
		A999D40724663D6D004C89D4 /* SetBolusError.swift */ = {isa = PBXFileReference; lastKnownFileType = sourcecode.swift; path = SetBolusError.swift; sourceTree = "<group>"; };
		A999D40924663DC7004C89D4 /* CarbStore.swift */ = {isa = PBXFileReference; lastKnownFileType = sourcecode.swift; path = CarbStore.swift; sourceTree = "<group>"; };
		A9A63F8C246B261100588D5B /* DosingDecisionStoreTests.swift */ = {isa = PBXFileReference; lastKnownFileType = sourcecode.swift; path = DosingDecisionStoreTests.swift; sourceTree = "<group>"; };
		A9B607AF247F000F00792BE4 /* UserNotifications+Loop.swift */ = {isa = PBXFileReference; lastKnownFileType = sourcecode.swift; path = "UserNotifications+Loop.swift"; sourceTree = "<group>"; };
		A9C62D8123316FF500535612 /* UserDefaults+Services.swift */ = {isa = PBXFileReference; fileEncoding = 4; lastKnownFileType = sourcecode.swift; path = "UserDefaults+Services.swift"; sourceTree = "<group>"; };
		A9C62D832331700D00535612 /* DiagnosticLog+Subsystem.swift */ = {isa = PBXFileReference; fileEncoding = 4; lastKnownFileType = sourcecode.swift; path = "DiagnosticLog+Subsystem.swift"; sourceTree = "<group>"; };
		A9C62D852331703000535612 /* Service.swift */ = {isa = PBXFileReference; fileEncoding = 4; lastKnownFileType = sourcecode.swift; path = Service.swift; sourceTree = "<group>"; };
		A9C62D862331703000535612 /* LoggingServicesManager.swift */ = {isa = PBXFileReference; fileEncoding = 4; lastKnownFileType = sourcecode.swift; path = LoggingServicesManager.swift; sourceTree = "<group>"; };
		A9C62D872331703000535612 /* ServicesManager.swift */ = {isa = PBXFileReference; fileEncoding = 4; lastKnownFileType = sourcecode.swift; path = ServicesManager.swift; sourceTree = "<group>"; };
		A9C62D8D2331708700535612 /* AuthenticationTableViewCell+NibLoadable.swift */ = {isa = PBXFileReference; fileEncoding = 4; lastKnownFileType = sourcecode.swift; path = "AuthenticationTableViewCell+NibLoadable.swift"; sourceTree = "<group>"; };
		A9CBE457248AB564008E7BA2 /* DoseStore+SimulatedCoreData.swift */ = {isa = PBXFileReference; lastKnownFileType = sourcecode.swift; path = "DoseStore+SimulatedCoreData.swift"; sourceTree = "<group>"; };
		A9CBE459248ACBE1008E7BA2 /* DosingDecisionStore+SimulatedCoreData.swift */ = {isa = PBXFileReference; lastKnownFileType = sourcecode.swift; path = "DosingDecisionStore+SimulatedCoreData.swift"; sourceTree = "<group>"; };
		A9CBE45B248ACC03008E7BA2 /* SettingsStore+SimulatedCoreData.swift */ = {isa = PBXFileReference; lastKnownFileType = sourcecode.swift; path = "SettingsStore+SimulatedCoreData.swift"; sourceTree = "<group>"; };
		A9DAE7CF2332D77F006AE942 /* LoopTests.swift */ = {isa = PBXFileReference; fileEncoding = 4; lastKnownFileType = sourcecode.swift; path = LoopTests.swift; sourceTree = "<group>"; };
		A9E6DFE5246A042E005B1A1C /* CarbStoreTests.swift */ = {isa = PBXFileReference; lastKnownFileType = sourcecode.swift; path = CarbStoreTests.swift; sourceTree = "<group>"; };
		A9E6DFE7246A043C005B1A1C /* DoseStoreTests.swift */ = {isa = PBXFileReference; lastKnownFileType = sourcecode.swift; path = DoseStoreTests.swift; sourceTree = "<group>"; };
		A9E6DFE9246A0448005B1A1C /* PumpManagerErrorTests.swift */ = {isa = PBXFileReference; lastKnownFileType = sourcecode.swift; path = PumpManagerErrorTests.swift; sourceTree = "<group>"; };
		A9E6DFEB246A0453005B1A1C /* SetBolusErrorTests.swift */ = {isa = PBXFileReference; lastKnownFileType = sourcecode.swift; path = SetBolusErrorTests.swift; sourceTree = "<group>"; };
		A9E6DFEE246A0474005B1A1C /* LoopErrorTests.swift */ = {isa = PBXFileReference; lastKnownFileType = sourcecode.swift; path = LoopErrorTests.swift; sourceTree = "<group>"; };
		A9F66FC2247F451500096EA7 /* UIDevice+Loop.swift */ = {isa = PBXFileReference; lastKnownFileType = sourcecode.swift; path = "UIDevice+Loop.swift"; sourceTree = "<group>"; };
		A9F703722489BC8500C98AD8 /* CarbStore+SimulatedCoreData.swift */ = {isa = PBXFileReference; lastKnownFileType = sourcecode.swift; path = "CarbStore+SimulatedCoreData.swift"; sourceTree = "<group>"; };
		A9F703742489C9A000C98AD8 /* GlucoseStore+SimulatedCoreData.swift */ = {isa = PBXFileReference; lastKnownFileType = sourcecode.swift; path = "GlucoseStore+SimulatedCoreData.swift"; sourceTree = "<group>"; };
		A9F703762489D8AA00C98AD8 /* PersistentDeviceLog+SimulatedCoreData.swift */ = {isa = PBXFileReference; lastKnownFileType = sourcecode.swift; path = "PersistentDeviceLog+SimulatedCoreData.swift"; sourceTree = "<group>"; };
		B42C951324A3C76000857C73 /* CGMStatusHUDViewModel.swift */ = {isa = PBXFileReference; fileEncoding = 4; lastKnownFileType = sourcecode.swift; path = CGMStatusHUDViewModel.swift; sourceTree = "<group>"; };
		B42C951624A3CAF200857C73 /* NotificationsCriticalAlertPermissionsViewModel.swift */ = {isa = PBXFileReference; fileEncoding = 4; lastKnownFileType = sourcecode.swift; path = NotificationsCriticalAlertPermissionsViewModel.swift; sourceTree = "<group>"; };
		B48B0BAB24900093009A48DE /* PumpStatusHUDView.swift */ = {isa = PBXFileReference; lastKnownFileType = sourcecode.swift; path = PumpStatusHUDView.swift; sourceTree = "<group>"; };
		B4E96D4A248A6B6E002DABAD /* DeviceStatusHUDView.swift */ = {isa = PBXFileReference; lastKnownFileType = sourcecode.swift; path = DeviceStatusHUDView.swift; sourceTree = "<group>"; };
		B4E96D4E248A6E20002DABAD /* CGMStatusHUDView.swift */ = {isa = PBXFileReference; lastKnownFileType = sourcecode.swift; path = CGMStatusHUDView.swift; sourceTree = "<group>"; };
		B4E96D52248A7386002DABAD /* GlucoseValueHUDView.swift */ = {isa = PBXFileReference; lastKnownFileType = sourcecode.swift; path = GlucoseValueHUDView.swift; sourceTree = "<group>"; };
		B4E96D54248A7509002DABAD /* GlucoseTrendHUDView.swift */ = {isa = PBXFileReference; lastKnownFileType = sourcecode.swift; path = GlucoseTrendHUDView.swift; sourceTree = "<group>"; };
		B4E96D56248A7B0F002DABAD /* StatusHighlightHUDView.swift */ = {isa = PBXFileReference; lastKnownFileType = sourcecode.swift; path = StatusHighlightHUDView.swift; sourceTree = "<group>"; };
		B4E96D58248A7F9A002DABAD /* StatusHighlightHUDView.xib */ = {isa = PBXFileReference; lastKnownFileType = file.xib; path = StatusHighlightHUDView.xib; sourceTree = "<group>"; };
		B4E96D5A248A8229002DABAD /* StatusBarHUDView.swift */ = {isa = PBXFileReference; lastKnownFileType = sourcecode.swift; path = StatusBarHUDView.swift; sourceTree = "<group>"; };
		B4E96D5C248A82A2002DABAD /* StatusBarHUDView.xib */ = {isa = PBXFileReference; lastKnownFileType = file.xib; path = StatusBarHUDView.xib; sourceTree = "<group>"; };
		B4F3D25024AF890C0095CE44 /* BluetoothStateManager.swift */ = {isa = PBXFileReference; lastKnownFileType = sourcecode.swift; path = BluetoothStateManager.swift; sourceTree = "<group>"; };
		C10B28451EA9BA5E006EA1FC /* far_future_high_bg_forecast.json */ = {isa = PBXFileReference; fileEncoding = 4; lastKnownFileType = text.json; path = far_future_high_bg_forecast.json; sourceTree = "<group>"; };
		C1201E2B23ECDBD0002DA84A /* WatchContextRequestUserInfo.swift */ = {isa = PBXFileReference; lastKnownFileType = sourcecode.swift; path = WatchContextRequestUserInfo.swift; sourceTree = "<group>"; };
		C125F31A22FE7CE200FD0545 /* copy-frameworks.sh */ = {isa = PBXFileReference; fileEncoding = 4; lastKnownFileType = text.script.sh; path = "copy-frameworks.sh"; sourceTree = "<group>"; };
		C12CB9AC23106A3C00F84978 /* it */ = {isa = PBXFileReference; lastKnownFileType = text.plist.strings; name = it; path = it.lproj/Intents.strings; sourceTree = "<group>"; };
		C12CB9AE23106A5C00F84978 /* fr */ = {isa = PBXFileReference; lastKnownFileType = text.plist.strings; name = fr; path = fr.lproj/Intents.strings; sourceTree = "<group>"; };
		C12CB9B023106A5F00F84978 /* de */ = {isa = PBXFileReference; lastKnownFileType = text.plist.strings; name = de; path = de.lproj/Intents.strings; sourceTree = "<group>"; };
		C12CB9B223106A6000F84978 /* zh-Hans */ = {isa = PBXFileReference; lastKnownFileType = text.plist.strings; name = "zh-Hans"; path = "zh-Hans.lproj/Intents.strings"; sourceTree = "<group>"; };
		C12CB9B423106A6100F84978 /* nl */ = {isa = PBXFileReference; lastKnownFileType = text.plist.strings; name = nl; path = nl.lproj/Intents.strings; sourceTree = "<group>"; };
		C12CB9B623106A6200F84978 /* nb */ = {isa = PBXFileReference; lastKnownFileType = text.plist.strings; name = nb; path = nb.lproj/Intents.strings; sourceTree = "<group>"; };
		C12CB9B823106A6300F84978 /* pl */ = {isa = PBXFileReference; lastKnownFileType = text.plist.strings; name = pl; path = pl.lproj/Intents.strings; sourceTree = "<group>"; };
		C12F21A61DFA79CB00748193 /* recommend_temp_basal_very_low_end_in_range.json */ = {isa = PBXFileReference; fileEncoding = 4; lastKnownFileType = text.json; path = recommend_temp_basal_very_low_end_in_range.json; sourceTree = "<group>"; };
		C165B8CD23302C5D0004112E /* RemoteCommand.swift */ = {isa = PBXFileReference; lastKnownFileType = sourcecode.swift; path = RemoteCommand.swift; sourceTree = "<group>"; };
		C16DA84122E8E112008624C2 /* LoopPlugins.swift */ = {isa = PBXFileReference; lastKnownFileType = sourcecode.swift; path = LoopPlugins.swift; sourceTree = "<group>"; };
		C17824991E1999FA00D9D25C /* CaseCountable.swift */ = {isa = PBXFileReference; fileEncoding = 4; lastKnownFileType = sourcecode.swift; path = CaseCountable.swift; sourceTree = "<group>"; };
		C178249F1E19CF9800D9D25C /* GlucoseThresholdTableViewController.swift */ = {isa = PBXFileReference; fileEncoding = 4; lastKnownFileType = sourcecode.swift; path = GlucoseThresholdTableViewController.swift; sourceTree = "<group>"; };
		C17824A21E19EAB600D9D25C /* recommend_temp_basal_start_very_low_end_high.json */ = {isa = PBXFileReference; fileEncoding = 4; lastKnownFileType = text.json; path = recommend_temp_basal_start_very_low_end_high.json; sourceTree = "<group>"; };
		C17824A41E1AD4D100D9D25C /* BolusRecommendation.swift */ = {isa = PBXFileReference; fileEncoding = 4; lastKnownFileType = sourcecode.swift; path = BolusRecommendation.swift; sourceTree = "<group>"; };
		C1814B85225E507C008D2D8E /* Sequence.swift */ = {isa = PBXFileReference; lastKnownFileType = sourcecode.swift; path = Sequence.swift; sourceTree = "<group>"; };
		C18A491222FCC22800FDA733 /* build-derived-assets.sh */ = {isa = PBXFileReference; fileEncoding = 4; lastKnownFileType = text.script.sh; path = "build-derived-assets.sh"; sourceTree = "<group>"; };
		C18A491322FCC22900FDA733 /* make_scenario.py */ = {isa = PBXFileReference; fileEncoding = 4; lastKnownFileType = text.script.python; path = make_scenario.py; sourceTree = "<group>"; };
		C18A491522FCC22900FDA733 /* copy-plugins.sh */ = {isa = PBXFileReference; fileEncoding = 4; lastKnownFileType = text.script.sh; path = "copy-plugins.sh"; sourceTree = "<group>"; };
		C19E96DD23D2733F003F79B0 /* LoopCompletionFreshness.swift */ = {isa = PBXFileReference; lastKnownFileType = sourcecode.swift; path = LoopCompletionFreshness.swift; sourceTree = "<group>"; };
		C1C6591B1E1B1FDA0025CC58 /* recommend_temp_basal_dropping_then_rising.json */ = {isa = PBXFileReference; fileEncoding = 4; lastKnownFileType = text.json; path = recommend_temp_basal_dropping_then_rising.json; sourceTree = "<group>"; };
		C1D197FE232CF92D0096D646 /* capture-build-details.sh */ = {isa = PBXFileReference; fileEncoding = 4; lastKnownFileType = text.script.sh; path = "capture-build-details.sh"; sourceTree = "<group>"; };
		C1D289B422F90A52003FFBD9 /* BasalDeliveryState.swift */ = {isa = PBXFileReference; lastKnownFileType = sourcecode.swift; path = BasalDeliveryState.swift; sourceTree = "<group>"; };
		C1E2773D224177C000354103 /* ClockKit.framework */ = {isa = PBXFileReference; lastKnownFileType = wrapper.framework; name = ClockKit.framework; path = Platforms/WatchOS.platform/Developer/SDKs/WatchOS.sdk/System/Library/Frameworks/ClockKit.framework; sourceTree = DEVELOPER_DIR; };
		C1E2774722433D7A00354103 /* MKRingProgressView.framework */ = {isa = PBXFileReference; explicitFileType = wrapper.framework; path = MKRingProgressView.framework; sourceTree = BUILT_PRODUCTS_DIR; };
		C1F8B1D122375E4200DD66CF /* BolusProgressTableViewCell.swift */ = {isa = PBXFileReference; lastKnownFileType = sourcecode.swift; path = BolusProgressTableViewCell.swift; sourceTree = "<group>"; };
		C1F8B1DB223862D500DD66CF /* BolusProgressTableViewCell.xib */ = {isa = PBXFileReference; lastKnownFileType = file.xib; path = BolusProgressTableViewCell.xib; sourceTree = "<group>"; };
		C1FB428B217806A300FAB378 /* StateColorPalette.swift */ = {isa = PBXFileReference; fileEncoding = 4; lastKnownFileType = sourcecode.swift; path = StateColorPalette.swift; sourceTree = "<group>"; };
		C1FB428E217921D600FAB378 /* PumpManagerUI.swift */ = {isa = PBXFileReference; lastKnownFileType = sourcecode.swift; path = PumpManagerUI.swift; sourceTree = "<group>"; };
		E9086B3624B3CA340062F5C8 /* LoopSettings.swift */ = {isa = PBXFileReference; lastKnownFileType = sourcecode.swift; path = LoopSettings.swift; sourceTree = "<group>"; };
/* End PBXFileReference section */

/* Begin PBXFrameworksBuildPhase section */
		43105EF81BADC8F9009CD81E /* Frameworks */ = {
			isa = PBXFrameworksBuildPhase;
			buildActionMask = 2147483647;
			files = (
			);
			runOnlyForDeploymentPostprocessing = 0;
		};
		43776F891B8022E90074EA36 /* Frameworks */ = {
			isa = PBXFrameworksBuildPhase;
			buildActionMask = 2147483647;
			files = (
				43F5C2C91B929C09003EB13D /* HealthKit.framework in Frameworks */,
				43D9FFD621EAE05D00AF44BF /* LoopCore.framework in Frameworks */,
				43F78D4F1C914197002152D1 /* LoopKit.framework in Frameworks */,
				892A5D5B222F0D7C008961AB /* LoopTestingKit.framework in Frameworks */,
				4F7528941DFE1E9500C322D6 /* LoopUI.framework in Frameworks */,
				C1E2774822433D7A00354103 /* MKRingProgressView.framework in Frameworks */,
				892A5D2A222EF60A008961AB /* MockKit.framework in Frameworks */,
				892A5D2C222EF60A008961AB /* MockKitUI.framework in Frameworks */,
				4F08DE9B1E7BC4ED006741EA /* SwiftCharts.framework in Frameworks */,
			);
			runOnlyForDeploymentPostprocessing = 0;
		};
		43A9437B1B926B7B0051FA24 /* Frameworks */ = {
			isa = PBXFrameworksBuildPhase;
			buildActionMask = 2147483647;
			files = (
				43D9002F21EB234400AF44BF /* LoopCore.framework in Frameworks */,
				C1E2773E224177C000354103 /* ClockKit.framework in Frameworks */,
				4344628220A7A37F00C4BE6F /* CoreBluetooth.framework in Frameworks */,
				4344628520A7A3BE00C4BE6F /* LoopKit.framework in Frameworks */,
				4396BD50225159C0005AA4D3 /* HealthKit.framework in Frameworks */,
			);
			runOnlyForDeploymentPostprocessing = 0;
		};
		43D9002321EB209400AF44BF /* Frameworks */ = {
			isa = PBXFrameworksBuildPhase;
			buildActionMask = 2147483647;
			files = (
				43D9002D21EB225D00AF44BF /* HealthKit.framework in Frameworks */,
				43D9002E21EB226F00AF44BF /* LoopKit.framework in Frameworks */,
			);
			runOnlyForDeploymentPostprocessing = 0;
		};
		43D9FF9F21EA9A0C00AF44BF /* Frameworks */ = {
			isa = PBXFrameworksBuildPhase;
			buildActionMask = 2147483647;
			files = (
				43D9FFDE21EAE3AE00AF44BF /* LoopCore.framework in Frameworks */,
				43D9FFBD21EA9CD700AF44BF /* SwiftCharts.framework in Frameworks */,
				43D9FFB421EA9AD800AF44BF /* LoopUI.framework in Frameworks */,
				43D9FFBB21EA9CC900AF44BF /* LoopKit.framework in Frameworks */,
				43D9FFB621EA9B2F00AF44BF /* HealthKit.framework in Frameworks */,
				43D9FFBC21EA9CCD00AF44BF /* LoopKitUI.framework in Frameworks */,
			);
			runOnlyForDeploymentPostprocessing = 0;
		};
		43D9FFCC21EAE05D00AF44BF /* Frameworks */ = {
			isa = PBXFrameworksBuildPhase;
			buildActionMask = 2147483647;
			files = (
				43D9FFFA21EAF35900AF44BF /* HealthKit.framework in Frameworks */,
				43D9FFF821EAF2EF00AF44BF /* LoopKit.framework in Frameworks */,
			);
			runOnlyForDeploymentPostprocessing = 0;
		};
		43E2D8CE1D20BF42004DA55F /* Frameworks */ = {
			isa = PBXFrameworksBuildPhase;
			buildActionMask = 2147483647;
			files = (
				4345E3FF21F051C6009E00E5 /* LoopCore.framework in Frameworks */,
				43E2D9191D222759004DA55F /* LoopKit.framework in Frameworks */,
			);
			runOnlyForDeploymentPostprocessing = 0;
		};
		43E2D9081D20C581004DA55F /* Frameworks */ = {
			isa = PBXFrameworksBuildPhase;
			buildActionMask = 2147483647;
			files = (
			);
			runOnlyForDeploymentPostprocessing = 0;
		};
		4F70C1D91DE8DCA7006380B7 /* Frameworks */ = {
			isa = PBXFrameworksBuildPhase;
			buildActionMask = 2147483647;
			files = (
				43D9000B21EB0BE000AF44BF /* LoopCore.framework in Frameworks */,
				43FCEEC022220D1F0013DD30 /* LoopKit.framework in Frameworks */,
				43FCEEBF22220CF30013DD30 /* LoopKitUI.framework in Frameworks */,
				4F7528951DFE1E9B00C322D6 /* LoopUI.framework in Frameworks */,
				437AFEE520352591008C4892 /* NotificationCenter.framework in Frameworks */,
				C1C0BE2A224C0FA000C03B4D /* SwiftCharts.framework in Frameworks */,
			);
			runOnlyForDeploymentPostprocessing = 0;
		};
		4F7528871DFE1DC600C322D6 /* Frameworks */ = {
			isa = PBXFrameworksBuildPhase;
			buildActionMask = 2147483647;
			files = (
				437AFEE8203689FE008C4892 /* LoopKit.framework in Frameworks */,
				4FB76FB01E8C3E8000B39636 /* SwiftCharts.framework in Frameworks */,
				43C05CBA21EBEAD8006FB252 /* LoopCore.framework in Frameworks */,
				43FCEEBE22220CE70013DD30 /* LoopKitUI.framework in Frameworks */,
			);
			runOnlyForDeploymentPostprocessing = 0;
		};
/* End PBXFrameworksBuildPhase section */

/* Begin PBXGroup section */
		1DA6499D2441266400F61E75 /* Alerts */ = {
			isa = PBXGroup;
			children = (
				1DB1065024467E18005542BD /* AlertManager.swift */,
				1D05219C2469F1F5000EBBDE /* AlertStore.swift */,
				1D080CBB2473214A00356610 /* AlertStore.xcdatamodeld */,
				1DA649A8244126DA00F61E75 /* InAppModalAlertPresenter.swift */,
				1D05219A2469E9DF000EBBDE /* StoredAlert.swift */,
				1D4A3E2B2478628500FD601B /* StoredAlert+CoreDataClass.swift */,
				1D4A3E2C2478628500FD601B /* StoredAlert+CoreDataProperties.swift */,
				1DA649A6244126CD00F61E75 /* UserNotificationAlertPresenter.swift */,
			);
			path = Alerts;
			sourceTree = "<group>";
		};
		1DA7A83F24476E8C008257F0 /* Managers */ = {
			isa = PBXGroup;
			children = (
				1DA7A84024476E98008257F0 /* Alerts */,
			);
			path = Managers;
			sourceTree = "<group>";
		};
		1DA7A84024476E98008257F0 /* Alerts */ = {
			isa = PBXGroup;
			children = (
				1D80313C24746274002810DF /* AlertStoreTests.swift */,
				1DA7A84124476EAD008257F0 /* AlertManagerTests.swift */,
				1DA7A84324477698008257F0 /* InAppModalAlertPresenterTests.swift */,
				1DFE9E162447B6270082C280 /* UserNotificationAlertPresenterTests.swift */,
			);
			path = Alerts;
			sourceTree = "<group>";
		};
		4328E0121CFBE1B700E199AA /* Controllers */ = {
			isa = PBXGroup;
			children = (
				4328E0151CFBE1DA00E199AA /* ActionHUDController.swift */,
				4328E01D1CFBE25F00E199AA /* CarbAndBolusFlowController.swift */,
				4345E40521F68E18009E00E5 /* CarbEntryListController.swift */,
				4FFEDFBE20E5CF22000BFC58 /* ChartHUDController.swift */,
				4F82654F20E69F9A0031A8F5 /* HUDInterfaceController.swift */,
				43511CED220FC61700566C63 /* HUDRowController.swift */,
				43A943891B926B7B0051FA24 /* NotificationController.swift */,
				892FB4CE220402C0005293EC /* OverrideSelectionController.swift */,
				4345E40321F68AD9009E00E5 /* TextRowController.swift */,
			);
			path = Controllers;
			sourceTree = "<group>";
		};
		4328E01F1CFBE2B100E199AA /* Extensions */ = {
			isa = PBXGroup;
			children = (
				898ECA68218ABDA9001E9D35 /* CLKTextProvider+Compound.h */,
				898ECA66218ABDA8001E9D35 /* WatchApp Extension-Bridging-Header.h */,
				898ECA67218ABDA8001E9D35 /* CLKTextProvider+Compound.m */,
				4344629120A7C19800C4BE6F /* ButtonGroup.swift */,
				898ECA64218ABD9A001E9D35 /* CGRect.swift */,
				4328E0221CFBE2C500E199AA /* CLKComplicationTemplate.swift */,
				89FE21AC24AC57E30033F501 /* Collection.swift */,
				89E08FCB242E790C000D719B /* Comparable.swift */,
				4F7E8AC420E2AB9600AEA65E /* Date.swift */,
				43785E952120E4010057DED1 /* INRelevantShortcutStore+Loop.swift */,
				4328E0231CFBE2C500E199AA /* NSUserDefaults+WatchApp.swift */,
				4328E0241CFBE2C500E199AA /* UIColor.swift */,
				4F2C15801E0495B200E160D4 /* WatchContext+WatchApp.swift */,
				43CB2B2A1D924D450079823D /* WCSession.swift */,
				4328E0251CFBE2C500E199AA /* WKAlertAction.swift */,
				4328E02E1CFBF81800E199AA /* WKInterfaceImage.swift */,
				43517916230A0E1A0072ECC0 /* WKInterfaceLabel.swift */,
			);
			path = Extensions;
			sourceTree = "<group>";
		};
		4345E3F621F03C2E009E00E5 /* Display */ = {
			isa = PBXGroup;
			children = (
				4345E3F721F03D2A009E00E5 /* DatesAndNumberCell.swift */,
				4345E3F921F0473B009E00E5 /* TextCell.swift */,
			);
			path = Display;
			sourceTree = "<group>";
		};
		43511CDD21FD80AD00566C63 /* RetrospectiveCorrection */ = {
			isa = PBXGroup;
			children = (
				43511CDF21FD80E400566C63 /* RetrospectiveCorrection.swift */,
				43511CE021FD80E400566C63 /* StandardRetrospectiveCorrection.swift */,
			);
			path = RetrospectiveCorrection;
			sourceTree = "<group>";
		};
		43757D131C06F26C00910CB9 /* Models */ = {
			isa = PBXGroup;
			children = (
				43511CDD21FD80AD00566C63 /* RetrospectiveCorrection */,
				C17824A41E1AD4D100D9D25C /* BolusRecommendation.swift */,
				43C2FAE01EB656A500364AFF /* GlucoseEffectVelocity.swift */,
				436A0DA41D236A2A00104B24 /* LoopError.swift */,
				430B29942041F5CB00BA9F93 /* LoopSettings+Loop.swift */,
				4F526D601DF8D9A900A04910 /* NetBasal.swift */,
				438D42F81D7C88BC003244B0 /* PredictionInputEffect.swift */,
				4328E0311CFC068900E199AA /* WatchContext+LoopKit.swift */,
				C165B8CD23302C5D0004112E /* RemoteCommand.swift */,
			);
			path = Models;
			sourceTree = "<group>";
		};
		43776F831B8022E90074EA36 = {
			isa = PBXGroup;
			children = (
				C18A491122FCC20B00FDA733 /* Scripts */,
				4FF4D0FA1E1834BD00846527 /* Common */,
				43776F8E1B8022E90074EA36 /* Loop */,
				4F70C1DF1DE8DCA7006380B7 /* Loop Status Extension */,
				43D9FFD021EAE05D00AF44BF /* LoopCore */,
				4F75288C1DFE1DC600C322D6 /* LoopUI */,
				43A943731B926B7B0051FA24 /* WatchApp */,
				43A943821B926B7B0051FA24 /* WatchApp Extension */,
				43F78D2C1C8FC58F002152D1 /* LoopTests */,
				43E2D8D21D20BF42004DA55F /* DoseMathTests */,
				43D9FFA321EA9A0C00AF44BF /* Learn */,
				968DCD53F724DE56FFE51920 /* Frameworks */,
				43776F8D1B8022E90074EA36 /* Products */,
				437D9BA11D7B5203007245E8 /* Loop.xcconfig */,
				A951C5FF23E8AB51003E26DC /* Version.xcconfig */,
			);
			sourceTree = "<group>";
		};
		43776F8D1B8022E90074EA36 /* Products */ = {
			isa = PBXGroup;
			children = (
				43776F8C1B8022E90074EA36 /* Loop.app */,
				43A943721B926B7B0051FA24 /* WatchApp.app */,
				43A9437E1B926B7B0051FA24 /* WatchApp Extension.appex */,
				43E2D8D11D20BF42004DA55F /* DoseMathTests.xctest */,
				43E2D90B1D20C581004DA55F /* LoopTests.xctest */,
				4F70C1DC1DE8DCA7006380B7 /* Loop Status Extension.appex */,
				4F75288B1DFE1DC600C322D6 /* LoopUI.framework */,
				43D9FFA221EA9A0C00AF44BF /* Learn.app */,
				43D9FFCF21EAE05D00AF44BF /* LoopCore.framework */,
				43D9002A21EB209400AF44BF /* LoopCore.framework */,
			);
			name = Products;
			sourceTree = "<group>";
		};
		43776F8E1B8022E90074EA36 /* Loop */ = {
			isa = PBXGroup;
			children = (
				C16DA84022E8E104008624C2 /* Plugins */,
				7D7076651FE06EE4004AC8EA /* Localizable.strings */,
				7D7076511FE06EE1004AC8EA /* InfoPlist.strings */,
				43EDEE6B1CF2E12A00393BE3 /* Loop.entitlements */,
				43F5C2D41B92A4A6003EB13D /* Info.plist */,
				43776F8F1B8022E90074EA36 /* AppDelegate.swift */,
				43776F9A1B8022E90074EA36 /* LaunchScreen.storyboard */,
				43776F951B8022E90074EA36 /* Main.storyboard */,
				A966152423EA5A25005D8B29 /* DefaultAssets.xcassets */,
				A966152523EA5A25005D8B29 /* DerivedAssets.xcassets */,
				43E344A01B9E144300C85C07 /* Extensions */,
				43F5C2E41B93C5D4003EB13D /* Managers */,
				43757D131C06F26C00910CB9 /* Models */,
				43F5C2CE1B92A2A0003EB13D /* View Controllers */,
				43F5C2CF1B92A2ED003EB13D /* Views */,
			);
			path = Loop;
			sourceTree = "<group>";
		};
		43A943731B926B7B0051FA24 /* WatchApp */ = {
			isa = PBXGroup;
			children = (
				C1C73F0F1DE3D0270022FC89 /* InfoPlist.strings */,
				43F5C2D61B92A4DC003EB13D /* Info.plist */,
				43A943741B926B7B0051FA24 /* Interface.storyboard */,
				A966152823EA5A37005D8B29 /* DefaultAssets.xcassets */,
				A966152923EA5A37005D8B29 /* DerivedAssets.xcassets */,
			);
			path = WatchApp;
			sourceTree = "<group>";
		};
		43A943821B926B7B0051FA24 /* WatchApp Extension */ = {
			isa = PBXGroup;
			children = (
				7D7076601FE06EE3004AC8EA /* Localizable.strings */,
				7D7076411FE06EDF004AC8EA /* ckcomplication.strings */,
				7D70763C1FE06EDF004AC8EA /* InfoPlist.strings */,
				43D533BB1CFD1DD7009E3085 /* WatchApp Extension.entitlements */,
				43A943911B926B7B0051FA24 /* Info.plist */,
				43A9438D1B926B7B0051FA24 /* ComplicationController.swift */,
				43A943871B926B7B0051FA24 /* ExtensionDelegate.swift */,
				43A9438F1B926B7B0051FA24 /* Assets.xcassets */,
				4328E0121CFBE1B700E199AA /* Controllers */,
				4328E01F1CFBE2B100E199AA /* Extensions */,
				4FE3475F20D5D7FA00A86D03 /* Managers */,
				898ECA5D218ABD17001E9D35 /* Models */,
				4F75F0052100146B00B5570E /* Scenes */,
				43A943831B926B7B0051FA24 /* Supporting Files */,
				891B508324342BCA005DA578 /* View Models */,
				895788A3242E6947002CB114 /* Views */,
			);
			path = "WatchApp Extension";
			sourceTree = "<group>";
		};
		43A943831B926B7B0051FA24 /* Supporting Files */ = {
			isa = PBXGroup;
			children = (
				43A943841B926B7B0051FA24 /* PushNotificationPayload.apns */,
			);
			name = "Supporting Files";
			sourceTree = "<group>";
		};
		43C05CB321EBE268006FB252 /* Extensions */ = {
			isa = PBXGroup;
			children = (
				43C05CB421EBE274006FB252 /* Date.swift */,
				4345E3FD21F04A50009E00E5 /* DateIntervalFormatter.swift */,
				43D9F81F21EF0906000578CD /* NSNumber.swift */,
				43C5F259222C921B00905D10 /* OSLog.swift */,
				43D9F81921EC593C000578CD /* UITableViewCell.swift */,
				C1814B85225E507C008D2D8E /* Sequence.swift */,
			);
			path = Extensions;
			sourceTree = "<group>";
		};
		43C05CBB21EBF743006FB252 /* View Controllers */ = {
			isa = PBXGroup;
			children = (
				43C05CC121EC06E4006FB252 /* LessonConfigurationViewController.swift */,
				43D9F82321EFF1AB000578CD /* LessonResultsViewController.swift */,
				43C05CBC21EBF77D006FB252 /* LessonsViewController.swift */,
			);
			path = "View Controllers";
			sourceTree = "<group>";
		};
		43C05CBE21EBFF66006FB252 /* Lessons */ = {
			isa = PBXGroup;
			children = (
				43C728F4222266F000C62969 /* ModalDayLesson.swift */,
				43C05CB021EBBDB9006FB252 /* TimeInRangeLesson.swift */,
			);
			path = Lessons;
			sourceTree = "<group>";
		};
		43C05CC321EC0868006FB252 /* Configuration */ = {
			isa = PBXGroup;
			children = (
				43D9F81721EC51CC000578CD /* DateEntry.swift */,
				43C05CC921EC382B006FB252 /* NumberEntry.swift */,
				43D9F81D21EF0609000578CD /* NumberRangeEntry.swift */,
				43D9F82121EF0A7A000578CD /* QuantityRangeEntry.swift */,
				43C728F62222700000C62969 /* DateIntervalEntry.swift */,
			);
			path = Configuration;
			sourceTree = "<group>";
		};
		43C5F255222C7B6300905D10 /* Models */ = {
			isa = PBXGroup;
			children = (
				43C5F256222C7B7200905D10 /* TimeComponents.swift */,
			);
			path = Models;
			sourceTree = "<group>";
		};
		43D9003A21EB281300AF44BF /* Insulin */ = {
			isa = PBXGroup;
			children = (
				435CB6241F37ABFC00C320C7 /* ExponentialInsulinModelPreset.swift */,
				435CB6281F37B01300C320C7 /* InsulinModelSettings.swift */,
				435CB6261F37AE5600C320C7 /* WalshInsulinModel.swift */,
			);
			path = Insulin;
			sourceTree = "<group>";
		};
		43D9FFA321EA9A0C00AF44BF /* Learn */ = {
			isa = PBXGroup;
			children = (
				43D9FFA421EA9A0C00AF44BF /* AppDelegate.swift */,
				43C05CBF21EBFFA4006FB252 /* Lesson.swift */,
				43C05CC321EC0868006FB252 /* Configuration */,
				4345E3F621F03C2E009E00E5 /* Display */,
				43C05CB321EBE268006FB252 /* Extensions */,
				43C05CBE21EBFF66006FB252 /* Lessons */,
				43D9FFBE21EAB20B00AF44BF /* Managers */,
				43C5F255222C7B6300905D10 /* Models */,
				43C05CBB21EBF743006FB252 /* View Controllers */,
				43D9FFB521EA9B0100AF44BF /* Learn.entitlements */,
				43D9FFA821EA9A0C00AF44BF /* Main.storyboard */,
				43D9FFAB21EA9A0F00AF44BF /* Assets.xcassets */,
				43D9FFAD21EA9A0F00AF44BF /* LaunchScreen.storyboard */,
				43D9FFB021EA9A0F00AF44BF /* Info.plist */,
			);
			path = Learn;
			sourceTree = "<group>";
		};
		43D9FFBE21EAB20B00AF44BF /* Managers */ = {
			isa = PBXGroup;
			children = (
				43D9FFBF21EAB22E00AF44BF /* DataManager.swift */,
				43C728F8222A448700C62969 /* DayCalculator.swift */,
			);
			path = Managers;
			sourceTree = "<group>";
		};
		43D9FFD021EAE05D00AF44BF /* LoopCore */ = {
			isa = PBXGroup;
			children = (
				43D9003A21EB281300AF44BF /* Insulin */,
				43DE92581C5479E4001FFDE1 /* PotentialCarbEntryUserInfo.swift */,
				43C05CB721EBEA54006FB252 /* HKUnit.swift */,
				434FF1E91CF26C29000DB779 /* IdentifiableClass.swift */,
				C19E96DD23D2733F003F79B0 /* LoopCompletionFreshness.swift */,
				430B29892041F54A00BA9F93 /* NSUserDefaults.swift */,
				431E73471FF95A900069B5F7 /* PersistenceController.swift */,
				43D848AF1E7DCBE100DADCBC /* Result.swift */,
				43D9FFD121EAE05D00AF44BF /* LoopCore.h */,
				43D9FFD221EAE05D00AF44BF /* Info.plist */,
				E9086B3624B3CA340062F5C8 /* LoopSettings.swift */,
			);
			path = LoopCore;
			sourceTree = "<group>";
		};
		43E2D8D21D20BF42004DA55F /* DoseMathTests */ = {
			isa = PBXGroup;
			children = (
				7D70766A1FE0702F004AC8EA /* InfoPlist.strings */,
				7D70765B1FE06EE2004AC8EA /* Localizable.strings */,
				43E2D8E01D20C0CB004DA55F /* Fixtures */,
				43E2D8D31D20BF42004DA55F /* DoseMathTests.swift */,
				43E2D8D51D20BF42004DA55F /* Info.plist */,
			);
			path = DoseMathTests;
			sourceTree = "<group>";
		};
		43E2D8E01D20C0CB004DA55F /* Fixtures */ = {
			isa = PBXGroup;
			children = (
				C10B28451EA9BA5E006EA1FC /* far_future_high_bg_forecast.json */,
				43E2D8E11D20C0DB004DA55F /* read_selected_basal_profile.json */,
				43E2D8E21D20C0DB004DA55F /* recommend_temp_basal_correct_low_at_min.json */,
				C1C6591B1E1B1FDA0025CC58 /* recommend_temp_basal_dropping_then_rising.json */,
				43E2D8E31D20C0DB004DA55F /* recommend_temp_basal_flat_and_high.json */,
				43E2D8E41D20C0DB004DA55F /* recommend_temp_basal_high_and_falling.json */,
				43E2D8E51D20C0DB004DA55F /* recommend_temp_basal_high_and_rising.json */,
				43E2D8E61D20C0DB004DA55F /* recommend_temp_basal_in_range_and_rising.json */,
				43E2D8E71D20C0DB004DA55F /* recommend_temp_basal_no_change_glucose.json */,
				43E2D8E81D20C0DB004DA55F /* recommend_temp_basal_start_high_end_in_range.json */,
				43E2D8E91D20C0DB004DA55F /* recommend_temp_basal_start_high_end_low.json */,
				43E2D8EA1D20C0DB004DA55F /* recommend_temp_basal_start_low_end_high.json */,
				43E2D8EB1D20C0DB004DA55F /* recommend_temp_basal_start_low_end_in_range.json */,
				C17824A21E19EAB600D9D25C /* recommend_temp_basal_start_very_low_end_high.json */,
				C12F21A61DFA79CB00748193 /* recommend_temp_basal_very_low_end_in_range.json */,
				436D9BF71F6F4EA100CFA75F /* recommended_temp_start_low_end_just_above_range.json */,
			);
			path = Fixtures;
			sourceTree = "<group>";
		};
		43E344A01B9E144300C85C07 /* Extensions */ = {
			isa = PBXGroup;
			children = (
				A98556842493F901000FD662 /* AlertStore+SimulatedCoreData.swift */,
				C1D289B422F90A52003FFBD9 /* BasalDeliveryState.swift */,
				A999D40924663DC7004C89D4 /* CarbStore.swift */,
				A9F703722489BC8500C98AD8 /* CarbStore+SimulatedCoreData.swift */,
				C17824991E1999FA00D9D25C /* CaseCountable.swift */,
				4F6663931E905FD2009E74FC /* ChartColorPalette+Loop.swift */,
				4389916A1E91B689000EEF90 /* ChartSettings+Loop.swift */,
				4F08DE8E1E7BB871006741EA /* CollectionType+Loop.swift */,
				43CE7CDD1CA8B63E003CC1B0 /* Data.swift */,
				892A5D58222F0A27008961AB /* Debug.swift */,
				A9C62D832331700D00535612 /* DiagnosticLog+Subsystem.swift */,
				89CA2B2F226C0161004D9350 /* DirectoryObserver.swift */,
				A999D40324663CE1004C89D4 /* DoseStore.swift */,
				A9CBE457248AB564008E7BA2 /* DoseStore+SimulatedCoreData.swift */,
				A92E557D2464DFFD00DB93BB /* DosingDecisionStore.swift */,
				A9CBE459248ACBE1008E7BA2 /* DosingDecisionStore+SimulatedCoreData.swift */,
				1D872C9424AD176E006317D4 /* Environment+AppName.swift */,
				A9F703742489C9A000C98AD8 /* GlucoseStore+SimulatedCoreData.swift */,
				43D9003221EB258C00AF44BF /* InsulinModelSettings+Loop.swift */,
				438172D81F4E9E37003C3328 /* NewPumpEvent.swift */,
				89E267FE229267DF00A3F2AF /* Optional.swift */,
				895FE0942201234000FCF18A /* OverrideSelectionViewController.swift */,
				A9F703762489D8AA00C98AD8 /* PersistentDeviceLog+SimulatedCoreData.swift */,
				A999D40524663D18004C89D4 /* PumpManagerError.swift */,
				892A5D682230C41D008961AB /* RangeReplaceableCollection.swift */,
				A999D40724663D6D004C89D4 /* SetBolusError.swift */,
				A9CBE45B248ACC03008E7BA2 /* SettingsStore+SimulatedCoreData.swift */,
				C1FB428B217806A300FAB378 /* StateColorPalette.swift */,
				43F89CA222BDFBBC006BB54E /* UIActivityIndicatorView.swift */,
				43F41C361D3BF32400C11ED6 /* UIAlertController.swift */,
				43BFF0BB1E45C80600FF19A9 /* UIColor+Loop.swift */,
				A9F66FC2247F451500096EA7 /* UIDevice+Loop.swift */,
				8968B1112408B3520074BB48 /* UIFont.swift */,
				437CEEE31CDE5C0A003C8C80 /* UIImage.swift */,
				434FF1ED1CF27EEF000DB779 /* UITableViewCell.swift */,
				430B29922041F5B200BA9F93 /* UserDefaults+Loop.swift */,
				A9B607AF247F000F00792BE4 /* UserNotifications+Loop.swift */,
			);
			path = Extensions;
			sourceTree = "<group>";
		};
		43F5C2CE1B92A2A0003EB13D /* View Controllers */ = {
			isa = PBXGroup;
			children = (
				43DBF04B1C93B8D700B3C386 /* BolusViewController.swift */,
				43A51E1E1EB6D62A000736CC /* CarbAbsorptionViewController.swift */,
				43DBF0581C93F73800B3C386 /* CarbEntryTableViewController.swift */,
				892D7C5023B54A14008A9656 /* CarbEntryViewController.swift */,
				43A51E201EB6DBDD000736CC /* ChartsTableViewController.swift */,
				433EA4C31D9F71C800CD78FB /* CommandResponseViewController.swift */,
				892ADE092446E9C3007CE08C /* ExplicitlyDismissibleModal.swift */,
				C178249F1E19CF9800D9D25C /* GlucoseThresholdTableViewController.swift */,
				4302F4E21D4EA54200F0FCAF /* InsulinDeliveryTableViewController.swift */,
				435CB6221F37967800C320C7 /* InsulinModelSettingsViewController.swift */,
				437D9BA21D7BC977007245E8 /* PredictionTableViewController.swift */,
				439A7941211F631C0041B75F /* RootNavigationController.swift */,
				43F5C2DA1B92A5E1003EB13D /* SettingsTableViewController.swift */,
				43E3449E1B9D68E900C85C07 /* StatusTableViewController.swift */,
				89CA2B31226C18B8004D9350 /* TestingScenariosTableViewController.swift */,
				4302F4E01D4E9C8900F0FCAF /* TextFieldTableViewController.swift */,
			);
			path = "View Controllers";
			sourceTree = "<group>";
		};
		43F5C2CF1B92A2ED003EB13D /* Views */ = {
			isa = PBXGroup;
			children = (
				C1F8B1D122375E4200DD66CF /* BolusProgressTableViewCell.swift */,
				43B260481ED248FB008CAA77 /* CarbEntryTableViewCell.swift */,
				4346D1E61C77F5FE00ABAFE3 /* ChartTableViewCell.swift */,
				431A8C3F1EC6E8AB00823B9C /* CircleMaskView.swift */,
				895F37F024A137D0000CCB42 /* DeliveryLimitsEditor.swift */,
				43D381611EBD9759007F8C8F /* HeaderValuesTableViewCell.swift */,
				430D85881F44037000AF2D4F /* HUDViewTableViewCell.swift */,
				1DA46B5F2492E2E300D71A63 /* NotificationsCriticalAlertPermissionsView.swift */,
				B42C951624A3CAF200857C73 /* NotificationsCriticalAlertPermissionsViewModel.swift */,
				899433B723FE129700FA4BEA /* OverrideBadgeView.swift */,
				89D6953D23B6DF8A002B3066 /* PotentialCarbEntryTableViewCell.swift */,
				438D42FA1D7D11A4003244B0 /* PredictionInputEffectTableViewCell.swift */,
				439706E522D2E84900C81566 /* PredictionSettingTableViewCell.swift */,
				43C3B6EB20B650A80026CAFA /* SettingsImageTableViewCell.swift */,
<<<<<<< HEAD
=======
				1DE09BA824A3E23F009EE9F9 /* SettingsView.swift */,
				1DB1CA4E24A56D7600B3B94C /* SettingsViewModel.swift */,
				892ADE072446E1C2007CE08C /* SuspendThresholdEditor.swift */,
>>>>>>> e1cf9504
				43F64DD81D9C92C900D24DC6 /* TitleSubtitleTableViewCell.swift */,
				4311FB9A1F37FE1B00D4C0A7 /* TitleSubtitleTextFieldTableViewCell.swift */,
				C1F8B1DB223862D500DD66CF /* BolusProgressTableViewCell.xib */,
			);
			path = Views;
			sourceTree = "<group>";
		};
		43F5C2E41B93C5D4003EB13D /* Managers */ = {
			isa = PBXGroup;
			children = (
				1DA6499D2441266400F61E75 /* Alerts */,
				439897361CD2F80600223065 /* AnalyticsServicesManager.swift */,
				B4F3D25024AF890C0095CE44 /* BluetoothStateManager.swift */,
				439BED291E76093C00B0AED5 /* CGMManager.swift */,
				43DBF0521C93EC8200B3C386 /* DeviceDataManager.swift */,
				43F78D251C8FC000002152D1 /* DoseMath.swift */,
				89CA2B3C226E6B13004D9350 /* LocalTestingScenariosManager.swift */,
				A9C62D862331703000535612 /* LoggingServicesManager.swift */,
				1D2609AC248EEB9900A6F258 /* LoopAlertsManager.swift */,
				43A567681C94880B00334FAC /* LoopDataManager.swift */,
				43C094491CACCC73001F6403 /* NotificationManager.swift */,
				432E73CA1D24B3D6009AD15D /* RemoteDataServicesManager.swift */,
				A9C62D852331703000535612 /* Service.swift */,
				A9C62D872331703000535612 /* ServicesManager.swift */,
				43FCEEA8221A615B0013DD30 /* StatusChartsManager.swift */,
				4F70C20F1DE8FAC5006380B7 /* StatusExtensionDataManager.swift */,
				89ADE13A226BFA0F0067222B /* TestingScenariosManager.swift */,
				4328E0341CFC0AE100E199AA /* WatchDataManager.swift */,
			);
			path = Managers;
			sourceTree = "<group>";
		};
		43F78D2C1C8FC58F002152D1 /* LoopTests */ = {
			isa = PBXGroup;
			children = (
				A9E6DFE4246A0418005B1A1C /* Extensions */,
				1DA7A83F24476E8C008257F0 /* Managers */,
				A9E6DFED246A0460005B1A1C /* Models */,
				43E2D90F1D20C581004DA55F /* Info.plist */,
				7D2366E421250E0A0028B67D /* InfoPlist.strings */,
				A9DAE7CF2332D77F006AE942 /* LoopTests.swift */,
				8968B113240C55F10074BB48 /* LoopSettingsTests.swift */,
			);
			path = LoopTests;
			sourceTree = "<group>";
		};
		4F70C1DF1DE8DCA7006380B7 /* Loop Status Extension */ = {
			isa = PBXGroup;
			children = (
				7D7076561FE06EE2004AC8EA /* InfoPlist.strings */,
				7D7076371FE06EDE004AC8EA /* Localizable.strings */,
				4F70C1FD1DE8E662006380B7 /* Loop Status Extension.entitlements */,
				4F70C1E51DE8DCA7006380B7 /* Info.plist */,
				43BFF0CC1E466C8400FF19A9 /* StateColorPalette.swift */,
				43FCEEB0221A863E0013DD30 /* StatusChartsManager.swift */,
				4F70C1E01DE8DCA7006380B7 /* StatusViewController.swift */,
				43BFF0BE1E45C8EA00FF19A9 /* UIColor+Widget.swift */,
				4F70C1E21DE8DCA7006380B7 /* MainInterface.storyboard */,
			);
			path = "Loop Status Extension";
			sourceTree = "<group>";
		};
		4F75288C1DFE1DC600C322D6 /* LoopUI */ = {
			isa = PBXGroup;
			children = (
				7D23667B21250C5A0028B67D /* Common */,
				7D70764C1FE06EE1004AC8EA /* Localizable.strings */,
				7D7076471FE06EE0004AC8EA /* InfoPlist.strings */,
				4FB76FC41E8C576800B39636 /* Extensions */,
				4FB76FC31E8C575900B39636 /* Charts */,
				4F7528A61DFE20AE00C322D6 /* Models */,
				B42C950F24A3C44F00857C73 /* ViewModel */,
				4F7528931DFE1E1600C322D6 /* Views */,
				4F75288D1DFE1DC600C322D6 /* LoopUI.h */,
				4F75288E1DFE1DC600C322D6 /* Info.plist */,
				4F2C15941E09BF3C00E160D4 /* HUDView.xib */,
				4F2C15961E09E94E00E160D4 /* HUDAssets.xcassets */,
				B4E96D58248A7F9A002DABAD /* StatusHighlightHUDView.xib */,
				B4E96D5C248A82A2002DABAD /* StatusBarHUDView.xib */,
			);
			path = LoopUI;
			sourceTree = "<group>";
		};
		4F7528931DFE1E1600C322D6 /* Views */ = {
			isa = PBXGroup;
			children = (
				437CEEBF1CD6FCD8003C8C80 /* BasalRateHUDView.swift */,
				43B371851CE583890013C5A6 /* BasalStateView.swift */,
				B4E96D4E248A6E20002DABAD /* CGMStatusHUDView.swift */,
				4313EDDF1D8A6BF90060FA79 /* ChartContainerView.swift */,
				4369618F1F19C86400447E89 /* ChartPointsContextFillLayer.swift */,
				4F08DE831E7BB70B006741EA /* ChartPointsScatterDownTrianglesLayer.swift */,
				4F08DE841E7BB70B006741EA /* ChartPointsTouchHighlightLayerViewCache.swift */,
				B4E96D4A248A6B6E002DABAD /* DeviceStatusHUDView.swift */,
				4337615E1D52F487004A3647 /* GlucoseHUDView.swift */,
				B4E96D54248A7509002DABAD /* GlucoseTrendHUDView.swift */,
				B4E96D52248A7386002DABAD /* GlucoseValueHUDView.swift */,
				4F2C15921E09BF2C00E160D4 /* HUDView.swift */,
				437CEEBD1CD6E0CB003C8C80 /* LoopCompletionHUDView.swift */,
				438DADC71CDE8F8B007697A5 /* LoopStateView.swift */,
				B48B0BAB24900093009A48DE /* PumpStatusHUDView.swift */,
				B4E96D5A248A8229002DABAD /* StatusBarHUDView.swift */,
				B4E96D56248A7B0F002DABAD /* StatusHighlightHUDView.swift */,
			);
			path = Views;
			sourceTree = "<group>";
		};
		4F7528A61DFE20AE00C322D6 /* Models */ = {
			isa = PBXGroup;
			children = (
				4F08DE7C1E7BB6E5006741EA /* ChartAxisValueDoubleLog.swift */,
				4F08DE7D1E7BB6E5006741EA /* ChartAxisValueDoubleUnit.swift */,
				4FB76FCD1E8C835D00B39636 /* ChartColorPalette.swift */,
				4326BA631F3A44D9007CCAD4 /* ChartLineModel.swift */,
			);
			path = Models;
			sourceTree = "<group>";
		};
		4F75F0052100146B00B5570E /* Scenes */ = {
			isa = PBXGroup;
			children = (
				4F75F00120FCFE8C00B5570E /* GlucoseChartScene.swift */,
				4372E495213DCDD30068E043 /* GlucoseChartValueHashable.swift */,
			);
			path = Scenes;
			sourceTree = "<group>";
		};
		4FB76FC31E8C575900B39636 /* Charts */ = {
			isa = PBXGroup;
			children = (
				43FCEEBA22211C860013DD30 /* CarbEffectChart.swift */,
				4FB76FC51E8C57B100B39636 /* ChartsManager.swift */,
				43FCEEB4221BCA020013DD30 /* COBChart.swift */,
				43FCEEB2221BC3B60013DD30 /* DoseChart.swift */,
				43FCEEB8221BCF790013DD30 /* GlucoseChart.swift */,
				43FCEEB6221BCD160013DD30 /* InsulinModelChart.swift */,
				43FCEEAA221A61B40013DD30 /* IOBChart.swift */,
				43FCEEBC22212DD50013DD30 /* PredictedGlucoseChart.swift */,
			);
			path = Charts;
			sourceTree = "<group>";
		};
		4FB76FC41E8C576800B39636 /* Extensions */ = {
			isa = PBXGroup;
			children = (
				A9C62D8D2331708700535612 /* AuthenticationTableViewCell+NibLoadable.swift */,
				4F08DE801E7BB6F1006741EA /* CGPoint.swift */,
				438991661E91B563000EEF90 /* ChartPoint.swift */,
				43649A621C7A347F00523D7F /* CollectionType.swift */,
				43FCEEAC221A66780013DD30 /* DateFormatter.swift */,
				1DB1CA4C24A55F0000B3B94C /* Image.swift */,
				434F54561D287FDB002A9274 /* NibLoadable.swift */,
				43FCEEAE221A67A70013DD30 /* NumberFormatter+Charts.swift */,
			);
			path = Extensions;
			sourceTree = "<group>";
		};
		4FE3475F20D5D7FA00A86D03 /* Managers */ = {
			isa = PBXGroup;
			children = (
				4FDDD23620DC51DF00D04B16 /* LoopDataManager.swift */,
				898ECA62218ABD21001E9D35 /* ComplicationChartManager.swift */,
			);
			path = Managers;
			sourceTree = "<group>";
		};
		4FF4D0FA1E1834BD00846527 /* Common */ = {
			isa = PBXGroup;
			children = (
				4FF4D0FC1E1834CC00846527 /* Extensions */,
				4FF4D0FB1E1834C400846527 /* Models */,
				43785E9B2120E7060057DED1 /* Intents.intentdefinition */,
				89E267FB2292456700A3F2AF /* FeatureFlags.swift */,
			);
			path = Common;
			sourceTree = "<group>";
		};
		4FF4D0FB1E1834C400846527 /* Models */ = {
			isa = PBXGroup;
			children = (
				89F9119324358E4500ECCAF3 /* CarbAbsorptionTime.swift */,
				4F11D3BF20DCBEEC006E072C /* GlucoseBackfillRequestUserInfo.swift */,
				4372E48F213CFCE70068E043 /* LoopSettingsUserInfo.swift */,
				43C3B6F620BBCAA30026CAFA /* PumpManager.swift */,
				C1FB428E217921D600FAB378 /* PumpManagerUI.swift */,
				435400331C9F878D00D5819C /* SetBolusUserInfo.swift */,
				4F70C2111DE900EA006380B7 /* StatusExtensionContext.swift */,
				89A1B66D24ABFDF800117AC2 /* SupportedBolusVolumesUserInfo.swift */,
				4FF4D0FF1E18374700846527 /* WatchContext.swift */,
				C1201E2B23ECDBD0002DA84A /* WatchContextRequestUserInfo.swift */,
				4F11D3C120DD80B3006E072C /* WatchHistoricalGlucose.swift */,
				4F7E8AC620E2AC0300AEA65E /* WatchPredictedGlucose.swift */,
			);
			path = Models;
			sourceTree = "<group>";
		};
		4FF4D0FC1E1834CC00846527 /* Extensions */ = {
			isa = PBXGroup;
			children = (
				4372E48A213CB5F00068E043 /* Double.swift */,
				4F526D5E1DF2459000A04910 /* HKUnit.swift */,
				43C513181E864C4E001547C7 /* GlucoseRangeSchedule.swift */,
				43785E922120A01B0057DED1 /* NewCarbEntryIntent+Loop.swift */,
				430DA58D1D4AEC230097D1CA /* NSBundle.swift */,
				439897341CD2F7DE00223065 /* NSTimeInterval.swift */,
				439A7943211FE22F0041B75F /* NSUserActivity.swift */,
				4FC8C8001DEB93E400A1452E /* NSUserDefaults+StatusExtension.swift */,
				43BFF0B31E45C1BE00FF19A9 /* NumberFormatter.swift */,
				4374B5EE209D84BE00D17AA8 /* OSLog.swift */,
				4372E486213C86240068E043 /* SampleValue.swift */,
				4374B5F3209D89A900D17AA8 /* TextFieldTableViewCell.swift */,
				43BFF0B11E45C18400FF19A9 /* UIColor.swift */,
				43BFF0C31E4659E700FF19A9 /* UIColor+HIG.swift */,
				4344628D20A7ADD100C4BE6F /* UserDefaults+CGM.swift */,
				A9C62D8123316FF500535612 /* UserDefaults+Services.swift */,
			);
			path = Extensions;
			sourceTree = "<group>";
		};
		7D23667B21250C5A0028B67D /* Common */ = {
			isa = PBXGroup;
			children = (
				7D23667C21250C7E0028B67D /* LocalizedString.swift */,
			);
			path = Common;
			sourceTree = "<group>";
		};
		891B508324342BCA005DA578 /* View Models */ = {
			isa = PBXGroup;
			children = (
				891B508424342BE1005DA578 /* CarbAndBolusFlowViewModel.swift */,
			);
			path = "View Models";
			sourceTree = "<group>";
		};
		895788A3242E6947002CB114 /* Views */ = {
			isa = PBXGroup;
			children = (
				895788B5242E6A25002CB114 /* Carb Entry & Bolus */,
				895788B4242E69C8002CB114 /* Extensions */,
				895788AB242E69A2002CB114 /* ActionButton.swift */,
				895788AA242E69A1002CB114 /* CircularAccessoryButtonStyle.swift */,
				89A605E824328862009C1096 /* Checkmark.swift */,
				89A605EE2432925D009C1096 /* CompletionCheckmark.swift */,
				894F6DD8243C060600CCE676 /* ScalablePositionedText.swift */,
				89A605EA243288E4009C1096 /* TopDownTriangle.swift */,
			);
			path = Views;
			sourceTree = "<group>";
		};
		895788B4242E69C8002CB114 /* Extensions */ = {
			isa = PBXGroup;
			children = (
				89E08FC7242E76E9000D719B /* AnyTransition.swift */,
				895788A9242E69A1002CB114 /* Color.swift */,
				89F9118E24352F1600ECCAF3 /* DigitalCrownRotation.swift */,
				894F6DD2243BCBDB00CCE676 /* Environment+SizeClass.swift */,
				89A605E62432860C009C1096 /* PeriodicPublisher.swift */,
				89E08FC9242E7714000D719B /* UIFont.swift */,
				894F6DD6243C047300CCE676 /* View+Position.swift */,
			);
			path = Extensions;
			sourceTree = "<group>";
		};
		895788B5242E6A25002CB114 /* Carb Entry & Bolus */ = {
			isa = PBXGroup;
			children = (
				895788A5242E69A1002CB114 /* AbsorptionTimeSelection.swift */,
				89A605EC24328972009C1096 /* BolusArrow.swift */,
				89E08FCF242E8B2B000D719B /* BolusConfirmationView.swift */,
				89A605F02432BD18009C1096 /* BolusConfirmationVisual.swift */,
				895788A7242E69A1002CB114 /* BolusInput.swift */,
				89A605E224327DFE009C1096 /* CarbAmountInput.swift */,
				894F6DDC243C0A2300CCE676 /* CarbAmountLabel.swift */,
				895788A6242E69A1002CB114 /* CarbAndBolusFlow.swift */,
				89E08FC5242E7506000D719B /* CarbAndDateInput.swift */,
				89A605E424327F45009C1096 /* DoseVolumeInput.swift */,
				894F6DDA243C07CF00CCE676 /* GramLabel.swift */,
				89F9119024358DED00ECCAF3 /* Models */,
				89E08FC0242E73CA000D719B /* Preference Keys */,
			);
			path = "Carb Entry & Bolus";
			sourceTree = "<group>";
		};
		898ECA5D218ABD17001E9D35 /* Models */ = {
			isa = PBXGroup;
			children = (
				898ECA5E218ABD17001E9D35 /* GlucoseChartScaler.swift */,
				898ECA5F218ABD17001E9D35 /* GlucoseChartData.swift */,
				892FB4CC22040104005293EC /* OverridePresetRow.swift */,
			);
			path = Models;
			sourceTree = "<group>";
		};
		89E08FC0242E73CA000D719B /* Preference Keys */ = {
			isa = PBXGroup;
			children = (
				89E08FC1242E73DC000D719B /* CarbAmountPositionKey.swift */,
				89E08FC3242E73F0000D719B /* GramLabelPositionKey.swift */,
			);
			path = "Preference Keys";
			sourceTree = "<group>";
		};
		89F9119024358DED00ECCAF3 /* Models */ = {
			isa = PBXGroup;
			children = (
				89F9119524358E6900ECCAF3 /* BolusPickerValues.swift */,
				89F9119124358E2B00ECCAF3 /* CarbEntryInputMode.swift */,
			);
			path = Models;
			sourceTree = "<group>";
		};
		968DCD53F724DE56FFE51920 /* Frameworks */ = {
			isa = PBXGroup;
			children = (
				4344628420A7A3BE00C4BE6F /* CGMBLEKit.framework */,
				43A8EC6E210E622600A81379 /* CGMBLEKitUI.framework */,
				C1E2773D224177C000354103 /* ClockKit.framework */,
				4344628120A7A37E00C4BE6F /* CoreBluetooth.framework */,
				43C246A71D89990F0031F8D1 /* Crypto.framework */,
				4D3B40021D4A9DFE00BC6334 /* G4ShareSpy.framework */,
				43D9002C21EB225D00AF44BF /* HealthKit.framework */,
				43F5C2C81B929C09003EB13D /* HealthKit.framework */,
				4344628320A7A3BE00C4BE6F /* LoopKit.framework */,
				437AFEE6203688CF008C4892 /* LoopKitUI.framework */,
				892A5D5A222F0D7C008961AB /* LoopTestingKit.framework */,
				C1E2774722433D7A00354103 /* MKRingProgressView.framework */,
				892A5D29222EF60A008961AB /* MockKit.framework */,
				892A5D2B222EF60A008961AB /* MockKitUI.framework */,
				4F70C1DD1DE8DCA7006380B7 /* NotificationCenter.framework */,
				43B371871CE597D10013C5A6 /* ShareClient.framework */,
				4379CFEF21112CF700AADC79 /* ShareClientUI.framework */,
				4346D1EF1C781BEA00ABAFE3 /* SwiftCharts.framework */,
				438A95A71D8B9B24009D12E1 /* CGMBLEKit.framework */,
				43F78D4B1C914197002152D1 /* LoopKit.framework */,
			);
			name = Frameworks;
			sourceTree = "<group>";
		};
		A9E6DFE4246A0418005B1A1C /* Extensions */ = {
			isa = PBXGroup;
			children = (
				A9E6DFE5246A042E005B1A1C /* CarbStoreTests.swift */,
				A9E6DFE7246A043C005B1A1C /* DoseStoreTests.swift */,
				A9A63F8C246B261100588D5B /* DosingDecisionStoreTests.swift */,
				A9E6DFE9246A0448005B1A1C /* PumpManagerErrorTests.swift */,
				A9E6DFEB246A0453005B1A1C /* SetBolusErrorTests.swift */,
			);
			path = Extensions;
			sourceTree = "<group>";
		};
		A9E6DFED246A0460005B1A1C /* Models */ = {
			isa = PBXGroup;
			children = (
				A9E6DFEE246A0474005B1A1C /* LoopErrorTests.swift */,
			);
			path = Models;
			sourceTree = "<group>";
		};
		B42C950F24A3C44F00857C73 /* ViewModel */ = {
			isa = PBXGroup;
			children = (
				B42C951324A3C76000857C73 /* CGMStatusHUDViewModel.swift */,
			);
			path = ViewModel;
			sourceTree = "<group>";
		};
		C16DA84022E8E104008624C2 /* Plugins */ = {
			isa = PBXGroup;
			children = (
				C16DA84122E8E112008624C2 /* LoopPlugins.swift */,
			);
			path = Plugins;
			sourceTree = "<group>";
		};
		C18A491122FCC20B00FDA733 /* Scripts */ = {
			isa = PBXGroup;
			children = (
				C1D197FE232CF92D0096D646 /* capture-build-details.sh */,
				C125F31A22FE7CE200FD0545 /* copy-frameworks.sh */,
				C18A491222FCC22800FDA733 /* build-derived-assets.sh */,
				C18A491522FCC22900FDA733 /* copy-plugins.sh */,
				C18A491322FCC22900FDA733 /* make_scenario.py */,
			);
			path = Scripts;
			sourceTree = "<group>";
		};
/* End PBXGroup section */

/* Begin PBXHeadersBuildPhase section */
		43D9001D21EB209400AF44BF /* Headers */ = {
			isa = PBXHeadersBuildPhase;
			buildActionMask = 2147483647;
			files = (
				43D9001E21EB209400AF44BF /* LoopCore.h in Headers */,
			);
			runOnlyForDeploymentPostprocessing = 0;
		};
		43D9FFCA21EAE05D00AF44BF /* Headers */ = {
			isa = PBXHeadersBuildPhase;
			buildActionMask = 2147483647;
			files = (
				43D9FFD321EAE05D00AF44BF /* LoopCore.h in Headers */,
			);
			runOnlyForDeploymentPostprocessing = 0;
		};
		4F7528881DFE1DC600C322D6 /* Headers */ = {
			isa = PBXHeadersBuildPhase;
			buildActionMask = 2147483647;
			files = (
				4F2C15851E075B8700E160D4 /* LoopUI.h in Headers */,
			);
			runOnlyForDeploymentPostprocessing = 0;
		};
/* End PBXHeadersBuildPhase section */

/* Begin PBXNativeTarget section */
		43776F8B1B8022E90074EA36 /* Loop */ = {
			isa = PBXNativeTarget;
			buildConfigurationList = 43776FB61B8022E90074EA36 /* Build configuration list for PBXNativeTarget "Loop" */;
			buildPhases = (
				C1D1405722FB66DF00DA6242 /* Build Derived Assets */,
				43776F881B8022E90074EA36 /* Sources */,
				43776F891B8022E90074EA36 /* Frameworks */,
				43776F8A1B8022E90074EA36 /* Resources */,
				43A9439C1B926B7B0051FA24 /* Embed Watch Content */,
				43A943AE1B928D400051FA24 /* Embed Frameworks */,
				43EDDBEF1C361BCE007D89B5 /* Copy Frameworks with Carthage */,
				C16DA84322E8E5FF008624C2 /* Install Plugins */,
				C1D19800232CFA2A0096D646 /* Capture Build Details */,
				4F70C1EC1DE8DCA8006380B7 /* Embed App Extensions */,
			);
			buildRules = (
			);
			dependencies = (
				4F7528971DFE1ED400C322D6 /* PBXTargetDependency */,
				43A943931B926B7B0051FA24 /* PBXTargetDependency */,
				4F70C1E71DE8DCA7006380B7 /* PBXTargetDependency */,
				43D9FFD521EAE05D00AF44BF /* PBXTargetDependency */,
			);
			name = Loop;
			productName = Loop;
			productReference = 43776F8C1B8022E90074EA36 /* Loop.app */;
			productType = "com.apple.product-type.application";
		};
		43A943711B926B7B0051FA24 /* WatchApp */ = {
			isa = PBXNativeTarget;
			buildConfigurationList = 43A943991B926B7B0051FA24 /* Build configuration list for PBXNativeTarget "WatchApp" */;
			buildPhases = (
				C1D1406222FB7ED200DA6242 /* Build Derived Assets */,
				43A943701B926B7B0051FA24 /* Resources */,
				43A943981B926B7B0051FA24 /* Embed App Extensions */,
				43105EF81BADC8F9009CD81E /* Frameworks */,
			);
			buildRules = (
			);
			dependencies = (
				43A943811B926B7B0051FA24 /* PBXTargetDependency */,
			);
			name = WatchApp;
			productName = WatchApp;
			productReference = 43A943721B926B7B0051FA24 /* WatchApp.app */;
			productType = "com.apple.product-type.application.watchapp2";
		};
		43A9437D1B926B7B0051FA24 /* WatchApp Extension */ = {
			isa = PBXNativeTarget;
			buildConfigurationList = 43A943951B926B7B0051FA24 /* Build configuration list for PBXNativeTarget "WatchApp Extension" */;
			buildPhases = (
				43A9437A1B926B7B0051FA24 /* Sources */,
				43A9437B1B926B7B0051FA24 /* Frameworks */,
				43A9437C1B926B7B0051FA24 /* Resources */,
				43C667D71C5577280050C674 /* Embed Frameworks */,
				43FF3DF620A8EFE800F8E62C /* Copy Frameworks with Carthage */,
			);
			buildRules = (
			);
			dependencies = (
				C117ED71232EDB3200DA57CD /* PBXTargetDependency */,
			);
			name = "WatchApp Extension";
			productName = "WatchApp Extension";
			productReference = 43A9437E1B926B7B0051FA24 /* WatchApp Extension.appex */;
			productType = "com.apple.product-type.watchkit2-extension";
		};
		43D9001A21EB209400AF44BF /* LoopCore-watchOS */ = {
			isa = PBXNativeTarget;
			buildConfigurationList = 43D9002721EB209400AF44BF /* Build configuration list for PBXNativeTarget "LoopCore-watchOS" */;
			buildPhases = (
				43D9001D21EB209400AF44BF /* Headers */,
				43D9001F21EB209400AF44BF /* Sources */,
				43D9002321EB209400AF44BF /* Frameworks */,
				43D9002621EB209400AF44BF /* Resources */,
			);
			buildRules = (
			);
			dependencies = (
			);
			name = "LoopCore-watchOS";
			productName = LoopCore;
			productReference = 43D9002A21EB209400AF44BF /* LoopCore.framework */;
			productType = "com.apple.product-type.framework";
		};
		43D9FFA121EA9A0C00AF44BF /* Learn */ = {
			isa = PBXNativeTarget;
			buildConfigurationList = 43D9FFB321EA9A0F00AF44BF /* Build configuration list for PBXNativeTarget "Learn" */;
			buildPhases = (
				43D9FF9E21EA9A0C00AF44BF /* Sources */,
				43D9FF9F21EA9A0C00AF44BF /* Frameworks */,
				43D9FFA021EA9A0C00AF44BF /* Resources */,
				43D9FFDF21EAE3C600AF44BF /* Embed Frameworks */,
				43D9FFE221EAE40600AF44BF /* Copy Frameworks with Carthage */,
			);
			buildRules = (
			);
			dependencies = (
				43D9FFBA21EA9CA400AF44BF /* PBXTargetDependency */,
				A942E447225FD9A300DD4980 /* PBXTargetDependency */,
			);
			name = Learn;
			productName = Learn;
			productReference = 43D9FFA221EA9A0C00AF44BF /* Learn.app */;
			productType = "com.apple.product-type.application";
		};
		43D9FFCE21EAE05D00AF44BF /* LoopCore */ = {
			isa = PBXNativeTarget;
			buildConfigurationList = 43D9FFD821EAE05D00AF44BF /* Build configuration list for PBXNativeTarget "LoopCore" */;
			buildPhases = (
				43D9FFCA21EAE05D00AF44BF /* Headers */,
				43D9FFCB21EAE05D00AF44BF /* Sources */,
				43D9FFCC21EAE05D00AF44BF /* Frameworks */,
				43D9FFCD21EAE05D00AF44BF /* Resources */,
			);
			buildRules = (
			);
			dependencies = (
			);
			name = LoopCore;
			productName = LoopCore;
			productReference = 43D9FFCF21EAE05D00AF44BF /* LoopCore.framework */;
			productType = "com.apple.product-type.framework";
		};
		43E2D8D01D20BF42004DA55F /* DoseMathTests */ = {
			isa = PBXNativeTarget;
			buildConfigurationList = 43E2D8D61D20BF42004DA55F /* Build configuration list for PBXNativeTarget "DoseMathTests" */;
			buildPhases = (
				43E2D8CD1D20BF42004DA55F /* Sources */,
				43E2D8CE1D20BF42004DA55F /* Frameworks */,
				43E2D8CF1D20BF42004DA55F /* Resources */,
				43E2D8DD1D20C072004DA55F /* CopyFiles */,
				A942E448225FD9D500DD4980 /* Copy Frameworks with Carthage */,
			);
			buildRules = (
			);
			dependencies = (
				A942E445225FD97F00DD4980 /* PBXTargetDependency */,
			);
			name = DoseMathTests;
			productName = DoseMathTests;
			productReference = 43E2D8D11D20BF42004DA55F /* DoseMathTests.xctest */;
			productType = "com.apple.product-type.bundle.unit-test";
		};
		43E2D90A1D20C581004DA55F /* LoopTests */ = {
			isa = PBXNativeTarget;
			buildConfigurationList = 43E2D9121D20C581004DA55F /* Build configuration list for PBXNativeTarget "LoopTests" */;
			buildPhases = (
				43E2D9071D20C581004DA55F /* Sources */,
				43E2D9081D20C581004DA55F /* Frameworks */,
				43E2D9091D20C581004DA55F /* Resources */,
			);
			buildRules = (
			);
			dependencies = (
				43E2D9111D20C581004DA55F /* PBXTargetDependency */,
			);
			name = LoopTests;
			productName = LoopTests;
			productReference = 43E2D90B1D20C581004DA55F /* LoopTests.xctest */;
			productType = "com.apple.product-type.bundle.unit-test";
		};
		4F70C1DB1DE8DCA7006380B7 /* Loop Status Extension */ = {
			isa = PBXNativeTarget;
			buildConfigurationList = 4F70C1EB1DE8DCA8006380B7 /* Build configuration list for PBXNativeTarget "Loop Status Extension" */;
			buildPhases = (
				4F70C1D81DE8DCA7006380B7 /* Sources */,
				4F70C1D91DE8DCA7006380B7 /* Frameworks */,
				4F70C1DA1DE8DCA7006380B7 /* Resources */,
			);
			buildRules = (
			);
			dependencies = (
				43D9000D21EB0BEA00AF44BF /* PBXTargetDependency */,
				4F7528991DFE1ED800C322D6 /* PBXTargetDependency */,
			);
			name = "Loop Status Extension";
			productName = "Loop Status Extension";
			productReference = 4F70C1DC1DE8DCA7006380B7 /* Loop Status Extension.appex */;
			productType = "com.apple.product-type.app-extension";
		};
		4F75288A1DFE1DC600C322D6 /* LoopUI */ = {
			isa = PBXNativeTarget;
			buildConfigurationList = 4F7528921DFE1DC600C322D6 /* Build configuration list for PBXNativeTarget "LoopUI" */;
			buildPhases = (
				4F7528861DFE1DC600C322D6 /* Sources */,
				4F7528871DFE1DC600C322D6 /* Frameworks */,
				4F7528881DFE1DC600C322D6 /* Headers */,
				4F7528891DFE1DC600C322D6 /* Resources */,
			);
			buildRules = (
			);
			dependencies = (
				43D9001321EB137A00AF44BF /* PBXTargetDependency */,
			);
			name = LoopUI;
			productName = LoopUI;
			productReference = 4F75288B1DFE1DC600C322D6 /* LoopUI.framework */;
			productType = "com.apple.product-type.framework";
		};
/* End PBXNativeTarget section */

/* Begin PBXProject section */
		43776F841B8022E90074EA36 /* Project object */ = {
			isa = PBXProject;
			attributes = {
				LastSwiftUpdateCheck = 1010;
				LastUpgradeCheck = 1010;
				ORGANIZATIONNAME = "LoopKit Authors";
				TargetAttributes = {
					432CF87720D8B8380066B889 = {
						CreatedOnToolsVersion = 9.4;
						ProvisioningStyle = Automatic;
					};
					43776F8B1B8022E90074EA36 = {
						CreatedOnToolsVersion = 7.0;
						LastSwiftMigration = 1020;
						ProvisioningStyle = Manual;
						SystemCapabilities = {
							com.apple.ApplicationGroups.iOS = {
								enabled = 1;
							};
							com.apple.BackgroundModes = {
								enabled = 1;
							};
							com.apple.HealthKit = {
								enabled = 1;
							};
							com.apple.Keychain = {
								enabled = 0;
							};
							com.apple.Siri = {
								enabled = 1;
							};
						};
					};
					43A943711B926B7B0051FA24 = {
						CreatedOnToolsVersion = 7.0;
						LastSwiftMigration = 0800;
						ProvisioningStyle = Manual;
						SystemCapabilities = {
							com.apple.ApplicationGroups.iOS = {
								enabled = 0;
							};
							com.apple.BackgroundModes.watchos.app = {
								enabled = 0;
							};
						};
					};
					43A9437D1B926B7B0051FA24 = {
						CreatedOnToolsVersion = 7.0;
						LastSwiftMigration = 1020;
						ProvisioningStyle = Manual;
						SystemCapabilities = {
							com.apple.ApplicationGroups.iOS = {
								enabled = 0;
							};
							com.apple.HealthKit = {
								enabled = 0;
							};
							com.apple.HealthKit.watchos = {
								enabled = 1;
							};
							com.apple.Keychain = {
								enabled = 0;
							};
							com.apple.Siri = {
								enabled = 1;
							};
						};
					};
					43D9001A21EB209400AF44BF = {
						LastSwiftMigration = 1020;
						ProvisioningStyle = Automatic;
					};
					43D9FFA121EA9A0C00AF44BF = {
						CreatedOnToolsVersion = 10.1;
						LastSwiftMigration = 1020;
						ProvisioningStyle = Automatic;
						SystemCapabilities = {
							com.apple.ApplicationGroups.iOS = {
								enabled = 1;
							};
							com.apple.HealthKit = {
								enabled = 1;
							};
						};
					};
					43D9FFCE21EAE05D00AF44BF = {
						CreatedOnToolsVersion = 10.1;
						LastSwiftMigration = 1020;
						ProvisioningStyle = Automatic;
					};
					43E2D8D01D20BF42004DA55F = {
						CreatedOnToolsVersion = 7.3.1;
						LastSwiftMigration = 0800;
						ProvisioningStyle = Automatic;
					};
					43E2D90A1D20C581004DA55F = {
						CreatedOnToolsVersion = 7.3.1;
						LastSwiftMigration = 0800;
						ProvisioningStyle = Automatic;
						TestTargetID = 43776F8B1B8022E90074EA36;
					};
					4F70C1DB1DE8DCA7006380B7 = {
						CreatedOnToolsVersion = 8.1;
						LastSwiftMigration = 1020;
						ProvisioningStyle = Manual;
						SystemCapabilities = {
							com.apple.ApplicationGroups.iOS = {
								enabled = 1;
							};
						};
					};
					4F75288A1DFE1DC600C322D6 = {
						CreatedOnToolsVersion = 8.1;
						LastSwiftMigration = 1020;
						ProvisioningStyle = Automatic;
					};
				};
			};
			buildConfigurationList = 43776F871B8022E90074EA36 /* Build configuration list for PBXProject "Loop" */;
			compatibilityVersion = "Xcode 8.0";
			developmentRegion = en;
			hasScannedForEncodings = 0;
			knownRegions = (
				en,
				Base,
				fr,
				de,
				"zh-Hans",
				it,
				nl,
				nb,
				es,
				pl,
				ru,
			);
			mainGroup = 43776F831B8022E90074EA36;
			productRefGroup = 43776F8D1B8022E90074EA36 /* Products */;
			projectDirPath = "";
			projectRoot = "";
			targets = (
				43776F8B1B8022E90074EA36 /* Loop */,
				4F70C1DB1DE8DCA7006380B7 /* Loop Status Extension */,
				43A943711B926B7B0051FA24 /* WatchApp */,
				43A9437D1B926B7B0051FA24 /* WatchApp Extension */,
				43D9FFA121EA9A0C00AF44BF /* Learn */,
				43D9FFCE21EAE05D00AF44BF /* LoopCore */,
				43D9001A21EB209400AF44BF /* LoopCore-watchOS */,
				4F75288A1DFE1DC600C322D6 /* LoopUI */,
				43E2D8D01D20BF42004DA55F /* DoseMathTests */,
				43E2D90A1D20C581004DA55F /* LoopTests */,
				432CF87720D8B8380066B889 /* Cartfile */,
			);
		};
/* End PBXProject section */

/* Begin PBXResourcesBuildPhase section */
		43776F8A1B8022E90074EA36 /* Resources */ = {
			isa = PBXResourcesBuildPhase;
			buildActionMask = 2147483647;
			files = (
				C13255D6223E7BE2008AF50C /* BolusProgressTableViewCell.xib in Resources */,
				43FCBBC21E51710B00343C1B /* LaunchScreen.storyboard in Resources */,
				A966152623EA5A26005D8B29 /* DefaultAssets.xcassets in Resources */,
				A966152723EA5A26005D8B29 /* DerivedAssets.xcassets in Resources */,
				7D70764F1FE06EE1004AC8EA /* InfoPlist.strings in Resources */,
				7D7076631FE06EE4004AC8EA /* Localizable.strings in Resources */,
				43776F971B8022E90074EA36 /* Main.storyboard in Resources */,
			);
			runOnlyForDeploymentPostprocessing = 0;
		};
		43A943701B926B7B0051FA24 /* Resources */ = {
			isa = PBXResourcesBuildPhase;
			buildActionMask = 2147483647;
			files = (
				A966152B23EA5A37005D8B29 /* DerivedAssets.xcassets in Resources */,
				C1C73F0D1DE3D0270022FC89 /* InfoPlist.strings in Resources */,
				43A943761B926B7B0051FA24 /* Interface.storyboard in Resources */,
				A966152A23EA5A37005D8B29 /* DefaultAssets.xcassets in Resources */,
			);
			runOnlyForDeploymentPostprocessing = 0;
		};
		43A9437C1B926B7B0051FA24 /* Resources */ = {
			isa = PBXResourcesBuildPhase;
			buildActionMask = 2147483647;
			files = (
				7D70765E1FE06EE3004AC8EA /* Localizable.strings in Resources */,
				7D70763A1FE06EDF004AC8EA /* InfoPlist.strings in Resources */,
				7D70763F1FE06EDF004AC8EA /* ckcomplication.strings in Resources */,
				43A943901B926B7B0051FA24 /* Assets.xcassets in Resources */,
			);
			runOnlyForDeploymentPostprocessing = 0;
		};
		43D9002621EB209400AF44BF /* Resources */ = {
			isa = PBXResourcesBuildPhase;
			buildActionMask = 2147483647;
			files = (
			);
			runOnlyForDeploymentPostprocessing = 0;
		};
		43D9FFA021EA9A0C00AF44BF /* Resources */ = {
			isa = PBXResourcesBuildPhase;
			buildActionMask = 2147483647;
			files = (
				43D9FFAF21EA9A0F00AF44BF /* LaunchScreen.storyboard in Resources */,
				43D9FFAC21EA9A0F00AF44BF /* Assets.xcassets in Resources */,
				43D9FFAA21EA9A0C00AF44BF /* Main.storyboard in Resources */,
			);
			runOnlyForDeploymentPostprocessing = 0;
		};
		43D9FFCD21EAE05D00AF44BF /* Resources */ = {
			isa = PBXResourcesBuildPhase;
			buildActionMask = 2147483647;
			files = (
			);
			runOnlyForDeploymentPostprocessing = 0;
		};
		43E2D8CF1D20BF42004DA55F /* Resources */ = {
			isa = PBXResourcesBuildPhase;
			buildActionMask = 2147483647;
			files = (
				7D7076591FE06EE2004AC8EA /* Localizable.strings in Resources */,
				43E2D8F21D20C0DB004DA55F /* recommend_temp_basal_no_change_glucose.json in Resources */,
				43E2D8F61D20C0DB004DA55F /* recommend_temp_basal_start_low_end_in_range.json in Resources */,
				C17824A31E19EAB600D9D25C /* recommend_temp_basal_start_very_low_end_high.json in Resources */,
				43E2D8F41D20C0DB004DA55F /* recommend_temp_basal_start_high_end_low.json in Resources */,
				43E2D8EF1D20C0DB004DA55F /* recommend_temp_basal_high_and_falling.json in Resources */,
				436D9BF81F6F4EA100CFA75F /* recommended_temp_start_low_end_just_above_range.json in Resources */,
				7D7076681FE0702F004AC8EA /* InfoPlist.strings in Resources */,
				43E2D8ED1D20C0DB004DA55F /* recommend_temp_basal_correct_low_at_min.json in Resources */,
				43E2D8F01D20C0DB004DA55F /* recommend_temp_basal_high_and_rising.json in Resources */,
				C12F21A71DFA79CB00748193 /* recommend_temp_basal_very_low_end_in_range.json in Resources */,
				43E2D8F11D20C0DB004DA55F /* recommend_temp_basal_in_range_and_rising.json in Resources */,
				43E2D8EE1D20C0DB004DA55F /* recommend_temp_basal_flat_and_high.json in Resources */,
				C1C6591C1E1B1FDA0025CC58 /* recommend_temp_basal_dropping_then_rising.json in Resources */,
				43E2D8F31D20C0DB004DA55F /* recommend_temp_basal_start_high_end_in_range.json in Resources */,
				43E2D8F51D20C0DB004DA55F /* recommend_temp_basal_start_low_end_high.json in Resources */,
				C10B28461EA9BA5E006EA1FC /* far_future_high_bg_forecast.json in Resources */,
				43E2D8EC1D20C0DB004DA55F /* read_selected_basal_profile.json in Resources */,
			);
			runOnlyForDeploymentPostprocessing = 0;
		};
		43E2D9091D20C581004DA55F /* Resources */ = {
			isa = PBXResourcesBuildPhase;
			buildActionMask = 2147483647;
			files = (
				7D2366E621250E0A0028B67D /* InfoPlist.strings in Resources */,
			);
			runOnlyForDeploymentPostprocessing = 0;
		};
		4F70C1DA1DE8DCA7006380B7 /* Resources */ = {
			isa = PBXResourcesBuildPhase;
			buildActionMask = 2147483647;
			files = (
				4F70C1E41DE8DCA7006380B7 /* MainInterface.storyboard in Resources */,
				7D7076541FE06EE2004AC8EA /* InfoPlist.strings in Resources */,
				7D7076351FE06EDE004AC8EA /* Localizable.strings in Resources */,
			);
			runOnlyForDeploymentPostprocessing = 0;
		};
		4F7528891DFE1DC600C322D6 /* Resources */ = {
			isa = PBXResourcesBuildPhase;
			buildActionMask = 2147483647;
			files = (
				4F2C15971E09E94E00E160D4 /* HUDAssets.xcassets in Resources */,
				7D70764A1FE06EE1004AC8EA /* Localizable.strings in Resources */,
				7D7076451FE06EE0004AC8EA /* InfoPlist.strings in Resources */,
				4F2C15951E09BF3C00E160D4 /* HUDView.xib in Resources */,
				B4E96D5D248A82A2002DABAD /* StatusBarHUDView.xib in Resources */,
				B4E96D59248A7F9A002DABAD /* StatusHighlightHUDView.xib in Resources */,
			);
			runOnlyForDeploymentPostprocessing = 0;
		};
/* End PBXResourcesBuildPhase section */

/* Begin PBXShellScriptBuildPhase section */
		432CF87B20D8B8490066B889 /* Build Carthage Dependencies */ = {
			isa = PBXShellScriptBuildPhase;
			buildActionMask = 2147483647;
			files = (
			);
			inputPaths = (
			);
			name = "Build Carthage Dependencies";
			outputPaths = (
			);
			runOnlyForDeploymentPostprocessing = 0;
			shellPath = /bin/sh;
			shellScript = "if [ -f $PROJECT_DIR/.gitmodules ]; then\n    echo \"Skipping checkout due to presence of .gitmodules file\"\n    if [ $ACTION = \"install\" ]; then\n        echo \"You're installing: Make sure to keep all submodules up-to-date and run carthage build after changes.\"\n    fi\nelse\n    echo \"Bootstrapping carthage dependencies\"\n    unset LLVM_TARGET_TRIPLE_SUFFIX\n    if ! cmp -s Cartfile.Resolved Carthage/Cartfile.resolved; then\n        time /usr/local/bin/carthage bootstrap --project-directory \"$SRCROOT\" --cache-builds --verbose\n        cp Cartfile.resolved Carthage\n    else\n        echo \"Carthage: not bootstrapping\"\n    fi\nfi\n";
		};
		432CF88220D8BCD90066B889 /* Homebrew & Carthage Setup */ = {
			isa = PBXShellScriptBuildPhase;
			buildActionMask = 2147483647;
			files = (
			);
			inputPaths = (
			);
			name = "Homebrew & Carthage Setup";
			outputPaths = (
			);
			runOnlyForDeploymentPostprocessing = 0;
			shellPath = /bin/sh;
			shellScript = "if ! [ -x \"$(command -v brew)\" ]; then\n    # Install Homebrew\n    ruby -e \"$(curl -fsSL https://raw.githubusercontent.com/Homebrew/install/master/install)\"\nfi\n\nif brew ls carthage > /dev/null; then\n    brew upgrade carthage || echo \"Continuing…\"\nelse\n    brew install carthage\nfi\n";
		};
		43D9FFE221EAE40600AF44BF /* Copy Frameworks with Carthage */ = {
			isa = PBXShellScriptBuildPhase;
			buildActionMask = 2147483647;
			files = (
			);
			inputFileListPaths = (
			);
			inputPaths = (
				"$(BUILT_PRODUCTS_DIR)/LoopKit.framework/LoopKit",
				"$(BUILT_PRODUCTS_DIR)/LoopKitUI.framework/LoopKitUI",
				"$(BUILT_PRODUCTS_DIR)/SwiftCharts.framework/SwiftCharts",
			);
			name = "Copy Frameworks with Carthage";
			outputFileListPaths = (
			);
			outputPaths = (
				"$(BUILT_PRODUCTS_DIR)/$(FRAMEWORKS_FOLDER_PATH)/LoopKit.framework",
				"$(BUILT_PRODUCTS_DIR)/$(FRAMEWORKS_FOLDER_PATH)/LoopKitUI.framework",
				"$(BUILT_PRODUCTS_DIR)/$(FRAMEWORKS_FOLDER_PATH)/SwiftCharts.framework",
			);
			runOnlyForDeploymentPostprocessing = 0;
			shellPath = /bin/sh;
			shellScript = "\"${SRCROOT}/Scripts/copy-frameworks.sh\"\n\n";
		};
		43EDDBEF1C361BCE007D89B5 /* Copy Frameworks with Carthage */ = {
			isa = PBXShellScriptBuildPhase;
			buildActionMask = 2147483647;
			files = (
			);
			inputPaths = (
				"$(BUILT_PRODUCTS_DIR)/LoopKit.framework/LoopKit",
				"$(BUILT_PRODUCTS_DIR)/SwiftCharts.framework/SwiftCharts",
				"$(BUILT_PRODUCTS_DIR)/LoopKitUI.framework/LoopKitUI",
				"$(BUILT_PRODUCTS_DIR)/LoopTestingKit.framework/LoopTestingKit",
				"$(BUILT_PRODUCTS_DIR)/MockKit.framework/MockKit",
				"$(BUILT_PRODUCTS_DIR)/MockKitUI.framework/MockKitUI",
				"$(BUILT_PRODUCTS_DIR)/MKRingProgressView.framework/MKRingProgressView",
			);
			name = "Copy Frameworks with Carthage";
			outputPaths = (
				"$(BUILT_PRODUCTS_DIR)/$(FRAMEWORKS_FOLDER_PATH)/LoopKit.framework",
				"$(BUILT_PRODUCTS_DIR)/$(FRAMEWORKS_FOLDER_PATH)/SwiftCharts.framework",
				"$(BUILT_PRODUCTS_DIR)/$(FRAMEWORKS_FOLDER_PATH)/LoopKitUI.framework",
				"$(BUILT_PRODUCTS_DIR)/$(FRAMEWORKS_FOLDER_PATH)/LoopTestingKit.framework",
				"$(BUILT_PRODUCTS_DIR)/$(FRAMEWORKS_FOLDER_PATH)/MockKit.framework",
				"$(BUILT_PRODUCTS_DIR)/$(FRAMEWORKS_FOLDER_PATH)/MockKitUI.framework",
				"$(BUILT_PRODUCTS_DIR)/$(FRAMEWORKS_FOLDER_PATH)/MKRingProgressView.framework",
			);
			runOnlyForDeploymentPostprocessing = 0;
			shellPath = /bin/sh;
			shellScript = "\"${SRCROOT}/Scripts/copy-frameworks.sh\"\n";
		};
		43FF3DF620A8EFE800F8E62C /* Copy Frameworks with Carthage */ = {
			isa = PBXShellScriptBuildPhase;
			buildActionMask = 2147483647;
			files = (
			);
			inputPaths = (
				"$(BUILT_PRODUCTS_DIR)/LoopKit.framework/LoopKit",
			);
			name = "Copy Frameworks with Carthage";
			outputPaths = (
				"$(BUILT_PRODUCTS_DIR)/$(FRAMEWORKS_FOLDER_PATH)/LoopKit.framework",
			);
			runOnlyForDeploymentPostprocessing = 0;
			shellPath = /bin/sh;
			shellScript = "\"${SRCROOT}/Scripts/copy-frameworks.sh\"\n";
		};
		A942E448225FD9D500DD4980 /* Copy Frameworks with Carthage */ = {
			isa = PBXShellScriptBuildPhase;
			buildActionMask = 2147483647;
			files = (
			);
			inputFileListPaths = (
			);
			inputPaths = (
				"$(BUILT_PRODUCTS_DIR)/LoopKit.framework/LoopKit",
			);
			name = "Copy Frameworks with Carthage";
			outputFileListPaths = (
			);
			outputPaths = (
				"$(BUILT_PRODUCTS_DIR)/$(FRAMEWORKS_FOLDER_PATH)/LoopKit.framework",
			);
			runOnlyForDeploymentPostprocessing = 0;
			shellPath = /bin/sh;
			shellScript = "\"${SRCROOT}/Scripts/copy-frameworks.sh\"\n\n";
		};
		C16DA84322E8E5FF008624C2 /* Install Plugins */ = {
			isa = PBXShellScriptBuildPhase;
			buildActionMask = 2147483647;
			files = (
			);
			inputFileListPaths = (
			);
			inputPaths = (
			);
			name = "Install Plugins";
			outputFileListPaths = (
			);
			outputPaths = (
			);
			runOnlyForDeploymentPostprocessing = 0;
			shellPath = /bin/sh;
			shellScript = "\"${SRCROOT}/Scripts/copy-plugins.sh\"\n";
		};
		C1D1405722FB66DF00DA6242 /* Build Derived Assets */ = {
			isa = PBXShellScriptBuildPhase;
			buildActionMask = 2147483647;
			files = (
			);
			inputFileListPaths = (
			);
			inputPaths = (
			);
			name = "Build Derived Assets";
			outputFileListPaths = (
			);
			outputPaths = (
			);
			runOnlyForDeploymentPostprocessing = 0;
			shellPath = /bin/sh;
			shellScript = "\"${SRCROOT}/Scripts/build-derived-assets.sh\" \"${SRCROOT}/Loop\"\n";
		};
		C1D1406222FB7ED200DA6242 /* Build Derived Assets */ = {
			isa = PBXShellScriptBuildPhase;
			buildActionMask = 2147483647;
			files = (
			);
			inputFileListPaths = (
			);
			inputPaths = (
			);
			name = "Build Derived Assets";
			outputFileListPaths = (
			);
			outputPaths = (
			);
			runOnlyForDeploymentPostprocessing = 0;
			shellPath = /bin/sh;
			shellScript = "\"${SRCROOT}/Scripts/build-derived-assets.sh\" \"${SRCROOT}/WatchApp\"\n";
		};
		C1D19800232CFA2A0096D646 /* Capture Build Details */ = {
			isa = PBXShellScriptBuildPhase;
			buildActionMask = 2147483647;
			files = (
			);
			inputFileListPaths = (
			);
			inputPaths = (
			);
			name = "Capture Build Details";
			outputFileListPaths = (
			);
			outputPaths = (
			);
			runOnlyForDeploymentPostprocessing = 0;
			shellPath = /bin/sh;
			shellScript = "\"${SRCROOT}/Scripts/capture-build-details.sh\"\n";
		};
/* End PBXShellScriptBuildPhase section */

/* Begin PBXSourcesBuildPhase section */
		43776F881B8022E90074EA36 /* Sources */ = {
			isa = PBXSourcesBuildPhase;
			buildActionMask = 2147483647;
			files = (
				C17824A51E1AD4D100D9D25C /* BolusRecommendation.swift in Sources */,
				4F70C2131DE90339006380B7 /* StatusExtensionContext.swift in Sources */,
				43C05CC521EC29E3006FB252 /* TextFieldTableViewCell.swift in Sources */,
				4FF4D1001E18374700846527 /* WatchContext.swift in Sources */,
				C1D289B522F90A52003FFBD9 /* BasalDeliveryState.swift in Sources */,
				4F2C15821E074FC600E160D4 /* NSTimeInterval.swift in Sources */,
				4311FB9B1F37FE1B00D4C0A7 /* TitleSubtitleTextFieldTableViewCell.swift in Sources */,
				C1FB428F217921D600FAB378 /* PumpManagerUI.swift in Sources */,
				43C513191E864C4E001547C7 /* GlucoseRangeSchedule.swift in Sources */,
				43A51E1F1EB6D62A000736CC /* CarbAbsorptionViewController.swift in Sources */,
				43776F901B8022E90074EA36 /* AppDelegate.swift in Sources */,
				4372E48B213CB5F00068E043 /* Double.swift in Sources */,
				430B29932041F5B300BA9F93 /* UserDefaults+Loop.swift in Sources */,
				43CE7CDE1CA8B63E003CC1B0 /* Data.swift in Sources */,
				1D080CBD2473214A00356610 /* AlertStore.xcdatamodeld in Sources */,
				A999D40A24663DC7004C89D4 /* CarbStore.swift in Sources */,
				C1F8B243223E73FD00DD66CF /* BolusProgressTableViewCell.swift in Sources */,
				89D6953E23B6DF8A002B3066 /* PotentialCarbEntryTableViewCell.swift in Sources */,
				89CA2B30226C0161004D9350 /* DirectoryObserver.swift in Sources */,
				1DA649A7244126CD00F61E75 /* UserNotificationAlertPresenter.swift in Sources */,
				1DDE273F24AEA4F200796622 /* NotificationsCriticalAlertPermissionsViewModel.swift in Sources */,
				439A7942211F631C0041B75F /* RootNavigationController.swift in Sources */,
				4F11D3C020DCBEEC006E072C /* GlucoseBackfillRequestUserInfo.swift in Sources */,
				892ADE0A2446E9C3007CE08C /* ExplicitlyDismissibleModal.swift in Sources */,
				43F5C2DB1B92A5E1003EB13D /* SettingsTableViewController.swift in Sources */,
				89E267FC2292456700A3F2AF /* FeatureFlags.swift in Sources */,
				43A567691C94880B00334FAC /* LoopDataManager.swift in Sources */,
				1DA649A9244126DA00F61E75 /* InAppModalAlertPresenter.swift in Sources */,
				43B260491ED248FB008CAA77 /* CarbEntryTableViewCell.swift in Sources */,
				4302F4E11D4E9C8900F0FCAF /* TextFieldTableViewController.swift in Sources */,
				43F64DD91D9C92C900D24DC6 /* TitleSubtitleTableViewCell.swift in Sources */,
				43FCEEA9221A615B0013DD30 /* StatusChartsManager.swift in Sources */,
				A9F703752489C9A000C98AD8 /* GlucoseStore+SimulatedCoreData.swift in Sources */,
				43511CE321FD80E400566C63 /* StandardRetrospectiveCorrection.swift in Sources */,
				43E3449F1B9D68E900C85C07 /* StatusTableViewController.swift in Sources */,
				A9CBE45A248ACBE1008E7BA2 /* DosingDecisionStore+SimulatedCoreData.swift in Sources */,
				A9C62D8A2331703100535612 /* ServicesManager.swift in Sources */,
				43DBF0531C93EC8200B3C386 /* DeviceDataManager.swift in Sources */,
				C17824A01E19CF9800D9D25C /* GlucoseThresholdTableViewController.swift in Sources */,
				4372E487213C86240068E043 /* SampleValue.swift in Sources */,
				4346D1E71C77F5FE00ABAFE3 /* ChartTableViewCell.swift in Sources */,
				437CEEE41CDE5C0A003C8C80 /* UIImage.swift in Sources */,
				C1201E2C23ECDBD0002DA84A /* WatchContextRequestUserInfo.swift in Sources */,
				1D4A3E2D2478628500FD601B /* StoredAlert+CoreDataClass.swift in Sources */,
				892D7C5123B54A15008A9656 /* CarbEntryViewController.swift in Sources */,
				A999D40424663CE1004C89D4 /* DoseStore.swift in Sources */,
				43DBF0591C93F73800B3C386 /* CarbEntryTableViewController.swift in Sources */,
				89CA2B32226C18B8004D9350 /* TestingScenariosTableViewController.swift in Sources */,
				43E93FB71E469A5100EAB8DB /* HKUnit.swift in Sources */,
				43C05CAF21EB2C24006FB252 /* NSBundle.swift in Sources */,
				1DB1065124467E18005542BD /* AlertManager.swift in Sources */,
				43BFF0BC1E45C80600FF19A9 /* UIColor+Loop.swift in Sources */,
				43C0944A1CACCC73001F6403 /* NotificationManager.swift in Sources */,
				1DDE274024AEA4F200796622 /* NotificationsCriticalAlertPermissionsView.swift in Sources */,
				43D9003321EB258C00AF44BF /* InsulinModelSettings+Loop.swift in Sources */,
				434FF1EE1CF27EEF000DB779 /* UITableViewCell.swift in Sources */,
				439BED2A1E76093C00B0AED5 /* CGMManager.swift in Sources */,
				C165B8CE23302C5D0004112E /* RemoteCommand.swift in Sources */,
				438172D91F4E9E37003C3328 /* NewPumpEvent.swift in Sources */,
				4389916B1E91B689000EEF90 /* ChartSettings+Loop.swift in Sources */,
				C178249A1E1999FA00D9D25C /* CaseCountable.swift in Sources */,
				43DBF04C1C93B8D700B3C386 /* BolusViewController.swift in Sources */,
				B4F3D25124AF890C0095CE44 /* BluetoothStateManager.swift in Sources */,
				1DDE273D24AEA4B000796622 /* SettingsViewModel.swift in Sources */,
				A9CBE458248AB564008E7BA2 /* DoseStore+SimulatedCoreData.swift in Sources */,
				4FB76FBB1E8C42CF00B39636 /* UIColor.swift in Sources */,
				4374B5EF209D84BF00D17AA8 /* OSLog.swift in Sources */,
				A9C62D882331703100535612 /* Service.swift in Sources */,
				4F6663941E905FD2009E74FC /* ChartColorPalette+Loop.swift in Sources */,
				A9F703732489BC8500C98AD8 /* CarbStore+SimulatedCoreData.swift in Sources */,
				4328E0351CFC0AE100E199AA /* WatchDataManager.swift in Sources */,
				4345E3FC21F04911009E00E5 /* UIColor+HIG.swift in Sources */,
				1D4A3E2E2478628500FD601B /* StoredAlert+CoreDataProperties.swift in Sources */,
				43D381621EBD9759007F8C8F /* HeaderValuesTableViewCell.swift in Sources */,
				A9C62D892331703100535612 /* LoggingServicesManager.swift in Sources */,
				89E267FF229267DF00A3F2AF /* Optional.swift in Sources */,
				43785E982120E7060057DED1 /* Intents.intentdefinition in Sources */,
				A98556852493F901000FD662 /* AlertStore+SimulatedCoreData.swift in Sources */,
				899433B823FE129800FA4BEA /* OverrideBadgeView.swift in Sources */,
				4302F4E31D4EA54200F0FCAF /* InsulinDeliveryTableViewController.swift in Sources */,
				4FC8C8011DEB93E400A1452E /* NSUserDefaults+StatusExtension.swift in Sources */,
				43E93FB61E469A4000EAB8DB /* NumberFormatter.swift in Sources */,
				C1FB428C217806A400FAB378 /* StateColorPalette.swift in Sources */,
				1DDE274124AEB6E300796622 /* Environment+AppName.swift in Sources */,
				4F08DE8F1E7BB871006741EA /* CollectionType+Loop.swift in Sources */,
				A9F703772489D8AA00C98AD8 /* PersistentDeviceLog+SimulatedCoreData.swift in Sources */,
				435400341C9F878D00D5819C /* SetBolusUserInfo.swift in Sources */,
				1DDE273E24AEA4B000796622 /* SettingsView.swift in Sources */,
				A9B607B0247F000F00792BE4 /* UserNotifications+Loop.swift in Sources */,
				43F89CA322BDFBBD006BB54E /* UIActivityIndicatorView.swift in Sources */,
				A999D40624663D18004C89D4 /* PumpManagerError.swift in Sources */,
				437D9BA31D7BC977007245E8 /* PredictionTableViewController.swift in Sources */,
				4344628F20A7ADD500C4BE6F /* UserDefaults+CGM.swift in Sources */,
				43F41C371D3BF32400C11ED6 /* UIAlertController.swift in Sources */,
				1D2609AD248EEB9900A6F258 /* LoopAlertsManager.swift in Sources */,
				A9CBE45C248ACC03008E7BA2 /* SettingsStore+SimulatedCoreData.swift in Sources */,
				433EA4C41D9F71C800CD78FB /* CommandResponseViewController.swift in Sources */,
				C16DA84222E8E112008624C2 /* LoopPlugins.swift in Sources */,
				430B29952041F5CB00BA9F93 /* LoopSettings+Loop.swift in Sources */,
				43785E932120A01B0057DED1 /* NewCarbEntryIntent+Loop.swift in Sources */,
				439A7944211FE22F0041B75F /* NSUserActivity.swift in Sources */,
				4328E0331CFC091100E199AA /* WatchContext+LoopKit.swift in Sources */,
				4F526D611DF8D9A900A04910 /* NetBasal.swift in Sources */,
				A92E557E2464DFFD00DB93BB /* DosingDecisionStore.swift in Sources */,
				43C3B6EC20B650A80026CAFA /* SettingsImageTableViewCell.swift in Sources */,
				89ADE13B226BFA0F0067222B /* TestingScenariosManager.swift in Sources */,
				4F7E8ACB20E2ACB500AEA65E /* WatchPredictedGlucose.swift in Sources */,
				436A0DA51D236A2A00104B24 /* LoopError.swift in Sources */,
				4F11D3C220DD80B3006E072C /* WatchHistoricalGlucose.swift in Sources */,
				435CB6231F37967800C320C7 /* InsulinModelSettingsViewController.swift in Sources */,
				4372E490213CFCE70068E043 /* LoopSettingsUserInfo.swift in Sources */,
				89CA2B3D226E6B13004D9350 /* LocalTestingScenariosManager.swift in Sources */,
				43F78D261C8FC000002152D1 /* DoseMath.swift in Sources */,
				43511CE221FD80E400566C63 /* RetrospectiveCorrection.swift in Sources */,
				1D05219B2469E9DF000EBBDE /* StoredAlert.swift in Sources */,
				438D42F91D7C88BC003244B0 /* PredictionInputEffect.swift in Sources */,
				A9C62D8223316FF600535612 /* UserDefaults+Services.swift in Sources */,
				892A5D692230C41D008961AB /* RangeReplaceableCollection.swift in Sources */,
				4F70C2101DE8FAC5006380B7 /* StatusExtensionDataManager.swift in Sources */,
				43DFB62320D4CAE7008A7BAE /* PumpManager.swift in Sources */,
				892A5D59222F0A27008961AB /* Debug.swift in Sources */,
				431A8C401EC6E8AB00823B9C /* CircleMaskView.swift in Sources */,
				1D05219D2469F1F5000EBBDE /* AlertStore.swift in Sources */,
				439897371CD2F80600223065 /* AnalyticsServicesManager.swift in Sources */,
				A9C62D842331700E00535612 /* DiagnosticLog+Subsystem.swift in Sources */,
				895FE0952201234000FCF18A /* OverrideSelectionViewController.swift in Sources */,
				A9F66FC3247F451500096EA7 /* UIDevice+Loop.swift in Sources */,
				439706E622D2E84900C81566 /* PredictionSettingTableViewCell.swift in Sources */,
				430D85891F44037000AF2D4F /* HUDViewTableViewCell.swift in Sources */,
				43A51E211EB6DBDD000736CC /* ChartsTableViewController.swift in Sources */,
				A999D40824663D6D004C89D4 /* SetBolusError.swift in Sources */,
				8968B1122408B3520074BB48 /* UIFont.swift in Sources */,
				438D42FB1D7D11A4003244B0 /* PredictionInputEffectTableViewCell.swift in Sources */,
				89A1B66E24ABFDF800117AC2 /* SupportedBolusVolumesUserInfo.swift in Sources */,
				432E73CB1D24B3D6009AD15D /* RemoteDataServicesManager.swift in Sources */,
				43C2FAE11EB656A500364AFF /* GlucoseEffectVelocity.swift in Sources */,
				895F37F124A137D0000CCB42 /* DeliveryLimitsEditor.swift in Sources */,
			);
			runOnlyForDeploymentPostprocessing = 0;
		};
		43A9437A1B926B7B0051FA24 /* Sources */ = {
			isa = PBXSourcesBuildPhase;
			buildActionMask = 2147483647;
			files = (
				894F6DDD243C0A2300CCE676 /* CarbAmountLabel.swift in Sources */,
				89A605E524327F45009C1096 /* DoseVolumeInput.swift in Sources */,
				4372E488213C862B0068E043 /* SampleValue.swift in Sources */,
				89A605EB243288E4009C1096 /* TopDownTriangle.swift in Sources */,
				4F2C15741E0209F500E160D4 /* NSTimeInterval.swift in Sources */,
				89F9119224358E2B00ECCAF3 /* CarbEntryInputMode.swift in Sources */,
				4FF4D1011E18375000846527 /* WatchContext.swift in Sources */,
				89FE21AD24AC57E30033F501 /* Collection.swift in Sources */,
				898ECA63218ABD21001E9D35 /* ComplicationChartManager.swift in Sources */,
				43A9438A1B926B7B0051FA24 /* NotificationController.swift in Sources */,
				439A7945211FE23A0041B75F /* NSUserActivity.swift in Sources */,
				43A943881B926B7B0051FA24 /* ExtensionDelegate.swift in Sources */,
				43511CEE220FC61700566C63 /* HUDRowController.swift in Sources */,
				892FB4CD22040104005293EC /* OverridePresetRow.swift in Sources */,
				4F75F00220FCFE8C00B5570E /* GlucoseChartScene.swift in Sources */,
				89E26800229267DF00A3F2AF /* Optional.swift in Sources */,
				4328E02F1CFBF81800E199AA /* WKInterfaceImage.swift in Sources */,
				89F9118F24352F1600ECCAF3 /* DigitalCrownRotation.swift in Sources */,
				4F2C15811E0495B200E160D4 /* WatchContext+WatchApp.swift in Sources */,
				4372E496213DCDD30068E043 /* GlucoseChartValueHashable.swift in Sources */,
				89E08FC6242E7506000D719B /* CarbAndDateInput.swift in Sources */,
				89E08FC8242E76E9000D719B /* AnyTransition.swift in Sources */,
				89A605E324327DFE009C1096 /* CarbAmountInput.swift in Sources */,
				898ECA61218ABD17001E9D35 /* GlucoseChartData.swift in Sources */,
				4344629820A8B2D700C4BE6F /* OSLog.swift in Sources */,
				4328E02A1CFBE2C500E199AA /* UIColor.swift in Sources */,
				4372E484213A63FB0068E043 /* ChartHUDController.swift in Sources */,
				895788AF242E69A2002CB114 /* BolusInput.swift in Sources */,
				894F6DDB243C07CF00CCE676 /* GramLabel.swift in Sources */,
				4345E40621F68E18009E00E5 /* CarbEntryListController.swift in Sources */,
				4FDDD23720DC51DF00D04B16 /* LoopDataManager.swift in Sources */,
				89E267FD2292456700A3F2AF /* FeatureFlags.swift in Sources */,
				898ECA60218ABD17001E9D35 /* GlucoseChartScaler.swift in Sources */,
				894F6DD9243C060600CCE676 /* ScalablePositionedText.swift in Sources */,
				89E08FC4242E73F0000D719B /* GramLabelPositionKey.swift in Sources */,
				4F82655020E69F9A0031A8F5 /* HUDInterfaceController.swift in Sources */,
				4372E492213D956C0068E043 /* GlucoseRangeSchedule.swift in Sources */,
				895788AD242E69A2002CB114 /* AbsorptionTimeSelection.swift in Sources */,
				89A605EF2432925D009C1096 /* CompletionCheckmark.swift in Sources */,
				89F9119624358E6900ECCAF3 /* BolusPickerValues.swift in Sources */,
				4328E02B1CFBE2C500E199AA /* WKAlertAction.swift in Sources */,
				4F7E8AC720E2AC0300AEA65E /* WatchPredictedGlucose.swift in Sources */,
				4344628E20A7ADD100C4BE6F /* UserDefaults+CGM.swift in Sources */,
				4F7E8AC520E2AB9600AEA65E /* Date.swift in Sources */,
				89F9119424358E4500ECCAF3 /* CarbAbsorptionTime.swift in Sources */,
				895788B1242E69A2002CB114 /* Color.swift in Sources */,
				89E08FC2242E73DC000D719B /* CarbAmountPositionKey.swift in Sources */,
				4F11D3C420DD881A006E072C /* WatchHistoricalGlucose.swift in Sources */,
				89E08FCA242E7714000D719B /* UIFont.swift in Sources */,
				4328E0281CFBE2C500E199AA /* CLKComplicationTemplate.swift in Sources */,
				4328E01E1CFBE25F00E199AA /* CarbAndBolusFlowController.swift in Sources */,
				89E08FCC242E790C000D719B /* Comparable.swift in Sources */,
				432CF87520D8AC950066B889 /* NSUserDefaults+WatchApp.swift in Sources */,
				89A1B66F24ABFDF800117AC2 /* SupportedBolusVolumesUserInfo.swift in Sources */,
				43027F0F1DFE0EC900C51989 /* HKUnit.swift in Sources */,
				4344629220A7C19800C4BE6F /* ButtonGroup.swift in Sources */,
				89A605E924328862009C1096 /* Checkmark.swift in Sources */,
				891B508524342BE1005DA578 /* CarbAndBolusFlowViewModel.swift in Sources */,
				894F6DD7243C047300CCE676 /* View+Position.swift in Sources */,
				898ECA69218ABDA9001E9D35 /* CLKTextProvider+Compound.m in Sources */,
				4372E48C213CB6750068E043 /* Double.swift in Sources */,
				89A605ED24328972009C1096 /* BolusArrow.swift in Sources */,
				892FB4CF220402C0005293EC /* OverrideSelectionController.swift in Sources */,
				89E08FD0242E8B2B000D719B /* BolusConfirmationView.swift in Sources */,
				43785E972120E4500057DED1 /* INRelevantShortcutStore+Loop.swift in Sources */,
				89A605E72432860C009C1096 /* PeriodicPublisher.swift in Sources */,
				895788AE242E69A2002CB114 /* CarbAndBolusFlow.swift in Sources */,
				89A605F12432BD18009C1096 /* BolusConfirmationVisual.swift in Sources */,
				898ECA65218ABD9B001E9D35 /* CGRect.swift in Sources */,
				43CB2B2B1D924D450079823D /* WCSession.swift in Sources */,
				4372E491213D05F90068E043 /* LoopSettingsUserInfo.swift in Sources */,
				4345E40421F68AD9009E00E5 /* TextRowController.swift in Sources */,
				43BFF0B51E45C1E700FF19A9 /* NumberFormatter.swift in Sources */,
				C1201E2D23ECDF3D002DA84A /* WatchContextRequestUserInfo.swift in Sources */,
				43A9438E1B926B7B0051FA24 /* ComplicationController.swift in Sources */,
				43517917230A0E1A0072ECC0 /* WKInterfaceLabel.swift in Sources */,
				895788B3242E69A2002CB114 /* ActionButton.swift in Sources */,
				894F6DD3243BCBDB00CCE676 /* Environment+SizeClass.swift in Sources */,
				4328E01A1CFBE1DA00E199AA /* ActionHUDController.swift in Sources */,
				4F11D3C320DD84DB006E072C /* GlucoseBackfillRequestUserInfo.swift in Sources */,
				435400351C9F878D00D5819C /* SetBolusUserInfo.swift in Sources */,
				895788B2242E69A2002CB114 /* CircularAccessoryButtonStyle.swift in Sources */,
			);
			runOnlyForDeploymentPostprocessing = 0;
		};
		43D9001F21EB209400AF44BF /* Sources */ = {
			isa = PBXSourcesBuildPhase;
			buildActionMask = 2147483647;
			files = (
				43C05CB821EBEA54006FB252 /* HKUnit.swift in Sources */,
				4345E3F421F036FC009E00E5 /* Result.swift in Sources */,
				C19E96E023D275FA003F79B0 /* LoopCompletionFreshness.swift in Sources */,
				43D9002021EB209400AF44BF /* NSTimeInterval.swift in Sources */,
				43C05CA921EB2B26006FB252 /* PersistenceController.swift in Sources */,
				431EA87221EB29150076EC1A /* InsulinModelSettings.swift in Sources */,
				43C05CAB21EB2B4A006FB252 /* NSBundle.swift in Sources */,
				431EA87421EB291A0076EC1A /* WalshInsulinModel.swift in Sources */,
				431EA87021EB29120076EC1A /* ExponentialInsulinModelPreset.swift in Sources */,
				43C05CC721EC2ABC006FB252 /* IdentifiableClass.swift in Sources */,
				43C05CAE21EB2BBF006FB252 /* NSUserDefaults.swift in Sources */,
				E9086B3C24B3D0750062F5C8 /* LoopSettings.swift in Sources */,
				4345E40221F67300009E00E5 /* PotentialCarbEntryUserInfo.swift in Sources */,
			);
			runOnlyForDeploymentPostprocessing = 0;
		};
		43D9FF9E21EA9A0C00AF44BF /* Sources */ = {
			isa = PBXSourcesBuildPhase;
			buildActionMask = 2147483647;
			files = (
				43C05CBD21EBF77D006FB252 /* LessonsViewController.swift in Sources */,
				43C05CB621EBE321006FB252 /* NSTimeInterval.swift in Sources */,
				43C5F25A222C921B00905D10 /* OSLog.swift in Sources */,
				43C05CB521EBE274006FB252 /* Date.swift in Sources */,
				43D9F82421EFF1AB000578CD /* LessonResultsViewController.swift in Sources */,
				43C728F9222A448700C62969 /* DayCalculator.swift in Sources */,
				4345E3FA21F0473B009E00E5 /* TextCell.swift in Sources */,
				43C728F5222266F000C62969 /* ModalDayLesson.swift in Sources */,
				43D9F81821EC51CC000578CD /* DateEntry.swift in Sources */,
				43D9FFC021EAB22E00AF44BF /* DataManager.swift in Sources */,
				43C05CB121EBBDB9006FB252 /* TimeInRangeLesson.swift in Sources */,
				43C728F72222700000C62969 /* DateIntervalEntry.swift in Sources */,
				43D9F81E21EF0609000578CD /* NumberRangeEntry.swift in Sources */,
				43C05CCA21EC382B006FB252 /* NumberEntry.swift in Sources */,
				4345E3FE21F04A50009E00E5 /* DateIntervalFormatter.swift in Sources */,
				43C5F257222C7B7200905D10 /* TimeComponents.swift in Sources */,
				4345E3F821F03D2A009E00E5 /* DatesAndNumberCell.swift in Sources */,
				43D9F82221EF0A7A000578CD /* QuantityRangeEntry.swift in Sources */,
				43D9F81A21EC593C000578CD /* UITableViewCell.swift in Sources */,
				43D9F82021EF0906000578CD /* NSNumber.swift in Sources */,
				43C05CC221EC06E4006FB252 /* LessonConfigurationViewController.swift in Sources */,
				43C05CC621EC29E7006FB252 /* TextFieldTableViewCell.swift in Sources */,
				43C05CC021EBFFA4006FB252 /* Lesson.swift in Sources */,
				C1814B86225E507C008D2D8E /* Sequence.swift in Sources */,
				43C5F258222C7BD400905D10 /* AppDelegate.swift in Sources */,
			);
			runOnlyForDeploymentPostprocessing = 0;
		};
		43D9FFCB21EAE05D00AF44BF /* Sources */ = {
			isa = PBXSourcesBuildPhase;
			buildActionMask = 2147483647;
			files = (
				43C05CB921EBEA54006FB252 /* HKUnit.swift in Sources */,
				4345E3F521F036FC009E00E5 /* Result.swift in Sources */,
				C19E96DF23D275F8003F79B0 /* LoopCompletionFreshness.swift in Sources */,
				43D9FFFB21EAF3D300AF44BF /* NSTimeInterval.swift in Sources */,
				43C05CA821EB2B26006FB252 /* PersistenceController.swift in Sources */,
				431EA87321EB29160076EC1A /* InsulinModelSettings.swift in Sources */,
				43C05CAA21EB2B49006FB252 /* NSBundle.swift in Sources */,
				431EA87521EB291B0076EC1A /* WalshInsulinModel.swift in Sources */,
				431EA87121EB29120076EC1A /* ExponentialInsulinModelPreset.swift in Sources */,
				43C05CC821EC2ABC006FB252 /* IdentifiableClass.swift in Sources */,
				43C05CAD21EB2BBF006FB252 /* NSUserDefaults.swift in Sources */,
				E9086B3724B3CA340062F5C8 /* LoopSettings.swift in Sources */,
				4345E40121F67300009E00E5 /* PotentialCarbEntryUserInfo.swift in Sources */,
			);
			runOnlyForDeploymentPostprocessing = 0;
		};
		43E2D8CD1D20BF42004DA55F /* Sources */ = {
			isa = PBXSourcesBuildPhase;
			buildActionMask = 2147483647;
			files = (
				43947D731F529FAA00A07D31 /* GlucoseRangeSchedule.swift in Sources */,
				43E2D8DC1D20C049004DA55F /* DoseMath.swift in Sources */,
				43E2D8DB1D20C03B004DA55F /* NSTimeInterval.swift in Sources */,
				43E2D8D41D20BF42004DA55F /* DoseMathTests.swift in Sources */,
				C11C87DE1E21EAAD00BB71D3 /* HKUnit.swift in Sources */,
				C13BAD941E8009B000050CB5 /* NumberFormatter.swift in Sources */,
				C17824A61E1AF91F00D9D25C /* BolusRecommendation.swift in Sources */,
			);
			runOnlyForDeploymentPostprocessing = 0;
		};
		43E2D9071D20C581004DA55F /* Sources */ = {
			isa = PBXSourcesBuildPhase;
			buildActionMask = 2147483647;
			files = (
				1D80313D24746274002810DF /* AlertStoreTests.swift in Sources */,
				A9A63F8E246B271600588D5B /* NSTimeInterval.swift in Sources */,
				A9A63F8D246B261100588D5B /* DosingDecisionStoreTests.swift in Sources */,
				A9E6DFEF246A0474005B1A1C /* LoopErrorTests.swift in Sources */,
				A9E6DFEA246A0448005B1A1C /* PumpManagerErrorTests.swift in Sources */,
				1DA7A84424477698008257F0 /* InAppModalAlertPresenterTests.swift in Sources */,
				8968B114240C55F10074BB48 /* LoopSettingsTests.swift in Sources */,
				1DA7A84224476EAD008257F0 /* AlertManagerTests.swift in Sources */,
				A9E6DFE6246A042E005B1A1C /* CarbStoreTests.swift in Sources */,
				A9DAE7D02332D77F006AE942 /* LoopTests.swift in Sources */,
				A9E6DFEC246A0453005B1A1C /* SetBolusErrorTests.swift in Sources */,
				1DFE9E172447B6270082C280 /* UserNotificationAlertPresenterTests.swift in Sources */,
				A9E6DFE8246A043D005B1A1C /* DoseStoreTests.swift in Sources */,
			);
			runOnlyForDeploymentPostprocessing = 0;
		};
		4F70C1D81DE8DCA7006380B7 /* Sources */ = {
			isa = PBXSourcesBuildPhase;
			buildActionMask = 2147483647;
			files = (
				43FCEEB1221A863E0013DD30 /* StatusChartsManager.swift in Sources */,
				43C05CAC21EB2B8B006FB252 /* NSBundle.swift in Sources */,
				4FAC02541E22F6B20087A773 /* NSTimeInterval.swift in Sources */,
				4FB76FBA1E8C42CE00B39636 /* UIColor.swift in Sources */,
				4F2C15831E0757E600E160D4 /* HKUnit.swift in Sources */,
				C1FB4290217922A100FAB378 /* PumpManagerUI.swift in Sources */,
				1D4990E824A25931005CC357 /* FeatureFlags.swift in Sources */,
				C1FB428D21791D2500FAB378 /* PumpManager.swift in Sources */,
				43E93FB51E4675E800EAB8DB /* NumberFormatter.swift in Sources */,
				4345E3FB21F04911009E00E5 /* UIColor+HIG.swift in Sources */,
				43BFF0CD1E466C8400FF19A9 /* StateColorPalette.swift in Sources */,
				4FC8C8021DEB943800A1452E /* NSUserDefaults+StatusExtension.swift in Sources */,
				43BFF0BF1E45C8EA00FF19A9 /* UIColor+Widget.swift in Sources */,
				C136AA2423109CC6008A320D /* LoopPlugins.swift in Sources */,
				4F70C2121DE900EA006380B7 /* StatusExtensionContext.swift in Sources */,
				4F70C1E11DE8DCA7006380B7 /* StatusViewController.swift in Sources */,
			);
			runOnlyForDeploymentPostprocessing = 0;
		};
		4F7528861DFE1DC600C322D6 /* Sources */ = {
			isa = PBXSourcesBuildPhase;
			buildActionMask = 2147483647;
			files = (
				4FB76FB91E8C42B000B39636 /* CollectionType.swift in Sources */,
				7D23667D21250C7E0028B67D /* LocalizedString.swift in Sources */,
				43FCEEBD22212DD50013DD30 /* PredictedGlucoseChart.swift in Sources */,
				436961911F19D11E00447E89 /* ChartPointsContextFillLayer.swift in Sources */,
				4FF4D0F81E1725B000846527 /* NibLoadable.swift in Sources */,
				4326BA641F3A44D9007CCAD4 /* ChartLineModel.swift in Sources */,
				43FCEEB9221BCF790013DD30 /* GlucoseChart.swift in Sources */,
				4374B5F0209D857E00D17AA8 /* OSLog.swift in Sources */,
				B4E96D4F248A6E20002DABAD /* CGMStatusHUDView.swift in Sources */,
				B4E96D4B248A6B6E002DABAD /* DeviceStatusHUDView.swift in Sources */,
				43FCEEB3221BC3B60013DD30 /* DoseChart.swift in Sources */,
				4F7528AA1DFE215100C322D6 /* HKUnit.swift in Sources */,
				4FB76FB61E8C426900B39636 /* ChartPointsTouchHighlightLayerViewCache.swift in Sources */,
				4F2C15931E09BF2C00E160D4 /* HUDView.swift in Sources */,
				43BFF0B71E45C20C00FF19A9 /* NumberFormatter.swift in Sources */,
				4FB76FB71E8C428600B39636 /* UIColor.swift in Sources */,
				4F7528A51DFE208C00C322D6 /* NSTimeInterval.swift in Sources */,
				A9C62D8E2331708700535612 /* AuthenticationTableViewCell+NibLoadable.swift in Sources */,
				4FB76FC61E8C57B100B39636 /* ChartsManager.swift in Sources */,
				4FB76FB41E8C3F7C00B39636 /* ChartAxisValueDoubleUnit.swift in Sources */,
				4FB76FB31E8C3EE400B39636 /* ChartAxisValueDoubleLog.swift in Sources */,
				43F1C31A1F5DC87700395429 /* ChartPoint.swift in Sources */,
				B4E96D5B248A8229002DABAD /* StatusBarHUDView.swift in Sources */,
				4F7528A11DFE200B00C322D6 /* BasalStateView.swift in Sources */,
				4F20AE631E6B87B100D07A06 /* ChartContainerView.swift in Sources */,
				43FCEEAB221A61B40013DD30 /* IOBChart.swift in Sources */,
				43BFF0C61E465A4400FF19A9 /* UIColor+HIG.swift in Sources */,
				43FCEEB7221BCD160013DD30 /* InsulinModelChart.swift in Sources */,
				43FCEEBB22211C860013DD30 /* CarbEffectChart.swift in Sources */,
				4F7528A01DFE1F9D00C322D6 /* LoopStateView.swift in Sources */,
				B48B0BAC24900093009A48DE /* PumpStatusHUDView.swift in Sources */,
				4FB76FCE1E8C835D00B39636 /* ChartColorPalette.swift in Sources */,
				43FCEEAD221A66780013DD30 /* DateFormatter.swift in Sources */,
				1DB1CA4D24A55F0000B3B94C /* Image.swift in Sources */,
				B4E96D55248A7509002DABAD /* GlucoseTrendHUDView.swift in Sources */,
				4FB76FB51E8C41E200B39636 /* ChartPointsScatterDownTrianglesLayer.swift in Sources */,
				43FCEEAF221A67A70013DD30 /* NumberFormatter+Charts.swift in Sources */,
				4F75289A1DFE1F6000C322D6 /* BasalRateHUDView.swift in Sources */,
				4F75289C1DFE1F6000C322D6 /* GlucoseHUDView.swift in Sources */,
				B4E96D53248A7386002DABAD /* GlucoseValueHUDView.swift in Sources */,
				4FB76FB81E8C429D00B39636 /* CGPoint.swift in Sources */,
				B4E96D57248A7B0F002DABAD /* StatusHighlightHUDView.swift in Sources */,
				43FCEEB5221BCA020013DD30 /* COBChart.swift in Sources */,
				B42C951424A3C76000857C73 /* CGMStatusHUDViewModel.swift in Sources */,
				4F75289E1DFE1F6000C322D6 /* LoopCompletionHUDView.swift in Sources */,
			);
			runOnlyForDeploymentPostprocessing = 0;
		};
/* End PBXSourcesBuildPhase section */

/* Begin PBXTargetDependency section */
		43A943811B926B7B0051FA24 /* PBXTargetDependency */ = {
			isa = PBXTargetDependency;
			target = 43A9437D1B926B7B0051FA24 /* WatchApp Extension */;
			targetProxy = 43A943801B926B7B0051FA24 /* PBXContainerItemProxy */;
		};
		43A943931B926B7B0051FA24 /* PBXTargetDependency */ = {
			isa = PBXTargetDependency;
			target = 43A943711B926B7B0051FA24 /* WatchApp */;
			targetProxy = 43A943921B926B7B0051FA24 /* PBXContainerItemProxy */;
		};
		43D9000D21EB0BEA00AF44BF /* PBXTargetDependency */ = {
			isa = PBXTargetDependency;
			target = 43D9FFCE21EAE05D00AF44BF /* LoopCore */;
			targetProxy = 43D9000C21EB0BEA00AF44BF /* PBXContainerItemProxy */;
		};
		43D9001321EB137A00AF44BF /* PBXTargetDependency */ = {
			isa = PBXTargetDependency;
			target = 43D9FFCE21EAE05D00AF44BF /* LoopCore */;
			targetProxy = 43D9001221EB137A00AF44BF /* PBXContainerItemProxy */;
		};
		43D9FFBA21EA9CA400AF44BF /* PBXTargetDependency */ = {
			isa = PBXTargetDependency;
			target = 4F75288A1DFE1DC600C322D6 /* LoopUI */;
			targetProxy = 43D9FFB921EA9CA400AF44BF /* PBXContainerItemProxy */;
		};
		43D9FFD521EAE05D00AF44BF /* PBXTargetDependency */ = {
			isa = PBXTargetDependency;
			target = 43D9FFCE21EAE05D00AF44BF /* LoopCore */;
			targetProxy = 43D9FFD421EAE05D00AF44BF /* PBXContainerItemProxy */;
		};
		43E2D9111D20C581004DA55F /* PBXTargetDependency */ = {
			isa = PBXTargetDependency;
			target = 43776F8B1B8022E90074EA36 /* Loop */;
			targetProxy = 43E2D9101D20C581004DA55F /* PBXContainerItemProxy */;
		};
		4F70C1E71DE8DCA7006380B7 /* PBXTargetDependency */ = {
			isa = PBXTargetDependency;
			target = 4F70C1DB1DE8DCA7006380B7 /* Loop Status Extension */;
			targetProxy = 4F70C1E61DE8DCA7006380B7 /* PBXContainerItemProxy */;
		};
		4F7528971DFE1ED400C322D6 /* PBXTargetDependency */ = {
			isa = PBXTargetDependency;
			target = 4F75288A1DFE1DC600C322D6 /* LoopUI */;
			targetProxy = 4F7528961DFE1ED400C322D6 /* PBXContainerItemProxy */;
		};
		4F7528991DFE1ED800C322D6 /* PBXTargetDependency */ = {
			isa = PBXTargetDependency;
			target = 4F75288A1DFE1DC600C322D6 /* LoopUI */;
			targetProxy = 4F7528981DFE1ED800C322D6 /* PBXContainerItemProxy */;
		};
		A942E445225FD97F00DD4980 /* PBXTargetDependency */ = {
			isa = PBXTargetDependency;
			target = 43D9FFCE21EAE05D00AF44BF /* LoopCore */;
			targetProxy = A942E444225FD97F00DD4980 /* PBXContainerItemProxy */;
		};
		A942E447225FD9A300DD4980 /* PBXTargetDependency */ = {
			isa = PBXTargetDependency;
			target = 43D9FFCE21EAE05D00AF44BF /* LoopCore */;
			targetProxy = A942E446225FD9A300DD4980 /* PBXContainerItemProxy */;
		};
		C117ED71232EDB3200DA57CD /* PBXTargetDependency */ = {
			isa = PBXTargetDependency;
			target = 43D9001A21EB209400AF44BF /* LoopCore-watchOS */;
			targetProxy = C117ED70232EDB3200DA57CD /* PBXContainerItemProxy */;
		};
/* End PBXTargetDependency section */

/* Begin PBXVariantGroup section */
		43776F951B8022E90074EA36 /* Main.storyboard */ = {
			isa = PBXVariantGroup;
			children = (
				43776F961B8022E90074EA36 /* Base */,
				7DD382771F8DBFC60071272B /* es */,
				7D68AAAA1FE2DB0A00522C49 /* ru */,
				7D23668521250D180028B67D /* fr */,
				7D23669521250D220028B67D /* de */,
				7D2366A521250D2C0028B67D /* zh-Hans */,
				7D2366B721250D360028B67D /* it */,
				7D2366C521250D3F0028B67D /* nl */,
				7D2366D521250D4A0028B67D /* nb */,
				7D199D93212A067600241026 /* pl */,
			);
			name = Main.storyboard;
			sourceTree = "<group>";
		};
		43776F9A1B8022E90074EA36 /* LaunchScreen.storyboard */ = {
			isa = PBXVariantGroup;
			children = (
				43776F9B1B8022E90074EA36 /* Base */,
				7DD382761F8DBFC60071272B /* es */,
				7D68AAA91FE2DB0A00522C49 /* ru */,
				7D23668421250D180028B67D /* fr */,
				7D23669421250D220028B67D /* de */,
				7D2366A421250D2C0028B67D /* zh-Hans */,
				7D2366B621250D360028B67D /* it */,
				7D2366C421250D3F0028B67D /* nl */,
				7D2366D421250D4A0028B67D /* nb */,
				7D199D92212A067600241026 /* pl */,
			);
			name = LaunchScreen.storyboard;
			sourceTree = "<group>";
		};
		43785E9B2120E7060057DED1 /* Intents.intentdefinition */ = {
			isa = PBXVariantGroup;
			children = (
				43785E9A2120E7060057DED1 /* Base */,
				43785E9F2122774A0057DED1 /* es */,
				43785EA12122774B0057DED1 /* ru */,
				43C98058212A799E003B5D17 /* en */,
				C12CB9AC23106A3C00F84978 /* it */,
				C12CB9AE23106A5C00F84978 /* fr */,
				C12CB9B023106A5F00F84978 /* de */,
				C12CB9B223106A6000F84978 /* zh-Hans */,
				C12CB9B423106A6100F84978 /* nl */,
				C12CB9B623106A6200F84978 /* nb */,
				C12CB9B823106A6300F84978 /* pl */,
			);
			name = Intents.intentdefinition;
			sourceTree = "<group>";
		};
		43A943741B926B7B0051FA24 /* Interface.storyboard */ = {
			isa = PBXVariantGroup;
			children = (
				43A943751B926B7B0051FA24 /* Base */,
				7DD382791F8DBFC60071272B /* es */,
				7D68AAAC1FE2DB0A00522C49 /* ru */,
				7D23668721250D180028B67D /* fr */,
				7D23669721250D230028B67D /* de */,
				7D2366A721250D2C0028B67D /* zh-Hans */,
				7D2366B421250D350028B67D /* it */,
				7D2366C721250D3F0028B67D /* nl */,
				7D2366D721250D4A0028B67D /* nb */,
				7D199D95212A067600241026 /* pl */,
			);
			name = Interface.storyboard;
			sourceTree = "<group>";
		};
		43D9FFA821EA9A0C00AF44BF /* Main.storyboard */ = {
			isa = PBXVariantGroup;
			children = (
				43D9FFA921EA9A0C00AF44BF /* Base */,
			);
			name = Main.storyboard;
			sourceTree = "<group>";
		};
		43D9FFAD21EA9A0F00AF44BF /* LaunchScreen.storyboard */ = {
			isa = PBXVariantGroup;
			children = (
				43D9FFAE21EA9A0F00AF44BF /* Base */,
			);
			name = LaunchScreen.storyboard;
			sourceTree = "<group>";
		};
		4F70C1E21DE8DCA7006380B7 /* MainInterface.storyboard */ = {
			isa = PBXVariantGroup;
			children = (
				4F70C1E31DE8DCA7006380B7 /* Base */,
				7DD382781F8DBFC60071272B /* es */,
				7D68AAAB1FE2DB0A00522C49 /* ru */,
				7D23668621250D180028B67D /* fr */,
				7D23669621250D230028B67D /* de */,
				7D2366A621250D2C0028B67D /* zh-Hans */,
				7D2366B821250D360028B67D /* it */,
				7D2366C621250D3F0028B67D /* nl */,
				7D2366D621250D4A0028B67D /* nb */,
				7D199D94212A067600241026 /* pl */,
			);
			name = MainInterface.storyboard;
			sourceTree = "<group>";
		};
		7D2366E421250E0A0028B67D /* InfoPlist.strings */ = {
			isa = PBXVariantGroup;
			children = (
				7D2366E521250E0A0028B67D /* es */,
				7D2366E721250E7B0028B67D /* de */,
				7D2366E921250E8F0028B67D /* fr */,
				7D2366EA21250EA40028B67D /* it */,
				7D2366EB21250EB80028B67D /* nb */,
				7D2366EC21250ECE0028B67D /* zh-Hans */,
				7D2366ED21250F010028B67D /* ru */,
				7D2366EE21250F170028B67D /* nl */,
				7D199DA0212A067700241026 /* pl */,
			);
			name = InfoPlist.strings;
			sourceTree = "<group>";
		};
		7D7076371FE06EDE004AC8EA /* Localizable.strings */ = {
			isa = PBXVariantGroup;
			children = (
				7D7076361FE06EDE004AC8EA /* es */,
				7D68AAAD1FE2E8D400522C49 /* ru */,
				7D23667821250C2D0028B67D /* Base */,
				7D23668B21250D180028B67D /* fr */,
				7D23669B21250D230028B67D /* de */,
				7D2366AB21250D2D0028B67D /* zh-Hans */,
				7D2366BC21250D360028B67D /* it */,
				7D2366CB21250D400028B67D /* nl */,
				7D2366DB21250D4A0028B67D /* nb */,
				7D199D99212A067600241026 /* pl */,
			);
			name = Localizable.strings;
			sourceTree = "<group>";
		};
		7D70763C1FE06EDF004AC8EA /* InfoPlist.strings */ = {
			isa = PBXVariantGroup;
			children = (
				7D70763B1FE06EDF004AC8EA /* es */,
				7D68AAAF1FE2E8D500522C49 /* ru */,
				7D23668021250CBE0028B67D /* Base */,
				7D23669121250D190028B67D /* fr */,
				7D2366A121250D240028B67D /* de */,
				7D2366B121250D2D0028B67D /* zh-Hans */,
				7D2366C121250D370028B67D /* it */,
				7D2366D121250D410028B67D /* nl */,
				7D2366E121250D4B0028B67D /* nb */,
				7D199D9F212A067700241026 /* pl */,
			);
			name = InfoPlist.strings;
			sourceTree = "<group>";
		};
		7D7076411FE06EDF004AC8EA /* ckcomplication.strings */ = {
			isa = PBXVariantGroup;
			children = (
				7D7076401FE06EDF004AC8EA /* es */,
				7D68AAB01FE2E8D500522C49 /* ru */,
				7D23668121250CC50028B67D /* Base */,
				7D23669021250D190028B67D /* fr */,
				7D2366A021250D240028B67D /* de */,
				7D2366B021250D2D0028B67D /* zh-Hans */,
				7D2366C021250D370028B67D /* it */,
				7D2366D021250D400028B67D /* nl */,
				7D2366E021250D4B0028B67D /* nb */,
				7D199D9E212A067700241026 /* pl */,
			);
			name = ckcomplication.strings;
			sourceTree = "<group>";
		};
		7D7076471FE06EE0004AC8EA /* InfoPlist.strings */ = {
			isa = PBXVariantGroup;
			children = (
				7D7076461FE06EE0004AC8EA /* es */,
				7D68AAB21FE2E8D500522C49 /* ru */,
				7D23667A21250C480028B67D /* Base */,
				7D23668D21250D190028B67D /* fr */,
				7D23669D21250D230028B67D /* de */,
				7D2366AD21250D2D0028B67D /* zh-Hans */,
				7D2366BE21250D360028B67D /* it */,
				7D2366CD21250D400028B67D /* nl */,
				7D2366DD21250D4B0028B67D /* nb */,
				7D199D9B212A067600241026 /* pl */,
			);
			name = InfoPlist.strings;
			sourceTree = "<group>";
		};
		7D70764C1FE06EE1004AC8EA /* Localizable.strings */ = {
			isa = PBXVariantGroup;
			children = (
				7D70764B1FE06EE1004AC8EA /* es */,
				7D68AAB31FE2E8D500522C49 /* ru */,
				7D23667921250C440028B67D /* Base */,
				7D23668C21250D190028B67D /* fr */,
				7D23669C21250D230028B67D /* de */,
				7D2366AC21250D2D0028B67D /* zh-Hans */,
				7D2366BD21250D360028B67D /* it */,
				7D2366CC21250D400028B67D /* nl */,
				7D2366DC21250D4B0028B67D /* nb */,
				7D199D9A212A067600241026 /* pl */,
			);
			name = Localizable.strings;
			sourceTree = "<group>";
		};
		7D7076511FE06EE1004AC8EA /* InfoPlist.strings */ = {
			isa = PBXVariantGroup;
			children = (
				7D7076501FE06EE1004AC8EA /* es */,
				7D68AAB41FE2E8D600522C49 /* ru */,
				7D23667621250BF70028B67D /* Base */,
				7D23668921250D180028B67D /* fr */,
				7D23669921250D230028B67D /* de */,
				7D2366A921250D2C0028B67D /* zh-Hans */,
				7D2366BA21250D360028B67D /* it */,
				7D2366C921250D400028B67D /* nl */,
				7D2366D921250D4A0028B67D /* nb */,
				7D199D97212A067600241026 /* pl */,
			);
			name = InfoPlist.strings;
			sourceTree = "<group>";
		};
		7D7076561FE06EE2004AC8EA /* InfoPlist.strings */ = {
			isa = PBXVariantGroup;
			children = (
				7D7076551FE06EE2004AC8EA /* es */,
				7D68AAB51FE2E8D600522C49 /* ru */,
				7D23667721250C280028B67D /* Base */,
				7D23668A21250D180028B67D /* fr */,
				7D23669A21250D230028B67D /* de */,
				7D2366AA21250D2C0028B67D /* zh-Hans */,
				7D2366BB21250D360028B67D /* it */,
				7D2366CA21250D400028B67D /* nl */,
				7D2366DA21250D4A0028B67D /* nb */,
				7D199D98212A067600241026 /* pl */,
			);
			name = InfoPlist.strings;
			sourceTree = "<group>";
		};
		7D70765B1FE06EE2004AC8EA /* Localizable.strings */ = {
			isa = PBXVariantGroup;
			children = (
				7D70765A1FE06EE2004AC8EA /* es */,
				7D68AAB61FE2E8D600522C49 /* ru */,
				7D23668321250CFB0028B67D /* Base */,
				7D23669321250D190028B67D /* fr */,
				7D2366A321250D240028B67D /* de */,
				7D2366B321250D2D0028B67D /* zh-Hans */,
				7D2366C321250D370028B67D /* it */,
				7D2366D321250D410028B67D /* nl */,
				7D2366E321250D4B0028B67D /* nb */,
				7D199DA2212A067700241026 /* pl */,
			);
			name = Localizable.strings;
			sourceTree = "<group>";
		};
		7D7076601FE06EE3004AC8EA /* Localizable.strings */ = {
			isa = PBXVariantGroup;
			children = (
				7D70765F1FE06EE3004AC8EA /* es */,
				7D68AAB71FE2E8D600522C49 /* ru */,
				7D23667F21250CB80028B67D /* Base */,
				7D23668F21250D190028B67D /* fr */,
				7D23669F21250D240028B67D /* de */,
				7D2366AF21250D2D0028B67D /* zh-Hans */,
				7D2366BF21250D370028B67D /* it */,
				7D2366CF21250D400028B67D /* nl */,
				7D2366DF21250D4B0028B67D /* nb */,
				7D199D9D212A067700241026 /* pl */,
			);
			name = Localizable.strings;
			sourceTree = "<group>";
		};
		7D7076651FE06EE4004AC8EA /* Localizable.strings */ = {
			isa = PBXVariantGroup;
			children = (
				7D7076641FE06EE4004AC8EA /* es */,
				7D68AAB81FE2E8D700522C49 /* ru */,
				7D23667521250BE30028B67D /* Base */,
				7D23668821250D180028B67D /* fr */,
				7D23669821250D230028B67D /* de */,
				7D2366A821250D2C0028B67D /* zh-Hans */,
				7D2366B921250D360028B67D /* it */,
				7D2366C821250D400028B67D /* nl */,
				7D2366D821250D4A0028B67D /* nb */,
				7D199D96212A067600241026 /* pl */,
			);
			name = Localizable.strings;
			sourceTree = "<group>";
		};
		7D70766A1FE0702F004AC8EA /* InfoPlist.strings */ = {
			isa = PBXVariantGroup;
			children = (
				7D7076691FE0702F004AC8EA /* es */,
				7D68AAAE1FE2E8D400522C49 /* ru */,
				7D23668221250CF60028B67D /* Base */,
				7D23669221250D190028B67D /* fr */,
				7D2366A221250D240028B67D /* de */,
				7D2366B221250D2D0028B67D /* zh-Hans */,
				7D2366C221250D370028B67D /* it */,
				7D2366D221250D410028B67D /* nl */,
				7D2366E221250D4B0028B67D /* nb */,
				7D199DA1212A067700241026 /* pl */,
			);
			name = InfoPlist.strings;
			sourceTree = "<group>";
		};
		C1C73F0F1DE3D0270022FC89 /* InfoPlist.strings */ = {
			isa = PBXVariantGroup;
			children = (
				7D7076421FE06EE0004AC8EA /* es */,
				7D68AAB11FE2E8D500522C49 /* ru */,
				7D23667E21250CAC0028B67D /* Base */,
				7D23668E21250D190028B67D /* fr */,
				7D23669E21250D230028B67D /* de */,
				7D2366AE21250D2D0028B67D /* zh-Hans */,
				7D2366B521250D360028B67D /* it */,
				7D2366CE21250D400028B67D /* nl */,
				7D2366DE21250D4B0028B67D /* nb */,
				7D199D9C212A067700241026 /* pl */,
			);
			name = InfoPlist.strings;
			sourceTree = "<group>";
		};
/* End PBXVariantGroup section */

/* Begin XCBuildConfiguration section */
		432CF87920D8B8380066B889 /* Debug */ = {
			isa = XCBuildConfiguration;
			buildSettings = {
				PRODUCT_NAME = "$(TARGET_NAME)";
			};
			name = Debug;
		};
		432CF87A20D8B8380066B889 /* Release */ = {
			isa = XCBuildConfiguration;
			buildSettings = {
				PRODUCT_NAME = "$(TARGET_NAME)";
			};
			name = Release;
		};
		43776FB41B8022E90074EA36 /* Debug */ = {
			isa = XCBuildConfiguration;
			baseConfigurationReference = 437D9BA11D7B5203007245E8 /* Loop.xcconfig */;
			buildSettings = {
				ALWAYS_SEARCH_USER_PATHS = NO;
				APP_GROUP_IDENTIFIER = "group.$(MAIN_APP_BUNDLE_IDENTIFIER)Group";
				CLANG_ANALYZER_GCD_PERFORMANCE = YES;
				CLANG_ANALYZER_LOCALIZABILITY_EMPTY_CONTEXT = YES;
				CLANG_ANALYZER_LOCALIZABILITY_NONLOCALIZED = YES;
				CLANG_ANALYZER_NONNULL = YES;
				CLANG_ANALYZER_NUMBER_OBJECT_CONVERSION = YES_AGGRESSIVE;
				CLANG_ANALYZER_SECURITY_FLOATLOOPCOUNTER = YES;
				CLANG_ANALYZER_SECURITY_INSECUREAPI_RAND = YES;
				CLANG_ANALYZER_SECURITY_INSECUREAPI_STRCPY = YES;
				CLANG_CXX_LANGUAGE_STANDARD = "gnu++17";
				CLANG_CXX_LIBRARY = "libc++";
				CLANG_ENABLE_MODULES = YES;
				CLANG_ENABLE_OBJC_ARC = YES;
				CLANG_WARN_ASSIGN_ENUM = YES;
				CLANG_WARN_ATOMIC_IMPLICIT_SEQ_CST = YES;
				CLANG_WARN_BLOCK_CAPTURE_AUTORELEASING = YES_ERROR;
				CLANG_WARN_BOOL_CONVERSION = YES_ERROR;
				CLANG_WARN_COMMA = YES_ERROR;
				CLANG_WARN_CONSTANT_CONVERSION = YES_ERROR;
				CLANG_WARN_CXX0X_EXTENSIONS = YES;
				CLANG_WARN_DELETE_NON_VIRTUAL_DTOR = YES_ERROR;
				CLANG_WARN_DEPRECATED_OBJC_IMPLEMENTATIONS = YES;
				CLANG_WARN_DIRECT_OBJC_ISA_USAGE = YES_ERROR;
				CLANG_WARN_DOCUMENTATION_COMMENTS = YES;
				CLANG_WARN_EMPTY_BODY = YES;
				CLANG_WARN_ENUM_CONVERSION = YES_ERROR;
				CLANG_WARN_FLOAT_CONVERSION = YES_ERROR;
				CLANG_WARN_IMPLICIT_SIGN_CONVERSION = YES_ERROR;
				CLANG_WARN_INFINITE_RECURSION = YES;
				CLANG_WARN_INT_CONVERSION = YES_ERROR;
				CLANG_WARN_MISSING_NOESCAPE = YES_ERROR;
				CLANG_WARN_NON_LITERAL_NULL_CONVERSION = YES_ERROR;
				CLANG_WARN_OBJC_EXPLICIT_OWNERSHIP_TYPE = YES;
				CLANG_WARN_OBJC_IMPLICIT_ATOMIC_PROPERTIES = YES;
				CLANG_WARN_OBJC_IMPLICIT_RETAIN_SELF = YES;
				CLANG_WARN_OBJC_INTERFACE_IVARS = YES_ERROR;
				CLANG_WARN_OBJC_LITERAL_CONVERSION = YES_ERROR;
				CLANG_WARN_OBJC_MISSING_PROPERTY_SYNTHESIS = YES;
				CLANG_WARN_OBJC_REPEATED_USE_OF_WEAK = YES_AGGRESSIVE;
				CLANG_WARN_OBJC_ROOT_CLASS = YES_ERROR;
				CLANG_WARN_PRAGMA_PACK = YES_ERROR;
				CLANG_WARN_QUOTED_INCLUDE_IN_FRAMEWORK_HEADER = YES_ERROR;
				CLANG_WARN_RANGE_LOOP_ANALYSIS = YES;
				CLANG_WARN_SEMICOLON_BEFORE_METHOD_BODY = YES;
				CLANG_WARN_STRICT_PROTOTYPES = YES_ERROR;
				CLANG_WARN_SUSPICIOUS_IMPLICIT_CONVERSION = YES_ERROR;
				CLANG_WARN_SUSPICIOUS_MOVE = YES;
				CLANG_WARN_UNGUARDED_AVAILABILITY = YES_AGGRESSIVE;
				CLANG_WARN_UNREACHABLE_CODE = YES_AGGRESSIVE;
				CLANG_WARN_VEXING_PARSE = YES_ERROR;
				CLANG_WARN__DUPLICATE_METHOD_MATCH = YES;
				CLANG_WARN__EXIT_TIME_DESTRUCTORS = YES;
				CODE_SIGN_STYLE = Automatic;
				COPY_PHASE_STRIP = NO;
				DEBUG_INFORMATION_FORMAT = dwarf;
				DEVELOPMENT_TEAM = "";
				DYLIB_COMPATIBILITY_VERSION = 1;
				DYLIB_CURRENT_VERSION = 57;
				ENABLE_STRICT_OBJC_MSGSEND = YES;
				ENABLE_TESTABILITY = YES;
				FRAMEWORK_SEARCH_PATHS = (
					"$(inherited)",
					"$(PROJECT_DIR)/Carthage/Build/iOS",
				);
				GCC_C_LANGUAGE_STANDARD = gnu11;
				GCC_NO_COMMON_BLOCKS = YES;
				GCC_OPTIMIZATION_LEVEL = 0;
				GCC_PREPROCESSOR_DEFINITIONS = (
					"DEBUG=1",
					"$(inherited)",
				);
				GCC_TREAT_IMPLICIT_FUNCTION_DECLARATIONS_AS_ERRORS = YES;
				GCC_TREAT_INCOMPATIBLE_POINTER_TYPE_WARNINGS_AS_ERRORS = YES;
				GCC_WARN_64_TO_32_BIT_CONVERSION = YES_ERROR;
				GCC_WARN_ABOUT_MISSING_FIELD_INITIALIZERS = YES;
				GCC_WARN_ABOUT_MISSING_NEWLINE = YES;
				GCC_WARN_ABOUT_MISSING_PROTOTYPES = YES;
				GCC_WARN_ABOUT_RETURN_TYPE = YES_ERROR;
				GCC_WARN_FOUR_CHARACTER_CONSTANTS = YES;
				GCC_WARN_HIDDEN_VIRTUAL_FUNCTIONS = YES;
				GCC_WARN_INITIALIZER_NOT_FULLY_BRACKETED = YES;
				GCC_WARN_NON_VIRTUAL_DESTRUCTOR = YES;
				GCC_WARN_SHADOW = YES;
				GCC_WARN_SIGN_COMPARE = YES;
				GCC_WARN_STRICT_SELECTOR_MATCH = YES;
				GCC_WARN_UNDECLARED_SELECTOR = YES;
				GCC_WARN_UNINITIALIZED_AUTOS = YES_AGGRESSIVE;
				GCC_WARN_UNKNOWN_PRAGMAS = YES;
				GCC_WARN_UNUSED_FUNCTION = YES;
				GCC_WARN_UNUSED_LABEL = YES;
				GCC_WARN_UNUSED_PARAMETER = YES;
				GCC_WARN_UNUSED_VARIABLE = YES;
				IPHONEOS_DEPLOYMENT_TARGET = 13.0;
				LOCALIZED_STRING_MACRO_NAMES = (
					NSLocalizedString,
					CFLocalizedString,
					LocalizedString,
				);
				MAIN_APP_BUNDLE_IDENTIFIER = "$(inherited).Loop";
				MTL_ENABLE_DEBUG_INFO = INCLUDE_SOURCE;
				MTL_FAST_MATH = YES;
				ONLY_ACTIVE_ARCH = YES;
				PROVISIONING_PROFILE = "";
				PROVISIONING_PROFILE_SPECIFIER = "";
				SDKROOT = iphoneos;
				SWIFT_ACTIVE_COMPILATION_CONDITIONS = "$(inherited) DEBUG";
				SWIFT_OPTIMIZATION_LEVEL = "-Onone";
				SWIFT_VERSION = 5.0;
				TARGETED_DEVICE_FAMILY = "1,2";
				VERSIONING_SYSTEM = "apple-generic";
				WARNING_CFLAGS = "-Wall";
				WATCHOS_DEPLOYMENT_TARGET = 4.1;
			};
			name = Debug;
		};
		43776FB51B8022E90074EA36 /* Release */ = {
			isa = XCBuildConfiguration;
			baseConfigurationReference = 437D9BA11D7B5203007245E8 /* Loop.xcconfig */;
			buildSettings = {
				ALWAYS_SEARCH_USER_PATHS = NO;
				APP_GROUP_IDENTIFIER = "group.$(MAIN_APP_BUNDLE_IDENTIFIER)Group";
				CLANG_ANALYZER_GCD_PERFORMANCE = YES;
				CLANG_ANALYZER_LOCALIZABILITY_EMPTY_CONTEXT = YES;
				CLANG_ANALYZER_LOCALIZABILITY_NONLOCALIZED = YES;
				CLANG_ANALYZER_NONNULL = YES;
				CLANG_ANALYZER_NUMBER_OBJECT_CONVERSION = YES_AGGRESSIVE;
				CLANG_ANALYZER_SECURITY_FLOATLOOPCOUNTER = YES;
				CLANG_ANALYZER_SECURITY_INSECUREAPI_RAND = YES;
				CLANG_ANALYZER_SECURITY_INSECUREAPI_STRCPY = YES;
				CLANG_CXX_LANGUAGE_STANDARD = "gnu++17";
				CLANG_CXX_LIBRARY = "libc++";
				CLANG_ENABLE_MODULES = YES;
				CLANG_ENABLE_OBJC_ARC = YES;
				CLANG_WARN_ASSIGN_ENUM = YES;
				CLANG_WARN_ATOMIC_IMPLICIT_SEQ_CST = YES;
				CLANG_WARN_BLOCK_CAPTURE_AUTORELEASING = YES_ERROR;
				CLANG_WARN_BOOL_CONVERSION = YES_ERROR;
				CLANG_WARN_COMMA = YES_ERROR;
				CLANG_WARN_CONSTANT_CONVERSION = YES_ERROR;
				CLANG_WARN_CXX0X_EXTENSIONS = YES;
				CLANG_WARN_DELETE_NON_VIRTUAL_DTOR = YES_ERROR;
				CLANG_WARN_DEPRECATED_OBJC_IMPLEMENTATIONS = YES;
				CLANG_WARN_DIRECT_OBJC_ISA_USAGE = YES_ERROR;
				CLANG_WARN_DOCUMENTATION_COMMENTS = YES;
				CLANG_WARN_EMPTY_BODY = YES;
				CLANG_WARN_ENUM_CONVERSION = YES_ERROR;
				CLANG_WARN_FLOAT_CONVERSION = YES_ERROR;
				CLANG_WARN_IMPLICIT_SIGN_CONVERSION = YES_ERROR;
				CLANG_WARN_INFINITE_RECURSION = YES;
				CLANG_WARN_INT_CONVERSION = YES_ERROR;
				CLANG_WARN_MISSING_NOESCAPE = YES_ERROR;
				CLANG_WARN_NON_LITERAL_NULL_CONVERSION = YES_ERROR;
				CLANG_WARN_OBJC_EXPLICIT_OWNERSHIP_TYPE = YES;
				CLANG_WARN_OBJC_IMPLICIT_ATOMIC_PROPERTIES = YES;
				CLANG_WARN_OBJC_IMPLICIT_RETAIN_SELF = YES;
				CLANG_WARN_OBJC_INTERFACE_IVARS = YES_ERROR;
				CLANG_WARN_OBJC_LITERAL_CONVERSION = YES_ERROR;
				CLANG_WARN_OBJC_MISSING_PROPERTY_SYNTHESIS = YES;
				CLANG_WARN_OBJC_REPEATED_USE_OF_WEAK = YES_AGGRESSIVE;
				CLANG_WARN_OBJC_ROOT_CLASS = YES_ERROR;
				CLANG_WARN_PRAGMA_PACK = YES_ERROR;
				CLANG_WARN_QUOTED_INCLUDE_IN_FRAMEWORK_HEADER = YES_ERROR;
				CLANG_WARN_RANGE_LOOP_ANALYSIS = YES;
				CLANG_WARN_SEMICOLON_BEFORE_METHOD_BODY = YES;
				CLANG_WARN_STRICT_PROTOTYPES = YES_ERROR;
				CLANG_WARN_SUSPICIOUS_IMPLICIT_CONVERSION = YES_ERROR;
				CLANG_WARN_SUSPICIOUS_MOVE = YES;
				CLANG_WARN_UNGUARDED_AVAILABILITY = YES_AGGRESSIVE;
				CLANG_WARN_UNREACHABLE_CODE = YES_AGGRESSIVE;
				CLANG_WARN_VEXING_PARSE = YES_ERROR;
				CLANG_WARN__DUPLICATE_METHOD_MATCH = YES;
				CLANG_WARN__EXIT_TIME_DESTRUCTORS = YES;
				CODE_SIGN_STYLE = Automatic;
				COPY_PHASE_STRIP = NO;
				DEVELOPMENT_TEAM = "";
				DYLIB_COMPATIBILITY_VERSION = 1;
				DYLIB_CURRENT_VERSION = 57;
				ENABLE_NS_ASSERTIONS = NO;
				ENABLE_STRICT_OBJC_MSGSEND = YES;
				FRAMEWORK_SEARCH_PATHS = (
					"$(inherited)",
					"$(PROJECT_DIR)/Carthage/Build/iOS",
				);
				GCC_C_LANGUAGE_STANDARD = gnu11;
				GCC_NO_COMMON_BLOCKS = YES;
				GCC_TREAT_IMPLICIT_FUNCTION_DECLARATIONS_AS_ERRORS = YES;
				GCC_TREAT_INCOMPATIBLE_POINTER_TYPE_WARNINGS_AS_ERRORS = YES;
				GCC_WARN_64_TO_32_BIT_CONVERSION = YES_ERROR;
				GCC_WARN_ABOUT_MISSING_FIELD_INITIALIZERS = YES;
				GCC_WARN_ABOUT_MISSING_NEWLINE = YES;
				GCC_WARN_ABOUT_MISSING_PROTOTYPES = YES;
				GCC_WARN_ABOUT_RETURN_TYPE = YES_ERROR;
				GCC_WARN_FOUR_CHARACTER_CONSTANTS = YES;
				GCC_WARN_HIDDEN_VIRTUAL_FUNCTIONS = YES;
				GCC_WARN_INITIALIZER_NOT_FULLY_BRACKETED = YES;
				GCC_WARN_NON_VIRTUAL_DESTRUCTOR = YES;
				GCC_WARN_SHADOW = YES;
				GCC_WARN_SIGN_COMPARE = YES;
				GCC_WARN_STRICT_SELECTOR_MATCH = YES;
				GCC_WARN_UNDECLARED_SELECTOR = YES;
				GCC_WARN_UNINITIALIZED_AUTOS = YES_AGGRESSIVE;
				GCC_WARN_UNKNOWN_PRAGMAS = YES;
				GCC_WARN_UNUSED_FUNCTION = YES;
				GCC_WARN_UNUSED_LABEL = YES;
				GCC_WARN_UNUSED_PARAMETER = YES;
				GCC_WARN_UNUSED_VARIABLE = YES;
				IPHONEOS_DEPLOYMENT_TARGET = 13.0;
				LOCALIZED_STRING_MACRO_NAMES = (
					NSLocalizedString,
					CFLocalizedString,
					LocalizedString,
				);
				MAIN_APP_BUNDLE_IDENTIFIER = "$(inherited).Loop";
				MTL_ENABLE_DEBUG_INFO = NO;
				MTL_FAST_MATH = YES;
				PROVISIONING_PROFILE = "";
				PROVISIONING_PROFILE_SPECIFIER = "";
				SDKROOT = iphoneos;
				SWIFT_OPTIMIZATION_LEVEL = "-Owholemodule";
				SWIFT_VERSION = 5.0;
				TARGETED_DEVICE_FAMILY = "1,2";
				VALIDATE_PRODUCT = YES;
				VERSIONING_SYSTEM = "apple-generic";
				WARNING_CFLAGS = "-Wall";
				WATCHOS_DEPLOYMENT_TARGET = 4.1;
			};
			name = Release;
		};
		43776FB71B8022E90074EA36 /* Debug */ = {
			isa = XCBuildConfiguration;
			buildSettings = {
				ALWAYS_EMBED_SWIFT_STANDARD_LIBRARIES = YES;
				ASSETCATALOG_COMPILER_APPICON_NAME = "$(APPICON_NAME)";
				CODE_SIGN_ENTITLEMENTS = "$(LOOP_ENTITLEMENTS)";
				CODE_SIGN_IDENTITY = "$(LOOP_CODE_SIGN_IDENTITY_DEBUG)";
				CODE_SIGN_STYLE = "$(LOOP_CODE_SIGN_STYLE)";
				DEVELOPMENT_TEAM = "$(LOOP_DEVELOPMENT_TEAM)";
				INFOPLIST_FILE = Loop/Info.plist;
				LD_RUNPATH_SEARCH_PATHS = "$(inherited) @executable_path/Frameworks";
				"OTHER_SWIFT_FLAGS[arch=*]" = "-DDEBUG";
				"OTHER_SWIFT_FLAGS[sdk=iphonesimulator*]" = "-D IOS_SIMULATOR -D DEBUG";
				PRODUCT_BUNDLE_IDENTIFIER = "$(MAIN_APP_BUNDLE_IDENTIFIER)";
				PRODUCT_NAME = "$(TARGET_NAME)";
				PROVISIONING_PROFILE_SPECIFIER = "$(LOOP_PROVISIONING_PROFILE_SPECIFIER_DEBUG)";
			};
			name = Debug;
		};
		43776FB81B8022E90074EA36 /* Release */ = {
			isa = XCBuildConfiguration;
			buildSettings = {
				ALWAYS_EMBED_SWIFT_STANDARD_LIBRARIES = YES;
				ASSETCATALOG_COMPILER_APPICON_NAME = "$(APPICON_NAME)";
				CODE_SIGN_ENTITLEMENTS = "$(LOOP_ENTITLEMENTS)";
				CODE_SIGN_IDENTITY = "$(LOOP_CODE_SIGN_IDENTITY_RELEASE)";
				CODE_SIGN_STYLE = "$(LOOP_CODE_SIGN_STYLE)";
				DEVELOPMENT_TEAM = "$(LOOP_DEVELOPMENT_TEAM)";
				INFOPLIST_FILE = Loop/Info.plist;
				LD_RUNPATH_SEARCH_PATHS = "$(inherited) @executable_path/Frameworks";
				PRODUCT_BUNDLE_IDENTIFIER = "$(MAIN_APP_BUNDLE_IDENTIFIER)";
				PRODUCT_NAME = "$(TARGET_NAME)";
				PROVISIONING_PROFILE_SPECIFIER = "$(LOOP_PROVISIONING_PROFILE_SPECIFIER_RELEASE)";
			};
			name = Release;
		};
		43A943961B926B7B0051FA24 /* Debug */ = {
			isa = XCBuildConfiguration;
			buildSettings = {
				ASSETCATALOG_COMPILER_COMPLICATION_NAME = Complication;
				CODE_SIGN_ENTITLEMENTS = "WatchApp Extension/WatchApp Extension.entitlements";
				CODE_SIGN_IDENTITY = "$(LOOP_CODE_SIGN_IDENTITY_DEBUG)";
				CODE_SIGN_STYLE = "$(LOOP_CODE_SIGN_STYLE)";
				DEVELOPMENT_TEAM = "$(LOOP_DEVELOPMENT_TEAM)";
				FRAMEWORK_SEARCH_PATHS = "$(PROJECT_DIR)/Carthage/Build/watchOS";
				INFOPLIST_FILE = "WatchApp Extension/Info.plist";
				LD_RUNPATH_SEARCH_PATHS = "$(inherited) @executable_path/Frameworks @executable_path/../../Frameworks";
				PRODUCT_BUNDLE_IDENTIFIER = "$(MAIN_APP_BUNDLE_IDENTIFIER).LoopWatch.watchkitextension";
				PRODUCT_NAME = "$(TARGET_NAME)";
				PROVISIONING_PROFILE_SPECIFIER = "$(LOOP_PROVISIONING_PROFILE_SPECIFIER_WATCHAPP_EXTENSION_DEBUG)";
				SDKROOT = watchos;
				SKIP_INSTALL = YES;
				SWIFT_OBJC_BRIDGING_HEADER = "WatchApp Extension/Extensions/WatchApp Extension-Bridging-Header.h";
				TARGETED_DEVICE_FAMILY = 4;
				WATCHOS_DEPLOYMENT_TARGET = 6.0;
			};
			name = Debug;
		};
		43A943971B926B7B0051FA24 /* Release */ = {
			isa = XCBuildConfiguration;
			buildSettings = {
				ASSETCATALOG_COMPILER_COMPLICATION_NAME = Complication;
				CODE_SIGN_ENTITLEMENTS = "WatchApp Extension/WatchApp Extension.entitlements";
				CODE_SIGN_IDENTITY = "$(LOOP_CODE_SIGN_IDENTITY_RELEASE)";
				CODE_SIGN_STYLE = "$(LOOP_CODE_SIGN_STYLE)";
				DEVELOPMENT_TEAM = "$(LOOP_DEVELOPMENT_TEAM)";
				FRAMEWORK_SEARCH_PATHS = "$(PROJECT_DIR)/Carthage/Build/watchOS";
				INFOPLIST_FILE = "WatchApp Extension/Info.plist";
				LD_RUNPATH_SEARCH_PATHS = "$(inherited) @executable_path/Frameworks @executable_path/../../Frameworks";
				PRODUCT_BUNDLE_IDENTIFIER = "$(MAIN_APP_BUNDLE_IDENTIFIER).LoopWatch.watchkitextension";
				PRODUCT_NAME = "$(TARGET_NAME)";
				PROVISIONING_PROFILE_SPECIFIER = "$(LOOP_PROVISIONING_PROFILE_SPECIFIER_WATCHAPP_EXTENSION_RELEASE)";
				SDKROOT = watchos;
				SKIP_INSTALL = YES;
				SWIFT_OBJC_BRIDGING_HEADER = "WatchApp Extension/Extensions/WatchApp Extension-Bridging-Header.h";
				TARGETED_DEVICE_FAMILY = 4;
				WATCHOS_DEPLOYMENT_TARGET = 6.0;
			};
			name = Release;
		};
		43A9439A1B926B7B0051FA24 /* Debug */ = {
			isa = XCBuildConfiguration;
			buildSettings = {
				ALWAYS_EMBED_SWIFT_STANDARD_LIBRARIES = YES;
				ASSETCATALOG_COMPILER_APPICON_NAME = "$(APPICON_NAME)";
				CODE_SIGN_IDENTITY = "$(LOOP_CODE_SIGN_IDENTITY_DEBUG)";
				CODE_SIGN_STYLE = "$(LOOP_CODE_SIGN_STYLE)";
				DEVELOPMENT_TEAM = "$(LOOP_DEVELOPMENT_TEAM)";
				FRAMEWORK_SEARCH_PATHS = "$(PROJECT_DIR)/Carthage/Build/watchOS";
				IBSC_MODULE = WatchApp_Extension;
				INFOPLIST_FILE = WatchApp/Info.plist;
				LD_RUNPATH_SEARCH_PATHS = "$(inherited) @executable_path/Frameworks";
				PRODUCT_BUNDLE_IDENTIFIER = "$(MAIN_APP_BUNDLE_IDENTIFIER).LoopWatch";
				PRODUCT_NAME = "$(TARGET_NAME)";
				PROVISIONING_PROFILE_SPECIFIER = "$(LOOP_PROVISIONING_PROFILE_SPECIFIER_WATCHAPP_DEBUG)";
				SDKROOT = watchos;
				SKIP_INSTALL = YES;
				TARGETED_DEVICE_FAMILY = 4;
				WATCHOS_DEPLOYMENT_TARGET = 6.0;
			};
			name = Debug;
		};
		43A9439B1B926B7B0051FA24 /* Release */ = {
			isa = XCBuildConfiguration;
			buildSettings = {
				ALWAYS_EMBED_SWIFT_STANDARD_LIBRARIES = YES;
				ASSETCATALOG_COMPILER_APPICON_NAME = "$(APPICON_NAME)";
				CODE_SIGN_IDENTITY = "$(LOOP_CODE_SIGN_IDENTITY_RELEASE)";
				CODE_SIGN_STYLE = "$(LOOP_CODE_SIGN_STYLE)";
				DEVELOPMENT_TEAM = "$(LOOP_DEVELOPMENT_TEAM)";
				FRAMEWORK_SEARCH_PATHS = "$(PROJECT_DIR)/Carthage/Build/watchOS";
				IBSC_MODULE = WatchApp_Extension;
				INFOPLIST_FILE = WatchApp/Info.plist;
				LD_RUNPATH_SEARCH_PATHS = "$(inherited) @executable_path/Frameworks";
				PRODUCT_BUNDLE_IDENTIFIER = "$(MAIN_APP_BUNDLE_IDENTIFIER).LoopWatch";
				PRODUCT_NAME = "$(TARGET_NAME)";
				PROVISIONING_PROFILE_SPECIFIER = "$(LOOP_PROVISIONING_PROFILE_SPECIFIER_WATCHAPP_RELEASE)";
				SDKROOT = watchos;
				SKIP_INSTALL = YES;
				TARGETED_DEVICE_FAMILY = 4;
				WATCHOS_DEPLOYMENT_TARGET = 6.0;
			};
			name = Release;
		};
		43D9002821EB209400AF44BF /* Debug */ = {
			isa = XCBuildConfiguration;
			buildSettings = {
				APPLICATION_EXTENSION_API_ONLY = YES;
				CLANG_ENABLE_OBJC_WEAK = YES;
				DEFINES_MODULE = YES;
				DYLIB_INSTALL_NAME_BASE = "@rpath";
				FRAMEWORK_SEARCH_PATHS = "$(PROJECT_DIR)/Carthage/Build/watchOS";
				INFOPLIST_FILE = LoopCore/Info.plist;
				INSTALL_PATH = "$(LOCAL_LIBRARY_DIR)/Frameworks";
				LD_RUNPATH_SEARCH_PATHS = "$(inherited) @executable_path/Frameworks @loader_path/Frameworks";
				PRODUCT_BUNDLE_IDENTIFIER = com.loopkit.LoopCore;
				PRODUCT_NAME = LoopCore;
				SDKROOT = watchos;
				SKIP_INSTALL = YES;
				TARGETED_DEVICE_FAMILY = 4;
			};
			name = Debug;
		};
		43D9002921EB209400AF44BF /* Release */ = {
			isa = XCBuildConfiguration;
			buildSettings = {
				APPLICATION_EXTENSION_API_ONLY = YES;
				CLANG_ENABLE_OBJC_WEAK = YES;
				DEFINES_MODULE = YES;
				DYLIB_INSTALL_NAME_BASE = "@rpath";
				FRAMEWORK_SEARCH_PATHS = "$(PROJECT_DIR)/Carthage/Build/watchOS";
				INFOPLIST_FILE = LoopCore/Info.plist;
				INSTALL_PATH = "$(LOCAL_LIBRARY_DIR)/Frameworks";
				LD_RUNPATH_SEARCH_PATHS = "$(inherited) @executable_path/Frameworks @loader_path/Frameworks";
				PRODUCT_BUNDLE_IDENTIFIER = com.loopkit.LoopCore;
				PRODUCT_NAME = LoopCore;
				SDKROOT = watchos;
				SKIP_INSTALL = YES;
				TARGETED_DEVICE_FAMILY = 4;
			};
			name = Release;
		};
		43D9FFB121EA9A0F00AF44BF /* Debug */ = {
			isa = XCBuildConfiguration;
			buildSettings = {
				ALWAYS_EMBED_SWIFT_STANDARD_LIBRARIES = YES;
				ASSETCATALOG_COMPILER_APPICON_NAME = AppIcon;
				CLANG_ENABLE_OBJC_WEAK = YES;
				CODE_SIGN_ENTITLEMENTS = Learn/Learn.entitlements;
				INFOPLIST_FILE = Learn/Info.plist;
				LD_RUNPATH_SEARCH_PATHS = "$(inherited) @executable_path/Frameworks";
				PRODUCT_BUNDLE_IDENTIFIER = "$(MAIN_APP_BUNDLE_IDENTIFIER)Learn";
				PRODUCT_NAME = "$(TARGET_NAME)";
			};
			name = Debug;
		};
		43D9FFB221EA9A0F00AF44BF /* Release */ = {
			isa = XCBuildConfiguration;
			buildSettings = {
				ALWAYS_EMBED_SWIFT_STANDARD_LIBRARIES = YES;
				ASSETCATALOG_COMPILER_APPICON_NAME = AppIcon;
				CLANG_ENABLE_OBJC_WEAK = YES;
				CODE_SIGN_ENTITLEMENTS = Learn/Learn.entitlements;
				INFOPLIST_FILE = Learn/Info.plist;
				LD_RUNPATH_SEARCH_PATHS = "$(inherited) @executable_path/Frameworks";
				PRODUCT_BUNDLE_IDENTIFIER = "$(MAIN_APP_BUNDLE_IDENTIFIER)Learn";
				PRODUCT_NAME = "$(TARGET_NAME)";
			};
			name = Release;
		};
		43D9FFD921EAE05D00AF44BF /* Debug */ = {
			isa = XCBuildConfiguration;
			buildSettings = {
				APPLICATION_EXTENSION_API_ONLY = YES;
				CLANG_ENABLE_OBJC_WEAK = YES;
				DEFINES_MODULE = YES;
				DYLIB_INSTALL_NAME_BASE = "@rpath";
				INFOPLIST_FILE = LoopCore/Info.plist;
				INSTALL_PATH = "$(LOCAL_LIBRARY_DIR)/Frameworks";
				LD_RUNPATH_SEARCH_PATHS = "$(inherited) @executable_path/Frameworks @loader_path/Frameworks";
				PRODUCT_BUNDLE_IDENTIFIER = com.loopkit.LoopCore;
				PRODUCT_NAME = "$(TARGET_NAME:c99extidentifier)";
				SKIP_INSTALL = YES;
			};
			name = Debug;
		};
		43D9FFDA21EAE05D00AF44BF /* Release */ = {
			isa = XCBuildConfiguration;
			buildSettings = {
				APPLICATION_EXTENSION_API_ONLY = YES;
				CLANG_ENABLE_OBJC_WEAK = YES;
				DEFINES_MODULE = YES;
				DYLIB_INSTALL_NAME_BASE = "@rpath";
				INFOPLIST_FILE = LoopCore/Info.plist;
				INSTALL_PATH = "$(LOCAL_LIBRARY_DIR)/Frameworks";
				LD_RUNPATH_SEARCH_PATHS = "$(inherited) @executable_path/Frameworks @loader_path/Frameworks";
				PRODUCT_BUNDLE_IDENTIFIER = com.loopkit.LoopCore;
				PRODUCT_NAME = "$(TARGET_NAME:c99extidentifier)";
				SKIP_INSTALL = YES;
			};
			name = Release;
		};
		43E2D8D71D20BF42004DA55F /* Debug */ = {
			isa = XCBuildConfiguration;
			buildSettings = {
				INFOPLIST_FILE = DoseMathTests/Info.plist;
				LD_RUNPATH_SEARCH_PATHS = "$(inherited) @loader_path/Frameworks";
				PRODUCT_BUNDLE_IDENTIFIER = com.loopkit.DoseMathTests;
				PRODUCT_NAME = "$(TARGET_NAME)";
			};
			name = Debug;
		};
		43E2D8D81D20BF42004DA55F /* Release */ = {
			isa = XCBuildConfiguration;
			buildSettings = {
				INFOPLIST_FILE = DoseMathTests/Info.plist;
				LD_RUNPATH_SEARCH_PATHS = "$(inherited) @loader_path/Frameworks";
				PRODUCT_BUNDLE_IDENTIFIER = com.loopkit.DoseMathTests;
				PRODUCT_NAME = "$(TARGET_NAME)";
			};
			name = Release;
		};
		43E2D9131D20C581004DA55F /* Debug */ = {
			isa = XCBuildConfiguration;
			buildSettings = {
				BUNDLE_LOADER = "$(TEST_HOST)";
				INFOPLIST_FILE = LoopTests/Info.plist;
				LD_RUNPATH_SEARCH_PATHS = "$(inherited) @executable_path/Frameworks @loader_path/Frameworks";
				PRODUCT_BUNDLE_IDENTIFIER = com.loopkit.LoopTests;
				PRODUCT_NAME = "$(TARGET_NAME)";
				TEST_HOST = "$(BUILT_PRODUCTS_DIR)/Loop.app/Loop";
			};
			name = Debug;
		};
		43E2D9141D20C581004DA55F /* Release */ = {
			isa = XCBuildConfiguration;
			buildSettings = {
				BUNDLE_LOADER = "$(TEST_HOST)";
				INFOPLIST_FILE = LoopTests/Info.plist;
				LD_RUNPATH_SEARCH_PATHS = "$(inherited) @executable_path/Frameworks @loader_path/Frameworks";
				PRODUCT_BUNDLE_IDENTIFIER = com.loopkit.LoopTests;
				PRODUCT_NAME = "$(TARGET_NAME)";
				TEST_HOST = "$(BUILT_PRODUCTS_DIR)/Loop.app/Loop";
			};
			name = Release;
		};
		4F70C1E91DE8DCA8006380B7 /* Debug */ = {
			isa = XCBuildConfiguration;
			buildSettings = {
				CODE_SIGN_ENTITLEMENTS = "Loop Status Extension/Loop Status Extension.entitlements";
				CODE_SIGN_IDENTITY = "$(LOOP_CODE_SIGN_IDENTITY_DEBUG)";
				CODE_SIGN_STYLE = "$(LOOP_CODE_SIGN_STYLE)";
				DEVELOPMENT_TEAM = "$(LOOP_DEVELOPMENT_TEAM)";
				ENABLE_BITCODE = NO;
				INFOPLIST_FILE = "Loop Status Extension/Info.plist";
				LD_RUNPATH_SEARCH_PATHS = "$(inherited) @executable_path/Frameworks @executable_path/../../Frameworks";
				PRODUCT_BUNDLE_IDENTIFIER = "$(MAIN_APP_BUNDLE_IDENTIFIER).statuswidget";
				PRODUCT_NAME = "$(TARGET_NAME)";
				PROVISIONING_PROFILE_SPECIFIER = "$(LOOP_PROVISIONING_PROFILE_SPECIFIER_STATUS_EXTENSION_DEBUG)";
				SKIP_INSTALL = YES;
			};
			name = Debug;
		};
		4F70C1EA1DE8DCA8006380B7 /* Release */ = {
			isa = XCBuildConfiguration;
			buildSettings = {
				CODE_SIGN_ENTITLEMENTS = "Loop Status Extension/Loop Status Extension.entitlements";
				CODE_SIGN_IDENTITY = "$(LOOP_CODE_SIGN_IDENTITY_RELEASE)";
				CODE_SIGN_STYLE = "$(LOOP_CODE_SIGN_STYLE)";
				DEVELOPMENT_TEAM = "$(LOOP_DEVELOPMENT_TEAM)";
				ENABLE_BITCODE = NO;
				INFOPLIST_FILE = "Loop Status Extension/Info.plist";
				LD_RUNPATH_SEARCH_PATHS = "$(inherited) @executable_path/Frameworks @executable_path/../../Frameworks";
				PRODUCT_BUNDLE_IDENTIFIER = "$(MAIN_APP_BUNDLE_IDENTIFIER).statuswidget";
				PRODUCT_NAME = "$(TARGET_NAME)";
				PROVISIONING_PROFILE_SPECIFIER = "$(LOOP_PROVISIONING_PROFILE_SPECIFIER_STATUS_EXTENSION_RELEASE)";
				SKIP_INSTALL = YES;
			};
			name = Release;
		};
		4F7528901DFE1DC600C322D6 /* Debug */ = {
			isa = XCBuildConfiguration;
			buildSettings = {
				APPLICATION_EXTENSION_API_ONLY = NO;
				DEFINES_MODULE = YES;
				DYLIB_INSTALL_NAME_BASE = "@rpath";
				INFOPLIST_FILE = LoopUI/Info.plist;
				INSTALL_PATH = "$(LOCAL_LIBRARY_DIR)/Frameworks";
				LD_RUNPATH_SEARCH_PATHS = "$(inherited) @executable_path/Frameworks @loader_path/Frameworks";
				PRODUCT_BUNDLE_IDENTIFIER = "$(MAIN_APP_BUNDLE_IDENTIFIER).LoopUI";
				PRODUCT_NAME = "$(TARGET_NAME)";
				SKIP_INSTALL = YES;
			};
			name = Debug;
		};
		4F7528911DFE1DC600C322D6 /* Release */ = {
			isa = XCBuildConfiguration;
			buildSettings = {
				APPLICATION_EXTENSION_API_ONLY = NO;
				DEFINES_MODULE = YES;
				DYLIB_INSTALL_NAME_BASE = "@rpath";
				INFOPLIST_FILE = LoopUI/Info.plist;
				INSTALL_PATH = "$(LOCAL_LIBRARY_DIR)/Frameworks";
				LD_RUNPATH_SEARCH_PATHS = "$(inherited) @executable_path/Frameworks @loader_path/Frameworks";
				PRODUCT_BUNDLE_IDENTIFIER = "$(MAIN_APP_BUNDLE_IDENTIFIER).LoopUI";
				PRODUCT_NAME = "$(TARGET_NAME)";
				SKIP_INSTALL = YES;
			};
			name = Release;
		};
/* End XCBuildConfiguration section */

/* Begin XCConfigurationList section */
		432CF87820D8B8380066B889 /* Build configuration list for PBXAggregateTarget "Cartfile" */ = {
			isa = XCConfigurationList;
			buildConfigurations = (
				432CF87920D8B8380066B889 /* Debug */,
				432CF87A20D8B8380066B889 /* Release */,
			);
			defaultConfigurationIsVisible = 0;
			defaultConfigurationName = Release;
		};
		43776F871B8022E90074EA36 /* Build configuration list for PBXProject "Loop" */ = {
			isa = XCConfigurationList;
			buildConfigurations = (
				43776FB41B8022E90074EA36 /* Debug */,
				43776FB51B8022E90074EA36 /* Release */,
			);
			defaultConfigurationIsVisible = 0;
			defaultConfigurationName = Release;
		};
		43776FB61B8022E90074EA36 /* Build configuration list for PBXNativeTarget "Loop" */ = {
			isa = XCConfigurationList;
			buildConfigurations = (
				43776FB71B8022E90074EA36 /* Debug */,
				43776FB81B8022E90074EA36 /* Release */,
			);
			defaultConfigurationIsVisible = 0;
			defaultConfigurationName = Release;
		};
		43A943951B926B7B0051FA24 /* Build configuration list for PBXNativeTarget "WatchApp Extension" */ = {
			isa = XCConfigurationList;
			buildConfigurations = (
				43A943961B926B7B0051FA24 /* Debug */,
				43A943971B926B7B0051FA24 /* Release */,
			);
			defaultConfigurationIsVisible = 0;
			defaultConfigurationName = Release;
		};
		43A943991B926B7B0051FA24 /* Build configuration list for PBXNativeTarget "WatchApp" */ = {
			isa = XCConfigurationList;
			buildConfigurations = (
				43A9439A1B926B7B0051FA24 /* Debug */,
				43A9439B1B926B7B0051FA24 /* Release */,
			);
			defaultConfigurationIsVisible = 0;
			defaultConfigurationName = Release;
		};
		43D9002721EB209400AF44BF /* Build configuration list for PBXNativeTarget "LoopCore-watchOS" */ = {
			isa = XCConfigurationList;
			buildConfigurations = (
				43D9002821EB209400AF44BF /* Debug */,
				43D9002921EB209400AF44BF /* Release */,
			);
			defaultConfigurationIsVisible = 0;
			defaultConfigurationName = Release;
		};
		43D9FFB321EA9A0F00AF44BF /* Build configuration list for PBXNativeTarget "Learn" */ = {
			isa = XCConfigurationList;
			buildConfigurations = (
				43D9FFB121EA9A0F00AF44BF /* Debug */,
				43D9FFB221EA9A0F00AF44BF /* Release */,
			);
			defaultConfigurationIsVisible = 0;
			defaultConfigurationName = Release;
		};
		43D9FFD821EAE05D00AF44BF /* Build configuration list for PBXNativeTarget "LoopCore" */ = {
			isa = XCConfigurationList;
			buildConfigurations = (
				43D9FFD921EAE05D00AF44BF /* Debug */,
				43D9FFDA21EAE05D00AF44BF /* Release */,
			);
			defaultConfigurationIsVisible = 0;
			defaultConfigurationName = Release;
		};
		43E2D8D61D20BF42004DA55F /* Build configuration list for PBXNativeTarget "DoseMathTests" */ = {
			isa = XCConfigurationList;
			buildConfigurations = (
				43E2D8D71D20BF42004DA55F /* Debug */,
				43E2D8D81D20BF42004DA55F /* Release */,
			);
			defaultConfigurationIsVisible = 0;
			defaultConfigurationName = Release;
		};
		43E2D9121D20C581004DA55F /* Build configuration list for PBXNativeTarget "LoopTests" */ = {
			isa = XCConfigurationList;
			buildConfigurations = (
				43E2D9131D20C581004DA55F /* Debug */,
				43E2D9141D20C581004DA55F /* Release */,
			);
			defaultConfigurationIsVisible = 0;
			defaultConfigurationName = Release;
		};
		4F70C1EB1DE8DCA8006380B7 /* Build configuration list for PBXNativeTarget "Loop Status Extension" */ = {
			isa = XCConfigurationList;
			buildConfigurations = (
				4F70C1E91DE8DCA8006380B7 /* Debug */,
				4F70C1EA1DE8DCA8006380B7 /* Release */,
			);
			defaultConfigurationIsVisible = 0;
			defaultConfigurationName = Release;
		};
		4F7528921DFE1DC600C322D6 /* Build configuration list for PBXNativeTarget "LoopUI" */ = {
			isa = XCConfigurationList;
			buildConfigurations = (
				4F7528901DFE1DC600C322D6 /* Debug */,
				4F7528911DFE1DC600C322D6 /* Release */,
			);
			defaultConfigurationIsVisible = 0;
			defaultConfigurationName = Release;
		};
/* End XCConfigurationList section */

/* Begin XCVersionGroup section */
		1D080CBB2473214A00356610 /* AlertStore.xcdatamodeld */ = {
			isa = XCVersionGroup;
			children = (
				1D080CBC2473214A00356610 /* AlertStore.xcdatamodel */,
			);
			currentVersion = 1D080CBC2473214A00356610 /* AlertStore.xcdatamodel */;
			path = AlertStore.xcdatamodeld;
			sourceTree = "<group>";
			versionGroupType = wrapper.xcdatamodel;
		};
/* End XCVersionGroup section */
	};
	rootObject = 43776F841B8022E90074EA36 /* Project object */;
}<|MERGE_RESOLUTION|>--- conflicted
+++ resolved
@@ -1750,12 +1750,8 @@
 				438D42FA1D7D11A4003244B0 /* PredictionInputEffectTableViewCell.swift */,
 				439706E522D2E84900C81566 /* PredictionSettingTableViewCell.swift */,
 				43C3B6EB20B650A80026CAFA /* SettingsImageTableViewCell.swift */,
-<<<<<<< HEAD
-=======
 				1DE09BA824A3E23F009EE9F9 /* SettingsView.swift */,
 				1DB1CA4E24A56D7600B3B94C /* SettingsViewModel.swift */,
-				892ADE072446E1C2007CE08C /* SuspendThresholdEditor.swift */,
->>>>>>> e1cf9504
 				43F64DD81D9C92C900D24DC6 /* TitleSubtitleTableViewCell.swift */,
 				4311FB9A1F37FE1B00D4C0A7 /* TitleSubtitleTextFieldTableViewCell.swift */,
 				C1F8B1DB223862D500DD66CF /* BolusProgressTableViewCell.xib */,
